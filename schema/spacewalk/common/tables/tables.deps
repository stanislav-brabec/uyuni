--- conflicted
+++ resolved
@@ -252,7 +252,6 @@
 rhn_snmp_alert                 :: rhn_sat_cluster 
 rhn_units                      :: rhn_quanta
 rhn_url_probe                  :: rhn_probe 
-<<<<<<< HEAD
 rhn_url_probe_step             :: rhn_url_probe
 suseCredentials                :: suseCredentialsType web_contact
 suseOSTarget                   :: rhnChannelArch
@@ -264,10 +263,6 @@
 suseProductChannel             :: suseProducts rhnChannel
 suseServerInstalledProduct     :: rhnServer suseInstalledProduct
 suseUpgradePath                :: suseProducts
-=======
-rhn_url_probe_step             :: rhn_url_probe 
-suseCredentials                :: suseCredentialsType web_contact
->>>>>>> 4869bc83
 time_series_data               :: time_series_purge
 time_series_purge              :: rhn_probe
 web_contact                    :: web_customer
@@ -278,9 +273,5 @@
 rhnXccdfIdent                  :: rhnXccdfIdentSystem
 rhnXccdfRuleresult             :: rhnXccdfTestresult rhnXccdfIdent rhnXccdfRuleresultType
 rhnXccdfTestresult             :: rhnServer rhnActionScap rhnXccdfBenchmark rhnXccdfProfile
-<<<<<<< HEAD
 rhnXccdfRuleIdentMap           :: rhnXccdfRuleresult
-=======
-rhnXccdfRuleIdentMap           :: rhnXccdfRuleresult
-rhnAbrtInfo                    :: rhnServer
->>>>>>> 4869bc83
+rhnAbrtInfo                    :: rhnServer