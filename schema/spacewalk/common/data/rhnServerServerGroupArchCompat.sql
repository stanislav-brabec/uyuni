--- conflicted
+++ resolved
@@ -806,7 +806,6 @@
     values (lookup_server_arch('x86_64-redhat-linux'),
             lookup_sg_type('virtualization_host_platform'));
 
-<<<<<<< HEAD
 -- bootstrap entitlements
 
 insert into rhnServerServerGroupArchCompat ( server_arch_id, server_group_type )
@@ -964,7 +963,7 @@
 insert into rhnServerServerGroupArchCompat ( server_arch_id, server_group_type )
    values (lookup_server_arch('i386-i86pc-solaris'), 
            lookup_sg_type('bootstrap_entitled'));
-=======
+
 insert into rhnServerServerGroupArchCompat ( server_arch_id, server_group_type )
     values (lookup_server_arch('aarch64-redhat-linux'),
             lookup_sg_type('virtualization_host_platform'));
@@ -972,6 +971,5 @@
 insert into rhnServerServerGroupArchCompat ( server_arch_id, server_group_type )
     values (lookup_server_arch('ppc64le-redhat-linux'),
             lookup_sg_type('virtualization_host_platform'));
->>>>>>> 81fe0921
 
 commit;
