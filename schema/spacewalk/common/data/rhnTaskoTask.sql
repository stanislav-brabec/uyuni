--- conflicted
+++ resolved
@@ -75,10 +75,9 @@
          VALUES (sequence_nextval('rhn_tasko_task_id_seq'), 'cleanup-timeseries-data', 'com.redhat.rhn.taskomatic.task.TimeSeriesCleanUp');
 
 INSERT INTO rhnTaskoTask (id, name, class)
-<<<<<<< HEAD
          VALUES (sequence_nextval('rhn_tasko_task_id_seq'), 'mgr-register', 'com.redhat.rhn.taskomatic.task.NccRegisterTask');
-=======
+
+INSERT INTO rhnTaskoTask (id, name, class)
          VALUES (sequence_nextval('rhn_tasko_task_id_seq'), 'cleanup-packagechangelog-data', 'com.redhat.rhn.taskomatic.task.ChangeLogCleanUp');
->>>>>>> ec89b999
 
 commit;