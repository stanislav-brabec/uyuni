--
-- Copyright (c) 2010--2015 Red Hat, Inc.
--
-- This software is licensed to you under the GNU General Public License,
-- version 2 (GPLv2). There is NO WARRANTY for this software, express or
-- implied, including the implied warranties of MERCHANTABILITY or FITNESS
-- FOR A PARTICULAR PURPOSE. You should have received a copy of GPLv2
-- along with this software; if not, see
-- http://www.gnu.org/licenses/old-licenses/gpl-2.0.txt.
--
-- Red Hat trademarks are not licensed under GPLv2. No permission is
-- granted to use or replicate Red Hat trademarks that are incorporated
-- in this software or its documentation.
--


INSERT INTO rhnTaskoBunch (id, name, description, org_bunch)
             VALUES (sequence_nextval('rhn_tasko_bunch_id_seq'), 'daily-status-bunch', 'Sends daily report', null);

INSERT INTO rhnTaskoBunch (id, name, description, org_bunch)
             VALUES (sequence_nextval('rhn_tasko_bunch_id_seq'), 'sat-sync-bunch', 'Runs satellite-sync
Parameters:
- list parameter lists channels
- channel parameter specifies channel to be synced
- without parameter runs satellite-sync without parameters', 'Y');

INSERT INTO rhnTaskoBunch (id, name, description, org_bunch)
             VALUES (sequence_nextval('rhn_tasko_bunch_id_seq'), 'clear-taskologs-bunch', 'Clears taskomatic run log history
Parameters:
- days parameter specifies age of logs to be kept
- without parameter default value will be used', null);

INSERT INTO rhnTaskoBunch (id, name, description, org_bunch)
             VALUES (sequence_nextval('rhn_tasko_bunch_id_seq'), 'cobbler-sync-bunch', 'Applies any cobbler configuration changes', null);

INSERT INTO rhnTaskoBunch (id, name, description, org_bunch)
             VALUES (sequence_nextval('rhn_tasko_bunch_id_seq'), 'compare-configs-bunch', 'Schedules a comparison of config files on all systems', null);

INSERT INTO rhnTaskoBunch (id, name, description, org_bunch)
             VALUES (sequence_nextval('rhn_tasko_bunch_id_seq'), 'session-cleanup-bunch', 'Deletes expired rows from the PXTSessions table to keep it from growing too large', null);

INSERT INTO rhnTaskoBunch (id, name, description, org_bunch)
             VALUES (sequence_nextval('rhn_tasko_bunch_id_seq'), 'sandbox-cleanup-bunch', 'Clean up sandbox', null);

INSERT INTO rhnTaskoBunch (id, name, description, org_bunch)
             VALUES (sequence_nextval('rhn_tasko_bunch_id_seq'), 'repo-sync-bunch', 'Used for syncing repos to a channel', 'Y');

INSERT INTO rhnTaskoBunch (id, name, description, org_bunch)
             VALUES (sequence_nextval('rhn_tasko_bunch_id_seq'), 'package-cleanup-bunch', 'Cleans up orphaned packages', null);

INSERT INTO rhnTaskoBunch (id, name, description, org_bunch)
             VALUES (sequence_nextval('rhn_tasko_bunch_id_seq'), 'kickstartfile-sync-bunch', 'Syncs kickstart profiles that were generated using the wizard', null);

INSERT INTO rhnTaskoBunch (id, name, description, org_bunch)
             VALUES (sequence_nextval('rhn_tasko_bunch_id_seq'), 'kickstart-cleanup-bunch', 'Cleans up stale Kickstarts', null);

INSERT INTO rhnTaskoBunch (id, name, description, org_bunch)
             VALUES (sequence_nextval('rhn_tasko_bunch_id_seq'), 'errata-queue-bunch', 'Processes errata', null);

INSERT INTO rhnTaskoBunch (id, name, description, org_bunch)
             VALUES (sequence_nextval('rhn_tasko_bunch_id_seq'), 'errata-cache-bunch', 'Performs errata cache recalc for a given server or channel', null);

INSERT INTO rhnTaskoBunch (id, name, description, org_bunch)
             VALUES (sequence_nextval('rhn_tasko_bunch_id_seq'), 'channel-repodata-bunch', 'Generates channel repodata', null);

INSERT INTO rhnTaskoBunch (id, name, description, org_bunch)
             VALUES (sequence_nextval('rhn_tasko_bunch_id_seq'), 'cleanup-data-bunch', 'Cleans up orphaned and outdated data', null);

INSERT INTO rhnTaskoBunch (id, name, description, org_bunch)
             VALUES (sequence_nextval('rhn_tasko_bunch_id_seq'), 'mgr-register-bunch', 'Runs mgr-register', null);

INSERT INTO rhnTaskoBunch (id, name, description, org_bunch)
             VALUES (sequence_nextval('rhn_tasko_bunch_id_seq'), 'ssh-push-bunch', 'Push scheduled actions to clients via SSH', null);

INSERT INTO rhnTaskoBunch (id, name, description, org_bunch)
             VALUES (sequence_nextval('rhn_tasko_bunch_id_seq'), 'cve-server-channels-bunch', 'Generate data required for performing CVE audit queries', null);

INSERT INTO rhnTaskoBunch (id, name, description, org_bunch)
             VALUES (sequence_nextval('rhn_tasko_bunch_id_seq'), 'reboot-action-cleanup-bunch', 'invalidate reboot actions which never finish', null);

INSERT INTO rhnTaskoBunch (id, name, description, org_bunch)
             VALUES (sequence_nextval('rhn_tasko_bunch_id_seq'), 'mgr-sync-refresh-bunch', 'Refresh data about channels, products and subscriptions', null);

INSERT INTO rhnTaskoBunch (id, name, description, org_bunch)
             VALUES (sequence_nextval('rhn_tasko_bunch_id_seq'), 'auto-errata-bunch', 'Schedule automatic errata update actions', null);

INSERT INTO rhnTaskoBunch (id, name, description, org_bunch)
<<<<<<< HEAD
             VALUES (sequence_nextval('rhn_tasko_bunch_id_seq'), 'gatherer-matcher-bunch', 'Schedule running gatherer', null);
=======
             VALUES (sequence_nextval('rhn_tasko_bunch_id_seq'), 'uuid-cleanup-bunch', 'purge orphaned uuid records', null);
>>>>>>> fb2f4606

commit;<|MERGE_RESOLUTION|>--- conflicted
+++ resolved
@@ -85,10 +85,9 @@
              VALUES (sequence_nextval('rhn_tasko_bunch_id_seq'), 'auto-errata-bunch', 'Schedule automatic errata update actions', null);
 
 INSERT INTO rhnTaskoBunch (id, name, description, org_bunch)
-<<<<<<< HEAD
              VALUES (sequence_nextval('rhn_tasko_bunch_id_seq'), 'gatherer-matcher-bunch', 'Schedule running gatherer', null);
-=======
+
+INSERT INTO rhnTaskoBunch (id, name, description, org_bunch)
              VALUES (sequence_nextval('rhn_tasko_bunch_id_seq'), 'uuid-cleanup-bunch', 'purge orphaned uuid records', null);
->>>>>>> fb2f4606
 
 commit;