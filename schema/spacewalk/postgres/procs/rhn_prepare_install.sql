-- oracle equivalent source sha1 8dfbb8448ca026263ca954a7955097cc07e0c9a5
--
-- Copyright (c) 2008--2011 Red Hat, Inc.
--
-- This software is licensed to you under the GNU General Public License,
-- version 2 (GPLv2). There is NO WARRANTY for this software, express or
-- implied, including the implied warranties of MERCHANTABILITY or FITNESS
-- FOR A PARTICULAR PURPOSE. You should have received a copy of GPLv2
-- along with this software; if not, see
-- http://www.gnu.org/licenses/old-licenses/gpl-2.0.txt.
-- 
-- Red Hat trademarks are not licensed under GPLv2. No permission is
-- granted to use or replicate Red Hat trademarks that are incorporated
-- in this software or its documentation. 
--

--monitoring stored procedure

create or replace function
rhn_prepare_install
(
<<<<<<< HEAD
    username            rhn_command_queue_instances.last_update_user%type,
OUT command_instance_id rhn_command_queue_instances.recid%type,
    install_command     rhn_command_queue_instances.command_id%type
=======
    username            in rhn_command_queue_instances.last_update_user%type,
    install_command     in rhn_command_queue_instances.command_id%type
>>>>>>> bb9db333
)
returns rhn_command_queue_instances.recid%type
as $$
declare
    /* ignore this command if it has not been run after five minutes */
    stale_after_minutes numeric := 10;

    /* should take no more than five minutes to run the install */
    max_execution_time_seconds numeric := 10 * 60;

    command_instance_id rhn_command_queue_instances.recid%type;
begin
    select nextval('rhn_command_q_inst_recid_seq')
    into command_instance_id;
    

    insert into rhn_command_queue_instances (
        recid,
        command_id,
        notes,
        expiration_date,
        notify_email,
        timeout,
        date_submitted,
        last_update_user,
        last_update_date
    )
    values (
        command_instance_id,
        install_command,
        null, /* no notes */
        current_timestamp + stale_after_minutes * '1 minute'::interval,
        null, /* no notification email */
        max_execution_time_seconds,
        current_timestamp,
        username,
        current_timestamp
    );

    return command_instance_id;
end; $$
language plpgsql;<|MERGE_RESOLUTION|>--- conflicted
+++ resolved
@@ -19,14 +19,8 @@
 create or replace function
 rhn_prepare_install
 (
-<<<<<<< HEAD
-    username            rhn_command_queue_instances.last_update_user%type,
-OUT command_instance_id rhn_command_queue_instances.recid%type,
-    install_command     rhn_command_queue_instances.command_id%type
-=======
     username            in rhn_command_queue_instances.last_update_user%type,
     install_command     in rhn_command_queue_instances.command_id%type
->>>>>>> bb9db333
 )
 returns rhn_command_queue_instances.recid%type
 as $$
