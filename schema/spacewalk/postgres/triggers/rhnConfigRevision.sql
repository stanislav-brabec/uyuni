<<<<<<< HEAD
-- oracle equivalent source sha1 4f7ad899e4e2e19b707dfcf411b268f9fcea2c73
=======
-- oracle equivalent source sha1 f5d6eab1e44d06ab27c8169b7fdd2070e3465ad1
>>>>>>> 4869bc83
--
-- Copyright (c) 2008--2012 Red Hat, Inc.
--
-- This software is licensed to you under the GNU General Public License,
-- version 2 (GPLv2). There is NO WARRANTY for this software, express or
-- implied, including the implied warranties of MERCHANTABILITY or FITNESS
-- FOR A PARTICULAR PURPOSE. You should have received a copy of GPLv2
-- along with this software; if not, see
-- http://www.gnu.org/licenses/old-licenses/gpl-2.0.txt.
-- 
-- Red Hat trademarks are not licensed under GPLv2. No permission is
-- granted to use or replicate Red Hat trademarks that are incorporated
-- in this software or its documentation. 
--
--
--
--


create or replace function rhn_confrevision_mod_trig_func() returns trigger as
$$
begin
	new.modified := current_timestamp;
	return new;
end;
$$ language plpgsql;


create trigger
rhn_confrevision_mod_trig
before insert or update on rhnConfigRevision
for each row
execute procedure rhn_confrevision_mod_trig_func();

create or replace function rhn_confrevision_del_trig_fun() returns trigger 
as
$$
declare
         snapshot_curs_id	numeric;
begin
        for snapshot_curs_id in
                select  snapshot_id
                from    rhnSnapshotConfigRevision
                where   config_revision_id = old.id
	loop
		update rhnSnapshot
                        set invalid = lookup_snapshot_invalid_reason('cr_removed')
                        where id = snapshot_curs_id;
                delete from rhnSnapshotConfigRevision
                        where snapshot_id = snapshot_curs_id
                                and config_revision_id = old.id;
                               
	end loop;
	
        return old;
end;
$$ language plpgsql;


create trigger
rhn_confrevision_del_trig
before delete on rhnConfigRevision
for each row
execute procedure rhn_confrevision_del_trig_fun();<|MERGE_RESOLUTION|>--- conflicted
+++ resolved
@@ -1,8 +1,4 @@
-<<<<<<< HEAD
--- oracle equivalent source sha1 4f7ad899e4e2e19b707dfcf411b268f9fcea2c73
-=======
 -- oracle equivalent source sha1 f5d6eab1e44d06ab27c8169b7fdd2070e3465ad1
->>>>>>> 4869bc83
 --
 -- Copyright (c) 2008--2012 Red Hat, Inc.
 --
