--- conflicted
+++ resolved
@@ -1,8 +1,4 @@
-<<<<<<< HEAD
 -- oracle equivalent source sha1 3e207b5203c8b8c0b51cd8c1d88e1d2f6b34e0c7
-=======
--- oracle equivalent source sha1 8f107c46693d3aabea4a71dd366ee1347d4cf0be
->>>>>>> a69743a5
 --
 -- Copyright (c) 2008--2014 Red Hat, Inc.
 --
