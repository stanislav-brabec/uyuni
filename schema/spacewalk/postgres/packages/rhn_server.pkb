<<<<<<< HEAD
-- oracle equivalent source sha1 9d3a6c54f08d4c4541a58c702396f966a0debc65
=======
-- oracle equivalent source sha1 e2c94d0491a00f7fdf5c8b504b53e2bea2f31d70
>>>>>>> b10201f2
--
-- Copyright (c) 2008--2014 Red Hat, Inc.
--
-- This software is licensed to you under the GNU General Public License,
-- version 2 (GPLv2). There is NO WARRANTY for this software, express or
-- implied, including the implied warranties of MERCHANTABILITY or FITNESS
-- FOR A PARTICULAR PURPOSE. You should have received a copy of GPLv2
-- along with this software; if not, see
-- http://www.gnu.org/licenses/old-licenses/gpl-2.0.txt.
-- 
-- Red Hat trademarks are not licensed under GPLv2. No permission is
-- granted to use or replicate Red Hat trademarks that are incorporated
-- in this software or its documentation. 
--
--
--
--

-- create schema rhn_server;

--update pg_setting
update pg_settings set setting = 'rhn_server,' || setting where name = 'search_path';

    create or replace function system_service_level(
    	server_id_in in numeric,
	service_level_in in varchar
    ) returns numeric as $$
    declare
    ents cursor is 
      select label from rhnServerEntitlementView
      where server_id = server_id_in;

    retval numeric := 0;

    begin
         for ent in ents loop
            retval := rhn_entitlements.entitlement_grants_service (ent.label, service_level_in);
            if retval = 1 then
               return retval;
            end if;
         end loop;

         return retval;

    end$$ language plpgsql;

        
    create or replace function can_change_base_channel(server_id_in IN NUMERIC)
    returns numeric
    as $$
    declare
    	throwaway numeric;
    begin
    	-- the idea: if we get past this query, the server is
	-- neither sat nor proxy, so base channel is changeable
	
	select 1 into throwaway
	  from rhnServer S
	 where S.id = server_id_in
	   and not exists (select 1 from rhnSatelliteInfo SI where SI.server_id = S.id)
	   and not exists (select 1 from rhnProxyInfo PI where PI.server_id = S.id);

        if not found then
	    return 0;
        end if;
	   
	return 1;
    end$$ language plpgsql;
	        
    create or replace function set_custom_value(
    	server_id_in in numeric,
	user_id_in in numeric,
	key_label_in in varchar,
	value_in in varchar
    ) returns void
    as $$
    declare
    	key_id_val numeric;
    begin
    	select CDK.id into strict key_id_val
	  from rhnCustomDataKey CDK,
	       rhnServer S
	 where S.id = server_id_in
	   and S.org_id = CDK.org_id
	   and CDK.label = key_label_in;
	   
	begin
	    insert into rhnServerCustomDataValue (server_id, key_id, value, created_by, last_modified_by)
	    values (server_id_in, key_id_val, value_in, user_id_in, user_id_in);
	exception
	    when UNIQUE_VIOLATION
	    	then
		update rhnServerCustomDataValue
		   set value = value_in,
		       last_modified_by = user_id_in
		 where server_id = server_id_in
		   and key_id = key_id_val;		   
	end;
	
    end$$ language plpgsql;
    
    create or replace function bulk_set_custom_value(
    	key_label_in in varchar,
	value_in in varchar,
	set_label_in in varchar,
	set_uid_in in numeric
    )
    returns integer
    as $$
    declare
        i integer;
        server record;
    begin
        i := 0;
        for server in (
           SELECT user_id, label, element, element_two
	     FROM rhnSet
	    WHERE label = set_label_in
	      AND user_id = set_uid_in
	) loop
	    if rhn_server.system_service_level(server.element, 'provisioning') = 1 then
	    	perform rhn_server.set_custom_value(server.element, set_uid_in, key_label_in, value_in);
            i := i + 1;
	    end if;
	end loop;
    return i;
    end$$ language plpgsql;

    create or replace function bulk_snapshot_tag(
    	org_id_in in numeric,
        tagname_in in varchar,
	set_label_in in varchar,
	set_uid_in in numeric
    ) returns void
    as $$
    declare
        server record;
    	snapshot_id numeric;
    begin
        for server in (
           SELECT user_id, label, element, element_two
	     FROM rhnSet
	    WHERE label = set_label_in
	      AND user_id = set_uid_in
	    ) loop
	    if rhn_server.system_service_level(server.element, 'provisioning') = 1 then
	    	    select max(id) into snapshot_id
	    	    from rhnSnapshot
	    	    where server_id = server.element;

	    	    if snapshot_id is null then
		    	perform rhn_server.snapshot_server(server.element, 'tagging system:  ' || tagname_in);
			
			select max(id) into snapshot_id
			from rhnSnapshot
			where server_id = server.element;
		    end if;
		 
		-- now have a snapshot_id to work with...
		begin
		    perform rhn_server.tag_snapshot(snapshot_id, org_id_in, tagname_in);
		exception
		    when UNIQUE_VIOLATION
		    	then
			-- do nothing, be forgiving...
			null;
		end;
	    end if;
	end loop;    
    end$$ language plpgsql;

    create or replace function tag_delete(
    	server_id_in in numeric,
	tag_id_in in numeric
    ) returns void
    as $$
    declare
    	snapshots cursor is
		select	snapshot_id
		from	rhnSnapshotTag
		where	tag_id = tag_id_in;
	tag_id_tmp numeric;
    begin
    	select	id into tag_id_tmp
	from	rhnTag
	where	id = tag_id_in
	for update;

	delete
		from	rhnSnapshotTag
		where	server_id = server_id_in
			and tag_id = tag_id_in;
	for snapshot in snapshots loop
		return;
	end loop;
	delete
		from rhnTag
		where id = tag_id_in;
    end$$ language plpgsql;

    create or replace function tag_snapshot(
        snapshot_id_in in numeric,
	org_id_in in numeric,
	tagname_in in varchar
    ) returns void
    as $$
    begin
    	insert into rhnSnapshotTag (snapshot_id, server_id, tag_id)
	select snapshot_id_in, server_id, lookup_tag(org_id_in, tagname_in)
	from rhnSnapshot
	where id = snapshot_id_in;
    end$$ language plpgsql;

    create or replace function bulk_snapshot(
    	reason_in in varchar,
	set_label_in in varchar,
	set_uid_in in numeric
    ) returns void
    as $$
    declare
        server record;
    begin
        for server in (
           SELECT user_id, label, element, element_two
	     FROM rhnSet
	    WHERE label = set_label_in
	      AND user_id = set_uid_in
	    ) loop
    	    if rhn_server.system_service_level(server.element, 'provisioning') = 1 then
	    	perform rhn_server.snapshot_server(server.element, reason_in);
	    end if;
	end loop;
    end$$ language plpgsql;

    create or replace function snapshot_server(
    	server_id_in in numeric,
	reason_in in varchar
    ) returns void
    as $$
    declare
    	snapshot_id_v numeric;
	revisions cursor is
		select distinct
			cr.id
		from	rhnConfigRevision	cr,
			rhnConfigFileName	cfn,
			rhnConfigFile		cf,
			rhnConfigChannel	cc,
			rhnServerConfigChannel	scc
		where	1=1
			and scc.server_id = server_id_in
			and scc.config_channel_id = cc.id
			and cc.id = cf.config_channel_id
			and cf.id = cr.config_file_id
			and cr.id = cf.latest_config_revision_id
			and cf.config_file_name_id = cfn.id
			and cf.id = lookup_first_matching_cf(scc.server_id, cfn.path);
	locked integer;
    begin
    	select nextval('rhn_snapshot_id_seq') into snapshot_id_v;

	insert into rhnSnapshot (id, org_id, server_id, reason) (
		select	snapshot_id_v,
			s.org_id,
			server_id_in,
			reason_in
		from	rhnServer s
		where	s.id = server_id_in
	);
	insert into rhnSnapshotChannel (snapshot_id, channel_id) (
		select	snapshot_id_v, sc.channel_id
		from	rhnServerChannel sc
		where	sc.server_id = server_id_in
	);
	insert into rhnSnapshotServerGroup (snapshot_id, server_group_id) (
		select	snapshot_id_v, sgm.server_group_id
		from	rhnServerGroupMembers sgm
		where	sgm.server_id = server_id_in
	);
        locked := 0;
        <<iloop>>
        while true loop
            begin
                insert into rhnPackageNEVRA (id, name_id, evr_id, package_arch_id)
                select nextval('rhn_pkgnevra_id_seq'), sp.name_id, sp.evr_id, sp.package_arch_id
                from rhnServerPackage sp
                where sp.server_id = server_id_in
                        and not exists
                        (select 1
                                from rhnPackageNEVRA nevra
                                where nevra.name_id = sp.name_id
                                        and nevra.evr_id = sp.evr_id
                                        and (nevra.package_arch_id = sp.package_arch_id
                                            or (nevra.package_arch_id is null
                                                and sp.package_arch_id is null)));
                exit iloop;
            exception when unique_violation then
                if locked = 1 then
                    raise;
                else
                    lock table rhnPackageNEVRA in exclusive mode;
                    locked := 1;
                end if;
            end;
        end loop;
	insert into rhnSnapshotPackage (snapshot_id, nevra_id) (
                select distinct snapshot_id_v, nevra.id
                from    rhnServerPackage sp, rhnPackageNEVRA nevra
                where   sp.server_id = server_id_in
                        and nevra.name_id = sp.name_id
                        and nevra.evr_id = sp.evr_id
                        and (nevra.package_arch_id = sp.package_arch_id
                            or (nevra.package_arch_id is null
                                and sp.package_arch_id is null))
	);

	insert into rhnSnapshotConfigChannel ( snapshot_id, config_channel_id ) (
		select	snapshot_id_v, scc.config_channel_id
		from	rhnServerConfigChannel scc
		where	server_id = server_id_in
	);

	for revision in revisions loop
		insert into rhnSnapshotConfigRevision (
				snapshot_id, config_revision_id
			) values (
				snapshot_id_v, revision.id
			);
	end loop;
    end$$ language plpgsql;

    create or replace function remove_action(
    	server_id_in in numeric,
	action_id_in in numeric
    ) returns void
    as $$
    declare
    	-- this really wants "nulls last", but 8.1.7.3.0 sucks ass.
	-- instead, we make a local table that holds our
	-- list of ids with null prereqs.  There's surely a better way
	-- (an array instead of a table maybe?  who knows...)
	-- but I've got code to do this handy that I can look at ;)
    	chained_actions cursor is
                with recursive r(id, prerequisite) as (
			select	id, prerequisite
			from	rhnAction
			where id = action_id_in
		union all
			select	r1.id, r1.prerequisite
			from	rhnAction r1, r
			where r.id = r1.prerequisite
		)
		select * from r
		order by prerequisite desc;
	sessions cursor is
		select	s.id
		from	rhnKickstartSession s
		where	server_id_in in (s.old_server_id, s.new_server_id)
			and s.action_id = action_id_in
			and not exists (
				select	1
				from	rhnKickstartSessionState ss
				where	ss.id = s.state_id
					and ss.label in ('failed','complete')
			);
	chain_ends numeric[];
	i numeric;
	prereq numeric := 1;
    begin
	select	prerequisite
	into	prereq
	from	rhnAction
	where	id = action_id_in;

	if prereq is not null then
		perform rhn_exception.raise_exception('action_is_child');
	end if;

        chain_ends := '{}';
	i := 1;
	for action in chained_actions loop
		if action.prerequisite is null then
			chain_ends[i] := action.id;
			i := i + 1;
		else
			delete from rhnServerAction
				where server_id = server_id_in
				and action_id = action.id;
		end if;
	end loop;

	delete from rhnServerAction
		where server_id = server_id_in
		and action_id = any(chain_ends);

	for s in sessions loop
		update rhnKickstartSession
			set 	state_id = (
					select	id
					from	rhnKickstartSessionState
					where	label = 'failed'
				),
				action_id = null
			where	id = s.id;
		perform set_ks_session_history_message(s.id, 'failed', 'Kickstart cancelled due to action removal');
	end loop;
    end$$ language plpgsql;
   
    create or replace function check_user_access(server_id_in in numeric, user_id_in in numeric)
    returns numeric
    as $$
    declare
    	has_access numeric;
    begin
    	-- first check; if this returns no rows, then the server/user are in different orgs, and we bail
        select 1 into has_access
	  from rhnServer S,
	       web_contact wc
	 where wc.org_id = s.org_id
	   and s.id = server_id_in
	   and wc.id = user_id_in;

        if not found then
          return 0;
        end if;

	-- okay, so they're in the same org.  if we have an org admin, they get a free pass
    	if rhn_user.check_role(user_id_in, 'org_admin') = 1
	then
	    return 1;
	end if;
		   
    	select 1 into has_access
	  from rhnServerGroupMembers SGM,
	       rhnUserServerGroupPerms USG
	 where SGM.server_group_id = USG.server_group_id
	   and SGM.server_id = server_id_in
	   and USG.user_id = user_id_in;

        if not found then
          return 0;
        end if;
	   
	return 1;
    end$$ language plpgsql;

    -- *******************************************************************
    -- FUNCTION: can_server_consume_virt_slot
    -- Returns 1 if the server id is eligible to consume a virtual slot,
    --   else returns 0.
    -- Called by: insert_into_servergroup, delete_from_servergroup
    -- *******************************************************************
    create or replace function can_server_consume_virt_slot(server_id_in in numeric,
                                           group_type_in in varchar)
    returns numeric                                           
    as $$
    declare
        server_virt_slots cursor is
            select vi.VIRTUAL_SYSTEM_ID
            from
                rhnVirtualInstance vi
            where
                -- server id is a virtual instance
                vi.VIRTUAL_SYSTEM_ID = server_id_in
                -- server id's host is virt entitled
                and exists ( select 1
                     from rhnServerEntitlementView sev
                 where vi.HOST_SYSTEM_ID = sev.server_id
                 and sev.label in ('virtualization_host',
                                   'virtualization_host_platform') )
                -- server id's host also has the ent we want
                and exists ( select 1
                     from rhnServerEntitlementView sev2
                 where vi.HOST_SYSTEM_ID = sev2.server_id
                 and sev2.label = group_type_in );

    begin
        for server_virt_slot in server_virt_slots loop
            return 1;
        end loop;
        return 0;
    end$$ language plpgsql;


    create or replace function insert_into_servergroup (
		server_id_in in numeric,
		server_group_id_in in numeric
    ) returns void
    as $$
    declare
		used_slots numeric;
		max_slots numeric;
		org_id numeric;
		mgmt_available numeric;
		mgmt_upgrade numeric;
		mgmt_sgid numeric;
		prov_available numeric;
		prov_upgrade numeric;
		prov_sgid numeric;
		group_label varchar;
		group_type numeric;
	begin
		-- first, group_type = null, because it's easy...

		-- this will rowlock the servergroup we're trying to change;
		-- we probably need to lock the other one, but I think the chances
		-- of it being a real issue are very small for now...
		select	sg.group_type, sg.org_id, sg.current_members, sg.max_members
		into	group_type, org_id, used_slots, max_slots
		from	rhnServerGroup sg
		where	sg.id = server_group_id_in
		for update of sg;

		if group_type is null then
			if used_slots >= max_slots then
				perform rhn_exception.raise_exception('servergroup_max_members');
			end if;

			insert into rhnServerGroupMembers(
					server_id, server_group_id
				) values (
					server_id_in, server_group_id_in
				);
			update rhnServerGroup
				set current_members = current_members + 1
				where id = server_group_id_in;

			perform rhn_cache.update_perms_for_server_group(server_group_id_in);
			return;
		end if;

		-- now for group_type != null
		-- 
		select	label
		into	group_label
		from	rhnServerGroupType	sgt
		where	sgt.id = group_type;

		-- the naive easy path that gets hit most often and has to be quickest.
		if group_label in ('sw_mgr_entitled',
                           'enterprise_entitled',
                           'bootstrap_entitled',
                           'monitoring_entitled',
                           'provisioning_entitled',
                           'virtualization_host',
                           'virtualization_host_platform') then
			if used_slots >= max_slots and 
               (rhn_server.can_server_consume_virt_slot(server_id_in, group_label) != 1) 
               then
				perform rhn_exception.raise_exception('servergroup_max_members');
			end if;

			insert into rhnServerGroupMembers(
					server_id, server_group_id
				) values (
					server_id_in, server_group_id_in
				);

            -- Only update current members if the system in consuming a 
            -- physical slot.
            if rhn_server.can_server_consume_virt_slot(server_id_in, group_label) = 0 then
                update rhnServerGroup
                set current_members = current_members + 1
                where id = server_group_id_in;
            end if;                

			return;
		end if;
	end$$ language plpgsql;

	create or replace function insert_into_servergroup_maybe (
		server_id_in in numeric,
		server_group_id_in in numeric
	) returns numeric as $$ 
    declare
		retval numeric := 0;
		servergroups cursor is
			select	s.id	server_id,
					sg.id	server_group_id
			from	rhnServerGroup	sg,
					rhnServer		s
			where	s.id = server_id_in
				and sg.id = server_group_id_in
				and s.org_id = sg.org_id
				and not exists (
					select	1
					from	rhnServerGroupMembers sgm
					where	sgm.server_id = s.id
						and sgm.server_group_id = sg.id
				);
	begin
		for sgm in servergroups loop
			perform rhn_server.insert_into_servergroup(sgm.server_id, sgm.server_group_id);
			retval := retval + 1;
		end loop;
		return retval;
	end$$ language plpgsql;

	create or replace function insert_set_into_servergroup (
		server_group_id_in in numeric,
		user_id_in in numeric,
		set_label_in in varchar
	) returns void
        as $$
    declare
		servers cursor is
			select	st.element	id
			from	rhnSet		st
			where	st.user_id = user_id_in
				and st.label = set_label_in
				and exists (
					select	1
					from	rhnUserManagedServerGroups umsg
					where	umsg.server_group_id = server_group_id_in
						and umsg.user_id = user_id_in
					)
				and not exists (
					select	1
					from	rhnServerGroupMembers sgm
					where	sgm.server_id = st.element
						and sgm.server_group_id = server_group_id_in
				);
	begin
		for s in servers loop
			perform rhn_server.insert_into_servergroup(s.id, server_group_id_in);
		end loop;
	end$$ language plpgsql;
		
    create or replace function delete_from_servergroup (
    	server_id_in in numeric,
		server_group_id_in in numeric
    ) returns void
    as $$
    declare
        server_virt_groups cursor is
            select 1
            from rhnServerEntitlementVirtual sev
            where sev.server_id = server_id_in
            and sev.server_group_id = server_group_id_in;

		oid numeric;
		mgmt_sgid numeric;
		label varchar;
		group_type numeric;
	begin
			select	sg.group_type, sg.org_id
			into	group_type,	oid
			from	rhnServerGroupMembers	sgm,
					rhnServerGroup			sg
			where	sg.id = server_group_id_in
				and sg.id = sgm.server_group_id
				and sgm.server_id = server_id_in
			for update of sg;

			if not found then
				perform rhn_exception.raise_exception('server_not_in_group');
			end if;

		-- do group_type is null first
		if group_type is null then
			delete from rhnServerGroupMembers
				where server_group_id = server_group_id_in
				and	server_id = server_id_in;
			update rhnServerGroup
				set current_members = current_members - 1
				where id = server_group_id_in;
			perform rhn_cache.update_perms_for_server_group(server_group_id_in);
			return;
		end if;

		select	sgt.label
		into	label
		from	rhnServerGroupType sgt
		where	sgt.id = group_type;

		if label in ('sw_mgr_entitled',
                     'enterprise_entitled', 
                     'bootstrap_entitled',
                     'provisioning_entitled', 
                     'monitoring_entitled',
                     'virtualization_host',
                     'virtualization_host_platform') then

            -- Only update current members if the system is consuming
            -- a physical slot.
            for server_virt_group in server_virt_groups loop                
                delete from rhnServerGroupMembers
                where server_group_id = server_group_id_in
                and	server_id = server_id_in;
                return;
            end loop;                

            delete from rhnServerGroupMembers
            where server_group_id = server_group_id_in
            and	server_id = server_id_in;

            update rhnServerGroup
            set current_members = current_members - 1
            where id = server_group_id_in;
 
		end if;
	end$$ language plpgsql;

	create or replace function delete_set_from_servergroup (
		server_group_id_in in numeric,
		user_id_in in numeric,
		set_label_in in varchar
	) returns void
        as $$	
        declare
		servergroups cursor is
			select	sgm.server_id, sgm.server_group_id
			from	rhnSet st,
					rhnServerGroupMembers sgm
			where	sgm.server_group_id = server_group_id_in
				and st.user_id = user_id_in
				and st.label = set_label_in
				and sgm.server_id = st.element
				and exists (
					select	1
					from	rhnUserManagedServerGroups usgp
					where	usgp.server_group_id = server_group_id_in
						and usgp.user_id = user_id_in
				);
	begin
		for sgm in servergroups loop
			perform rhn_server.delete_from_servergroup(sgm.server_id, server_group_id_in);
		end loop;
	end$$ language plpgsql;

	create or replace function clear_servergroup (
		server_group_id_in in numeric
	) returns void
        as $$
        declare
		servers cursor is
			select	sgm.server_id	id
			from	rhnServerGroupMembers sgm
			where	sgm.server_group_id = server_group_id_in;
	begin
		for s in servers loop
			perform rhn_server.delete_from_servergroup(s.id, server_group_id_in);
		end loop;
	end$$ language plpgsql;

	create or replace function delete_from_org_servergroups (
		server_id_in in numeric
	) returns void
        as $$
        declare
		servergroups cursor is
			select	sgm.server_group_id id
			from	rhnServerGroup sg,
					rhnServerGroupMembers sgm
			where	sgm.server_id = server_id_in
				and sgm.server_group_id = sg.id
				and sg.group_type is null;
	begin
		for sg in servergroups loop
			perform rhn_server.delete_from_servergroup(server_id_in, sg.id);
		end loop;
	end$$ language plpgsql;

	create or replace function get_ip_address (
		server_id_in in numeric
	) returns varchar as $$
        declare
		interfaces cursor is
			select	ni.name as name, na4.address as address
			from	rhnServerNetInterface ni,
			        rhnServerNetAddress4 na4
			where	server_id = server_id_in
                and ni.id = na4.interface_id
				and na4.address != '127.0.0.1';
		addresses cursor is
			select	ipaddr ip_addr
			from	rhnServerNetwork
			where	server_id = server_id_in
				and ipaddr != '127.0.0.1';
	begin
		for addr in addresses loop
			return addr.ip_addr;
		end loop;
		for iface in interfaces loop
			return iface.address;
		end loop;
		return NULL;
	end$$ language plpgsql;

    create or replace function update_needed_cache(
        server_id_in in numeric
	) returns void as $$
    declare
      update_lock numeric;
    begin
      select id into update_lock from rhnServer where id = server_id_in for update;
      delete from rhnServerNeededCache
        where server_id = server_id_in;
      insert into rhnServerNeededCache
             (server_id, errata_id, package_id, channel_id)
        (select distinct sp.server_id, x.errata_id, p.id, x.channel_id
           FROM (SELECT sp_sp.server_id, sp_sp.name_id,
		        sp_sp.package_arch_id, max(sp_pe.evr) AS max_evr
                   FROM rhnServerPackage sp_sp
                   join rhnPackageEvr sp_pe ON sp_pe.id = sp_sp.evr_id
                  GROUP BY sp_sp.server_id, sp_sp.name_id, sp_sp.package_arch_id) sp
           join rhnPackage p ON p.name_id = sp.name_id
           join rhnPackageEvr pe ON pe.id = p.evr_id AND sp.max_evr < pe.evr
           join rhnPackageUpgradeArchCompat puac
	            ON puac.package_arch_id = sp.package_arch_id
		    AND puac.package_upgrade_arch_id = p.package_arch_id
           join rhnServerChannel sc ON sc.server_id = sp.server_id
           join rhnChannelPackage cp ON cp.package_id = p.id
	            AND cp.channel_id = sc.channel_id
           left join (SELECT ep.errata_id, ce.channel_id, ep.package_id
                        FROM rhnChannelErrata ce
                        join rhnErrataPackage ep
			         ON ep.errata_id = ce.errata_id
			join rhnServerChannel sc_sc
			         ON sc_sc.channel_id = ce.channel_id
		       WHERE sc_sc.server_id = server_id_in) x
             ON x.channel_id = sc.channel_id AND x.package_id = cp.package_id
          where sp.server_id = server_id_in);
	end$$ language plpgsql;
-- restore the original setting
update pg_settings set setting = overlay( setting placing '' from 1 for (length('rhn_server')+1) ) where name = 'search_path';<|MERGE_RESOLUTION|>--- conflicted
+++ resolved
@@ -1,8 +1,4 @@
-<<<<<<< HEAD
--- oracle equivalent source sha1 9d3a6c54f08d4c4541a58c702396f966a0debc65
-=======
--- oracle equivalent source sha1 e2c94d0491a00f7fdf5c8b504b53e2bea2f31d70
->>>>>>> b10201f2
+-- oracle equivalent source sha1 af26640428ac6277d169f776ec3d39c958973b2d
 --
 -- Copyright (c) 2008--2014 Red Hat, Inc.
 --
