--- conflicted
+++ resolved
@@ -1,8 +1,4 @@
-<<<<<<< HEAD
--- oracle equivalent source sha1 8e0ba37c81a3ee222912b65c0ea001e67f8c082b
-=======
--- oracle equivalent source sha1 9ca7a9e790d2216bca6ea8d9671f288fd4f4993d
->>>>>>> 4e836af7
+-- oracle equivalent source sha1 31306ef50aaa30b52c7dd02adcb94ab66de8fb25
 --
 -- Copyright (c) 2008--2018 Red Hat, Inc.
 --
