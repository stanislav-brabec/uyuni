<<<<<<< HEAD
-- oracle equivalent source sha1 8788cb5bb57fcd79bd64d07a7a3633c4f9876e5f
=======
-- oracle equivalent source sha1 bb21db34c5b97e6cb4a912aa159547fdbc955d46
>>>>>>> a69743a5
--
-- Copyright (c) 2008--2014 Red Hat, Inc.
--
-- This software is licensed to you under the GNU General Public License,
-- version 2 (GPLv2). There is NO WARRANTY for this software, express or
-- implied, including the implied warranties of MERCHANTABILITY or FITNESS
-- FOR A PARTICULAR PURPOSE. You should have received a copy of GPLv2
-- along with this software; if not, see
-- http://www.gnu.org/licenses/old-licenses/gpl-2.0.txt.
-- 
-- Red Hat trademarks are not licensed under GPLv2. No permission is
-- granted to use or replicate Red Hat trademarks that are incorporated
-- in this software or its documentation. 
--
--
--
--

-- create schema rhn_channel;

--update pg_setting
update pg_settings set setting = 'rhn_channel,' || setting where name = 'search_path';

    create or replace function obtain_read_lock(channel_family_id_in in numeric, org_id_in in numeric)
    returns void as $$
    declare
        read_lock timestamptz;
    begin
        select created into read_lock
          from rhnPrivateChannelFamily
         where channel_family_id = channel_family_id_in and org_id = org_id_in
           for update;
    end$$ language plpgsql;

    -- this "emulates" cursor server_base_subscriptions defined in oracle/rhn_channel.pks
    create or replace function server_base_subscriptions(server_id_in NUMERIC)
    returns boolean as $$
    begin
      return exists(SELECT C.id FROM rhnChannel C, rhnServerChannel SC
		    WHERE C.id = SC.channel_id
		      AND SC.server_id = server_id_in
		      AND C.parent_channel IS NULL);
    end$$ language plpgsql;

    -- this "emulates" cursor server_base_subscriptions defined in oracle/rhn_channel.pks
    create or replace function check_server_subscription(server_id_in NUMERIC, channel_id_in NUMERIC)
    returns boolean as $$
    begin
      return exists(SELECT channel_id FROM rhnServerChannel WHERE server_id = server_id_in AND channel_id = channel_id_in);
    end$$ language plpgsql;


    CREATE OR REPLACE FUNCTION subscribe_server(server_id_in IN NUMERIC, channel_id_in NUMERIC, immediate_in NUMERIC default 1, user_id_in in numeric default null, recalcfamily_in NUMERIC default 1) returns void
    AS $$
    declare
        channel_parent_val      rhnChannel.parent_channel%TYPE;
        parent_subscribed       BOOLEAN;
        server_has_base_chan    BOOLEAN;
        server_already_in_chan  BOOLEAN;
        channel_family_id_val   NUMERIC;
        server_org_id_val       NUMERIC;
        available_subscriptions NUMERIC;
        available_fve_subs      numeric;
        consenting_user         NUMERIC;
        allowed                 numeric;
        is_fve_char             char(1) := 'N';
    BEGIN
        if user_id_in is not null then
            allowed := rhn_channel.user_role_check(channel_id_in, user_id_in, 'subscribe');
        else
            allowed := 1;
        end if;

        if allowed = 0 then
            perform rhn_exception.raise_exception('no_subscribe_permissions');
        end if;


        SELECT parent_channel INTO channel_parent_val FROM rhnChannel WHERE id = channel_id_in;

        IF channel_parent_val IS NOT NULL
        THEN    
            -- child channel; if attempting to cross-subscribe a child to the wrong base, silently ignore
            parent_subscribed := rhn_channel.check_server_subscription(server_id_in, channel_parent_val);
        
            IF NOT parent_subscribed
            THEN
                RETURN;
            END IF;
        ELSE
            -- base channel
            server_has_base_chan := rhn_channel.server_base_subscriptions(server_id_in);
            
            IF server_has_base_chan
            THEN
                perform rhn_exception.raise_exception('channel_server_one_base');
            END IF;
        END IF;

        server_already_in_chan := rhn_channel.check_server_subscription(server_id_in, channel_id_in);
    
        IF server_already_in_chan
        THEN
            RETURN;
        END IF;
        
        channel_family_id_val := rhn_channel.family_for_channel(channel_id_in);
        IF channel_family_id_val IS NULL
        THEN
            perform rhn_exception.raise_exception('channel_subscribe_no_family');
        END IF;

        --
        -- Use the org_id of the server only if the org_id of the channel = NULL.
        -- This is required for subscribing to shared channels.
        --
        SELECT COALESCE(org_id, (SELECT org_id FROM rhnServer WHERE id = server_id_in))
          INTO server_org_id_val
          FROM rhnChannel
         WHERE id = channel_id_in;
         
        begin
            perform rhn_channel.obtain_read_lock(channel_family_id_val, server_org_id_val);
        exception
            when no_data_found then
                perform rhn_exception.raise_exception('channel_family_no_subscriptions');
        end;

        available_subscriptions := rhn_channel.available_family_subscriptions(channel_family_id_val, server_org_id_val);
        available_fve_subs := rhn_channel.available_fve_family_subs(channel_family_id_val, server_org_id_val);
        
        IF available_subscriptions IS NULL OR 
           available_subscriptions > 0 or
           rhn_channel.can_server_consume_virt_channl(server_id_in, channel_family_id_val) = 1 OR
           (available_fve_subs > 0 AND rhn_channel.can_server_consume_fve(server_id_in) = 1) OR
           rhn_channel.server_has_family_subscription(server_id_in, channel_family_id_val) > 0
        THEN
            if rhn_channel.can_server_consume_virt_channl(server_id_in, channel_family_id_val) = 0 AND available_fve_subs > 0 AND rhn_channel.can_server_consume_fve(server_id_in) = 1 THEN
                is_fve_char := 'Y';
            end if;

            insert into rhnServerHistory (id,server_id,summary,details) (
                select  nextval('rhn_event_id_seq'),
                        server_id_in,
                        'subscribed to channel ' || SUBSTR(c.label, 0, 106),
                        c.label
                from    rhnChannel c
                where   c.id = channel_id_in
            );

            INSERT INTO rhnServerChannel (server_id, channel_id, is_fve) VALUES (server_id_in, channel_id_in, is_fve_char);
			IF recalcfamily_in > 0
			THEN
                perform rhn_channel.update_family_counts(channel_family_id_val, server_org_id_val);
			END IF;

            perform queue_server(server_id_in, immediate_in);

            update rhnServer
               set channels_changed = current_timestamp
             where id = server_id_in;
        ELSE
            perform rhn_exception.raise_exception('channel_family_no_subscriptions');
        END IF;
            
    END$$ language plpgsql;



    create or replace function can_convert_to_fve(server_id_in IN NUMERIC, channel_family_id_val IN NUMERIC)
    RETURNS NUMERIC
    as $$
    declare
        fve_convertible_entries cursor for
        select 1  from
            rhnServerFveCapable cap
          where cap.server_id = server_id_in
                AND cap.channel_family_id = channel_family_id_val;
    BEGIN
        FOR entry IN fve_convertible_entries LOOP
            return 1;
        END LOOP;
        RETURN 0;
    END$$ language plpgsql;



    -- Converts server channel_family to use a flex entitlement
    create or replace function convert_to_fve(server_id_in IN NUMERIC, channel_family_id_val IN NUMERIC)
    returns void
    as $$
    declare
        available_fve_subs      NUMERIC;
        server_org_id_val       NUMERIC;
    BEGIN

        --
        -- Use the org_id of the server only if the org_id of the channel = NULL.
        -- This is required for subscribing to shared channels.
        --
        SELECT org_id
          INTO server_org_id_val
          FROM rhnServer
         WHERE id = server_id_in;


        perform rhn_channel.obtain_read_lock(channel_family_id_val, server_org_id_val);
        if not found then
                perform rhn_exception.raise_exception('channel_family_no_subscriptions');
        end if;
        IF (rhn_channel.can_convert_to_fve(server_id_in, channel_family_id_val ) = 0)
            THEN
                perform rhn_exception.raise_exception('server_cannot_convert_to_flex');
        END IF;

        available_fve_subs := rhn_channel.available_fve_family_subs(channel_family_id_val, server_org_id_val);

        IF (available_fve_subs > 0)
        THEN

            insert into rhnServerHistory (id,server_id,summary,details) (
                select  nextval('rhn_event_id_seq'),
                        server_id_in,
                        'converted to flex entitlement' || SUBSTR(cf.label, 0, 99),
                        cf.label
                from    rhnChannelFamily cf
                where   cf.id = channel_family_id_val
            );

            UPDATE rhnServerChannel sc set is_fve = 'Y'
                           where sc.server_id = server_id_in and
                                 sc.channel_id in
                                    (select cfm.channel_id from rhnChannelFamilyMembers cfm
                                                where cfm.CHANNEL_FAMILY_ID = channel_family_id_val);

            perform rhn_channel.update_family_counts(channel_family_id_val, server_org_id_val);
        ELSE
            perform rhn_exception.raise_exception('not_enough_flex_entitlements');
        END IF;

    END$$ language plpgsql;
    
    create or replace function can_server_consume_virt_channl(
        server_id_in in numeric,
        family_id_in in numeric )
    returns numeric
    as $$
    begin
      if exists(
            select 1
            from
                rhnChannelFamilyVirtSubLevel cfvsl,
                rhnSGTypeVirtSubLevel sgtvsl,
                rhnVirtualInstance vi
            where
                vi.virtual_system_id = server_id_in 
                and sgtvsl.virt_sub_level_id = cfvsl.virt_sub_level_id
                and cfvsl.channel_family_id = family_id_in
                and exists (
                    select 1
                    from rhnServerEntitlementView sev
                    where vi.host_system_id = sev.server_id
                    and sev.server_group_type_id = sgtvsl.server_group_type_id ))
      then
        return 1;
      else
        return 0;
      end if;
    end$$ language plpgsql;

    create or replace function can_server_consume_fve(server_id_in in numeric) returns numeric
    as $$
    declare
        vi_entries cursor for
            SELECT 1
              FROM rhnVirtualInstance vi
             WHERE vi.virtual_system_id = server_id_in;
        vi_count numeric;

    begin
        FOR vi_entry IN VI_ENTRIES LOOP
            return 1;
        END LOOP;
        RETURN 0;
    end$$ language plpgsql;

    create or replace function guess_server_base(
        server_id_in in numeric
    ) RETURNS numeric as $$
    declare
        server_cursor cursor for
            select s.server_arch_id, s.release, s.org_id
              from rhnServer s
             where s.id = server_id_in;
    -- Cursor that fetches all the possible base channels for a
    -- (server_arch_id, release, org_id) combination
        base_channel_cursor cursor(
                release_in varchar,
                server_arch_id_in numeric,
                org_id_in numeric
        ) for
                select distinct c.*
                from    rhnOrgDistChannelMap                       odcm,
                                rhnServerChannelArchCompat      scac,
                                rhnChannel                                      c
                where   c.parent_channel is null
                        and c.id = odcm.channel_id
                        and c.channel_arch_id = odcm.channel_arch_id
                        and odcm.release = release_in
                        and odcm.for_org_id = org_id_in
                        and scac.server_arch_id = server_arch_id_in
                        and scac.channel_arch_id = c.channel_arch_id;

    begin
        for s in server_cursor loop
            for channel in base_channel_cursor(s.release,
                s.server_arch_id, s.org_id) 
            loop
                return channel.id;
            end loop;
        end loop;
        -- Server not found, or no base channel applies to it
        return null;
    end$$ language plpgsql;

    -- Private function
    create or replace function normalize_server_arch(server_arch_in in varchar)
    returns varchar
    as $$
    declare
        suffix VARCHAR(128) := '-redhat-linux';
    begin
        if server_arch_in is NULL then
            return NULL;
        end if;
        if position('-' IN server_arch_in) > 0
        then
            -- Suffix already present
            return server_arch_in;
        end if;
        return server_arch_in || suffix;
    end$$ language plpgsql;

    --
    -- Raises: 
    --   server_arch_not_found
    --   no_subscribe_permissions
    create or replace function base_channel_for_release_arch(
        release_in in varchar,
        server_arch_in in varchar,
        org_id_in in numeric default -1,
        user_id_in in numeric default null
    ) returns numeric as $$
    declare
        server_arch varchar(256) := rhn_channel.normalize_server_arch(server_arch_in);
        server_arch_id numeric;
    begin
        -- Look up the server arch
            select id
              into server_arch_id
              from rhnServerArch
             where label = server_arch;
            if not found then
                perform rhn_exception.raise_exception('server_arch_not_found');
            end if;

        return rhn_channel.base_channel_rel_archid(release_in, server_arch_id,
            org_id_in, user_id_in);
    end$$ language plpgsql;

    create or replace function base_channel_rel_archid(
        release_in in varchar,
        server_arch_id_in in numeric,
        org_id_in in numeric default -1,
        user_id_in in numeric default null
    ) returns numeric as $$
    declare
        denied_channel_id numeric := null;
        valid_org_id numeric := org_id_in;
        valid_user_id numeric := user_id_in;
        channel_subscribable numeric;
    -- Cursor that fetches all the possible base channels for a
    -- (server_arch_id, release, org_id) combination
        base_channel_cursor cursor(
                release_in varchar,
                server_arch_id_in numeric,
                org_id_in numeric
        ) for
                select distinct c.*
                from    rhnOrgDistChannelMap                       odcm,
                                rhnServerChannelArchCompat      scac,
                                rhnChannel                                      c
                where   c.parent_channel is null
                        and c.id = odcm.channel_id
                        and c.channel_arch_id = odcm.channel_arch_id
                        and odcm.release = release_in
                        and odcm.for_org_id = org_id_in
                        and scac.server_arch_id = server_arch_id_in
                        and scac.channel_arch_id = c.channel_arch_id;

    begin
        if org_id_in = -1 and user_id_in is not null then
            -- Get the org id from the user id

                select org_id
                  into valid_org_id
                  from web_contact
                 where id = user_id_in;

                if not found then
                    -- User doesn't exist
                    -- XXX Only list public stuff for now
                    valid_user_id := null;
                    valid_org_id := -1;
                end if;
        end if;

        for c in base_channel_cursor(release_in, server_arch_id_in, valid_org_id)
        loop
            -- This row is a possible match
            if valid_user_id is null then
                -- User ID not specified, so no user to channel permissions to
                -- check
                return c.id;
            end if;

            -- Check user to channel permissions
            select rhn_channel.loose_user_role_check(c.id, user_id_in, 'subscribe')
              into channel_subscribable;

            if channel_subscribable = 1 then
                return c.id;
            end if;
                
            -- Base channel exists, but is not subscribable; keep trying
            denied_channel_id := c.id;
        end loop;
        
        if denied_channel_id is not null then
            perform rhn_exception.raise_exception('no_subscribe_permissions');
        end if;
        -- No base channel applies
        return NULL;
    end$$ language plpgsql;

    CREATE OR REPLACE FUNCTION clear_subscriptions(server_id_in IN NUMERIC, deleting_server IN NUMERIC default 0,
                                update_family_countsYN IN NUMERIC default 1 ) returns void
    AS $$
    declare
        server_channels cursor(server_id_in numeric) for
                select  s.org_id, sc.channel_id, cfm.channel_family_id
                from    rhnServer s,
                        rhnServerChannel sc,
                        rhnChannelFamilyMembers cfm
                where   s.id = server_id_in
                        and s.id = sc.server_id
                        and sc.channel_id = cfm.channel_id
                order by cfm.channel_family_id;
        last_channel_family_id rhnChannelFamilyMembers.channel_family_id%type := -1;
        last_channel_org_id    rhnServer.org_id%type := -1;
    BEGIN
        for channel in server_channels(server_id_in)
        loop
                perform rhn_channel.unsubscribe_server(server_id_in, channel.channel_id, 1, 1, deleting_server, 0);
                if update_family_countsYN > 0
                    and channel.channel_family_id != last_channel_family_id then
                    -- update family counts only once
                    -- after all channels with same family has been fetched
                    if last_channel_family_id != -1 then
                        perform rhn_channel.update_family_counts(channel.channel_family_id, channel.org_id);
                    end if;
                    last_channel_family_id := channel.channel_family_id;
                    last_channel_org_id    := channel.org_id;
                end if;
        end loop;
        if update_family_countsYN > 0 and last_channel_family_id != -1 then
            -- update the last family fetched
            perform rhn_channel.update_family_counts(last_channel_family_id, last_channel_org_id);
        end if;
    END$$ language plpgsql;

    CREATE OR REPLACE FUNCTION unsubscribe_server(server_id_in IN NUMERIC, channel_id_in NUMERIC, immediate_in NUMERIC default 1, unsubscribe_children_in numeric default 0,
                                 deleting_server in numeric default 0,
                                 update_family_countsYN in numeric default 1) returns void
    AS $$
    declare
        channel_family_id_val   NUMERIC;
        server_org_id_val       NUMERIC;
        available_subscriptions NUMERIC; 
        server_already_in_chan  BOOLEAN;
        channel_family_is_proxy cursor(channel_family_id_in numeric) for
                select  1
                from    rhnChannelFamily
                where   id = channel_family_id_in
                    and label = 'rhn-proxy';
        channel_family_is_satellite cursor(channel_family_id_in numeric) for
                select  1
                from    rhnChannelFamily
                where   id = channel_family_id_in
                    and label = 'rhn-satellite';
        child record;
    BEGIN
        -- In PostgreSQL recursion with opened cursors is not allowed so we use
        -- FOR IN SELECT form which is ok.
        FOR child IN select  c.id
                from    rhnChannel                      c,
                                rhnServerChannel        sc
                where   1=1
                        and c.parent_channel = channel_id_in
                        and c.id = sc.channel_id
                        and sc.server_id = server_id_in
        LOOP
            if unsubscribe_children_in = 1 then
                perform rhn_channel.unsubscribe_server(server_id_in,
                                                       child.id,
                                                       immediate_in,
                                                       unsubscribe_children_in,
                                                       deleting_server,
                                                       update_family_countsYN);
            else
                perform rhn_exception.raise_exception('channel_unsubscribe_child_exists');
            end if;
        END LOOP;
        
        server_already_in_chan := rhn_channel.check_server_subscription(server_id_in, channel_id_in);
    
        IF NOT server_already_in_chan
        THEN
            RETURN;
        END IF;
        
   if deleting_server = 0 then 
      insert into rhnServerHistory (id,server_id,summary,details) (
          select  nextval('rhn_event_id_seq'),
                server_id_in,
             'unsubscribed from channel ' || SUBSTR(c.label, 0, 106),
             c.label
          from    rhnChannel c
          where   c.id = channel_id_in
      );
   end if;
        
   DELETE FROM rhnServerChannel WHERE server_id = server_id_in AND channel_id = channel_id_in;

   if deleting_server = 0 then 
        perform queue_server(server_id_in, immediate_in);

        update rhnServer
           set channels_changed = current_timestamp
         where id = server_id_in;
   end if;

        channel_family_id_val := rhn_channel.family_for_channel(channel_id_in);
        IF channel_family_id_val IS NULL
        THEN
            perform rhn_exception.raise_exception('channel_unsubscribe_no_family');
        END IF;

        for ignore in channel_family_is_satellite(channel_family_id_val) loop
                delete from rhnSatelliteInfo where server_id = server_id_in;
        end loop;

        for ignore in channel_family_is_proxy(channel_family_id_val) loop
                delete from rhnProxyInfo where server_id = server_id_in;
        end loop;
        SELECT org_id INTO server_org_id_val
          FROM rhnServer
         WHERE id = server_id_in;
         
        if update_family_countsYN = 1 then
           perform rhn_channel.update_family_counts(channel_family_id_val, server_org_id_val);
        end if;
    END$$ language plpgsql;

    CREATE OR REPLACE FUNCTION family_for_channel(channel_id_in IN NUMERIC)
    RETURNS NUMERIC
    AS $$
    declare
        channel_family_id_val NUMERIC;
    BEGIN
        SELECT channel_family_id INTO channel_family_id_val
          FROM rhnChannelFamilyMembers
         WHERE channel_id = channel_id_in;

        IF NOT FOUND THEN
          RETURN NULL;
        END IF;
         
        RETURN channel_family_id_val;
    END$$ language plpgsql;

    CREATE OR REPLACE FUNCTION available_family_subscriptions(channel_family_id_in IN NUMERIC, org_id_in IN NUMERIC)
    RETURNS NUMERIC
    AS $$
    declare
        cfp record;
        current_members_val NUMERIC;
        max_members_val     NUMERIC;
        found               NUMERIC;
    BEGIN
        for cfp in SELECT * FROM rhnOrgChannelFamilyPermissions
	    WHERE channel_family_id = channel_family_id_in
	      AND org_id = org_id_in
        LOOP
            found := 1;
            current_members_val := cfp.current_members;
            max_members_val := cfp.max_members;
        END LOOP;

        -- not found: either the channel fam doesn't have an entry in cfp, or the org doesn't have access to it.
        -- either way, there are no available subscriptions

        IF found IS NULL
        THEN
            RETURN 0;
        END IF;

        -- null max members?  in that case, pass it on; NULL means infinite
        IF max_members_val IS NULL
        THEN
            RETURN NULL;
        END IF;

        -- otherwise, return the delta
        RETURN max_members_val - current_members_val;
    END$$ language plpgsql;

    CREATE OR REPLACE FUNCTION available_fve_family_subs(channel_family_id_in IN NUMERIC, org_id_in IN NUMERIC)
    RETURNS NUMERIC
    AS $$
    declare
        cfp record;
        fve_current_members_val NUMERIC;
        fve_max_members_val     NUMERIC;
        found               NUMERIC;
    BEGIN
        for cfp in SELECT * FROM rhnOrgChannelFamilyPermissions
	    WHERE channel_family_id = channel_family_id_in
	      AND org_id = org_id_in
        LOOP
            found := 1;
            fve_current_members_val := cfp.fve_current_members;
            fve_max_members_val := cfp.fve_max_members;
        END LOOP;

        -- not found: either the channel fam doesn't have an entry in cfp, or the org doesn't have access to it.
        -- either way, there are no available subscriptions
        
        IF found IS NULL
        THEN
            RETURN 0;
        END IF;

        -- null max members?  in that case, pass it on; NULL means infinite                     
        IF fve_max_members_val IS NULL
        THEN
            RETURN NULL;
        END IF;

        -- otherwise, return the delta  
        RETURN fve_max_members_val - fve_current_members_val;
    END$$ language plpgsql;
    
    -- *******************************************************************
    -- FUNCTION: channel_family_current_members
    -- Calculates and returns the actual count of systems consuming
    --   physical channel subscriptions.
    -- Called by: update_family_counts 
    --            rhn_entitlements.repoll_virt_guest_entitlements
    -- *******************************************************************
    create or replace function channel_family_current_members(channel_family_id_in IN NUMERIC,
                                            org_id_in IN NUMERIC)
    returns numeric
    as $$
    declare
        current_members_count numeric := 0;
    begin
        select  count(distinct server_id)
        into    current_members_count
          from  rhnChannelFamilyServerPhysical cfsp
         where  cfsp.channel_family_id = channel_family_id_in
           and  cfsp.customer_id = org_id_in;
        return current_members_count;
    end$$ language plpgsql;


    create or replace function cfam_curr_fve_members(
        channel_family_id_in IN NUMERIC,
        org_id_in IN NUMERIC)
    returns numeric
    as $$
    declare
        current_members_count numeric := 0;

    begin
        select count(sc.server_id)
          into current_members_count
          from rhnServerChannel sc,
               rhnChannelFamilyMembers cfm,
               rhnServer s
         where s.org_id = org_id_in
           and s.id = sc.server_id
           and cfm.channel_family_id = channel_family_id_in
           and cfm.channel_id = sc.channel_id
           and exists (
                select 1
                  from rhnChannelFamilyServerFve cfsp
                 where cfsp.CHANNEL_FAMILY_ID = channel_family_id_in
                   and cfsp.server_id = s.id
                );

        return current_members_count;
    end$$ language plpgsql;
    CREATE OR REPLACE FUNCTION update_family_counts(channel_family_id_in IN NUMERIC, 
                                   org_id_in IN NUMERIC) returns void
    AS $$
    BEGIN
        update rhnPrivateChannelFamily
           set current_members = rhn_channel.channel_family_current_members(channel_family_id_in, org_id_in),
               fve_current_members = rhn_channel.cfam_curr_fve_members(channel_family_id_in,org_id_in)
         where org_id = org_id_in
           and channel_family_id = channel_family_id_in;
    END$$ language plpgsql;
    
    create or replace function update_group_family_counts(group_label_in IN VARCHAR,
                                   org_id_in IN NUMERIC)
    returns void
    as $$
    declare
        i record;
    BEGIN
        FOR i IN (
                SELECT DISTINCT CFM.channel_family_id, SG.org_id
                 FROM rhnChannelFamilyMembers CFM
                 JOIN rhnServerChannel SC
                   ON SC.channel_id = CFM.channel_id
                 JOIN rhnServerGroupMembers SGM
                   ON SC.server_id = SGM.server_id
                 JOIN rhnServerGroup SG
                   ON SGM.server_group_id = SG.id
                 JOIN rhnServerGroupType SGT
                   ON SG.group_type = SGT.id
                WHERE SGT.label = group_label_in
                  AND SG.org_id = org_id_in
                  AND SGT.is_base = 'Y'
        ) LOOP
            perform rhn_channel.update_family_counts(i.channel_family_id, i.org_id);
        END LOOP;
    END$$ language plpgsql;

    CREATE OR REPLACE FUNCTION available_chan_subscriptions(channel_id_in IN NUMERIC, 
                                          org_id_in IN NUMERIC)
    RETURNS NUMERIC
    AS $$
    declare
            channel_family_id_val NUMERIC;
    BEGIN
        SELECT channel_family_id INTO STRICT channel_family_id_val
            FROM rhnChannelFamilyMembers
            WHERE channel_id = channel_id_in;
         
            RETURN rhn_channel.available_family_subscriptions(
                           channel_family_id_val, org_id_in);
    END$$ language plpgsql;

    CREATE OR REPLACE FUNCTION available_fve_chan_subs(channel_id_in IN NUMERIC,
                                          org_id_in IN NUMERIC)
    RETURNS NUMERIC
    AS $$
    declare
            channel_family_id_val NUMERIC;
    BEGIN
        SELECT channel_family_id INTO STRICT channel_family_id_val
            FROM rhnChannelFamilyMembers
            WHERE channel_id = channel_id_in;

            RETURN rhn_channel.available_fve_family_subs(
                           channel_family_id_val, org_id_in);
    END$$ language plpgsql;

    create or replace function unsubscribe_server_from_family(server_id_in in numeric, 
                                             channel_family_id_in in numeric)
    returns void
    as $$
    begin
        delete
        from    rhnServerChannel rsc
        where   rsc.server_id = server_id_in
            and channel_id in (
                select  rcfm.channel_id
                from    rhnChannelFamilyMembers rcfm
                where   rcfm.channel_family_id = channel_family_id_in);
    end$$ language plpgsql;

    create or replace function get_org_id(channel_id_in in numeric)
    returns numeric
    as $$
    declare
        org_id_out numeric;
    begin
        select org_id into strict org_id_out
            from rhnChannel
            where id = channel_id_in;
         
            return org_id_out;
    end$$ language plpgsql;
    
    create or replace function get_cfam_org_access(cfam_id_in in numeric, org_id_in in numeric)
    returns numeric
    as $$
    begin
      if exists(
                        select  1
                        from    rhnOrgChannelFamilyPermissions cfp
                        where   cfp.org_id = org_id_in
      ) then
                return 1;
      else
                return 0;
      end if;
    end$$ language plpgsql;

    create or replace function get_org_access(channel_id_in in numeric, org_id_in in numeric)
    returns integer
    as $$
    begin
        -- the idea: if we get past this query, 
        -- the org has access to the channel, else not
        if exists(
        select 1
          from rhnChannelFamilyMembers CFM,
               rhnOrgChannelFamilyPermissions CFP
         where cfp.org_id = org_id_in
           and CFM.channel_family_id = CFP.channel_family_id
           and CFM.channel_id = channel_id_in
           and (CFP.max_members > 0 or CFP.max_members is null or CFP.fve_max_members > 0 or CFP.fve_max_members is null or CFP.org_id = 1) )
        then
          return 1;
        else
          return 0;
        end if;
    end$$ language plpgsql;
    
    -- check if a user has a given role, or if such a role is inferrable
    -- returns NULL if OK, error message otherwise
    create or replace function user_role_check_debug(channel_id_in in numeric, 
                                   user_id_in in numeric, 
                                   role_in in varchar)
    returns varchar
    as $$
    declare
        org_id numeric;
    begin
        org_id := rhn_user.get_org_id(user_id_in);

        -- channel might be shared
        if role_in = 'subscribe' and
           rhn_channel.shared_user_role_check(channel_id_in, user_id_in, role_in) = 1 then
            return NULL;
        end if;
        
        if role_in = 'manage' and 
           COALESCE(rhn_channel.get_org_id(channel_id_in), -1) <> org_id then
               return 'channel_not_owned';
        end if;
        
        if role_in = 'subscribe' and 
           rhn_channel.get_org_access(channel_id_in, org_id) = 0 then
                return 'channel_not_available';
        end if;
        
        -- channel admins have all roles
        if rhn_user.check_role_implied(user_id_in, 'channel_admin') = 1 then
            return NULL;
        end if;

        -- the subscribe permission is inferred 
        -- UNLESS the not_globally_subscribable flag is set
        if role_in = 'subscribe'
        then
            if rhn_channel.org_channel_setting(channel_id_in, 
                       org_id,
                       'not_globally_subscribable') = 0 then
                return NULL;
            end if;
        end if;
        
        -- all other roles (manage right now) are explicitly granted    
        if rhn_channel.direct_user_role_check(channel_id_in,
                                              user_id_in, role_in) = 1 then
            return NULL;
        end if;
        return 'direct_permission';
    end$$ language plpgsql;
    
    -- same as above, but with 1/0 output; useful in views, etc
    create or replace function user_role_check(channel_id_in in numeric, user_id_in in numeric, role_in in varchar)
    returns numeric
    as $$
    begin
        if rhn_channel.user_role_check_debug(channel_id_in,
                                             user_id_in, role_in) is NULL then
            return 1;
        else
            return 0;
        end if;
    end$$ language plpgsql;

    --
    -- For multiorg phase II, this function simply checks to see if the user's
    -- has a trust relationship that includes this channel by id.
    --
    create or replace function shared_user_role_check(channel_id in numeric, user_id in numeric, role in varchar)
    returns numeric
    as $$
    declare
      n numeric;
      oid numeric;
    begin
      oid := rhn_user.get_org_id(user_id);
      select 1 into n
      from rhnSharedChannelView s
      where s.id = channel_id and s.org_trust_id = oid;

      if not found then
        return 0;
      end if;

      return 1;
    end$$ language plpgsql;

    -- same as above, but returns 1 if user_id_in is null
    -- This is useful in queries where user_id is not specified
    create or replace function loose_user_role_check(channel_id_in in numeric, user_id_in in numeric, role_in in varchar)
    returns numeric
    as $$
    begin
        if user_id_in is null then
            return 1;
        end if;
        return rhn_channel.user_role_check(channel_id_in, user_id_in, role_in);
    end$$ language plpgsql;
    
    -- directly checks the table, no inferred permissions
    create or replace function direct_user_role_check(channel_id_in in numeric, user_id_in in numeric, role_in in varchar)
    returns numeric
    as $$
    declare
        throwaway numeric;
    begin
        -- the idea: if we get past this query, the user has the role, else no
        select 1 into throwaway
          from rhnChannelPermissionRole CPR,
               rhnChannelPermission CP
         where CP.user_id = user_id_in
           and CP.channel_id = channel_id_in
           and CPR.label = role_in
           and CP.role_id = CPR.id;

      if not found then
        return 0;
      end if;
           
      return 1;
    end$$ language plpgsql;
    
    -- check if an org has a certain setting
    create or replace function org_channel_setting(channel_id_in in numeric, org_id_in in numeric, setting_in in varchar)
    returns numeric
    as $$
    declare
        throwaway numeric;
    begin
        -- the idea: if we get past this query, the org has the setting
        select 1 into throwaway
          from rhnOrgChannelSettingsType OCST,
               rhnOrgChannelSettings OCS
         where OCS.org_id = org_id_in
           and OCS.channel_id = channel_id_in
           and OCST.label = setting_in
           and OCS.setting_id = OCST.id;

      if not found then
        return 0;
      end if;

      return 1;
    end$$ language plpgsql;
    
    CREATE OR REPLACE FUNCTION channel_priority(channel_id_in IN numeric) 
    RETURNS numeric
    AS $$
    declare
         channel_name varchar(256);
         priority numeric;
         end_of_life_val timestamptz;
         org_id_val numeric;
    BEGIN

        select name, end_of_life, org_id
        into channel_name, end_of_life_val, org_id_val
        from rhnChannel
        where id = channel_id_in;

        if end_of_life_val is not null then
          return -400;
        end if;

        if channel_name like 'Red Hat Enterprise Linux%' or channel_name like 'RHEL%' then
          priority := 1000;
          if channel_name not like '%Beta%' then
            priority := priority + 1000;
          end if;

          priority := priority +
            case
              when channel_name like '%v. 5%' then 600
              when channel_name like '%v. 4%' then 500
              when channel_name like '%v. 3%' then 400
              when channel_name like '%v. 2%' then 300
              when channel_name like '%v. 1%' then 200
              else 0
            end;

          priority := priority +
            case
              when channel_name like 'Red Hat Enterprise Linux (v. 5%' then 60
              when (channel_name like '%AS%' and channel_name not like '%Extras%') then 50
              when (channel_name like '%ES%' and channel_name not like '%Extras%') then 40
              when (channel_name like '%WS%' and channel_name not like '%Extras%') then 30
              when (channel_name like '%Desktop%' and channel_name not like '%Extras%') then 20
              when channel_name like '%Extras%' then 10
              else 0
            end; 

          priority := priority +
            case
              when channel_name like '%)' then 5
              else 0
            end;

          priority := priority +
            case
              when channel_name like '%32-bit x86%' then 4
              when channel_name like '%64-bit Intel Itanium%' then 3
              when channel_name like '%64-bit AMD64/Intel EM64T%' then 2
              else 0
            end;
        elsif channel_name like 'Red Hat Desktop%' then
            priority := 900;

            if channel_name not like '%Beta%' then
               priority := priority + 50;
            end if;
 
          priority := priority +
            case
              when channel_name like '%v. 4%' then 40
              when channel_name like '%v. 3%' then 30
              when channel_name like '%v. 2%' then 20
              when channel_name like '%v. 1%' then 10
              else 0
            end;
            
          priority := priority +
            case
              when channel_name like '%32-bit x86%' then 4
              when channel_name like '%64-bit Intel Itanium%' then 3
              when channel_name like '%64-bit AMD64/Intel EM64T%' then 2
              else 0
            end;
         
        elsif org_id_val is not null then
          priority := 600;
        else
          priority := 500;
        end if;
      
      return -priority;

    end$$ language plpgsql;

    -- right now this only does the accounting changes; the cascade
    -- actually does the rhnServerChannel delete.
    create or replace function delete_server_channels(server_id_in in numeric) returns void
    as $$
    begin
        update  rhnPrivateChannelFamily
        set     current_members = current_members -1
        where   org_id in (
                        select  org_id
                        from    rhnServer
                        where   id = server_id_in
                )
                and channel_family_id in (
                        select  rcfm.channel_family_id
                        from    rhnChannelFamilyMembers rcfm,
                                rhnServerChannel rsc
                        where   rsc.server_id = server_id_in
                                and rsc.channel_id = rcfm.channel_id
                and not exists (
                    select 1
                    from
                        rhnChannelFamilyVirtSubLevel cfvsl,
                        rhnSGTypeVirtSubLevel sgtvsl,
                        rhnServerEntitlementView sev,
                        rhnVirtualInstance vi
                    where
                        -- system is a virtual instance
                        vi.virtual_system_id = server_id_in
                        and vi.host_system_id = sev.server_id
                        -- system's host has a virt ent
                        and sev.label in ('virtualization_host',
                                          'virtualization_host_platform')
                        and sev.server_group_type_id = 
                            sgtvsl.server_group_type_id
                        -- the host's virt ent grants a cf virt sub level
                        and sgtvsl.virt_sub_level_id = cfvsl.virt_sub_level_id
                        -- the cf is in that virt sub level
                        and cfvsl.channel_family_id = rcfm.channel_family_id
                    )
                );
    end$$ language plpgsql;

    -- this could certainly be optimized to do updates if needs be
    create or replace function refresh_newest_package(channel_id_in in numeric,
                                      caller_in in varchar default '(unknown)',
                                      package_name_id_in in numeric default null)
    returns void
    as $$
    -- procedure refreshes rows for name_id = package_name_id_in or
    -- all rows if package_name_id_in is null
    begin
        delete from rhnChannelNewestPackage
              where channel_id = channel_id_in
                and (package_name_id_in is null
                     or name_id = package_name_id_in);
        insert into rhnChannelNewestPackage
                (channel_id, name_id, evr_id, package_id, package_arch_id)
                (select channel_id,
                        name_id, evr_id,
                        package_id, package_arch_id
                   from rhnChannelNewestPackageView
                  where channel_id = channel_id_in
                    and (package_name_id_in is null
                         or name_id = package_name_id_in)
                );
        insert into rhnChannelNewestPackageAudit (channel_id, caller)
             values (channel_id_in, caller_in);
        update rhnChannel
           set last_modified = greatest(current_timestamp,
                                        last_modified + interval '1 second')
         where id = channel_id_in;
    end$$ language plpgsql;

   create or replace function update_channel ( channel_id_in in numeric, invalidate_ss in numeric default 0, 
                              date_to_use in timestamptz default current_timestamp ) returns void
   as $$
   declare
   channel_last_modified timestamptz;
   last_modified_value timestamptz;

   snapshots cursor for
   select  snapshot_id id
   from    rhnSnapshotChannel
   where   channel_id = channel_id_in;

   begin

      select last_modified
      into channel_last_modified
      from rhnChannel
      where id = channel_id_in;
  
      last_modified_value := date_to_use;

      if last_modified_value <= channel_last_modified then
          last_modified_value := last_modified_value + interval '1 second';
      end if;

      update rhnChannel set last_modified = last_modified_value
      where id = channel_id_in;

      if invalidate_ss = 1 then 
        for snapshot in snapshots loop
            update rhnSnapshot
            set invalid = lookup_snapshot_invalid_reason('channel_modified')
            where id = snapshot.id;
        end loop;
      end if;

   end$$ language plpgsql;

   create or replace function update_channels_by_package ( package_id_in in numeric, date_to_use in timestamptz default current_timestamp ) returns void
   as $$
   declare
   channels cursor for
   select channel_id
   from rhnChannelPackage
   where package_id = package_id_in
   order by channel_id;

   begin
      for channel in channels loop
         -- we want to invalidate the snapshot assocated with the channel when we
         -- do this b/c we know we've added or removed or packages
         perform rhn_channel.update_channel ( channel.channel_id, 1, date_to_use );
      end loop;
   end$$ language plpgsql;

   
   create or replace function update_channels_by_errata ( errata_id_in numeric, date_to_use in timestamptz default current_timestamp ) returns void
   as $$
   declare
   channels cursor for
   select channel_id
   from rhnChannelErrata
   where errata_id = errata_id_in
   order by channel_id;

   begin
      for channel in channels loop
         -- we won't invalidate snapshots, b/c just changing the errata associated with
         -- a channel shouldn't invalidate snapshots
         perform rhn_channel.update_channel ( channel.channel_id, 0, date_to_use );
      end loop;
   end$$ language plpgsql;

   create or replace function update_needed_cache(channel_id_in in numeric) returns void
   as $$
   declare
   server record;
   begin
      -- we intentionaly do a loop here instead of one huge select
      -- b/c we want to break update into smaller transaction to unblock other sessions
      -- querying rhnServerNeededCache
      for server in (
                select sc.server_id as id
                  from rhnServerChannel sc
                 where sc.channel_id = channel_id_in
                 order by id asc
      ) loop
         perform rhn_server.update_needed_cache(server.id);
      end loop;
   end$$ language plpgsql;

    create or replace function set_comps(channel_id_in in numeric, path_in in varchar, timestamp_in in varchar) returns void
    as $$
    declare
    row record;
    begin
        for row in (
            select relative_filename, last_modified
            from rhnChannelComps
            where channel_id = channel_id_in
            ) loop
            if row.relative_filename = path_in
                and row.last_modified = to_timestamp(timestamp_in, 'YYYYMMDDHH24MISS') then
                return;
            end if;
        end loop;
        delete from rhnChannelComps
        where channel_id = channel_id_in;
        insert into rhnChannelComps (id, channel_id, relative_filename, last_modified, created, modified)
        values (sequence_nextval('rhn_channelcomps_id_seq'), channel_id_in, path_in, to_timestamp(timestamp_in, 'YYYYMMDDHH24MISS'), current_timestamp, current_timestamp);
    end$$ language plpgsql;

CREATE OR REPLACE FUNCTION server_has_family_subscription(server_id_in DECIMAL, 
                                                          channel_family_id_in DECIMAL) 
          RETURNS INTEGER AS $$
  DECLARE
    fam_entry RECORD;

  BEGIN
    FOR fam_entry IN SELECT DISTINCT cfm.channel_family_id
                       FROM rhnchannelfamilymembers AS cfm
                       JOIN rhnserverchannel AS sc ON sc.channel_id = cfm.channel_id
                      WHERE sc.server_id = server_id_in
                        AND cfm.channel_family_id = channel_family_id_in
    LOOP
      return 1;
    END LOOP;
    RETURN 0;
  END;
$$ LANGUAGE plpgsql;

-- restore the original setting
update pg_settings set setting = overlay( setting placing '' from 1 for (length('rhn_channel')+1) ) where name = 'search_path';<|MERGE_RESOLUTION|>--- conflicted
+++ resolved
@@ -1,8 +1,4 @@
-<<<<<<< HEAD
 -- oracle equivalent source sha1 8788cb5bb57fcd79bd64d07a7a3633c4f9876e5f
-=======
--- oracle equivalent source sha1 bb21db34c5b97e6cb4a912aa159547fdbc955d46
->>>>>>> a69743a5
 --
 -- Copyright (c) 2008--2014 Red Hat, Inc.
 --
