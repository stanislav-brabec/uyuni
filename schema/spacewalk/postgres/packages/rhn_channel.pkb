<<<<<<< HEAD
-- oracle equivalent source sha1 30a43893b81e5a8ebfd61a64aebc1e9413f24c7f
=======
-- oracle equivalent source sha1 9e9b473256520f4d79a4bad8b4758872746de3d6
>>>>>>> 221e94e7
--
-- Copyright (c) 2008--2015 Red Hat, Inc.
--
-- This software is licensed to you under the GNU General Public License,
-- version 2 (GPLv2). There is NO WARRANTY for this software, express or
-- implied, including the implied warranties of MERCHANTABILITY or FITNESS
-- FOR A PARTICULAR PURPOSE. You should have received a copy of GPLv2
-- along with this software; if not, see
-- http://www.gnu.org/licenses/old-licenses/gpl-2.0.txt.
--
-- Red Hat trademarks are not licensed under GPLv2. No permission is
-- granted to use or replicate Red Hat trademarks that are incorporated
-- in this software or its documentation.
--
--
--
--

-- create schema rhn_channel;

--update pg_setting
update pg_settings set setting = 'rhn_channel,' || setting where name = 'search_path';

    -- this "emulates" cursor server_base_subscriptions defined in oracle/rhn_channel.pks
    create or replace function server_base_subscriptions(server_id_in NUMERIC)
    returns boolean as $$
    begin
      return exists(SELECT C.id FROM rhnChannel C, rhnServerChannel SC
		    WHERE C.id = SC.channel_id
		      AND SC.server_id = server_id_in
		      AND C.parent_channel IS NULL);
    end$$ language plpgsql;

    -- this "emulates" cursor server_base_subscriptions defined in oracle/rhn_channel.pks
    create or replace function check_server_subscription(server_id_in NUMERIC, channel_id_in NUMERIC)
    returns boolean as $$
    begin
      return exists(SELECT channel_id FROM rhnServerChannel WHERE server_id = server_id_in AND channel_id = channel_id_in);
    end$$ language plpgsql;


    CREATE OR REPLACE FUNCTION subscribe_server(server_id_in IN NUMERIC, channel_id_in NUMERIC, immediate_in NUMERIC default 1, user_id_in in numeric default null) returns void
    AS $$
    declare
        channel_parent_val      rhnChannel.parent_channel%TYPE;
        parent_subscribed       BOOLEAN;
        server_has_base_chan    BOOLEAN;
        server_already_in_chan  BOOLEAN;
        channel_family_id_val   NUMERIC;
        allowed                 numeric;
    BEGIN
        if user_id_in is not null then
            allowed := rhn_channel.user_role_check(channel_id_in, user_id_in, 'subscribe');
        else
            allowed := 1;
        end if;

        if allowed = 0 then
            perform rhn_exception.raise_exception('no_subscribe_permissions');
        end if;


        SELECT parent_channel INTO channel_parent_val FROM rhnChannel WHERE id = channel_id_in;

        IF channel_parent_val IS NOT NULL
        THEN
            -- child channel; if attempting to cross-subscribe a child to the wrong base, silently ignore
            parent_subscribed := rhn_channel.check_server_subscription(server_id_in, channel_parent_val);

            IF NOT parent_subscribed
            THEN
                RETURN;
            END IF;
        ELSE
            -- base channel
            server_has_base_chan := rhn_channel.server_base_subscriptions(server_id_in);

            IF server_has_base_chan
            THEN
                perform rhn_exception.raise_exception('channel_server_one_base');
            END IF;
        END IF;

        server_already_in_chan := rhn_channel.check_server_subscription(server_id_in, channel_id_in);

        IF server_already_in_chan
        THEN
            RETURN;
        END IF;

        channel_family_id_val := rhn_channel.family_for_channel(channel_id_in);
        IF channel_family_id_val IS NULL
        THEN
            perform rhn_exception.raise_exception('channel_subscribe_no_family');
        END IF;

        insert into rhnServerHistory (id,server_id,summary,details) (
            select  nextval('rhn_event_id_seq'),
                    server_id_in,
                    'subscribed to channel ' || SUBSTR(c.label, 0, 106),
                    c.label
            from    rhnChannel c
            where   c.id = channel_id_in
        );

        INSERT INTO rhnServerChannel (server_id, channel_id) VALUES (server_id_in, channel_id_in);

        perform queue_server(server_id_in, immediate_in);

        update rhnServer
           set channels_changed = current_timestamp
         where id = server_id_in;
    END$$ language plpgsql;

    create or replace function guess_server_base(
        server_id_in in numeric
    ) RETURNS numeric as $$
    declare
        server_cursor cursor for
            select s.server_arch_id, s.release, s.org_id
              from rhnServer s
             where s.id = server_id_in;
    -- Cursor that fetches all the possible base channels for a
    -- (server_arch_id, release, org_id) combination
        base_channel_cursor cursor(
                release_in varchar,
                server_arch_id_in numeric,
                org_id_in numeric
        ) for
                select distinct c.*
                from    rhnOrgDistChannelMap                       odcm,
                                rhnServerChannelArchCompat      scac,
                                rhnChannel                                      c
                where   c.parent_channel is null
                        and c.id = odcm.channel_id
                        and c.channel_arch_id = odcm.channel_arch_id
                        and odcm.release = release_in
                        and odcm.for_org_id = org_id_in
                        and scac.server_arch_id = server_arch_id_in
                        and scac.channel_arch_id = c.channel_arch_id;

    begin
        for s in server_cursor loop
            for channel in base_channel_cursor(s.release,
                s.server_arch_id, s.org_id)
            loop
                return channel.id;
            end loop;
        end loop;
        -- Server not found, or no base channel applies to it
        return null;
    end$$ language plpgsql;

    -- Private function
    create or replace function normalize_server_arch(server_arch_in in varchar)
    returns varchar
    as $$
    declare
        suffix VARCHAR(128) := '-redhat-linux';
    begin
        if server_arch_in is NULL then
            return NULL;
        end if;
        if position('-' IN server_arch_in) > 0
        then
            -- Suffix already present
            return server_arch_in;
        end if;
        return server_arch_in || suffix;
    end$$ language plpgsql;

    --
    -- Raises:
    --   server_arch_not_found
    --   no_subscribe_permissions
    create or replace function base_channel_for_release_arch(
        release_in in varchar,
        server_arch_in in varchar,
        org_id_in in numeric default -1,
        user_id_in in numeric default null
    ) returns numeric as $$
    declare
        server_arch varchar(256) := rhn_channel.normalize_server_arch(server_arch_in);
        server_arch_id numeric;
    begin
        -- Look up the server arch
            select id
              into server_arch_id
              from rhnServerArch
             where label = server_arch;
            if not found then
                perform rhn_exception.raise_exception('server_arch_not_found');
            end if;

        return rhn_channel.base_channel_rel_archid(release_in, server_arch_id,
            org_id_in, user_id_in);
    end$$ language plpgsql;

    create or replace function base_channel_rel_archid(
        release_in in varchar,
        server_arch_id_in in numeric,
        org_id_in in numeric default -1,
        user_id_in in numeric default null
    ) returns numeric as $$
    declare
        denied_channel_id numeric := null;
        valid_org_id numeric := org_id_in;
        valid_user_id numeric := user_id_in;
        channel_subscribable numeric;
    -- Cursor that fetches all the possible base channels for a
    -- (server_arch_id, release, org_id) combination
        base_channel_cursor cursor(
                release_in varchar,
                server_arch_id_in numeric,
                org_id_in numeric
        ) for
                select distinct c.*
                from    rhnOrgDistChannelMap                       odcm,
                                rhnServerChannelArchCompat      scac,
                                rhnChannel                                      c
                where   c.parent_channel is null
                        and c.id = odcm.channel_id
                        and c.channel_arch_id = odcm.channel_arch_id
                        and odcm.release = release_in
                        and odcm.for_org_id = org_id_in
                        and scac.server_arch_id = server_arch_id_in
                        and scac.channel_arch_id = c.channel_arch_id;

    begin
        if org_id_in = -1 and user_id_in is not null then
            -- Get the org id from the user id

                select org_id
                  into valid_org_id
                  from web_contact
                 where id = user_id_in;

                if not found then
                    -- User doesn't exist
                    -- XXX Only list public stuff for now
                    valid_user_id := null;
                    valid_org_id := -1;
                end if;
        end if;

        for c in base_channel_cursor(release_in, server_arch_id_in, valid_org_id)
        loop
            -- This row is a possible match
            if valid_user_id is null then
                -- User ID not specified, so no user to channel permissions to
                -- check
                return c.id;
            end if;

            -- Check user to channel permissions
            select rhn_channel.loose_user_role_check(c.id, user_id_in, 'subscribe')
              into channel_subscribable;

            if channel_subscribable = 1 then
                return c.id;
            end if;

            -- Base channel exists, but is not subscribable; keep trying
            denied_channel_id := c.id;
        end loop;

        if denied_channel_id is not null then
            perform rhn_exception.raise_exception('no_subscribe_permissions');
        end if;
        -- No base channel applies
        return NULL;
    end$$ language plpgsql;

    CREATE OR REPLACE FUNCTION clear_subscriptions(server_id_in IN NUMERIC, deleting_server IN NUMERIC default 0) returns void
    AS $$
    declare
        server_channels cursor(server_id_in numeric) for
                select  s.org_id, sc.channel_id, cfm.channel_family_id
                from    rhnServer s,
                        rhnServerChannel sc,
                        rhnChannelFamilyMembers cfm
                where   s.id = server_id_in
                        and s.id = sc.server_id
                        and sc.channel_id = cfm.channel_id
                order by cfm.channel_family_id;
        last_channel_family_id rhnChannelFamilyMembers.channel_family_id%type := -1;
        last_channel_org_id    rhnServer.org_id%type := -1;
    BEGIN
        for channel in server_channels(server_id_in)
        loop
                perform rhn_channel.unsubscribe_server(server_id_in, channel.channel_id, 1, 1, deleting_server);
        end loop;
    END$$ language plpgsql;

    CREATE OR REPLACE FUNCTION unsubscribe_server(server_id_in IN NUMERIC, channel_id_in NUMERIC, immediate_in NUMERIC default 1, unsubscribe_children_in numeric default 0,
                                 deleting_server in numeric default 0) returns void
    AS $$
    declare
        channel_family_id_val   NUMERIC;
        server_org_id_val       NUMERIC;
        server_already_in_chan  BOOLEAN;
        channel_family_is_proxy cursor(channel_family_id_in numeric) for
                select  1
                from    rhnChannelFamily
                where   id = channel_family_id_in
                    and label = 'rhn-proxy';
        channel_family_is_satellite cursor(channel_family_id_in numeric) for
                select  1
                from    rhnChannelFamily
                where   id = channel_family_id_in
                    and label = 'rhn-satellite';
        child record;
    BEGIN
        -- In PostgreSQL recursion with opened cursors is not allowed so we use
        -- FOR IN SELECT form which is ok.
        FOR child IN select  c.id
                from    rhnChannel                      c,
                                rhnServerChannel        sc
                where   1=1
                        and c.parent_channel = channel_id_in
                        and c.id = sc.channel_id
                        and sc.server_id = server_id_in
        LOOP
            if unsubscribe_children_in = 1 then
                perform rhn_channel.unsubscribe_server(server_id_in,
                                                       child.id,
                                                       immediate_in,
                                                       unsubscribe_children_in,
                                                       deleting_server);
            else
                perform rhn_exception.raise_exception('channel_unsubscribe_child_exists');
            end if;
        END LOOP;

        server_already_in_chan := rhn_channel.check_server_subscription(server_id_in, channel_id_in);

        IF NOT server_already_in_chan
        THEN
            RETURN;
        END IF;

   if deleting_server = 0 then
      insert into rhnServerHistory (id,server_id,summary,details) (
          select  nextval('rhn_event_id_seq'),
                server_id_in,
             'unsubscribed from channel ' || SUBSTR(c.label, 0, 106),
             c.label
          from    rhnChannel c
          where   c.id = channel_id_in
      );
   end if;

   DELETE FROM rhnServerChannel WHERE server_id = server_id_in AND channel_id = channel_id_in;

   if deleting_server = 0 then
        perform queue_server(server_id_in, immediate_in);

        update rhnServer
           set channels_changed = current_timestamp
         where id = server_id_in;
   end if;

        channel_family_id_val := rhn_channel.family_for_channel(channel_id_in);
        IF channel_family_id_val IS NULL
        THEN
            perform rhn_exception.raise_exception('channel_unsubscribe_no_family');
        END IF;

        for ignore in channel_family_is_satellite(channel_family_id_val) loop
                delete from rhnSatelliteInfo where server_id = server_id_in;
        end loop;

        for ignore in channel_family_is_proxy(channel_family_id_val) loop
                delete from rhnProxyInfo where server_id = server_id_in;
        end loop;
        SELECT org_id INTO server_org_id_val
          FROM rhnServer
         WHERE id = server_id_in;

    END$$ language plpgsql;

    CREATE OR REPLACE FUNCTION family_for_channel(channel_id_in IN NUMERIC)
    RETURNS NUMERIC
    AS $$
    declare
        channel_family_id_val NUMERIC;
    BEGIN
        SELECT channel_family_id INTO channel_family_id_val
          FROM rhnChannelFamilyMembers
         WHERE channel_id = channel_id_in;

        IF NOT FOUND THEN
          RETURN NULL;
        END IF;

        RETURN channel_family_id_val;
    END$$ language plpgsql;

    create or replace function unsubscribe_server_from_family(server_id_in in numeric,
                                             channel_family_id_in in numeric)
    returns void
    as $$
    begin
        delete
        from    rhnServerChannel rsc
        where   rsc.server_id = server_id_in
            and channel_id in (
                select  rcfm.channel_id
                from    rhnChannelFamilyMembers rcfm
                where   rcfm.channel_family_id = channel_family_id_in);
    end$$ language plpgsql;

    create or replace function get_org_id(channel_id_in in numeric)
    returns numeric
    as $$
    declare
        org_id_out numeric;
    begin
        select org_id into strict org_id_out
            from rhnChannel
            where id = channel_id_in;

            return org_id_out;
    end$$ language plpgsql;

    create or replace function get_cfam_org_access(cfam_id_in in numeric, org_id_in in numeric)
    returns numeric
    as $$
    begin
      if exists(
                        select  1
                        from    rhnOrgChannelFamilyPermissions cfp
                        where   cfp.org_id = org_id_in
      ) then
                return 1;
      else
                return 0;
      end if;
    end$$ language plpgsql;

    create or replace function get_org_access(channel_id_in in numeric, org_id_in in numeric)
    returns integer
    as $$
    begin
        -- the idea: if we get past this query,
        -- the org has access to the channel, else not
        if exists(
        select 1
          from rhnChannelFamilyMembers CFM,
               rhnOrgChannelFamilyPermissions CFP
         where cfp.org_id = org_id_in
           and CFM.channel_family_id = CFP.channel_family_id
           and CFM.channel_id = channel_id_in)
        then
          return 1;
        else
          return 0;
        end if;
    end$$ language plpgsql;

    -- check if a user has a given role, or if such a role is inferrable
    -- returns NULL if OK, error message otherwise
    create or replace function user_role_check_debug(channel_id_in in numeric,
                                   user_id_in in numeric,
                                   role_in in varchar)
    returns varchar
    as $$
    declare
        org_id numeric;
    begin
        org_id := rhn_user.get_org_id(user_id_in);

        -- channel might be shared
        if role_in = 'subscribe' and
           rhn_channel.shared_user_role_check(channel_id_in, user_id_in, role_in) = 1 then
            return NULL;
        end if;

        if role_in = 'manage' and
           COALESCE(rhn_channel.get_org_id(channel_id_in), -1) <> org_id then
               return 'channel_not_owned';
        end if;

        if role_in = 'subscribe' and
           rhn_channel.get_org_access(channel_id_in, org_id) = 0 then
                return 'channel_not_available';
        end if;

        -- channel admins have all roles
        if rhn_user.check_role_implied(user_id_in, 'channel_admin') = 1 then
            return NULL;
        end if;

        -- the subscribe permission is inferred
        -- UNLESS the not_globally_subscribable flag is set
        if role_in = 'subscribe'
        then
            if rhn_channel.org_channel_setting(channel_id_in,
                       org_id,
                       'not_globally_subscribable') = 0 then
                return NULL;
            end if;
        end if;

        -- all other roles (manage right now) are explicitly granted
        if rhn_channel.direct_user_role_check(channel_id_in,
                                              user_id_in, role_in) = 1 then
            return NULL;
        end if;
        return 'direct_permission';
    end$$ language plpgsql;

    -- same as above, but with 1/0 output; useful in views, etc
    create or replace function user_role_check(channel_id_in in numeric, user_id_in in numeric, role_in in varchar)
    returns numeric
    as $$
    begin
        if rhn_channel.user_role_check_debug(channel_id_in,
                                             user_id_in, role_in) is NULL then
            return 1;
        else
            return 0;
        end if;
    end$$ language plpgsql;

    --
    -- For multiorg phase II, this function simply checks to see if the user's
    -- has a trust relationship that includes this channel by id.
    --
    create or replace function shared_user_role_check(channel_id in numeric, user_id in numeric, role in varchar)
    returns numeric
    as $$
    declare
      n numeric;
      oid numeric;
    begin
      oid := rhn_user.get_org_id(user_id);
      select 1 into n
      from rhnSharedChannelView s
      where s.id = channel_id and s.org_trust_id = oid;

      if not found then
        return 0;
      end if;

      return 1;
    end$$ language plpgsql;

    -- same as above, but returns 1 if user_id_in is null
    -- This is useful in queries where user_id is not specified
    create or replace function loose_user_role_check(channel_id_in in numeric, user_id_in in numeric, role_in in varchar)
    returns numeric
    as $$
    begin
        if user_id_in is null then
            return 1;
        end if;
        return rhn_channel.user_role_check(channel_id_in, user_id_in, role_in);
    end$$ language plpgsql;

    -- directly checks the table, no inferred permissions
    create or replace function direct_user_role_check(channel_id_in in numeric, user_id_in in numeric, role_in in varchar)
    returns numeric
    as $$
    declare
        throwaway numeric;
    begin
        -- the idea: if we get past this query, the user has the role, else no
        select 1 into throwaway
          from rhnChannelPermissionRole CPR,
               rhnChannelPermission CP
         where CP.user_id = user_id_in
           and CP.channel_id = channel_id_in
           and CPR.label = role_in
           and CP.role_id = CPR.id;

      if not found then
        return 0;
      end if;

      return 1;
    end$$ language plpgsql;

    -- check if an org has a certain setting
    create or replace function org_channel_setting(channel_id_in in numeric, org_id_in in numeric, setting_in in varchar)
    returns numeric
    as $$
    declare
        throwaway numeric;
    begin
        -- the idea: if we get past this query, the org has the setting
        select 1 into throwaway
          from rhnOrgChannelSettingsType OCST,
               rhnOrgChannelSettings OCS
         where OCS.org_id = org_id_in
           and OCS.channel_id = channel_id_in
           and OCST.label = setting_in
           and OCS.setting_id = OCST.id;

      if not found then
        return 0;
      end if;

      return 1;
    end$$ language plpgsql;

    CREATE OR REPLACE FUNCTION channel_priority(channel_id_in IN numeric)
    RETURNS numeric
    AS $$
    declare
         channel_name varchar(256);
         priority numeric;
         end_of_life_val timestamptz;
         org_id_val numeric;
    BEGIN

        select name, end_of_life, org_id
        into channel_name, end_of_life_val, org_id_val
        from rhnChannel
        where id = channel_id_in;

        if end_of_life_val is not null then
          return -400;
        end if;

        if channel_name like 'Red Hat Enterprise Linux%' or channel_name like 'RHEL%' then
          priority := 1000;
          if channel_name not like '%Beta%' then
            priority := priority + 1000;
          end if;

          priority := priority +
            case
              when channel_name like '%v. 5%' then 600
              when channel_name like '%v. 4%' then 500
              when channel_name like '%v. 3%' then 400
              when channel_name like '%v. 2%' then 300
              when channel_name like '%v. 1%' then 200
              else 0
            end;

          priority := priority +
            case
              when channel_name like 'Red Hat Enterprise Linux (v. 5%' then 60
              when (channel_name like '%AS%' and channel_name not like '%Extras%') then 50
              when (channel_name like '%ES%' and channel_name not like '%Extras%') then 40
              when (channel_name like '%WS%' and channel_name not like '%Extras%') then 30
              when (channel_name like '%Desktop%' and channel_name not like '%Extras%') then 20
              when channel_name like '%Extras%' then 10
              else 0
            end;

          priority := priority +
            case
              when channel_name like '%)' then 5
              else 0
            end;

          priority := priority +
            case
              when channel_name like '%32-bit x86%' then 4
              when channel_name like '%64-bit Intel Itanium%' then 3
              when channel_name like '%64-bit AMD64/Intel EM64T%' then 2
              else 0
            end;
        elsif channel_name like 'Red Hat Desktop%' then
            priority := 900;

            if channel_name not like '%Beta%' then
               priority := priority + 50;
            end if;

          priority := priority +
            case
              when channel_name like '%v. 4%' then 40
              when channel_name like '%v. 3%' then 30
              when channel_name like '%v. 2%' then 20
              when channel_name like '%v. 1%' then 10
              else 0
            end;

          priority := priority +
            case
              when channel_name like '%32-bit x86%' then 4
              when channel_name like '%64-bit Intel Itanium%' then 3
              when channel_name like '%64-bit AMD64/Intel EM64T%' then 2
              else 0
            end;

        elsif org_id_val is not null then
          priority := 600;
        else
          priority := 500;
        end if;

      return -priority;

    end$$ language plpgsql;

    -- this could certainly be optimized to do updates if needs be
    create or replace function refresh_newest_package(channel_id_in in numeric,
                                      caller_in in varchar default '(unknown)',
                                      package_name_id_in in numeric default null)
    returns void
    as $$
    -- procedure refreshes rows for name_id = package_name_id_in or
    -- all rows if package_name_id_in is null
    begin
        delete from rhnChannelNewestPackage
              where channel_id = channel_id_in
                and (package_name_id_in is null
                     or name_id = package_name_id_in);
        insert into rhnChannelNewestPackage
                (channel_id, name_id, evr_id, package_id, package_arch_id)
                (select channel_id,
                        name_id, evr_id,
                        package_id, package_arch_id
                   from rhnChannelNewestPackageView
                  where channel_id = channel_id_in
                    and (package_name_id_in is null
                         or name_id = package_name_id_in)
                );
        insert into rhnChannelNewestPackageAudit (channel_id, caller)
             values (channel_id_in, caller_in);
        update rhnChannel
           set last_modified = greatest(current_timestamp,
                                        last_modified + interval '1 second')
         where id = channel_id_in;
    end$$ language plpgsql;

   create or replace function update_channel ( channel_id_in in numeric, invalidate_ss in numeric default 0,
                              date_to_use in timestamptz default current_timestamp ) returns void
   as $$
   declare
   channel_last_modified timestamptz;
   last_modified_value timestamptz;

   snapshots cursor for
   select  snapshot_id id
   from    rhnSnapshotChannel
   where   channel_id = channel_id_in;

   begin

      select last_modified
      into channel_last_modified
      from rhnChannel
      where id = channel_id_in;

      last_modified_value := date_to_use;

      if last_modified_value <= channel_last_modified then
          last_modified_value := last_modified_value + interval '1 second';
      end if;

      update rhnChannel set last_modified = last_modified_value
      where id = channel_id_in;

      if invalidate_ss = 1 then
        for snapshot in snapshots loop
            update rhnSnapshot
            set invalid = lookup_snapshot_invalid_reason('channel_modified')
            where id = snapshot.id;
        end loop;
      end if;

   end$$ language plpgsql;

   create or replace function update_channels_by_package ( package_id_in in numeric, date_to_use in timestamptz default current_timestamp ) returns void
   as $$
   declare
   channels cursor for
   select channel_id
   from rhnChannelPackage
   where package_id = package_id_in
   order by channel_id;

   begin
      for channel in channels loop
         -- we want to invalidate the snapshot assocated with the channel when we
         -- do this b/c we know we've added or removed or packages
         perform rhn_channel.update_channel ( channel.channel_id, 1, date_to_use );
      end loop;
   end$$ language plpgsql;


   create or replace function update_channels_by_errata ( errata_id_in numeric, date_to_use in timestamptz default current_timestamp ) returns void
   as $$
   declare
   channels cursor for
   select channel_id
   from rhnChannelErrata
   where errata_id = errata_id_in
   order by channel_id;

   begin
      for channel in channels loop
         -- we won't invalidate snapshots, b/c just changing the errata associated with
         -- a channel shouldn't invalidate snapshots
         perform rhn_channel.update_channel ( channel.channel_id, 0, date_to_use );
      end loop;
   end$$ language plpgsql;

   create or replace function update_needed_cache(channel_id_in in numeric) returns void
   as $$
   declare
   server record;
   begin
      -- we intentionaly do a loop here instead of one huge select
      -- b/c we want to break update into smaller transaction to unblock other sessions
      -- querying rhnServerNeededCache
      for server in (
                select sc.server_id as id
                  from rhnServerChannel sc
                 where sc.channel_id = channel_id_in
                 order by id asc
      ) loop
         perform queue_server(server.id, 0); -- NOT IMMEDIATE
      end loop;
   end$$ language plpgsql;

    create or replace function set_comps(channel_id_in in numeric, path_in in varchar, timestamp_in in varchar) returns void
    as $$
    declare
    row record;
    begin
        for row in (
            select relative_filename, last_modified
            from rhnChannelComps
            where channel_id = channel_id_in
            ) loop
            if row.relative_filename = path_in
                and row.last_modified = to_timestamp(timestamp_in, 'YYYYMMDDHH24MISS') then
                return;
            end if;
        end loop;
        delete from rhnChannelComps
        where channel_id = channel_id_in;
        insert into rhnChannelComps (id, channel_id, relative_filename, last_modified, created, modified)
        values (sequence_nextval('rhn_channelcomps_id_seq'), channel_id_in, path_in, to_timestamp(timestamp_in, 'YYYYMMDDHH24MISS'), current_timestamp, current_timestamp);
    end$$ language plpgsql;

-- restore the original setting
update pg_settings set setting = overlay( setting placing '' from 1 for (length('rhn_channel')+1) ) where name = 'search_path';<|MERGE_RESOLUTION|>--- conflicted
+++ resolved
@@ -1,8 +1,4 @@
-<<<<<<< HEAD
--- oracle equivalent source sha1 30a43893b81e5a8ebfd61a64aebc1e9413f24c7f
-=======
--- oracle equivalent source sha1 9e9b473256520f4d79a4bad8b4758872746de3d6
->>>>>>> 221e94e7
+-- oracle equivalent source sha1 0035c8d72f80273e082e8927b7db48b8eaec39b6
 --
 -- Copyright (c) 2008--2015 Red Hat, Inc.
 --
