--
-- Copyright (c) 2008--2012 Red Hat, Inc.
--
-- This software is licensed to you under the GNU General Public License,
-- version 2 (GPLv2). There is NO WARRANTY for this software, express or
-- implied, including the implied warranties of MERCHANTABILITY or FITNESS
-- FOR A PARTICULAR PURPOSE. You should have received a copy of GPLv2
-- along with this software; if not, see
-- http://www.gnu.org/licenses/old-licenses/gpl-2.0.txt.
-- 
-- Red Hat trademarks are not licensed under GPLv2. No permission is
-- granted to use or replicate Red Hat trademarks that are incorporated
-- in this software or its documentation. 
--
--
--
--

create or replace trigger
rhn_confrevision_mod_trig
before insert or update on rhnConfigRevision
for each row
begin
<<<<<<< HEAD
	:new.modified := sysdate;
=======
	:new.modified := current_timestamp;
>>>>>>> 4869bc83
end;
/
show errors

create or replace trigger
rhn_confrevision_del_trig
before delete on rhnConfigRevision
for each row
declare
	cursor snapshots is
		select	snapshot_id id
		from	rhnSnapshotConfigRevision
		where	config_revision_id = :old.id;
begin
	for snapshot in snapshots loop
		update rhnSnapshot
			set invalid = lookup_snapshot_invalid_reason('cr_removed')
			where id = snapshot.id;
		delete from rhnSnapshotConfigRevision
			where snapshot_id = snapshot.id
				and config_revision_id = :old.id;
	end loop;
end;
/
show errors<|MERGE_RESOLUTION|>--- conflicted
+++ resolved
@@ -21,11 +21,7 @@
 before insert or update on rhnConfigRevision
 for each row
 begin
-<<<<<<< HEAD
-	:new.modified := sysdate;
-=======
 	:new.modified := current_timestamp;
->>>>>>> 4869bc83
 end;
 /
 show errors
