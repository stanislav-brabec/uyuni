--- conflicted
+++ resolved
@@ -508,14 +508,8 @@
         THEN
             RETURN;
         END IF;
-<<<<<<< HEAD
 
    if deleting_server = 0 then
-
-=======
-        
-   if deleting_server = 0 then 
->>>>>>> a2087866
       insert into rhnServerHistory (id,server_id,summary,details) (
           select  rhn_event_id_seq.nextval,
                 server_id_in,
