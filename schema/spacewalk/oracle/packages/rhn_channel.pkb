--- conflicted
+++ resolved
@@ -103,25 +103,6 @@
             rhn_exception.raise_exception('channel_subscribe_no_family');
         END IF;
 
-<<<<<<< HEAD
-        --
-        -- Use the org_id of the server only if the org_id of the channel = NULL.
-        -- This is required for subscribing to shared channels.
-        --
-        SELECT NVL(org_id, (SELECT org_id FROM rhnServer WHERE id = server_id_in))
-          INTO server_org_id_val
-          FROM rhnChannel
-         WHERE id = channel_id_in;
-
-        begin
-            obtain_read_lock(channel_family_id_val, server_org_id_val);
-        exception
-            when no_data_found then
-                rhn_exception.raise_exception('channel_subscribe_no_family');
-        end;
-
-=======
->>>>>>> 221e94e7
         insert into rhnServerHistory (id,server_id,summary,details) (
             select  rhn_event_id_seq.nextval,
                     server_id_in,
