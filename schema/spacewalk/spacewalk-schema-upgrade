--- conflicted
+++ resolved
@@ -13,21 +13,13 @@
 my $config_file = Spacewalk::Setup::DEFAULT_RHN_CONF_LOCATION;
 
 if (not -e $config_file) {
-<<<<<<< HEAD
-    die "The config file [$config_file] does not seem to exist. Was Spacewalk configured yet?\n";
-=======
         die "The config file [$config_file] does not seem to exist. Was Spacewalk configured yet?\n";
->>>>>>> a165cfa9
 }
 
 my %options;
 Spacewalk::Setup::read_config($config_file, \%options);
 if (not defined $options{db_backend}) {
-<<<<<<< HEAD
-    die "Config file [$config_file] does not seem to have database backend info (db_backend) set.\n";
-=======
         die "Config file [$config_file] does not seem to have database backend info (db_backend) set.\n";
->>>>>>> a165cfa9
 }
 
 $ENV{NLS_LANG} = 'AMERICAN_AMERICA.UTF8';
@@ -35,11 +27,10 @@
 
 my $test = run_query("select '1' || '2' || '3' as testing from dual;");
 if (not defined $test) {
-<<<<<<< HEAD
-    die "Connect to database was not successful.\n";
+        die "Connect to database was not successful.\n";
 }
 if ($test ne '123') {
-    die "Test select from database did not give expected results.\n";
+        die "Test select from database did not give expected results.\n";
 }
 
 my $default_tablespace;
@@ -56,53 +47,16 @@
 
 my $my_schema_version_out = `rpm -qf --qf '%{name} %{version} %{release}\n' /etc/sysconfig/rhn/oracle/schema-override 2> /dev/null`;
 if ($?) { # the directory does not exists or is not owned by any rpm
-    $my_schema_version_out = `rpm -qf --qf '%{name} %{version} %{release}\n' /etc/sysconfig/rhn/oracle/main.sql`;
-}
-my ($my_schema_name, $my_schema_version, $my_schema_release) = ($my_schema_version_out =~ /^(\S+)\s(\S+)\s(\S+)$/);
-if (not defined $my_schema_release) {
-    die "Failed to retrieve our schema package name and version.\n";
-}
-
-if ($ENV{SUMA_TEST_SCHEMA_VERSION}) {
-    $my_schema_version = $ENV{SUMA_TEST_SCHEMA_VERSION};
-=======
-        die "Connect to database was not successful.\n";
-}
-if ($test ne '123') {
-        die "Test select from database did not give expected results.\n";
-}
-
-my $schema_version = run_query(<<EOF);
-        select rhnPackageName.name || '-' || (PE.evr).version || '-' || (PE.evr).release
-        from rhnVersionInfo, rhnPackageName, rhnPackageEVR PE
-        where rhnVersionInfo.label = 'schema'
-                and rhnVersionInfo.name_id = rhnPackageName.id
-                and rhnVersionInfo.evr_id = PE.id;
-EOF
-if (not defined $schema_version) {
-        die "No existing schema version info found in rhnVersionInfo.\n";
-}
-if (not $schema_version =~ /^rhn-satellite-schema-|^spacewalk-schema-|^satellite-schema-/) {
-        die "Unknown schema name [$schema_version] found.\n";
-}
-
-my $start_schema = $schema_version;
-(my $start_schema_norm = $start_schema) =~ s!^(.+-\d+(\.\d+)*)(\..*)*$!$1!;
-
-my $my_schema_version_out = `rpm -qf --qf '%{name} %{version} %{release}\n' /etc/sysconfig/rhn/oracle/schema-override 2> /dev/null`;
-if ($?) { # the directory does not exists or is not owned by any rpm
         $my_schema_version_out = `rpm -qf --qf '%{name} %{version} %{release}\n' /etc/sysconfig/rhn/oracle/main.sql`;
 }
 my ($my_schema_name, $my_schema_version, $my_schema_release) = ($my_schema_version_out =~ /^(\S+)\s(\S+)\s(\S+)$/);
 if (not defined $my_schema_release) {
         die "Failed to retrieve our schema package name and version.\n";
->>>>>>> a165cfa9
 }
 
 my $target_schema = join '-', $my_schema_name, $my_schema_version, $my_schema_release;
 (my $target_schema_norm = $target_schema) =~ s!^(.+-\d+(\.\d+)*)(\..*)*$!$1!;
 
-<<<<<<< HEAD
 my $schema_version = run_query(<<EOF);
     select rhnPackageName.name || '-' || (PE.evr).version || '-' || (PE.evr).release
       from rhnVersionInfo, rhnPackageName, rhnPackageEVR PE
@@ -116,40 +70,6 @@
           from rhnVersionInfo
          where label like 'schema-from%'
       order by label DESC;
-=======
-my $schema_banner = '/etc/sysconfig/rhn/schema-upgrade/banner.txt';
-if (-f $schema_banner and -s $schema_banner) {
-        local *BANNER;
-        open BANNER, $schema_banner or die "Error reading [$schema_banner]: $!\n";
-        while (<BANNER>) {
-                print;
-        }
-        close BANNER;
-
-        if (not @ARGV or $ARGV[0] ne '-y') {
-                local $| = 1;
-                READ_ENTER:
-                print "Hit Enter to continue or Ctrl+C to interrupt: ";
-                my $in = <STDIN>;
-                chomp $in;
-                if ($in ne '') {
-                        goto READ_ENTER;
-                }
-        }
-}
-
-if ($options{db_backend} eq 'oracle') {
-        my $default_tablespace = get_default_oracle_tablespace();
-        my $used_space = run_query(<<EOF);
-                select sum(bytes / 1048576)
-                from user_segments
-                where tablespace_name = '$default_tablespace';
-EOF
-        my $free_space = run_query(<<EOF);
-                select sum(bytes / 1048576)
-                from user_free_space
-                where tablespace_name = '$default_tablespace';
->>>>>>> a165cfa9
 EOF
     if (! defined $migrationdir or ! -d "$SCHEMA_UPGRADE_LOGDIR/$migrationdir") {
         die "No existing schema version info found in rhnVersionInfo.\n";
@@ -163,44 +83,8 @@
     exit;
 }
 
-<<<<<<< HEAD
 if (not $schema_version =~ /^rhn-satellite-schema-|^spacewalk-schema-|^satellite-schema-|^susemanager-schema-/) {
     die "Unknown schema name [$schema_version] found.\n";
-=======
-        if ($used_space / ($used_space + $free_space) > 0.9) {
-                my $usage = sprintf("%+15s    %+15s    %+15s    %+15s\n",
-                        'Tablespace', 'Used Space (MB)', 'Free Space (MB)', 'Usage (%)');
-                for (1 .. 72) { $usage .= '-'; } $usage .= "\n";
-                $usage .= sprintf("%+15s    %15.2f    %15.2f    %15.2f",
-                                $default_tablespace,
-                                $used_space,
-                                $free_space,
-                                $used_space * 100 / ($used_space + $free_space));
-
-                print <<EOF;
-
-Your database schema occupies more than 90% of currently allocated database
-space.
-
-$usage
-
-Unless your Oracle data files are set to extend automatically, it is advisable
-to extend the data tablespace allocation before commencing with the schema
-upgrade.
-
-EOF
-                if (not @ARGV or $ARGV[0] ne '-y') {
-                        local $| = 1;
-                        READ_ENTER:
-                        print "Hit Enter to continue or Ctrl+C to interrupt: ";
-                        my $in = <STDIN>;
-                        chomp $in;
-                        if ($in ne '') {
-                                goto READ_ENTER;
-                        }
-                }
-        }
->>>>>>> a165cfa9
 }
 
 my $start_schema = $schema_version;
@@ -212,19 +96,12 @@
 my $retried = 0;
 RETRY:
 
-<<<<<<< HEAD
 if (!$foundtarget) {
     print "Searching for upgrade path to: [$target_schema_norm]\n";
-=======
-if ($start_schema eq $target_schema) {
-        warn "Your database schema already matches the schema package version [$target_schema].\n";
-        exit;
->>>>>>> a165cfa9
 }
 
 my %upgrade_path;
 my @queue = ( $target_schema_norm );
-<<<<<<< HEAD
 while (@queue) {
     my $t = shift @queue;
     my @lookup = glob "$SCHEMA_UPGRADE_DIR/*-to-$t";
@@ -270,37 +147,11 @@
 if ($start_schema_norm eq $target_schema_norm) {
     print "The schema version is the same, except for the dist tag.\n";
     $upgrade_path{$target_schema_norm} = undef;
-=======
-if ($start_schema_norm eq $target_schema_norm) {
-        print "The schema version is the same, except for the dist tag.\n";
-        @queue = ();
-        $upgrade_path{$target_schema_norm} = undef;
-}
-if ($start_schema ne $start_schema_norm
-        or $target_schema ne $target_schema_norm) {
-        print "Searching for upgrade path: [$start_schema_norm] -> [$target_schema_norm]\n";
-}
-
-while (@queue) {
-        my $t = shift @queue;
-        my @lookup = glob "$SCHEMA_UPGRADE_DIR/*-to-$t";
-        for (@lookup) {
-                s!^\Q$SCHEMA_UPGRADE_DIR/\E!!;
-                s!-to-\Q$t\E$!!;
-                ## print "  [$_] -> [$t]\n";
-                if ($_ eq $start_schema_norm) {
-                        ## print "    -> start found.\n";
-                }
-                $upgrade_path{$_}{$t} = $upgrade_path{$t};
-                push @queue, $_;
-        }
->>>>>>> a165cfa9
 }
 
 print "Searching for start path:  [$start_schema_norm]\n";
 
 if (not exists $upgrade_path{$start_schema_norm}) {
-<<<<<<< HEAD
     if (not $retried) {
         if ($start_schema_norm =~ s!^(.+-.+)-\d+(\.\d+)*$!$1!) {
             $retried++;
@@ -317,28 +168,6 @@
         }
     }
     die "Was not able to find upgrade path in directory [$SCHEMA_UPGRADE_DIR].\n";
-=======
-        if (not $retried) {
-                if ($start_schema_norm =~ s!^(.+-.+)-\d+(\.\d+)*$!$1!
-                        and $target_schema_norm =~ s!^(.+-.+)-\d+(\.\d+)*$!$1!) {
-                        $retried++;
-                        goto RETRY;
-                }
-        }
-        if ($retried) {
-                my $trunc_version = 0;
-                if ($start_schema_norm =~ s!^(.+-.+\..+)\.[^.-]+$!$1!) {
-                        $trunc_version = 1;
-                }
-                if ($target_schema_norm =~ s!^(.+-.+\..+)\.[^.-]+$!$1!) {
-                        $trunc_version = 1;
-                }
-                if ($trunc_version) {
-                        goto RETRY;
-                }
-        }
-        die "Was not able to find upgrade path in directory [$SCHEMA_UPGRADE_DIR].\n";
->>>>>>> a165cfa9
 }
 
 
@@ -348,21 +177,13 @@
 mkdir "/var/log/spacewalk", 0755;
 mkdir $SCHEMA_UPGRADE_LOGDIR, 0755;
 if (not -e $SCHEMA_UPGRADE_LOGDIR) {
-<<<<<<< HEAD
-    die "Failed to create log directory [$SCHEMA_UPGRADE_LOGDIR]: $!\n";
-=======
         die "Failed to create log directory [$SCHEMA_UPGRADE_LOGDIR]: $!\n";
->>>>>>> a165cfa9
 }
 system("/sbin/restorecon $SCHEMA_UPGRADE_LOGDIR 2>&1 > /dev/null");
 
 my ($sec, $min, $hour, $mday, $mon, $year, $wday, $yday, $isdst) = localtime(time);
 my $stamp = sprintf "%04d%02d%02d-%02d%02d%02d", $year + 1900, $mon + 1, $mday,
-<<<<<<< HEAD
-$hour, $min, $sec;
-=======
         $hour, $min, $sec;
->>>>>>> a165cfa9
 
 my $start = $start_schema_norm;
 my $migrationdir = "schema-from-$stamp";
@@ -384,7 +205,6 @@
 
 my $prenum = 0;
 while (@path) {
-<<<<<<< HEAD
     my $t = shift @path;
     my $dir = "$start-to-$t";
     if (not -e "$SCHEMA_UPGRADE_DIR/$dir") {
@@ -429,55 +249,6 @@
     # print $in;
     $start = $t;
     $prenum++;
-=======
-        my $t = shift @path;
-        my $dir = "$start-to-$t";
-        if (not -e "$SCHEMA_UPGRADE_DIR/$dir") {
-                die "Directory [$SCHEMA_UPGRADE_DIR/$dir] was seen but is lost now.\n";
-        }
-
-        my @files = match_overrides("$SCHEMA_UPGRADE_DIR/$dir/*.ref", "$SCHEMA_UPGRADE_DIR/$dir/*.{sql,ref}.$options{db_backend}");
-        for (my $i = 0; $i < @files; $i++) {
-                if ($files[$i] =~ /\.ref(\.$options{db_backend})?$/) {
-                        my @subfiles;
-                        local *REF;
-                        open REF, $files[$i] or die "Error reading [$files[$i]]: $!\n";
-                        while (<REF>) {
-                                chomp;
-                                next if /^\s*(#|$)/;
-                                my @newsubfiles = match_overrides("$SCHEMA_UPGRADE_DIR/$_", "$SCHEMA_UPGRADE_DIR/$_.$options{db_backend}");
-                                if (not @newsubfiles) {
-                                        die "Could not find any files matching [$_] from [$files[$i]]\n";
-                                }
-                                push @subfiles, @newsubfiles;
-                        }
-                        close REF;
-                        splice @files, $i, 1, @subfiles;
-                        $i--;
-                }
-        }
-
-        for my $fullname (@files) {
-                (my $name = $fullname) =~ s!^.*/!!;
-                local *FILE;
-                open FILE, $fullname or die "Error reading [$fullname]: $!\n";
-                my $f_in;
-                {
-                local $/ = undef;
-                $f_in = <FILE>;
-                }
-                close FILE;
-                $f_in =~ s!^--.*\n!!gm;
-                $f_in =~ s!\[\[.*?\]\]|__.*?__!$default_tablespace!g if defined $default_tablespace;
-                $in .= <<EOF;
-select '$dir/$name' from dual;
-EOF
-                $in .= $f_in;
-                $in .= "commit;\n";
-        }
-        # print $in;
-        $start = $t;
->>>>>>> a165cfa9
 }
 
 my $backend_dir = ( $options{db_backend} eq 'postgresql' ? 'postgres' : $options{db_backend} );
@@ -486,17 +257,17 @@
 local * END;
 open END, '<', $endfile or rmdir_and_die("Error reading [$endfile]: $!\n", "$SCHEMA_UPGRADE_LOGDIR/$migrationdir");
 {
-    local $/ = undef;
-    $in .= join '', <END>;
+local $/ = undef;
+$in .= join '', <END>;
 }
 close END;
 
 $in .= <<EOF;
 insert into rhnVersionInfo
-( label, name_id, evr_id, created, modified )
-values ('schema', lookup_package_name('$my_schema_name'),
-                           lookup_evr(null, '$my_schema_version' , '$my_schema_release' ),
-                           current_timestamp, current_timestamp );
+       ( label, name_id, evr_id, created, modified )
+       values ('schema', lookup_package_name('$my_schema_name'),
+               lookup_evr(null, '$my_schema_version' , '$my_schema_release' ),
+               current_timestamp, current_timestamp );
 commit;
 EOF
 
@@ -507,7 +278,6 @@
 print SQL $in;
 close SQL;
 
-<<<<<<< HEAD
 my $lname = "$migrationdir-to-$start.log";
 run_schema_upgrade("$SCHEMA_UPGRADE_LOGDIR/$migrationdir", $lname,
                    $target_schema, $default_tablespace);
@@ -531,9 +301,9 @@
         my $in = <STDIN>;
         chomp $in;
         if ($in ne '') {
-            goto READ_ENTER;
-        }
-    }
+                goto READ_ENTER;
+        }
+}
 
     my $logfile = $SCHEMA_UPGRADE_LOGDIR . "/$logfilename";
 
@@ -586,53 +356,6 @@
         Upgrade seems to have run OK yet new schema version is
         [$new_schema_version], not [$target_schema].
         Please run schema upgrade again.
-=======
-if (not @ARGV or $ARGV[0] ne '-y') {
-        print "Planning to run spacewalk-sql with [$SCHEMA_UPGRADE_LOGDIR/$stamp-script.sql]\n";
-        print "\nPlase make sure you have a valid backup of your database before continuing.\n\n";
-        local $| = 1;
-        READ_ENTER:
-        print "Hit Enter to continue or Ctrl+C to interrupt: ";
-        my $in = <STDIN>;
-        chomp $in;
-        if ($in ne '') {
-                goto READ_ENTER;
-        }
-}
-
-my $logfile = $SCHEMA_UPGRADE_LOGDIR . "/$stamp-to-$target_schema_norm.log";
-
-local * LOG;
-open LOG, '>>', $logfile or die "Error writing logfile [$logfile]: $!\n";
-
-system("/sbin/restorecon $logfile 2>&1 > /dev/null");
-
-print "Executing spacewalk-sql, the log is in [$logfile].\n";
-
-my $pid = IPC::Open3::open3(my $wfh, '>&LOG', '>&LOG',
-        'spacewalk-sql', '--select-mode-direct', "$SCHEMA_UPGRADE_LOGDIR/$stamp-script.sql") or die "Error running spacewalk-sql: $!\n";
-close $wfh;
-
-waitpid $pid, 0;
-if ($?) {
-        die "Upgrade failed, please see log [$logfile].\n";
-}
-
-my $new_schema_version = run_query(<<EOF);
-        select rhnPackageName.name || '-' || (PE.evr).version || '-' || (PE.evr).release
-        from rhnVersionInfo, rhnPackageName, rhnPackageEVR PE
-        where rhnVersionInfo.label = 'schema'
-                and rhnVersionInfo.name_id = rhnPackageName.id
-                and rhnVersionInfo.evr_id = PE.id;
-EOF
-if (not defined $new_schema_version) {
-        die "Upgrade seems to have run OK yet new schema version is not in rhnVersionInfo.\n";
-}
-if ($new_schema_version ne $target_schema) {
-        die <<EOF;
-Upgrade seems to have run OK yet new schema version is
-    [$new_schema_version], not [$target_schema].
->>>>>>> a165cfa9
 EOF
     }
     rmdir "$dir";
@@ -674,7 +397,6 @@
 sub run_query_direkt {
     my ($msg, $file, $log, $default_tablespace) = @_;
 
-<<<<<<< HEAD
     my $sql = <<EOF;
     select '$msg' from dual;
 EOF
@@ -744,66 +466,6 @@
         unlink($dir);
     }
     die "$msg";
-=======
-sub run_query {
-        my ($command) = @_;
-        my $pid = IPC::Open3::open3(my $wfh, my $rfh, '>&STDERR',
-                'spacewalk-sql', '--select-mode', '-') or return;
-        print $wfh $command;
-        print $wfh "\n";
-        close $wfh;
-
-        my $out;
-        my $seen_dashes = 0;
-        while (<$rfh>) {
-                if (not defined $out and $seen_dashes) {
-                        $out = $_;
-                        last;
-                }
-                if (/---/) {
-                        $seen_dashes = 1;
-                }
-        }
-        close $rfh;
-        waitpid $pid, 0;
-        if ($?) {
-                return;
-        }
-
-        $out =~ s/^\s+|\s+$//g if defined $out;
-        return $out;
-}
-
-sub get_shortest_path {
-        my ($hash, $target) = @_;
-        my @out;
-        for my $k (keys %$hash) {
-                if ($k eq $target) {
-                        return $k;
-                }
-                my @k_out = ($k, get_shortest_path($hash->{$k}, $target));
-                if (not @out || (@k_out and @k_out < @out)) {
-                        @out = @k_out;
-                }
-        }
-        @out;
-}
-
-sub match_overrides {
-        return sort map {-e "$_.override" ? "$_.override" : $_} grep { -e $_ } map { glob } @_;
-}
-
-sub get_default_oracle_tablespace {
-        my $def_ts = run_query(<<EOF);
-                select default_tablespace
-                from user_users
-                where username = sys_context('userenv', 'session_user');
-EOF
-        if (not defined $def_ts) {
-                die "Failed to retrieve default_tablespace from database.\n";
-        }
-        return $def_ts;
->>>>>>> a165cfa9
 }
 
 1;
