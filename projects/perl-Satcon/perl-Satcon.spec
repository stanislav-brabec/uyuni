%{!?fedora: %global sbinpath /sbin}%{?fedora: %global sbinpath %{_sbindir}}

Name:           perl-Satcon
Summary:        Framework for configuration files
<<<<<<< HEAD
Version:        1.19.1
=======
Version:        1.20
>>>>>>> c334afa3
Release:        1%{?dist}
License:        GPLv2
Group:          Applications/System
URL:            https://fedorahosted.org/spacewalk
BuildRoot:      %{_tmppath}/%{name}-%{version}-%{release}-root-%(%{__id_u} -n)
BuildArch:      noarch
%if 0%{?suse_version}
Requires:      perl = %{perl_version}
%else
Requires:       perl(:MODULE_COMPAT_%(eval "`%{__perl} -V:version`"; echo $version))
%endif
Source0:        https://fedorahosted.org/releases/s/p/spacewalk/%{name}-%{version}.tar.gz
BuildRequires:  perl(ExtUtils::MakeMaker)
<<<<<<< HEAD
%if 0%{?suse_version}
Requires: policycoreutils
%else
Requires:       /sbin/restorecon
%endif
=======
Requires:       %{sbinpath}/restorecon
>>>>>>> c334afa3

%description
Framework for generating config files during installation.
This package include Satcon perl module and supporting applications.

%prep
%setup -q

%build
%{__perl} Makefile.PL INSTALLDIRS=vendor
make %{?_smp_mflags}

%install
rm -rf $RPM_BUILD_ROOT

make pure_install PERL_INSTALL_ROOT=$RPM_BUILD_ROOT

find $RPM_BUILD_ROOT -type f -name .packlist -exec rm -f {} \;
find $RPM_BUILD_ROOT -depth -type d -exec rmdir {} 2>/dev/null \;

%{_fixperms} $RPM_BUILD_ROOT/*

%check
make test

%clean
rm -rf $RPM_BUILD_ROOT

%files
%defattr(-,root,root)
%doc README LICENSE 
%{perl_vendorlib}/*
%{_bindir}/*

%changelog
* Fri Mar 22 2013 Michael Mraka <michael.mraka@redhat.com> 1.20-1
- 919468 - fixed path in file based Requires
- Purging %%changelog entries preceding Spacewalk 1.0, in active packages.
- %%defattr is not needed since rpm 4.4

* Tue Jul 19 2011 Jan Pazdziora 1.19-1
- Updating the copyright years.

* Tue May 03 2011 Jan Pazdziora 1.18-1
- Do chgrp apache for files being deployed.

* Thu Apr 28 2011 Jan Pazdziora 1.17-1
- Do not confuse me by saying Unsubstituted Tags when there are none.
- Do not deploy .orig files.
- When creating config files in /etc/rhn, clear access for other (make it
  -rw-r-----, in typical case).

* Mon Apr 25 2011 Jan Pazdziora 1.16-1
- The File::Copy and File::Temp do not seem to be used in Satcon, removing the
  use.

* Thu Apr 21 2011 Jan Pazdziora 1.15-1
- When creating the backup directory, do not leave them open for other, just
  owner and group should be enough.
- Use cp -p instead of File::Copy::copy to preserve the access rights.

* Fri Feb 18 2011 Jan Pazdziora 1.14-1
- Localize the filehandle globs; also use three-parameter opens.

* Tue Jan 11 2011 Jan Pazdziora 1.13-1
- Removing satcon-make-rpm.pl from repository as we haven't been packaging it
  since 2008.

* Tue Dec 14 2010 Jan Pazdziora 1.12-1
- We need to check the return value of GetOptions and die if the parameters
  were not correct.
<|MERGE_RESOLUTION|>--- conflicted
+++ resolved
@@ -2,11 +2,7 @@
 
 Name:           perl-Satcon
 Summary:        Framework for configuration files
-<<<<<<< HEAD
-Version:        1.19.1
-=======
 Version:        1.20
->>>>>>> c334afa3
 Release:        1%{?dist}
 License:        GPLv2
 Group:          Applications/System
@@ -20,15 +16,11 @@
 %endif
 Source0:        https://fedorahosted.org/releases/s/p/spacewalk/%{name}-%{version}.tar.gz
 BuildRequires:  perl(ExtUtils::MakeMaker)
-<<<<<<< HEAD
 %if 0%{?suse_version}
 Requires: policycoreutils
 %else
-Requires:       /sbin/restorecon
+Requires:       %{sbinpath}/restorecon
 %endif
-=======
-Requires:       %{sbinpath}/restorecon
->>>>>>> c334afa3
 
 %description
 Framework for generating config files during installation.
