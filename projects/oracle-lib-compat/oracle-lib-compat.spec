--- conflicted
+++ resolved
@@ -1,9 +1,5 @@
 Name:           oracle-lib-compat
-<<<<<<< HEAD
-Version:        11.2.0.8.1
-=======
 Version:        11.2.0.9
->>>>>>> 13e4df80
 Release:        1%{?dist}
 Summary:        Compatibility package so that perl-DBD-Oracle will install
 Group:          Applications/Multimedia
@@ -124,15 +120,7 @@
 #%config(noreplace) %{_sysconfdir}/ld.so.conf.d/oracle-xe.conf
 %ifnarch s390x
 %{_javadir}/ojdbc14.jar
-<<<<<<< HEAD
 %endif
-%{_datadir}/%{tomcatname}/bin/setenv.sh
-%if 0%{?suse_version}
-%dir %{_datadir}/%{tomcatname}
-%dir %{_datadir}/%{tomcatname}/bin
-%endif
-=======
->>>>>>> 13e4df80
 
 %post
 ldconfig
