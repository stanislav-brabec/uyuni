Name:           oracle-lib-compat
<<<<<<< HEAD
Version:        11.2.0.12.1
Release:        1
=======
Version:        11.2.0.13
Release:        1%{?dist}
>>>>>>> 526f5d69
Summary:        Compatibility package so that perl-DBD-Oracle will install
Group:          Applications/Multimedia
License:        GPLv2
# This src.rpm is cannonical upstream
# You can obtain it using this set of commands
# git clone git://git.fedorahosted.org/git/spacewalk.git/
# cd spec-tree/oracle-lib-compat
# make srpm
URL:            https://fedorahosted.org/spacewalk
Source0:	https://fedorahosted.org/releases/s/p/spacewalk/%{name}-%{version}.tar.gz
BuildRoot:      %{_tmppath}/%{name}-root-%(%{__id_u} -n)
ExclusiveArch:  %ix86 x86_64 s390x

%define debug_package %{nil}

%ifarch s390 s390x
%define icversion 11.2.0.4.0
%define icdir 11.2
Requires(pre):       oracle-instantclient11.2-basic = %{icversion}
Requires(pre):       oracle-instantclient11.2-sqlplus = %{icversion}
BuildRequires:       oracle-instantclient11.2-basic = %{icversion}
BuildRequires:       oracle-instantclient11.2-sqlplus = %{icversion}
%define soversion 11
%else
%define icversion 11.2.0.4.0
%define icdir 11.2
Requires(pre):       oracle-instantclient11.2-basic = %{icversion}
Requires(pre):       oracle-instantclient11.2-sqlplus = %{icversion}
BuildRequires:       oracle-instantclient11.2-basic = %{icversion}
BuildRequires:       oracle-instantclient11.2-sqlplus = %{icversion}
%define soversion 11
%endif

%if 0%{?suse_version}
Requires(post): file
Requires(post): findutils
%else
Requires(post): ldconfig
Requires(post): /usr/bin/execstack
Requires(post): /usr/bin/file
Requires(post): /usr/bin/xargs
%endif

%ifarch x86_64
%define lib64 ()(64bit)
Requires:       libaio.so.1%{lib64}
%endif
# These Provides are fullfilled by instantclient-basic
# having them multiple times cause trouble in the buildservice
#
#Provides:       libocci.so.%{soversion}.1%{?lib64}   = %{icversion}
#Provides:       libnnz%{soversion}.so%{?lib64}       = %{icversion}
#Provides:       libocijdbc%{soversion}.so%{?lib64}   = %{icversion}
#Provides:       libclntsh.so.%{soversion}.1%{?lib64} = %{icversion}
#Provides:       libociei.so%{?lib64}       = %{icversion}
Provides:       ojdbc5                    = %{icversion}
Obsoletes:      rhn-oracle-jdbc           <= 1.0
Requires:       libstdc++.so.6%{?lib64}

%description
Compatibility package so that perl-DBD-Oracle will install.

%prep
%setup -q

%build

%install
rm -rf $RPM_BUILD_ROOT
mkdir -p $RPM_BUILD_ROOT

#mkdir -p $RPM_BUILD_ROOT%{_sysconfdir}/ld.so.conf.d
#echo %{_libdir}/oracle/%{icdir}/client/lib >>$RPM_BUILD_ROOT%{_sysconfdir}/ld.so.conf.d/oracle-instantclient-%{icdir}.conf

# do not replace /usr/lib with _libdir macro here
# XE server is 32bit even on 64bit platforms
#echo /usr/lib/oracle/xe/app/oracle/product/10.2.0/server/lib >>$RPM_BUILD_ROOT%{_sysconfdir}/ld.so.conf.d/oracle-xe.conf

%ifarch x86_64 s390x

mkdir -p $RPM_BUILD_ROOT%{_libdir}/oracle/%{icdir}
ln -sf ../../../lib/oracle/%{icdir}/client64 $RPM_BUILD_ROOT%{_libdir}/oracle/%{icdir}/client

mkdir -p $RPM_BUILD_ROOT/usr/lib/oracle/%{icdir}/client64/lib/network/admin
echo 'diag_adr_enabled = off' > $RPM_BUILD_ROOT/usr/lib/oracle/%{icdir}/client64/lib/network/admin/sqlnet.ora
%else
mkdir -p $RPM_BUILD_ROOT/usr/lib/oracle/%{icdir}/client/lib/network/admin
echo 'diag_adr_enabled = off' > $RPM_BUILD_ROOT/usr/lib/oracle/%{icdir}/client/lib/network/admin/sqlnet.ora
%endif

%clean
rm -rf $RPM_BUILD_ROOT

%files
%defattr(-,root,root,-)
%ifarch x86_64 s390x
%{_libdir}/oracle
%dir /usr/lib/oracle/%{icdir}/client64/lib/network
%dir /usr/lib/oracle/%{icdir}/client64/lib/network/admin
/usr/lib/oracle/%{icdir}/client64/lib/network/admin/sqlnet.ora
%else
%dir /usr/lib/oracle/%{icdir}/client/lib/network
%dir /usr/lib/oracle/%{icdir}/client/lib/network/admin
/usr/lib/oracle/%{icdir}/client/lib/network/admin/sqlnet.ora
%endif

%post
ldconfig


%changelog
* Tue Nov 10 2015 Tomas Kasparek <tkasparek@redhat.com> 11.2.0.13-1
- don't build debug package for oracle-lib-compat

* Thu Jan 29 2015 Tomas Lestach <tlestach@redhat.com> 11.2.0.12-1
- we need to use the exact oracle instantclient version

* Thu Jan 29 2015 Tomas Lestach <tlestach@redhat.com> 11.2.0.11-1
- do not require exact version of oracle instantclient

* Wed Oct 22 2014 Michael Mraka <michael.mraka@redhat.com> 11.2.0.10-1
- oracle-instantclient11.2 requires libstdc++.so.6

* Wed Jan 22 2014 Michael Mraka <michael.mraka@redhat.com> 11.2.0.9-1
- LD_PRELOAD setup has been moved to spacewalk-setup-tomcat
- Purging %%changelog entries preceding Spacewalk 1.0, in active packages.

* Tue Dec 04 2012 Jan Pazdziora 11.2.0.8-1
- On Fedoras, start to use tomcat >= 7.

* Mon Oct 08 2012 Jan Pazdziora 11.2.0.7-1
- Require latest greatest oracle-instantclient11.2-*.
- %%defattr is not needed since rpm 4.4

* Fri Feb 03 2012 Jan Pazdziora 11.2.0.6-1
- Avoid cat: write error: Broken pipe when calling tomcat service under trap ''
  PIPE

* Mon May 16 2011 Jan Pazdziora 11.2.0.5-1
- Both tomcat5 and tomcat6 which needs the LD_PRELOAD set.

* Wed May 04 2011 Jan Pazdziora 11.2.0.4-1
- We unset LD_PRELOAD to force ldd to show the libldap line with => even if
  LD_PRELOAD was already set.

* Mon Jan 17 2011 Jan Pazdziora 11.2.0.3-1
- Set diag_adr_enabled to off.

* Mon Jan 10 2011 Jan Pazdziora 11.2.0.2-1
- On x86_64, require 64bit version of libaio for InstantClient 11g.

* Fri Jan 07 2011 Jan Pazdziora 11.2.0.1-1
- Have separate ld.so.conf.d for InstantClient and for XE server.
- InstantClient 11 contains ojdbc5 and ojdbc6, we will change the target of the
  symlink for now.
- Need to use the "11" in .so Provides as well.
- Switch to Oracle InstantClient 11 in oracle-lib-compat.

* Thu Sep 23 2010 Michael Mraka <michael.mraka@redhat.com> 10.2.0.25-1
- instantclient on s390(x) upgraded to 10.2.0.4
- switched to default VersionTagger

* Thu Sep 23 2010 Jan Pazdziora 10.2-24
- 623115 - file lookup using just the linker name (libldap.so) fails if
  openldap-devel is not installed.

* Mon Sep 13 2010 Jan Pazdziora 10.2-23
- 623115 - force tomcat to use the stock openldap, overriding the ldap_*
  symbols in libclntsh.so*.
<|MERGE_RESOLUTION|>--- conflicted
+++ resolved
@@ -1,11 +1,6 @@
 Name:           oracle-lib-compat
-<<<<<<< HEAD
-Version:        11.2.0.12.1
-Release:        1
-=======
 Version:        11.2.0.13
 Release:        1%{?dist}
->>>>>>> 526f5d69
 Summary:        Compatibility package so that perl-DBD-Oracle will install
 Group:          Applications/Multimedia
 License:        GPLv2
