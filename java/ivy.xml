<ivy-module version="1.0">
    <info organisation="redhat" module="rhn-java" />
    <dependencies>
        <dependency org="redhat" name="antlr" rev="2.7.6" />
        <dependency org="redhat" name="ant-contrib" rev="1.0" />
        <dependency org="redhat" name="objectweb-asm" rev="1.3.2" />
        <dependency org="redhat" name="bcel" rev="5.1" />
        <dependency org="redhat" name="bcpg" rev="1.37" />
        <dependency org="redhat" name="bcprov" rev="1.37" />
        <dependency org="redhat" name="c3p0" rev="0.9.5.2" />
        <dependency org="redhat" name="cglib" rev="2.1.3" />
        <dependency org="redhat" name="checkstyle" rev="4.1" />
        <dependency org="redhat" name="commons-beanutils" rev="1.7.0" />
        <dependency org="redhat" name="commons-cli" rev="1.0" />
        <dependency org="redhat" name="commons-codec" rev="1.2" />
        <dependency org="redhat" name="commons-collections" rev="3.1" />
        <dependency org="redhat" name="commons-digester" rev="1.6" />
        <dependency org="redhat" name="commons-discovery" rev="0.2" />
        <dependency org="redhat" name="commons-el" rev="1.0" />
        <dependency org="redhat" name="commons-httpclient" rev="3.0" />
        <dependency org="redhat" name="commons-io" rev="1.3.2" />
        <dependency org="redhat" name="commons-lang" rev="2.1" />
        <dependency org="redhat" name="commons-logging" rev="1.0.4" />
        <dependency org="redhat" name="commons-validator" rev="1.1.4" />
        <dependency org="redhat" name="concurrent" rev="1.3.2" />
        <dependency org="redhat" name="dom4j" rev="1.6.1" />
        <dependency org="redhat" name="dwr" rev="3.0rc2" />
        <dependency org="redhat" name="emma" rev="20040713" />
        <dependency org="redhat" name="emma_ant" rev="20040713" />
        <dependency org="redhat" name="hibernate3" rev="3.2.4.1" />
        <dependency org="redhat" name="imap" rev="1.3.1" />
        <dependency org="redhat" name="jaf" rev="1.0.2" />
        <dependency org="redhat" name="jasper5-compiler" rev="5.5.28" />
        <dependency org="redhat" name="jasper5-runtime" rev="5.5.28" />
        <dependency org="redhat" name="jcommon" rev="1.0.12" />
        <dependency org="redhat" name="jdom" rev="1.0" />
<<<<<<< HEAD
        <dependency org="redhat" name="jmock" rev="1.2.0" />
        <dependency org="redhat" name="jmock-cglib" rev="1.2.0" />
=======
        <dependency org="redhat" name="jmock" rev="2.8.1" />
        <dependency org="redhat" name="jpam" rev="0.4" />
>>>>>>> 32c8168c
        <dependency org="redhat" name="jspapi" rev="5.0.18" />
        <dependency org="redhat" name="jta" rev="1.0.1" />
        <dependency org="redhat" name="junit" rev="3.8.2" />
        <dependency org="redhat" name="log4j" rev="1.2.8" />
        <dependency org="redhat" name="logdriver" rev="0.1" />
        <dependency org="redhat" name="mailapi" rev="1.3.1" />
        <dependency org="redhat" name="redstone-xmlrpc" rev="1.1_20071120" />
        <dependency org="redhat" name="redstone-xmlrpc-client" rev="1.1_20071120" />
        <dependency org="redhat" name="postgresql-jdbc" rev="8.1.407" />
        <dependency org="redhat" name="mockobjects" rev="0.09" />
        <dependency org="redhat" name="mockobjects-core" rev="0.09" />
        <dependency org="redhat" name="mockobjects-jdk1.4-j2ee1.3" rev="0.09" />
        <dependency org="redhat" name="ojdbc14" rev="1.10" />
        <dependency org="redhat" name="oro" rev="2.0.8" />
        <dependency org="redhat" name="oscache" rev="2.0.2" />
        <dependency org="redhat" name="pop3" rev="1.3.1" />
        <dependency org="redhat" name="quartz" rev="1.8.1" />
        <dependency org="redhat" name="quartz-oracle" rev="1.8.1" />
        <dependency org="redhat" name="regexp" rev="1.3" />
        <dependency org="redhat" name="servletapi5" rev="5.0.18" />
        <dependency org="redhat" name="sitemesh" rev="2.1" />
        <dependency org="redhat" name="simple-core" rev="3.1.3" />
        <dependency org="redhat" name="smtp" rev="1.3.1" />
        <dependency org="redhat" name="stringtree-json" rev="2.0.9" />
        <dependency org="redhat" name="struts" rev="1.2.9" />
        <dependency org="redhat" name="strutstest" rev="2.1.3" />
        <dependency org="redhat" name="susestudio-java-client" rev="0.1.4" />
        <dependency org="redhat" name="taglibs-core" rev="1.1.0" />
        <dependency org="redhat" name="taglibs-standard" rev="1.1.0" />
        <dependency org="redhat" name="tanukiwrapper" rev="3.5.29" />
        <dependency org="redhat" name="tyrex" rev="1.0" />
        <dependency org="redhat" name="xalan-j2" rev="2.6.0" />
        <dependency org="redhat" name="xerces-j2" rev="2.6.2" />
        <dependency org="redhat" name="xml-commons-apis" rev="1.0" />
        <dependency org="redhat" name="slf4j-api" rev="1.5.10" />
        <dependency org="redhat" name="slf4j-log4j12" rev="1.5.10" />
        <dependency org="redhat" name="velocity" rev="1.5" />
    </dependencies>
</ivy-module><|MERGE_RESOLUTION|>--- conflicted
+++ resolved
@@ -34,13 +34,7 @@
         <dependency org="redhat" name="jasper5-runtime" rev="5.5.28" />
         <dependency org="redhat" name="jcommon" rev="1.0.12" />
         <dependency org="redhat" name="jdom" rev="1.0" />
-<<<<<<< HEAD
-        <dependency org="redhat" name="jmock" rev="1.2.0" />
-        <dependency org="redhat" name="jmock-cglib" rev="1.2.0" />
-=======
         <dependency org="redhat" name="jmock" rev="2.8.1" />
-        <dependency org="redhat" name="jpam" rev="0.4" />
->>>>>>> 32c8168c
         <dependency org="redhat" name="jspapi" rev="5.0.18" />
         <dependency org="redhat" name="jta" rev="1.0.1" />
         <dependency org="redhat" name="junit" rev="3.8.2" />
