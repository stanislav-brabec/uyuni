--- conflicted
+++ resolved
@@ -322,18 +322,10 @@
 %endif
 
 Requires: bcel
-<<<<<<< HEAD
-Requires: c3p0
+Requires: c3p0 >= 0.9.1
 Requires: hibernate3 >= 3.2.4
 Requires: java >= 1.6.0
 Requires: jakarta-commons-lang >= 2.1
-=======
-Requires: c3p0 >= 0.9.1
-Requires: hibernate3 >= 0:3.2.4
-Requires: java >= 0:1.6.0
-Requires: java-devel >= 0:1.6.0
-Requires: jakarta-commons-lang >= 0:2.1
->>>>>>> ef3a3734
 Requires: jakarta-commons-cli
 Requires: jakarta-commons-codec
 Requires: jakarta-commons-dbcp
