--- conflicted
+++ resolved
@@ -20,22 +20,12 @@
 %endif
 %endif
 
-<<<<<<< HEAD
-=======
-%if 0%{?rhel} || 0%{?fedora} <= 22
-%define run_checkstyle  1
-%endif
->>>>>>> 2be67e02
 
 Name: spacewalk-java
 Summary: Java web application files for Spacewalk
 Group: Applications/Internet
 License: GPLv2
-<<<<<<< HEAD
-Version: 2.5.26.2
-=======
 Version: 2.5.34
->>>>>>> 2be67e02
 Release: 1%{?dist}
 URL:       https://fedorahosted.org/spacewalk
 Source0:   https://fedorahosted.org/releases/s/p/spacewalk/%{name}-%{version}.tar.gz
@@ -88,11 +78,11 @@
 %else
 Requires: cobbler20
 Requires: dojo
-Requires: java >= 1:1.6.0
-Requires: java-devel >= 1:1.6.0
+Requires: java >= 1:1.7.0
+Requires: java-devel >= 1:1.7.0
 Requires: jpam
 Requires: oscache
-BuildRequires: java-devel >= 1:1.6.0
+BuildRequires: java-devel >= 1:1.7.0
 BuildRequires: jpam
 BuildRequires: oscache
 
@@ -101,10 +91,6 @@
 Requires: jakarta-commons-el
 Requires: jakarta-commons-fileupload
 Requires: jakarta-taglibs-standard
-<<<<<<< HEAD
-=======
-Requires: java >= 1:1.7.0
->>>>>>> 2be67e02
 Requires: jcommon
 Requires: jdom
 Requires: jta
@@ -127,19 +113,15 @@
 Requires: hibernate3-c3p0 >= 3.6.10
 Requires: hibernate3-ehcache >= 3.6.10
 Requires: javassist
-Requires: java-devel >= 1:1.7.0
 BuildRequires: ehcache-core
 BuildRequires: hibernate3 >= 0:3.6.10
 BuildRequires: hibernate3-c3p0 >= 3.6.10
 BuildRequires: hibernate3-ehcache >= 3.6.10
 BuildRequires: javassist
-BuildRequires: java-devel >= 1:1.7.0
 %else
 %if 0%{?rhel}
 Requires: hibernate3 = 0:3.2.4
-Requires: java-1.7.0-openjdk-devel
 BuildRequires: hibernate3 = 0:3.2.4
-BuildRequires: java-1.7.0-openjdk-devel
 %endif
 %endif
 # EL5 = Struts 1.2 and Tomcat 5, EL6+/recent Fedoras = 1.3 and Tomcat 6
@@ -396,17 +378,13 @@
 Requires: jsch
 %else
 Requires: cobbler20
-Requires: java >= 0:1.6.0
+Requires: java >= 0:1.7.0
 Requires: java-devel >= 0:1.7.0
 Requires: jpam
 Requires: oscache
 %endif
 Requires: concurrent
 Requires: jakarta-taglibs-standard
-<<<<<<< HEAD
-=======
-Requires: java >= 0:1.7.0
->>>>>>> 2be67e02
 Requires: jcommon
 Requires: log4j
 Requires: quartz < 2.0
@@ -422,14 +400,8 @@
 Requires: hibernate3-c3p0 >= 3.6.10
 Requires: hibernate3-ehcache >= 3.6.10
 Requires: javassist
-Requires: java-devel >= 0:1.7.0
 %else
-<<<<<<< HEAD
 Requires: hibernate3 >= 3.2.4
-=======
-Requires: hibernate3 >= 0:3.2.4
-Requires: java-1.7.0-openjdk-devel
->>>>>>> 2be67e02
 %endif
 %if 0%{?fedora} || 0%{?rhel} >= 7
 Requires: apache-commons-cli
