--- conflicted
+++ resolved
@@ -26,19 +26,11 @@
 Name: spacewalk-java
 Summary: Java web application files for Spacewalk
 License: GPLv2
-<<<<<<< HEAD
-Version: 2.8.59.3
+Version: 2.8.66
 Release: 1%{?dist}
 URL:       https://github.com/spacewalkproject/spacewalk
 Source0:   https://github.com/spacewalkproject/spacewalk/archive/%{name}-%{version}.tar.gz
 Source1:   %{name}-rpmlintrc
-BuildRoot: %{_tmppath}/%{name}-%{version}-%{release}-root-%(%{__id_u} -n)
-=======
-Version: 2.8.66
-Release: 1%{?dist}
-URL:       https://github.com/spacewalkproject/spacewalk
-Source0:   https://github.com/spacewalkproject/spacewalk/archive/%{name}-%{version}.tar.gz
->>>>>>> f1df99dc
 BuildArch: noarch
 ExcludeArch: ia64 aarch64
 
@@ -102,8 +94,6 @@
 BuildRequires: velocity
 %else
 Requires: cobbler20
-<<<<<<< HEAD
-Requires: dojo
 Requires: java >= 1:1.7.0
 Requires: java-devel >= 1:1.7.0
 Requires: jpam
@@ -114,8 +104,6 @@
 BuildRequires: oscache
 
 %endif # 0%{?suse_version}
-=======
->>>>>>> f1df99dc
 Requires: dwr >= 3
 Requires: jakarta-commons-el
 Requires: jakarta-commons-fileupload
@@ -307,14 +295,10 @@
 
 %package config
 Summary: Configuration files for Spacewalk Java
-<<<<<<< HEAD
 %if 0%{?suse_version}
 Requires(post): apache2
 Requires(post): tomcat
 %endif
-Group: Applications/Internet
-=======
->>>>>>> f1df99dc
 Obsoletes: rhn-java-config < 5.3.0
 Obsoletes: rhn-java-config-sat < 5.3.0
 Provides: rhn-java-config = %{version}-%{release}
@@ -339,11 +323,7 @@
 %if 0%{?with_oracle}
 %package oracle
 Summary: Oracle database backend support files for Spacewalk Java
-<<<<<<< HEAD
-Group: Applications/Internet
 BuildRequires: ojdbc14
-=======
->>>>>>> f1df99dc
 Requires: ojdbc14
 %if 0%{?fedora} || 0%{?rhel} >= 7
 Requires: tomcat >= 7
@@ -625,12 +605,8 @@
 #fi
 
 %install
-<<<<<<< HEAD
 export NO_BRP_CHECK_BYTECODE_VERSION=true
 export NO_BRP_STALE_LINK_ERROR=yes
-rm -rf $RPM_BUILD_ROOT
-=======
->>>>>>> f1df99dc
 
 # on Fedora 19 some jars are named differently
 %if 0%{?fedora} || 0%{?rhel} >= 7
