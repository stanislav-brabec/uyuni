<<<<<<< HEAD
- Removing unused mockobjects and strutstest jars
=======
- After dry-run, sync channels back with the server (bsc#1071468)
>>>>>>> d7a222f4
- fix message about package profile sync (bsc#1073739)
- On registration, assign server to the organization of the creator when activation key is empty (bsc#1016377)
- Fix logging issues when saving autoyast profiles (bsc#1073474)
- Add VM state as info gathered from VMware (bsc#1063759)
- improve performance of token checking, when RPMs or metadata are downloaded from minions (bsc#1061273)
- Allow selecting unnamed context in kubeconfig (bsc#1073482)
- Fix action names and date formatting in system event history (bsc#1073713)
- Fix incorrect 'os-release' report after SP migration (bsc#1071553)
- fix failed package installation when in RES 32 and 64 bit packages are
  installed together (bsc#1071314)
- Add user preferences in order to change items-per-page (bsc#1055296)
- Adding initial version of web ui notifications
- New API call for scheduling highstate application
- Order salt formulas alphabetically. (bsc#1022077)
- Improved error message (bsc#1064258)
- Display messages about wrong input more end-user friendly. (bsc#1015956)
- Add api calls for content staging
- fix content refresh when product keys change (bsc#1069943)
- Allow 'Package List Refresh' when package arch has changed (bsc#1065259)
- Implemented assignment of configuration channels to Salt systems via Salt states
- Added file structure under Salt root for configuration management
- Enabled configuration management UI for Salt systems
- Remove SUSE Manager specific configuration from Salt ssh minion when deleting system from SUSE Manager (bsc#1048326)
- Adjust commons-pool dependency for SLES15
- Remove jakarta-common-dbcp dependency, not required by quartz anymore
- Support Open Enterprise Server 2018 (bsc#1060182)
- Do not remove virtual instances for registered systems (bsc#1063759)
- Remove enforcement of IBM JDK
- Process right configfile on 'scheduleFileComparisons' API calls (bsc#1066663)
- Fix reported UUIDs for guests instances within a virtual host (bsc#1063759)
- Enable autofocus for login field
- Generate Order Items for OEM subscriptions (bsc#1045141)
- fix alignment of systemtype counts text (bsc#1057084)
- Enable 'Power Management' features on Salt minions.
- Remove SUSE Manager specific configuration from Salt ssh minion when deleting system from SUSE Manager (bsc#1048326)
- Fix editing of vhm config params (bsc#1063185)
- Skip the server if no channel can be guessed (bsc#1040420)
- Added a method to check if OS on machine supports containerization or not(bsc#1052728)
- 'Cancel Autoinstallation' link has been changed to look like button to make it more visible (bsc#1035955)
- Make systems in system group list selectable by the group admins (bsc#1021432)
- Hide non-relevant typed systems in SystemCurrency (bsc#1019097)
- Exclude salt systems from the list of target systems for traditional
  configuration stack installation
- Start registration for accepted minions only on the minion start event,
  not automatically on any event (bsc#1054044)
- Extract Proxy version from installed product (bsc#1055467)
- Disallow entering multiple identical mirror credentials (bsc#971785)
- Provide another create method(with additional parameter Gpgcheck) to create software channel through XML RPC(bsc#1060691).
- Added 'Machine Id' information as part of details in System namespace for XMLRPC API(bsc#1054902)
- Modified the displayed message after updation of activation key (bsc#1060389)
- Improve duplicate hostname and transaction handling in minion registration
- Display GUI message after successfully deleting custom key (bsc#1048295)
- Harmonize presentation of patch information (bsc#1032065)
- fix links on schedule pages (bsc#1059201)
- Display a feedback message when user deletes configuration channel(bsc#1048355)
- Fix duplicate machine id in event history on minion restart (bsc#1059388)
- Show link in message when rescheduling actions (bsc#1032122)
- Prevent ISE when distribution does not exist (bsc#1059524)
- fix cloning Kickstart Profiles with Custom Options (bsc#1061576)
- checkin the foreign host if a s390 minion finished a job (bsc#971916)
- increase max length of hardware address to 32 byte (bsc#989991)
- fix unscheduling actions for traditional systems (bsc#1065216)
- add logging messages for SP migration (bsc#1066819, bsc#1066404)
- when searching for not installed products exclude release packages
  which are provided by others (bsc#1067509)
- Adapt Salt runner and wheel calls to the new
  error handling introduced in salt-netapi-client-0.12.0
- change log level and event history for duplicate machine id  (bsc#1041489)
- Trim spaces around the target expression in the Salt remote
  command page (bsc#1056678)
- fixes ise error with invalid custom key id (bsc#1048294)
- Add back "Add Selected to SSM" buttons to Group pages (bsc#1047702)
- fix a ConstraintViolationException when refreshing hardware with
  changed network interfaces or IP addresses
- improve performance of package installation and patch application
- Visualization UI look&feel improvements
- enable package profile comparisons on minions
- ensure correct ordering of patches (bsc#1059801)
- Set the creator user for minions correctly in case it is known (bsc#1058862)
- Fix minor UI issues on overview page (bsc#1063590)
- Hide invisible first level menu items (bsc#1063822)
- Update to Quartz 2.3.0 (bsc#1049431)
- Fail gracefully when GPG files are requested (bsc#1065676)
- Improve messaging for "Compare Packages" (bsc#1065844)
- rhnServerNetwork refactoring (bsc#1063419)

-------------------------------------------------------------------
Mon Jun 12 09:07:20 CEST 2017 - mc@suse.de

- version 2.7.46.3-1
- set flush mode to commit for updatePackage
- Validate content management urls (bsc#1033808)
- remove repositories which are not assigned to a channel and not
  accessible anymore (bsc#1043131)
- spacecmd report_outofdatesystems: avoid one XMLRPC call per system
  (bsc1015882)
- Fallback to first network interface if no primary ips provided
  (bsc#1038677)
- Fix reactjs unique keys generation and remove duplicated menu element
- Correctly set action status to failed when an unexpected exception
  occurs (bsc#1013606)
- Fix action-buttons style for proper action and position
- rollback transaction in error case
- use hibernate for lookup first before falling back to mode query
- SSM Actions: Showing UI error notification if Taskomatic is down
  (bsc#1032952)
- display alternative archs only from the same org
- Bugfix: Traditional SSH Push to Minion migration (bsc#1040394)
- fix parsing oscap xml result for minions, not every Rule has an
  XCCDF ID Tag (bsc#1041812)
- Do not show action-buttons if list is empty
- Bugfix: submit action buttons have to stay inside the form (bsc#1042197)
- properly encode scap file download url params
- Fix navigation menu for state catalog
- Prevents ISE if base channels data is not up-to-date on SSM. (bsc#1040420)
- new patch install should schedule a package profile update (bsc#1039571)
- prevent multiple registrations (bsc#1040352)
- remove not working hibernate cache config variable
- put ehcache config to classpath of taskomatic
- silence ehcache warning complaining about using default values in
  taskomatic
- move ehcache.xml to classpath
- silence ehcache warnings complaining about using default values
- schedule a package list update after a Service Pack Migration
  (bsc#1017703)
- remove test.ping hack in distribution upgrade
- Fix displaying of States tab in System Group details page

-------------------------------------------------------------------
Mon May 29 17:06:01 CEST 2017 - mc@suse.de

- version 2.7.46.2-1
- Alphabar becomes a dropdown list
- Move the alphabar into the panel-heading table
- Do not use AddToSSM button if systems are selectable via checkbox
- Use a better icon for IIS
- Allow toggle left menu visibility for any screen-width
- Add select boxes and 'Delete' button to image, store, profile list pages
- show bootstrap minion link only if user has org_admin role
- show permission denied instead of internal server err (bsc#1036335)
- channel admin should be able to set org user restrictions for null-org channels
- user permission checked
- Teach ListPackagesAction and list.jsp about packageChannels
- CachedStatement: reuse the Connection object for batch updates
- batch ssm package upgrades if not action chain (bsc#1039030)
- Allow processing of zypper beacon events in parallel
- Allow processing of minion start events in parallel
- Allow multiple registrations in parallel
- use fallback now time as is without user preferences (bsc#1034465)
- Fix HTML in External Authentication page
- reorganize menu
- Bring back 'Add to SSM' link to System overview page for Salt systems
- Add Highstate page to SSM and system groups
- Add support for multiple servers in the highstate preview page
- Fix race condition for preview websocket messages in remote commands page
- Enable pkgset beacon for all Suse OS distributions (bsc#1032286)
- add info about base products to json input for subscription-matcher
- add product class info to the json input for the subscription-matcher (bsc#1031716)
- Add inspect status and reinspect button to image overview page
- change mgrsshtunnel user home to /var/lib/spacewalk
- Make schedule notification links consistent for actions for a single system (bsc#1039286)
- Teach Postgres to correctly-unique-ify rhnConfigInfo rows
- lookup functions should return every minion only one time
- change contact method for bootstrap script and ssh-push (bsc#1020852)
- Fix 'Join selected groups' button in Activation Key dialog (bsc#1037912)
- Ensure proper authentication for content management (bsc#1036320)
- Hide the "Crashes" column (bsc#1033811)
- Fix: hide lock for Salt servers (bsc#1032380)
- Fix action buttons to top for Pending actions delete confirm page, in SSM patch confirm page,
  Packages list pages and Actions list pages
- parse old and new return structure of spmigration return event

-------------------------------------------------------------------
Wed May 03 16:58:35 CEST 2017 - michele.bologna@suse.com

- version 2.7.46.1-1
- parse result of SP migration Dry Run correctly (bsc#1034837)
- Apply 'action button fixed on scroll' behavior to pages (bsc#1012978)
- prevent possible null pointer exception when installed products could not be
  found (bsc#1034837)
- Allow dot character '.' for activation key (bsc#1035633)
- fix ISE when no status selection was made (bsc#1033213)
- Download empty CSV report when CVE identifier could not be found
  (bsc#1033212)
- Add 'add to ssm' checkboxes to CVE audit list (bsc#1032016)
- Fix missing IPs in Overview tab (bsc#1031453)
- fix scheduling VM deployment in future (bsc#1034289)
- handle empty set to not produce invalid sql (bsc#1033497)
- fix SSM group pagination (bsc#1012784)
- Fix ReactJS DateTime input for phantomjs (bsc#1030075)
- make sure minion keys can only be seen/managed by appropriate
  user(bsc#1025908)
- Set action status to 'failed' on uncaught exceptions (bsc#1013606)
- create PooledExecutor with pre-filled queue (bsc#1030716)
  aborted by the client (bsc#1031826)

-------------------------------------------------------------------
Mon Apr 03 14:57:25 CEST 2017 - mc@suse.de

- version 2.7.44.1-1
- add error handing and fix rebuild button
- Feat: divide & distribute salt actions randomly
- add a configuration parameter to set the time staging begins
- init. support for split-schedule in pre-download window
- add staging window duration
- patch application pre-download
- pre-download packages scheduled for install
- api call to actionchain (bsc#1011964)
- new cve audit ui for server/images
- Fix adding of new InstalledProduct entries on image inspect
- delete also image channels before generating them new
- CVE Audit for images - xmlrpc interface
- implement CVEAudit for images
- simplify rhn-search jar list
- set number of bytes instead of length of java string for 'Content-
  Length' HTTP-header

-------------------------------------------------------------------
Fri Mar 31 12:35:55 CEST 2017 - mc@suse.de

- version 2.7.40.1-1
- Fix arch for default channels lookup (bsc#1025275)
- Add new menu item and routing for Visualization > System Grouping
- Backend: expose installed product name to the ui
- Bugfix: use unique id for possible Host and Guest system duplicate
- Avoid blocking synchronous calls if some minions are unreachable
- Fix mainframesysinfo module to use /proc/sysinfo on SLES11 (bsc#1025758)
- Add Hibernate cascade option from ImageProfile to ProfileCustomDataValue
- apply SessionFilter also for error pages (bsc#1028062)
- Fix confirmation button color for system group delete page (bsc#1025236)
- create scap files dir beforehand (bsc#1029755)
- check if inspect image return a result (bsc#1030683)
- add storeLabel to ImageInfoSerializer
- add buildStatus to ImageOverviewSerializer
- make country, state/province and city searchable for system location
  (bsc#1020659)
- Show errors returned from cmd.run
- Change log level to DEBUG for 'Broken pipe' error in remote commands page
  (bsc#1029668)
- fix NPE when building image profiles without activation keys
- fix removing images and profiles with custom values
- Migrate content management forms to use ReactJS Input components
- Fix LocalDateTimeISOAdapter to parse date string with timezone
- Fix NPE when building with no activation key in the profile
- Fix ace-editor source path
- Fix: restore pkgset beacon functionality (bsc#1030434)
- Move the footer at the end of the aside column
- Move the legendbox to the header bar as a popup
- UI menu: direct link on menu element, plus/minus icon toggles submenu instead
- Fix: handle Hibernate transactions correctly (bsc#1030026)
- Feat: execute actions within 10 minutes in the past
- Handle TaskomaticApiExceptions
- Turn TaskomaticApiException to a checked exception
- Schedule minion Actions in Quartz
- make salt aware of rescheduled actions (bsc#1027852)
- add number of installed packages to ImageOverview
- parse result of docker inspect
- Add date time input for scheduling the image build
- Add 'Rebuild' button to image details page
- Implement XMLRPC API for Image Stores, Image Profiles and Images
- Add custom data values to image profile and images
- Don't allow scheduling scap scan if openscap pkg missing from minion
- add link to proxy system details page
- Show entitlements sorted in the system details overview page (bsc#1029260)
- Fix broken help link for taskstatus (bsc#1017422)
- Fix merge channels patches (bsc#1025000)
- show proxy path in bootstrap UI
- catch and display all bootstrap errs
- check if proxy hostname is FQDN in UI
- add proxy_pub_key to ssh bootstrap pillar
- cleanup and method to get proxy pub key by calling runner
- methods for gen ssh key and get pub key from proxy
- java backend for salt ssh-push through proxy

-------------------------------------------------------------------
Wed Mar 08 19:04:20 CET 2017 - mc@suse.de

- version 2.7.30.2-1
- set modified date for credentials
- use a small fixed pool so we don't overwhelm the salt-api with salt-ssh
  executions
- synchronize sendMessage on session, checkstyle fixes
- fix remote cmd ui js err and timed out msg

-------------------------------------------------------------------
Tue Mar 07 15:44:51 CET 2017 - mc@suse.de

- version 2.7.30.1-1
- Load ace-editor js library from a different place (bsc#1021897)
- use a bounded thread pool for salt-ssh async calls
- use consistent spelling in UI (bsc#1028306)
- remote cmd UI changes for salt-ssh minions
- add support for SUSE Manager Proxy 3.1
- openscap action scheduling and handling for salt minions
- rewording distchannelmap text (bsc#1017772)
- add support for salt ssh minions to remote cmd UI
- Visualization: show Proxy and Virtual Host Manager hierarchy
- Add patches and packages pages for images
- parse installed products on images
- add pillar data only for used image stores
- add image info schema and mapping
- Remove 'email' field from image profile form
- Add a notification for when Container Build Host type is applied
- Add build schedule notification on image build page
- Updated links to github in spec files
- do not push changed channels directly out to the minions
- do not schedule product installation, but add product packages to server
  state
- provide a user to the event if possible
- Set the creator of a server
- search and install missing product packages when channel assignment changes
- Display warning when JavaScript is disabled on all pages (bsc#987579)
- Remove warning on ssm page (bsc#1025981)
- Add missing dirs to the menu tree (bsc#1023413)
- Remove legacy audit logging Java code
- AuthFilter: update cookie expiry date at end of HTTP request (bsc#1025775)
- MinionActionCleanup: only call list_jobs once per action id (bsc#1025291)
- Feat: enable Salt by default on bootstrap via UI
- Fix: uniform bootstrap.sh (bsc#1000762)
- Feat: supply SSH passphrase when adding identity
- fix NPE when no SUSE Product was found for an installed product
- keep organization after migrating a system to salt (bsc#1026301)
- action now store its completion time
- Avoid deadlock with spacewalk-repo-sync (bsc#1022530)
- Changed tab text for Formulas tab to Formula Catalog (bsc#1022076)
- Add missing library to taskomatic classpath (bsc#1024066)
- Fix spacecmd cannot be executed by RO user (bsc#1015790)
- send timeout if no minions available in remote cmd ui
- show only allowed minions in remote cmd ui (bsc#1024496)
- Fix broken merge (bsc#987864)
- add possibility to add systems to SSM from ProxyClients page
- Reject tokens not assigned to minions (bsc#1019965)
- Invalidate tokens when deleting system
- make remote commands UI async

-------------------------------------------------------------------
Tue Feb 07 15:24:57 CET 2017 - michele.bologna@suse.com

- version 2.7.24.1-1
- Apply addon system types from activation key during registration
  (bsc#1020180)
- Apply highstate as the last step of a registration in case an activation key
  was provided (bsc#1020232)
- Create tmp directory in spec file (bsc#1019672)
- Add severity to updateinfo (bsc#1012365)
- Store temporary roster in configured location (bsc#1019672)
- hide migration targets without valid subscriptions (bsc#1019893)
- fix SP migration when the SUSE Manager Tools product is installed
  (bcs#1014498)
- Use human-parseable dates for server notes (bsc#969564) (#863)
- Fix timezone handling for rpm installtime (bsc#1017078)
- Validate activation key values (bsc#1015967)
- Pass user-preferred localtime to the highstate UI (bsc#1020027)
- Send ChannelsChangedEventMessage in SSM (bsc#1019451)
- Add "Content Management" feature

-------------------------------------------------------------------
Wed Jan 11 16:03:04 CET 2017 - michele.bologna@suse.com

- version 2.7.14.1-1
- Version 2.7.14.1

-------------------------------------------------------------------
Fri Dec 16 16:35:50 CET 2016 - michele.bologna@suse.com

- version 2.5.59.11-1
- Add support for live patching
- Initial support for executing actions in taskomatic
- Hide kernel patches in CVE Audit results when live patching is used
	(FATE#319519)
- Show kernel live patching info in 'system details overview' (FATE#319519)
- Escape act key names in bootstrap UI (bsc#1015967)
- Add tunneling to salt-ssh support
- Fix server checks to allow minions to perform a distupgrade (bsc#1013945)
- Change default sort to ascending for pending actions list
- Add reboot/restart type icon to relevant patch column in upgradable package
  lists
- Add system.getKernelLivePatch API method
- Update kernel version and other system info during package refresh
  (bsc#1013551)
- Fix ISE when sorting system notes list (bsc#979053)
- Fix checkbox icon align (bsc#966888)
- fix fromdir for 3rd party server (bsc#998696)
- Display warning when JavaScript is disabled on all pages (bsc#987579)
- Rename SSM page titles for consistency (bsc#979623)
- hide action chain schedule for salt systems also in SSM (bsc#1005008)
- send ActionScheduled message for all saved actions (bsc#1005008)
- Fix plus/minus buttons in action chain list (bsc#1011344)
- Fix misleading message on system reboot schedule in SSM (bsc#1011817)
- Utilize HostPortValidator to validate bootstrap host (bsc#1011317)
- Increment 'earliest' date by a millisecond between chain actions (bsc#973226)
- Use human-parseable dates for server notes (bsc#969564) (#863)
- Respect order of validation constraints in XSD files (bsc#959573)
- Remove useless self-link on login page (bsc#963545) (#872)
- Use different symbols for collapsible sidebar items (bsc#967880) (#870)
- Fix SSM reboot action success messages (bsc#968935)
- Allow sorting on avisory name in errata lists (bsc#989703)
- Update 'view/modify file' action buttons text (bsc#1009102)
- Handle salt ssh sdterr message (bsc#1005927)
- scheduleDetail.jsp: clarify button label (bsc#1010664)
- Bugfix: Prevent salt-master ERROR messages if formulas files are missing
  (bsc#1009004)
- Hide RHN disconnection option (bsc#1010049) (#850)
- Reword general config page text (bsc#1009982)
- check and fix also the assigned repository while updating the channels
  (bsc#1007490)
- match url including query param seperator to have a definitive end of the
  path component (bsc#1007490)
- Only show minions with sids available as links (bsc#1007261, bsc#970460)
- Delete previous Salt key on register event (bsc#1006119)
- Repository progress: decode another possible log info (bsc#972492)
- add oes extensions to base products bsc#1008480
- Create "script.run" capability if it is not found (bsc#1008759)
- Avoid misleading expected check-in message (bsc#1009006)

-------------------------------------------------------------------
Mon Nov 07 11:43:42 CET 2016 - michele.bologna@suse.com

- version 2.5.59.10-1
- CVE Audit: tolerate null products (bsc#1004717)
- If proxy is not found via FQDN, look it up via simple name (bsc#1006982)
- Change rhnServerPath hibernate mapping to fix ISE for server behing proxy
  (bsc#1004725)
- fix autoyast upgrade mode (bsc#1006786)
  chain (bsc#1000184)
- Open repo sync log in a new window (bsc#1007459)
- Always use queue=true when calling state.apply (bsc#1004743)
- Add a link to system pending events in patch schedule notification for a
  single system (bsc#971342)
- Sort proxy clients list by name (bsc#998348)
- Make exception class more generic and code fixup (bsc#1003449)
- Raise UnsupportedOnSaltException performing listChannels (bsc#1003449)
- New exception type to indicate unsupported operation (bsc#1003449)
- Refactor to remove action canceling duplicate code (bsc#1004745)
- arch_type of a SUSEProduct can be null (bsc#1001738 bsc#1001784 bsc#1001923
  bsc#1002678)
- Ensure no stray config channels are listed for ranking (bsc#979630)
- PinnedSubscriptionHandler: documentation comment typo (bsc#994848)
- Refactor unschedule minion actions to fix NPE (bsc#1004745)
- Enable SPMigration UI for minions
- Send an email to admin when salt event bus is down
- Separate API endpoint for SSH system registration
- Require salt-netapi-client 0.9.0
- Initial handling of job return events for dist upgrades

-------------------------------------------------------------------
Thu Oct 06 16:08:09 CEST 2016 - mc@suse.de

- version 2.5.59.9-1
- Hide all formula tabs as long as there are no formulas installed
- Support formulas in SUSE Manager
- SPMigration UI: list not synced channels in the tooltip
- SPMigration: add multi-target-selection step in front of the wizard
- Sync product extensions
- Handle JsonException when sls with error (bsc#987835)
- Many fixes for onboarding minions
- Handle hardware refresh like any other action
- clone Severity from an errata (bsc#1000666)
- Do not check for password type on autoyast files (bsc#999304)
- handle minion down and job not found when canceling jobs on minions
 (bsc#993304,bsc#994623)
- clear hibernate session after entity type change to fix
  NonUniqueObjectException (bsc#997243)
- Remove previous client capabilities on traditional->minion
  reactivation (bsc#997243)
- Enables pkgset beacon to work in RHEL systems
- support Open Enterprise Server 11 SP3 (bsc#988303)
- Fix broken merge (bsc#987864)
- use raw package install for non zypper systems
- Redirect user to a meaningful page after requesting details of non-existing Action Chain (bsc#973198)
- Setup Salt Minion before packages are taken
- Support Salt on RedHat like systems
- fix race condition during auto errata update (bsc#969790)
- API requests should not be redirected to login
- introduce Spark router conventions
- Add server endpoint for TaskoTop web UI page
- Change EmptyString warning to debug log level to not spam the logs (bsc#989498)
- BugFix: use user preferences parameters as default page size (bsc#980678)
- Add proxy detection during registration and pillar generation
- Adding default channel for minion (bsc#986019)
- Fix NoClassDefFoundError (bsc#988196)
- call cobbler sync in profile edit only if requested (bsc#991440)
- No explicite cobbler sync needed (bsc#991440)
- call all sync_* functions at minion start event
- add beacon configuration for pkgset (bsc#971372)

-------------------------------------------------------------------
Mon Jul 18 14:28:06 CEST 2016 - jrenner@suse.com

- version 2.5.59.8-1
- Initial version of the bootstrapping UI
- Integrate bootstrapping with System Overview
- support SP Migration for OES 2015 to 2015 SP1
- Fix for minion w/ multiple interfaces (bsc#985707)
- Fix HW Refresh duplicate insert (bsc#971622, bsc#983347)
- no addon entitlements allowed for Foreign and Bootstrap systems (bsc#983826)
- disable checkboxes for foreign and bootstrap systems in system types page
  (bsc#983826)
- Tell linuxrc that self_update is an user option so that it'll pass it to
  autoyast but doesn't process it further and add this to the tests
- Disable YaST self update for new autoinstallation trees for SLE
- remove misleading links from action chain page (bsc#983297)

-------------------------------------------------------------------
Fri Jun 17 18:10:20 CEST 2016 - mc@suse.de

- version 2.5.59.7-1
- support OES 2015 (bsc#934560)
- align reboot behavior of salt and tranditional clients (bsc#975534)
- update to latest salt netapi library
- Report the state of virtual guests from virtual host manager as
  'unknown'(bsc#983344)
- add taskomatic job to clean up minion actions
- replace ZypperEvent with default beacon event
- move uuid cleanup logic into taskomatic
- enable oracle support again (FATE#320213)
- Enable minions to be worked with SSM only on available features
- Use the IP address when doing ssh push via proxy (bsc#940927)
- Don't allow URLs that only differ on the authorization token (bsc#976184, bsc#982347)
- Fix typo in Systems column (bsc#983916)
- Salt hw reg: ignore virtual scsi devices (bsc#962588)

-------------------------------------------------------------------
Tue May 24 16:33:00 CEST 2016 - kwalter@suse.com

- version 2.5.59.6-1
- fix NoSuchFileException at setup time when there are no orgs yet
-  add details to history event
- only require lifecycle entitlements for systems with a SUSE base
  product, adjust test
- mgr-sync: use bulk channel reposync
- enhance list of channel families for SUSE Manager Server
- reactivate traditional server as minion on registration
- TaskomaticApi: schedule bulk reposyncs in bulk
- show machine_id in the system->hardware tab
- change missing machine_id UI warning message
- Make message handling thread pool size configurable
- Support for concurrent handling of checkin events
- add variable to make cobbler sync optional
- Add Virtualization Groups to the input JSON data for the matcher
- Backward synchronization for cobbler kernel options during CobblerSyncTask
- support for multithreaded message handling
- BugFix: redirect migration with no Org to the first step (bsc#969529)
- Trigger errata cache job on changed channel assignments
- Under high load, the service wrapper may incorrectly interpret the inability
  to get a response in time from taskomatic and kill it (bsc#962253).
- make cobbler commands work from taskomatik
- Don't modify request map when rendering alphabar, since it may fail depending
  on the implementation of ServletRequest (bsc#978253)
- require refresh channels before pkg states (bsc#975424)
- Manager-3.0: Reschedule failed actions (bsc#971622)
- Exit if there are exceptions on startup to let tanuki restart taskomatic
- BugFix: keep trace of the parent channel selected during 'Create Channel'
  (bsc#967865)
- remote commands: filter minions by permissions and not just by org
  (bsc#978050)
- ProductSyncManager: when scheduling reposyncs, use bulk mode through
  TaskomaticApi (bsc961002)
- call cobbler sync after cobbler command is finished (bsc#966890)
- use pillar and static states to install/remove packages (bsc#975424)
- Faster event processing.
- Determine the action status more correctly
- fix error msg if /srv/susemanager/salt/custom does not exist (bsc#978182)
- Recreate upgrade paths on every refresh (bsc#978166)
- prevent non org-admin user accept/reject/delete a minion (bsc#979686)
- regenerate salt files (bsc#974302)
- log permissions problems on channel access while SP migration (bsc#970223)
- support SLE-POS 11 SP3 as addon for SLES 11 SP4 (bsc#976194)
- delete salt key when system is deleted (bsc#971606)
- Improve the output of remote command actions
- No package list refresh after channel assignment change
- Force a package list refresh after the onboarding
- More "info" level logging about action executors
- Log out the duration of package profile updates
- Execute package profile update as a state.apply (bsc#973365)
- Adjust autoinst file error detecting heuristics to the newer format
  (bsc#974119)
- Use queue=true for all calls to state.apply (bsc#980556)
- make postgresql a weak systemd dependency
- filter osad from the activation key extra packages (bsc#975135)
- Ensure SCC data files are saved on disk as tomcat/root with 644 permissions
- Bugfix: add management product ids to servers without products
- Double the backslashes when reading the config files from java (bsc#958923)
- fix setting cpu flags on hw refresh (bsc#975354)

-------------------------------------------------------------------
Tue Apr 12 17:18:44 CEST 2016 - mc@suse.de

- version 2.5.59.5-1
- trim cpu values and skip dmi for ppc64 (bsc#974792)
- delete pillar data on remove server (bsc#974853)
- use minion_id in pillar data file name (bsc#974853)

-------------------------------------------------------------------
Wed Apr 06 08:30:19 CEST 2016 - mc@suse.de

- version 2.5.59.4-1
- use custom.group_[id] only when applying custom_org (bsc#973452)
- AuthFilter: don't redirect to HTML pages for JSON endpoints, send 401 instead
- subscription-matcher: add timestamp to input.json
- apply only group_<ID>.sls (bsc#973452)
- fix sls regeneration on custom state delete (bsc#973666)
- rename pillar group_id to group_ids
- Don't set a limit on the Salt API response time (bsc#972766)
- When generating repo metadata for a cloned channel, recursively fetch
  keywords from the original channel (bsc#970901)
- fix API documentation
- Fix getting MD5 for file
- Fix Content-Length in HTTP-header of response
- Cleaning up some remaining Tag/Group XSS issues
- Warning "Unservable packages" is not shown when such packages don't
  exist now
- Bad bean-message ids and navbar-vars can lead to XSS issues
- AlphaBar had an 'interesting' XSS exploit available
- Fix SelectAll in the presence of filtering
- found/fixed another in BunchDetails. QE++
- Change mechanism of selecting compatible systems
- Fix generating blank repositories because hitting salt file list cache
  (bsc#971004)
- fix kernel options splitting (bsc#973413)
- schedule minion hw refresh on api call (bsc#972305)
- fix ping minion before hw refresh (bsc#972305)
- check ftr_hardware_refresh when showing 'Refresh Hardware' button
  (bsc#972305)
- rename and use method to check salt or management entitlement (bsc#972305)
- refactor getting hardware and network information (bsc#972305)
- handle no response for installed products (bsc#971906)
- return Optional for single minion api calls (bsc#971906)
- catch smbios call errors and log warn (bsc#970497)
- Require Tomcat and Postgresql running before Taskomatic start
- list custom states from db instead of disk (bsc#972166)
- fix SLE12 patch style detection in case of cloned patches (bsc#972972)
- execute each hardware mapper in its own transaction (bsc#972163)
- Use test.ping instead of presence to detect reachable minions (bsc#972665,
  bsc#971194)
- BugFix: 'Systems > Advanced Search' title and description consistency
  (bsc#966737)
- BugFix: correct behavior with visibility conditions of sub-tabs in
  Systems/Misc page (bsc#962563)
- Trigger registration if minion is not present (bsc#971725)
- Do not sync minions on tomcat startup (bsc#971725)
- better logging for SP Migration feature (bsc#970223)
- Workaround Spark bug https://github.com/perwendel/spark/issues/490
  (bnc#972158)
- add present check to immediate schedule execution (bsc#971194)
- fix installing patches via salt (bsc#971093)
- Remove all code related to SSE based UI events (bsc#969303)
- Do not handle beacon events anymore (bsc#969303)
- Fix problem on concurrent SCC subscription refresh
- disable local repositories on registration (bnc#971788)

-------------------------------------------------------------------
Mon Mar 21 17:43:40 CET 2016 - mc@suse.de

- version 2.5.59.3-1
- BugFix: add missing url mapping (bsc#961565)
- Do not load susemanager-events.js (bsc#969303)
- fix unique index error on update custom state , refactor and add unit test
- regenerate custom state assignments on rename and delete (bsc#971206)
- query to find state revisions where a custom state is used (bsc#971206)
- check if custom state is being renamed (bsc#971206)
- fix scheduling an action chain (bsc#971495)
- replaced if with optional (bnc#971466)
- do not dump Salt err msg to Yaml (bnc#971466)
- fix icon in groups and systems -> salt page
- Support package removals in the same way as installs/updates
- Allow package actions to be scheduled on minions via the API
- Fix PackageEvr.toString() to write correct format
- Refine the system details navigation tabs
- Add support for package updates on Salt minions (bsc#971364)
- Use LocalDateTime for apply state and use user timezone setting
- update tests for HAE-GEO on SLES 4 SAP (bsc#970425)
- Disable changing Managers for Vendor Channels (bsc#957171)
- BugFix: enlarged field too small in form-control creating org (bsc#959595)
- BugFix: remove hover behavior on button inside href (bsc#967892)
- Use the 64 bit arch names
- Fix case statements to correctly check for NULL (bsc#971128)
- BugFix: header organization name behavior like text instead of link
  (bsc#967882)
- minion onboarding: generate pillar after generating repo files
- refresh pillar before applying states at onboarding time
- regenerate package states on migration (bsc#970322)
- Point Documentation link in the header to SUSE webpage (bsc#967875)
- capitalize link (bsc#970016)
- Bring back the button from SUSE Manager 2.1 (bsc#969578)
- Fix user locale prefs cannot be saved (bsc#969578)
- Create new server state revision on migration (bnc#970322)
- Verify that entitlements are *not* removed
- Do not remove entitlements when a server is migrated (bsc#958707)
- show proxy tab only if the system is a proxy (bsc#969118)
- DownloadController: Test that the right headers are set
- return an object so that Spark does not continue the filter chain
  (bnc#963148)

-------------------------------------------------------------------
Wed Mar 09 12:37:25 CET 2016 - mc@suse.de

- version 2.5.59.2-1
- use the same ehcache as the old ehcache-failsafe

-------------------------------------------------------------------
Wed Mar 09 11:18:37 CET 2016 - mc@suse.de

- version 2.5.59.1-1
- Add Custom State UI for Organizations and Groups
- set hibernate.cache.provider_configuration_file_resource_path to load a
  custom ehcache.xml instead of ehcache-failsafe.xml from the ehcache jar
- create server pillar on add/remove from group and on minion registration
- add unit tests for SLE-Live-Patching12 (bsc#924298)
- check header for csrf token
- Simplify assignment of salt entitlement during registration
- Make read-only entitlements show up aligned in the UI
- Make base entitlements permanent
- hidden taglib provide id field if given (bsc#969868)
- escape message texts and hidden fields (CVE-2016-2104)
- refactor salt minion onboarding ui showing the fingerprint
- Allow to apply the highstate from the UI
- fix kernel and initrd pathes for creating autoinstallation (bsc#966622)

-------------------------------------------------------------------
Tue Mar  8 15:09:31 UTC 2016 - dmacvicar@suse.de

- set hibernate.cache.provider_configuration_file_resource_path
  to load a custom ehcache.xml instead of ehcache-failsafe.xml
  from the ehcache jar

-------------------------------------------------------------------
Wed Mar 02 12:18:58 CET 2016 - mc@suse.de

- version 2.5.57.1-1
- fix multiple xss vulnerabilities (CVE-2016-2104)
- remove monitoring from the help text (bsc#963962)
- Add support for minions in different timezones
- on cancel, only delete actions that haven't been picked up yet
- Do not use the PICKED UP status for actions scheduled on minions
- Create a new "Salt" tab on the top level
- Unit tests for SLE-RT12-SP1 (bsc#952381) and SUSE-OpenStack-Cloud-6
  (bsc#964033)
- fallback to "virtio26" as generic os version
- Sort timezones: GMT first and then east to west
- add Chile to the list of timezones (bsc#959055)
- Reference and apply states from state catalog for single minions
- Subscription Matching Pin feature
- PinnedSubscription XMLRPC API - list, create & delete operations
- Fix crash in minion virtualization detection
- Enable reboot actions and remote commands for minions
- Add support for 'state.apply' actions
- Convert UnmatchedSystem to UnmatchedProduct report
- Improved minion registration process and fixed scheduling of actions
- refactor javascript components as separated and reusable components of React

-------------------------------------------------------------------
Wed Feb 10 08:38:05 CET 2016 - mc@suse.de

- version 2.5.49.1-1
- Update spec file to require renamed salt-netapi-client
- adjust to new netapi call syntax
- Move suse manager custom salt functions into a custom namespace
- remove RES4 from expected products
- test support for SUSE-Enterprise-Storage 2.1 (bsc#963784), SLE12-SP1-SAP
  (bsc#959548) and SLES11-SP3-LTSS-Updates (bsc#965652)
- Filter null quantity subscriptions
- Store the matcher run result to the DB
- add scheduled-by to SSM action-history-list
- fix ISE in case no system is selected
- for Channel.packageByFileName query prefer packages from the actual channel,
  sort the rest accoring to build_time
- Text description missing for remote command by API -> function
  scheduleLabelScriptRun()
- Added/changed API-methods to work with package installation/removing
  using it's nevra
- Added additional information to package metadata, returned by
  serializer

-------------------------------------------------------------------
Tue Jan 26 14:21:31 CET 2016 - mc@suse.de

- version 2.5.43.1-1
- Fix the SCCOrderItem null quantity issue by dropping the 'not null'
  constraint
- Rename package state for version from EQUAL to ANY
- add latest state support to ui and generator
- Generate package sls files on registration
- Do not refresh the SCC data while the taskomatic job does the same
  (bsc#962323)
- Make it compile against servlet API < 3.0
- Render nav menu by either request or page context
- java: rename saltstack to salt
- Add the free flag to SUSEProduct, set it from the SCC data, pass it to the
  matcher JSON
- SubscriptionMatchProcessor: performance fix
- Simplify downloading of the matcher CSVs
- Include only subscriptions with a positive total quantity in the UI data
- Subscription Matcher UI: show Taskomatic status properly
- Subscription Matching: implement UI to show matching results
- Fix timezone sorting after adding Chile (Pacific/Ester)
- SystemHandler: throw exception when permanent/nonSatellite entitlements are
  changed via API
- handle salt schedule correctly and align with SUSE Manager actions
- disable action chaining API for salt minions
- Introduce a "States" tab for minions
- fix typo in SQL statement (bsc#959987, bsc#960855)
- implement checkin timestamp update on salt job return
- use 2048MB as default for taskomatic max java memory
- Send data with mod_xsendfile
- change help url references to new manuals
- improve getting hardware and network data from minions
- Support host key algorithms other than ssh-rsa
- Fix ssh push via proxy using sudo (bsc#961521)
- fix page style when not authenticated (bsc#962573)
- add Chile to the list of timezones (bsc#959055)
- add Salt and Foreign Entitled Systems count to types page
- Disable changing Base System Type in SUSE Manager
- deploy certificate on minion registration
- Added new API methods to add new repository with SSL certificates
  or update existing one
- catch and log any exceptions in the hardware mappers (bsc#960039)
- handle IPv4 or IPv6 info missing from network.interfaces response

-------------------------------------------------------------------
Sat Jan 16 11:20:57 CET 2016 - mc@suse.de

- version 2.5.34.1-1
- Align About page to SUSE Manager
- In case the installer is zypp add all patches into one errata action
  (bsc#960997)
- improve setting Hardware data for minions (cpu, devices, network, etc.)
- create virtual hosts for s390x minions
- Implement scheduling of patches for salt minions
- Report SUMA server system itself with its products to the subscription
  matcher
- Update copyright headers to 2016 for all new files
- Adjust action status on salt jobs that we scheduled
- Unhide the "Events" tab for minion systems
- Use public channel families for SUSE channels (bsc#958708)
- Set the rhn session-cookie-path global
- Explicitly ask Tomcat to compile .jsp files (bsc#954417)
- Additional fixes for bsc#956613 (decoding [] is broken for list-key-name)
- fix kickstart with multiple packages having same NEVRA (bsc#959987,
  bsc#960855)
- get the default organization before we create any
- Revert "List global available CryptoKeys"
- Port client python HW handling to server side java
- change dependency to match Tomcat 8 Servlet API 3.1
- Fix edge-case in kickstart-profile-gen-ordering and
  post_install_network_config
- Add hack to deal with RHEL7's differing redhat-release-protocol
- make sure we can find the child channel
- moving non_expirable_package_urls parameter to java
- moving download_url_lifetime parameter to java
- removing unused force_unentitlement configuration parameter

-------------------------------------------------------------------
Tue Jan 05 15:59:05 CET 2016 - mc@suse.de

- version 2.5.26.2-1
- Fix list-key-name (decoding of [] is broken in commons-beanutils.jar > 1.7)
  (bsc#956613)
- Ignore cookies from SCC (bsc#959585)
- SP migration: use correct CSS path (bsc#956613)
- Add/Refactor equals() and hashCode() for Credentials and CredentialsType
- Fix hibernate exception when refreshing subscriptions
- Delete also subscriptions with null credentials on refresh
- Make available packages search case insensitive
- Add subscriptions and orders data files
- Package release cannot be NULL. Use "0" if none is provided by salt
  (bsc#960035)
- set a generated jid to the tokens
- Minion crashes on reg if getting DMI fails (bsc#959670)
- Add "Manage Package States" to the packages index page
- Enable the "Software Channels" tab for all salt clients
- return empty map if no dmi records
- Fix markup after merge error
- Fill General and DMI hw info on minion reg
- fix internal Server Error for Schedule > Completed Actions (bsc#956002)

-------------------------------------------------------------------
Wed Dec 16 12:35:08 CET 2015 - mc@suse.de

- version 2.5.26.1-1
- ServerFactory: don't return multiple Server objects if they have
  joint tables
- Render nav menu by either request or page context
- Add support for setting package state REMOVED and INSTALLED
- Add Salt SLS generator for the packages
- Fix the link to the online help
- implement managing package sate of a minion
- implement taskomatic task for running subscription matcher
- add caching tables for subscriptions and order items
- Create json string as input for the subscription-matcher
- installedProducts attribute was renamed to installedProductSet (bsc#959043)
- Set the correct status code for error pages
- fix calling error pages without session
- List global available CryptoKeys
- schedule mgr-sync refresh after first user gots created.
- 1274282 - Teach CobblerSyncProfile that profiles might disappear in mid-run
- refactor setting ditro kernel params (bsc#944241)
- compile jspf files differently to avoid problems with Tomcat 8
- adding setup for first organization
- create first org togther with the first user
- during installion insert default SSL crypto key with null org
- restyle page for creating users
- remove RHEL 5 related things - we don't build on el5 anymore
- BugFix: skip similar tasks only if task is 'single threaded'
- 1076490 - prefer the package from the given channel
- removing link to removed page

-------------------------------------------------------------------
Thu Dec 10 17:58:59 CET 2015 - mc@suse.de

- version 2.5.16.2-1
- fix state apply not passing the module names
- Cascade all operations to the package states
- change installed product registration to use new hibernate mapping
  and enable ui
- Simplify channel token key derivation
- do not encrypt tokens, only sign them
- use hibernate to insert a installed product
- refactor listPossibleSuseBaseChannelsForServer() using hibernate queries
- Use hibernat mapping to create the SUSEProductSet
- Get matching SUSEProduct out of the InstalledProduct if available
- create SUSEProducts before starting the test
- Set installed according to grains to get access to suse channels
- Automatically apply channels state after repo file creation
- Hibernate mapping for installed products
- Mapping and classes for PackageState

-------------------------------------------------------------------
Mon Nov 30 11:40:06 CET 2015 - mc@suse.de

- version 2.5.16.1-1
- BugFix: check mirror credentials required fields (bsc#955970)
- use new version of httpclient
- implement UI for managing Virtual Host managers
- add params parameter to scheduleSingleSatBunch()
- BugFix: sort channel list by name (bsc#955204)
- Consider old products only if no patch available (bsc#954983)
- (bsc#953129) remove message proxy.header, update context sourcefile
- (bsc#953129) remove proxy.jsp, action and struts config
- Router: use list instead of index
- BugFix: remove inconsistency and make more general the action description for
  package page title and tab-title in Schedule
- better log than nothing
- introduce conventions about router, templates and urls
- Use non-immediate errata cache rebuilding on channel unsubscription
  (bsc#949158)
- Bug fix: remove 'Locale Preferences' link from header (bsc#955252)
- (bsc#953129) add proxy version info to proxyclients page
- (bsc#953129) change details->proxy to point to proxyclients page as it was in
  Suma2.1
- Add support for timing out on an ssh connection
- Ensure subdirectories are present when writing repo files
- publishToChannel optimization
- Fix extremely slow channel.software.syncErrata API
- BugFix: remove inconsistency and make more general the action description for
  package page title and tab-title in Schedule (bsc#935375)
- Linked pages are not always opening in separate window (bsc#939358)
- login screen of SUMA3 still has reference to Oracle (bsc#954740)
- Add classes for managing .repo files
- Enable channel ui for salt minions
- implement token verification
- use the new algorithm based on package names to determine patch
  applicable/inapplicable (bnc#948964)
- Fix LTSS channels by looking at individual packages (bnc#944729)
- Remove url decoding since values are already decoded at this point bsc#951549
- Store only an integer value for cpu MHz in DB
- Virtual Systems list: show virtual hosts from different Orgs
- Call virtual-host-gatherer with configured HTTP proxy values
- BugFix: skip similar tasks only if task is 'single threaded' (bsc#953271)
- New ui for the login page and relogin
- Add accept/reject all button and show number of pending /rejected minions
- Send event to salt when minion is registered
- optimize queries
- allowing RHEL7 kickstart repositories
- support listing errata by last_modified date

-------------------------------------------------------------------
Thu Oct 22 16:36:21 CEST 2015 - mc@suse.de

- version 2.5.2.3-1
- List VirtualHostGatherer modules via XMLRPC API
- Added and delete Virtual Host Manager (VHM) entities via XMLRPC API
- Taskomatic job for running virtual-host-gatherer
- fix incomplete enabling of config actions via snippet (bsc#949528)
- deactivate all non spacewalk plugin services and repos via snippet
  (bsc#949554)
- add SUSE Enterprise Storage 2 (bsc#949285)
- do not hide human readable entitlement names
- require pxe-default-image in the spacewalk main package
- Rename javascript file to susemanager-events.js
- Open the event stream on every page
- Setup SSE event source on the system overview page
- add snippet to wait for NetworkManager (bsc#937802)

-------------------------------------------------------------------
Wed Oct 14 09:54:14 CEST 2015 - mc@suse.de

- version 2.5.2.2-1
- build without checkstyle
- Support for SLE12 SP1 product family (bsc#949726)
- implement remote command interface with target glob

-------------------------------------------------------------------
Wed Oct 07 14:41:35 CEST 2015 - mc@suse.de

- version 2.5.2.1-1
- drop monitoring
- port all perl web pages to java
- replace upstream subscription counting with new subscription
  matching (FATE#311619)
- integrate SaltStack for configuration management (FATE#312447)
- support password-recovery-tokens
- remove Solaris support
- allow to specify read-only users

-------------------------------------------------------------------
Sun Sep 27 14:44:59 CEST 2015 - mc@suse.de

- version 2.1.165.19-1
- support ssh-push with sudo
- Fix CVE Audit for LTSS channels by looking at individual
  packages (bnc#944729)
- use same regexp for channel name as in CreateChannelCommand (bsc#946248)
- prevent mojor version service pack updates from 11 to 12
- display a warning if the update stack is not up-to-date
- Add NoRouteToHost handling with better output
- fix output of client events (bsc#935377)
- fix pagination buttons (bsc#935387)
- deprecate synchronizeUpgradePaths() XMLRPC
- provide SCC product to updateUpradePaths for SLE12 migration data
- parse predecessor_ids from json
- Organization users page: fix typo (bnc#943283)
- Do not return a OES repository with null credentials (bsc#937030)
- Fix queue size: consider possible remainders from last run
- Log message when finished errata cache for a server or channel
- Log the current queue size before every job run (DEBUG)
- Fix link back to the associated channel(bsc#931519)

-------------------------------------------------------------------
Mon Sep 02 16:00:35 CEST 2015 - mseidl@suse.de

- Prevent creating channels with reserved names (bsc#939349) / (fate#319308)

-------------------------------------------------------------------
Mon Jun 22 16:00:35 CEST 2015 - jrenner@suse.de

- version 2.1.165.18-1
- Avoid deadlock in CompareConfigFilesTask when a
  rhn_channel.update_needed_cache is in progress (bsc#932845)
- add missing country code
- Restore the default checksum and architecture when the parent channel is set
  to None
- Drop all product/channel relations before populating (bsc#932052)
- Replace keyword iterator to fix writing support information (bsc#933675)
- TaskoXmlRpcHandler: dead code removed
- products.json updated from latest SCC version
- Deserialize BLOBs correctly across databases
- Revert "Java Eula database classes moved to Hibernate, fixes BLOB issue"
  (bsc#930686)
- Do not remove tasks from the database during getCandidates() (bsc#932052)
- force taskomatic to use UTF-8 (bsc#932652)

-------------------------------------------------------------------
Fri May 29 10:35:46 CEST 2015 - mc@suse.de

- version 2.1.165.17-1
- wait for current transaction end
- EXISTS is an Oracle keyword, don't use it casually
- Scheduling remote command for large system sets is slow
- move auto-errata updates into separate taskomatic task
- improve system overview list performance
- Implement a "default" kickstart script name for edit link
- do not ignore errata with same package version
- reduce number of system lookups
- Get rid of IE7 compatibility mode enforcement
- Unify profile creation/update with one submit button instead of two
- Fix file input control alignment issue with form-control (bsc#873203)
- Update specfile to compile with Java 7
- add SLE11-Public-Cloud-Module (bsc#914606)
- Change Activation Key Child Channels from select to checkboxes (bsc#859645)
- Fix NPEx when updating distribution and missing cobbler entry (bsc#919722)
- Provide channels and upgrade paths for SLE11 SP4 products (FATE#318261)
- Fix broken icon in rhn/help/ForgotCredentials.do (bsc#915122)
- Allow setting the contact method for systems via API (FATE#314858)
- Make system.getDetails() return the contact method
- Add support for setting contact_method on activation keys (FATE#314858)
- implement tilde compare in java code
- Return PATCHED if at least one patch is installed (bsc#926146)
- SatCluster: strip ipv6 zone id from vip6 attribute

-------------------------------------------------------------------
Mon May 11 10:30:28 CEST 2015 - mc@suse.de

- version 2.1.165.16.1-1
- fix XML RPC API External Entities file disclosure
  CVE-2014-8162 (bsc#922525)

-------------------------------------------------------------------
Wed Apr 08 11:20:10 CEST 2015 - mc@suse.de

- version 2.1.165.16-1
- HttpClientAdapter: fall-back to Basic auth from NTLM when both
  are supported (bsc#926319)

-------------------------------------------------------------------
Tue Mar 31 14:57:06 CEST 2015 - mc@suse.de

- version 2.1.165.15-1
- Copyright texts updated to SUSE LLC
- add SLE12-SAP product (bsc#922744)
- SCCRepository: Only NOT NULL database columns can be mapped to primitive
  types in Hibernate (bsc#922313)
- change evr parsing for repodata primary.xml dependencies
- Create only one errata cache worker per server (bsc#918994)
- findKickstartPackageToInstall: in case multiple packages are available, pick
  the most recent (bsc#924118)
- update properly necessary cobbler fields when changing ks tree
- close auto errata update timing hole
- fixing typo: sync-kickstars -> sync-kickstart
- IE11/WinServer2008/CompatMode fix
- Missing refactored SQL query for system available packages (bsc#913400)
- fixing weird path to action chain page (bsc#921720)
- fix subscription check in case of an unset start date (bsc#918220)
- Avoid high CPU loads with SSH push (bsc#920687)
- Refresh errata cache asynchronously when subscribing server to channel
- ErrataQueue shouldn't fail if server is subscribed to other org's
  channel
- Documentation changes - fix name and refer to RFC.
- avoid deadlock if you call mergePackages after mergeErrata
- Fix malformed repo metadata (bsc#920400)
- update sles_register snippets to fix trusting the CA certificate on SLE12
- hasPreflag(): improve documentation about which rpm flags are evaluated
- fix generating pre-equires (pre="1" in metadata)
- fix typo in Web UI (bsc#918151)
- Revert fixing of versions, those should be regarded as historically correct
  rather than inconsistent (bsc#910509)
- Catch NumberFormatException and send error to the client (bsc#916177)
- Do not generate solv files

-------------------------------------------------------------------
Tue Feb 03 12:10:48 CET 2015 - mc@suse.de

- version 2.1.165.14-1
- Fix style of kickstart wizard
- Fix style of Create Kickstart Profile
- Make mgr-sync fail in case of IO errors while sending
  HEAD requests to OES
- Do not swallow exceptions, rethrow ContentSyncException instead
- make config file upload on FileDetails work
- prevent NPE on activationkeys/Edit.do page
- directories and symlinks cannot be binary
- fix menu structure
- Getting rid of Tabs and trailing spaces
- make sure columns are named according to the dto attributes
- fix failures due to uninitialized log it
- Fix auditlog config yaml syntax (bnc#913221)
- Show Proxy tab if system is a proxy even when assigned to cloned
  channels (bsc#913939)
- consider no_proxy setting
- fixed uncaught error which prevent correct error handling
  (bnc#858971)
- fix NPE by setting max_members to 0 instead of NULL (bsc#912035)
- Use Hibernate-friendly equals() and hashCode() in Org
- CVE-2014-7811: fix more XSS bugs (bsc#902915)
- set bootstrap entitlements to INFINITE in all organizations
- Fix basic authentication for HTTP proxies (bsc#912057)
- SCCRepository: save SCC ID in the database as well
- SCCRepository: save to database with proper sequence
- Accept repos with same SCC ID and different URLs (bsc#911808)
- Avoid mgr-sync-refresh failure because clear_log_id was not called
  (bnc#911166)
- New API call: system.scheduleDistUpgrade()
- New API call: system.scheduleSPMigration() (FATE#314785, FATE#314340)

-------------------------------------------------------------------
Wed Jan 14 14:43:29 CET 2015 - mc@suse.de

- fix XSS in system-group (CVE-2014-7812) (bsc#912886)

-------------------------------------------------------------------
Thu Dec 18 13:39:37 CET 2014 - mc@suse.de

- version 2.1.165.13-1
- fix style of a lot of pages
- Fix extra (eg.Select All) buttons display on rhn:list and
  make it consistent with new rl:list (bnc#909724)
- Fix List tag missing submit parameter for "Select All" and others
  (bnc#909724)
- Sort filelist in configfile.compare event history alphabetically
  (bsc#910243)
- fix setting powermanagement values
- let system set manager csv contain add-on entitlements
- allow filtering RHEL7 errata
- add some missing strings
- allow removing Cobbler System Profile on  the power management page
- add csrf check for the power management page
- No ISE on provisioning page when no base channel
- Make the base channel ssm action asynchronous
- Commit after each system deletion to avoid deadlocks
- Allow paranthesis in input form descriptions
- Allow paranthesis in system group description (bsc#903064)
- Provide new API documentation in PDF format (bsc#896029)
- Update the example scripts section (bsc#896029)
- Fix grammar and typos in API code example descriptions
- Fix xmlrpc.doc for sync.content namespace (bsc#896029)
- Raise proper exception when Taskomatic is not running
- Fixed wording issues on package lock page (bsc#880022)
- made text more clear for package profile sync (bsc#884350)

-------------------------------------------------------------------
Mon Dec 08 13:33:20 CET 2014 - jrenner@suse.de

- version 2.1.165.12-1
- fix adding OES11 channels (bsc#908786)

-------------------------------------------------------------------
Thu Dec 04 16:35:53 CET 2014 - mc@suse.de

- version 2.1.165.11-1
- throw channel name exception if name is already used (bnc#901675)
- Don't commit when XMLRPCExceptions are thrown (bsc#908320)
- Remove "Select All" button from system currency report (bsc#653265)
- Fix documentation search (bsc#875452)
- add API listAutoinstallableChannels() (bsc#887879)
- Avoid ArrayIndexOutOfBoundsException with invalid URLs (bsc#892711)
- Avoid NumberFormatException in case of invalid URL (bsc#892711)
- Lookup kickstart tree only when org is found (bsc#892711)
- Fix NPE on GET /rhn/common/DownloadFile.do (bsc#892711)
- Hide empty select boxes
- Always place tips close to the inputs
- Provisioning options page: full-width textboxes
- Port of the advanced provisioning option page to Bootstrap (bnc#862408)
- New installations should use SCC as default customer center
- bnc#907337: mgr-sync refresh sets wrong permissions on JSON files
- fix link to macro documentation (bsc#895961)
- Forward to "raw mode" page in case this is an uploaded profile (bsc#904841)
- Enlarge big text area to use more available screen space (bnc#867836)
- add User Guide to online help pages
- fix links to monitoring documentation (bsc#906887)
- check memory settings for virtual SUSE systems
- fix install type detection (bsc#875231)
- point "Register Clients" link to "Client Configuration Guide" (bsc#880026)
- change order of installer type - prefer SUSE Linux (bsc#860299)
- fix ISE when clicking system currency (bnc#905530)
- Set cobbler hostname variable when calling system.createSystemRecord
  (bnc#904699)
- fix wrong install=http://nullnull line when calling system.createSystemRecord
  (bnc#904699)
- apidoc generator does not know #array("something")
- impove style of Software Crash pages
- fix js injection on /rhn/systems/Search.do page
- fixing javascript errors
- Config file url should update when you create new revision
- xml escape some pages
- user does not need to be a channel admin to manage a channel
- listActivationKeys should return empty list if no keys visible
- cannot select code from disabled textarea in Firefox, use readonly editor
- Fix entitled_systems.jsp num-per-page ISE
- we should consider if text <> binary has changed for config files
- all API methods should be able to find shared channels
- adapt the page to adding/cloning errata
- Explain snapshot/rollback behavior better (bsc#808947)
- fix patch syncing - prevent hibernate.NonUniqueObjectException and rollback
  (bsc#903880)
- Remove "Add Selected to SSM" from system overview page (bsc#901776)
- fix CVE audit in case of multiversion package installed and patch in multi
  channels (bsc#903723)
- Update channel family membership when channel is updated (bsc#901193)
- SCCWebClient: log SCC data files as received to files
- bnc#901927: Add log warning if uploaded file size > 1MB
- fix channel package compare (bsc#904690)
- fix automatic configuration file deployment via snippet (bsc#898426)
- Avoid NPE when using 'from-dir', regression introduced with SCC caching
- Add support for SLE12 and refactor kernel and initrd default paths finders.
- Fix wizard mirror credentials side help to point to SCC
- make the SCC migration/refresh dialog show steps
- Show alert message about disabling cron jobs
- Schedule sync of all vendor channels in MgrSyncRefresh job
- Add client hostname or IP to log messages (bsc#904732)
- hide email field for mirror credentials when on SCC
- we do not want to use cascade for evr and name attributes of
  PackageActionDetails
- AccessChains belong to their creator, only
- add csv export for /rhn/errata/manage/PublishedErrata.do
- add csv output for /rhn/systems/details/packages/profiles/CompareSystems.do

-------------------------------------------------------------------
Thu Nov 27 11:01:49 UTC 2014 - jrenner@suse.com

- Fixed copying text from kickstart snippets (bsc#880087)

-------------------------------------------------------------------
Wed Nov 12 11:12:53 CET 2014 - mc@suse.de

- version 2.1.165.10-1
- Sync correct repos (bnc#904959)

-------------------------------------------------------------------
Fri Nov 07 13:28:54 CET 2014 - mc@suse.de

- version 2.1.165.9-1
- No refresh if this server is an ISS slave
- Refresh is needed only if we are migrated to use SCC yet
- Integrate the refresh dialog with the setup wizard products page
- Implement new "mgr-sync-refresh" taskomatic job
- Introduce caching of repositories read from SCC
- Fix pxt page link to point to the ported version of that page (bsc#903720)
- Fix Null Pointer Exception: bare-metal systems do not have a base channel
- Only show the SMT warning if we are using from-mirror or from-dir
- add progress and reload page after finish
- do not allow to cancel the kickstart once completed
- minor UI improvements
- Show ppc64le profiles to ppc systems
- fix system.schedulePackageInstall APIdoc
- fix javascript injections
- add id to errata.getDetails APIdoc
- Removed bogus label-limit from SDC Remote Cmd pg
- Don't schedule a remote-cmd if the system can't execute it
- check if user can see activation key
- schedule configuration actions asynchronously
- initial SCC integration

-------------------------------------------------------------------
Mon Oct 27 15:20:08 CET 2014 - mc@suse.de

- fix various XSS issues CVE-2014-3654 (bsc#902182)
  CVE-2014-3654-cobbler.patch
  CVE-2014-3654-sort-attributes.patch

-------------------------------------------------------------------
Thu Oct 16 10:09:54 UTC 2014 - smoioli@suse.com

- correctly apply patches to multiple systems in SSM (bsc#898242)

-------------------------------------------------------------------
Tue Oct 14 15:01:36 CEST 2014 - mc@suse.de

- version 2.1.165.8-1
- make parsing repo filters more robust
- package details page should not list channels we can't see
- fix file descriptor leak in system.crash.getCrashFile
- specify usage of java.config_file_edit_size option
- add more documentation to Power Management page
- power management - make system identifier clearable
- do not clone custom errata when merging
- check, whether referenced kickstart profile and crypto keys are
  available
- display error messages in red
- re-set number of config file diffs correctly
- improving 'All Custom Channels' queries
- move Mirror Credentials from config file into DB
- ping SCC for testing proxy status if SCC is enabled
- Implement the API methods to work with mirror credentials
- fix CVE Audit when some packages of a patch are already installed
  (bnc#899266)
- broken checkbox layout in /rhn/channels/manage/Sync.do?cid=xxx
- Download CSV button does not export all columns ("Base Channel" missing)
  (bnc#896238)
- support SCC API v4
- support token auth with updates.suse.com
- Official repo host is now updates.suse.com (after channels.xml change)
- support list/add channels and products with SCC

-------------------------------------------------------------------
Fri Sep 12 15:21:22 CEST 2014 - mc@suse.de

- version 2.1.165.7-1
- SCC client for managing products and channels
- fix XSS flaws - CVE-2014-3595 (bnc#896012)
- implement SLE12 style of update tag handling while generating updateinfo
- show package link if package is in database
- Custom info empty value added (java/api)
- check if action chain with same name already exists
- remove duplicate Summary and Group entries
- ISE when activation key has no description.
- create /software/packages/Dependencies page in Java
- add queries for weak package dependencies to Java
- auto errata updates have to wait for errataCache to finish
- fix NullPointerException
- ssm config actions should show details for specific system in
  history
- ISE comparing config files in SSM
- history events should show script results for this system only
- config revision not found when following history link
- fix broken links to old perl events page
- fix to support custom kickstart distributions
- call rhn-config-satellite.pl only if anything has changed
- add Korea to the list of timezones
- pre-require tomcat package for spacewalk-java-config
- Fix ISE when tag name is left empty
- Guest Provisioning was broken because of refactoring
- Read and display only a limited number of logfile lines (bnc#883009)

-------------------------------------------------------------------
Wed Sep 10 14:55:30 CEST 2014 - mc@suse.de

- fix XSS flaws - CVE-2014-3595 (bnc#896012)
- fix package upgrade via SSM (bnc#889721)

-------------------------------------------------------------------
Wed Jul  2 15:24:34 CEST 2014 - mantel@suse.de

- fix logrotate for /var/log/rhn/rhn_web_api.log (bnc#884081)

-------------------------------------------------------------------
Tue Jun 17 11:48:24 CEST 2014 - jrenner@suse.de

- version 2.1.165.6-1
- Fixed wrong bug number

-------------------------------------------------------------------
Tue Jun 17 10:47:03 CEST 2014 - jrenner@suse.de

- version 2.1.165.5-1
- New page added for viewing channels a repo is associated to
- Allow pasting of keys into textarea
- Provide a faster systemgroup.listSystemsMinimal API method
- Disable caching of Locale between page loads
- Add spacewalk-report for systems with extra packages
- Improve performance of Systems with Extra Packages query
- System Event History page: fix link to pending events on Oracle databases
- Fix human dates now() staying unmodified (bnc#880081)
- Escape package name to prevent from script injection
- Allow for null evr and archs on event history detail (bnc#880327)
- Disable form autocompletion in some places (bnc#879998)
- System Snapshots pages ported from perl to java
- Add errata type selection to SSM page
- Fix datepicker time at xx:xx PM pre-filled with xx:xx AM (bnc#881522)

-------------------------------------------------------------------
Tue May 27 17:15:17 CEST 2014 - mc@suse.de

- version 2.1.165.4-1
- Fix refreshing of Autoinstallable Tree forms (bnc#874144)
- BaseTreeEditOperation: avoid NPE in unexpected exception handling
- Delete system: button styled
- System/Software/Packages/Non Compliant: button styled
- System/Software/Packages/Profiles: button styled
- System/Software/Packages/Upgrade: button styled
- System/Software/Packages/List: button styled
- System/Software/Packages/Install: button styled
- Missing translation string added (bnc#877547)

-------------------------------------------------------------------
Thu May 22 14:34:43 CEST 2014 - mc@suse.de

- version 2.1.165.3-1
- fix numbering of java libs for taskomatic daemon
- Hibernate Package definition: fix table name
- Fix exception in tomcat logs due to missing server object
- Event history: format script text and output correctly
- More schedule action unification
- You can't "Add this address". Change text to "Fill in"
- Make sure we don't end with java 6 after an upgrade
- No more checking for anaconda package to detect kickstartable channels
- New query to find kickstartable channels
- even if most of it is Javascript, add simple unit test to FormatDateTag HTML
  output
- add request scope to the remote command via SSM action
- apidoc: reflect changes in createChain() return type
- fix configchannel.createOrUpdatePath API issue that stored new revision
  contents as null characters
- ssm child channel subscription page was slow
- SDC was unnecessarily slow if the system had many guests
- deduplicate rhn_server.remove_action() calls
- fix help urls
- make use of humanize dates for package lists
- make use of humanize dates for system lists
- humanize dates for user pages. created in 'calendar' mode and last login in
  'time ago' mode
- show the system overview with human dates

-------------------------------------------------------------------
Fri May 16 13:05:49 CEST 2014 - mc@suse.de

- version 2.1.165.2-1
- fix help urls
- Bare metal system list: CSV export bugfix
- adapt to the changes in spacewalk css to bring the readable warning alters
  into the upstream code, that is also affected by this.
- Bare-metal systems list: add relevant information (bnc#861307)
- Fix parameter comment (kickstartable -> autoinstallable)
- Prevent from concurrent modification (refix bnc#808278)
- Kickstartable channels should contain the anaconda package (bnc#808278)
- Form names are only available as name attributes now, not ids.
- set autopart options correctly
- SSM package upgrades should apply correctly across diverse system sets
- The "Delete Key" link should not appear if there is no key to delete
- API package search should not require a provider
- rewrite pending events page from perl to java
- add default arch heuristic for kickstart package installs
- Reuse --add-product-by-ident for triggering product re-sync
- help: remove dead link to Quick Start guide
- Rename suseEulas table to suseEula.
- Java Eula database classes moved to Hibernate, fixes BLOB issue
- Bugfix: use Oracle BLOBs correctly in Java
- Remove Red Hat-specific Kickstart Tree functionality
- Style and rephrase the SP migration message alerts
- Set milliseconds to 0 before comparing dates (bnc#814292)
- Trigger repo metadata generation after cloning patches (bnc#814292)
- Replace editarea with ACE (http://ace.c9.io/) editor.
- dont show link if there are no details to show
- UI: show EULAs inside of package details page
- taskomatic: add SUSE's EULAs to repository metadata
- Java: added class to handle SUSE's EULAs
- Disable FreeIPA integration
- Don't pass version and release to lookup_evr to get the evr_id to join with
  the evr table to get version and release. Use them in the first place.
- use the request object and not the pagecontext directly to store whether we
  already included javascript
- Last sync date: use human format
- Bugfix: avoid NPE
- Documentation fixes

-------------------------------------------------------------------
Tue May 06 15:43:49 CEST 2014 - mc@suse.de

- version 2.1.165.1-1
- Added kickstart syntax rules box to advanced edit page
- Added warning message about kickstart syntax rules
- Fix bug converting pm times to am when using locales in 24 hour format.
- Do not force the timezone name with daylight=false. (eg. showing EST for EDT)
- Action Chain: for every action, create its own ScriptActionDetails
  (bnc#870207)
- Uneditable field is marked as required.
- filters per repository on WebUI
- xmlrpc spec includes bool values, any library should be able to handle them
- Fix link pointing to setup wizard from the popup
- fix opening of channel list modal
- KickstartSession: avoid infinite loops
- Avoid Cobbler error on KVM provisioning (bnc#870893)
- rewrite system snapshot to java: fixed nav menu hiding
- rewrite system snapshot to java: Packages.do
- rewrite system snapshot to java: Index.do
- rewrite system event page from perl to java
- Action Chaining API: fail if trying to add multiple chains with the same
  label
- Installer Generation "fedora" is breed redhat but do not result in a valid
  cobbler os_version
- correctly set cobbler distro os_version
- Enable DWR exception stack trace logging by default
- Check for failed repo sync jobs in taskomatic
- rewrite system snapshot to java: implement nav menu hiding
- limit actions displayed on schedule/*actions pages
- Submit buttons are incorrectly labelled.
- Removing repo filters ISE.
- rewrite channel compare to java:
- Implement Setup Wizard Product sync page
- remote command webui: don't scrub the script body
- params for sw-repo-sync UI/API.
- taskomatic heap size of 1G is not sufficient for large channels
- Setup Wizard: added documentation link
- Package Locking: added documentation link
- Power Management: added documentation links
- updated doc references to actual location
- fixed helpUrl
- Fixed Javadoc and XML-RPC doc
- Removed timeout limitation for the script schedule
- Added XML-RPC API for scheduling the Action Chain
- Add a warning note about doing a Dry Run (bnc#851091)
- Style the SP migration page
- port SP Migration Setup page to bootstrap and jquery
- Action Chain: bootstrap form groups fixed

-------------------------------------------------------------------
Thu Mar 27 14:59:39 CET 2014 - fcastelli@suse.com

- version 2.1.165-1
- NCCClient: URL location bug fixed
- NCCClient: fix behavior with 302's
- NCCClient: swap Apache HTTPClient with java.net's HttpUrlConnection
- Added missing translation
- Package lock: do not show pending packages as selected
- Package lock: do not allow selection of pending packages
- Package lock: changed java code to handle multiple lock events
- Cache proxy verification status in the session
- Make the Setup Wizard visible at first run
- invalidate subscriptions cache when storing proxy settings
- split the js files again as the onready callbacks conflict with the available
  dwr methods
- change the order so that the responsive tag is defined
- move the renderers to its own package
- style
- remove the custom .js for proxy settings, move everything to the main one
- cleanup unused modal, label capitalization and placeholder strings
- use DTOs and a converter instead of maps
- Setup Wizard Proxy settings: make the DTO comparable and with non-null fields
- Use the product class as name when name is not found
- Moved to NCCClient
- Ping method added to NCCClient to test proxy settings
- Proxy support: fix a bug when nothing is specified
- Proxy support: fix a bug when only the hostname is specified
- Placeholder updated to include port number
- Proxy support for NCC credential checking added
- Remove superfluous links on mirror credentials page
- HTTP Proxy description provided
- Create a separate set of icons for the setup wizard
- Mirror Credentials Front-End: first attempt
- HTTP proxy front-end
- List subscriptions with understandable names and their start/end dates
- Implement the "make primary" functionality
- Download subscriptions only when status unknown or on force refresh
- Cache subscriptions and validation status in the session object
- Fine tuning appearance of the mirror credentials page
- Rework findMirrorCredentials(): check for null and do not log passwords
- Move the setup wizard to the top of Admin tab
- Introduce MAX_REDIRECTS
- Allow bare-metal system name editing (bnc#867832)
- Redirect instead of forwarding to overview page after a reboot (bnc#868662)
- ActionChainHelperTest fix: use correct chain ordering
- use default lvm partitioning for RHEL 7 kickstarts
- package.search API returns only one match per package name
- fix finding of the right API method to call
- Adding Custom Errata offers RH Erratas.
- ChannelManager.findCompatibleChildren: propose cloned children as compatible (bnc#866045)
- ChannelManager.findCompatibleChildren: propose children correctly if old and new are equal (bnc#866045)
- bnc#862043: fail if rhnPackage.path is NULL
- bnc#862043: use rhnPackage.path as rhnErrataFile.filename like Perl does
- fix filtering on the /rhn/channels/Managers.do page
- channel.software.syncErrata clones too many packages
- Bare-metal icon fixes
- delete outdated repo-sync schedules (bnc#865141)
- Fixed merging problem (bnc#859665)
- deal with deleted users
- RecurringDatePicker sets HOUR_OF_DAY, however DatePicker design is kind of
  broken and it internally uses HOUR or HOUR_OF_DAY depending of the isLatin()
  flag. This does not make much sense as in Calendar itself HOUR, HOUR_OF_DAY
  and AM_PM are all interconnected.
- Do not restart taskomatic with every deployment
- Exclude el-api.jar since it causes HTTP Status 500
- Revamp the recurring picker fragment to use the datepicker time component.
  For this the RecurringDatePicker bean now is composed of DatePicker beans to
  reuse functionality. With some Javascript, the repeat-task-picker disables
  the cron frequencies that are not being used.
- allow to disable date selection in addition to time
- syncrepos: format the page
- make the setup of the date picker more declarative using data- attributes in
  order to be able to share this setup with other parts of the code that will
  need a slightly different picker like the recurrent selector. It also saves
  us from outputing one <script> tag in the jsp tag implementation.
- Use hostname or address in log messages instead of system.name
- New config option for using the hostname to connect via ssh push
- CreateUserActionTest fixed after upstream changes
- Fix channel deletion unit tests
- Automatic commit of package [spacewalk-java] release [2.1.164-1].
- filter out channels that are not assigned to a server
- Improve error handling when deleting a channel (bnc#865141)

-------------------------------------------------------------------
Thu Feb 27 15:31:17 CET 2014 - fcastelli@suse.com

- version 2.1.163.1-1
- fix reboot required (bnc#865161)
- Avoid double translation, rhn:icon will localize the text
- Remove unused import
- We rmvd DESIRED_PASS/CONFIRM params from UserEditSetupAction - rmv from
  expected in test
- Testing createFirstUser() now looks to be forbidden
- verifyForward() and redirects-w/params do not like each other
- Tweaking some tag Junits to work

-------------------------------------------------------------------
Fri Feb 21 15:37:40 CET 2014 - fcastelli@suse.com

- version 2.1.161.1-1
- Action Chaining: use the same sort order for all systems in an SSM package
  update
- Action Chaining: list page columns changed as suggested by upstream
- fixing ISE in create repo form
- Styling unstyled submit buttons.
- improved performance of system.listLatestUpgradeablePackages and
  UpgradableList.do
- Action Chaining: bootstrap classes tuned
- Use enhanced for loop
- For clones extend search for update tag to original channels (bnc#864028)
- escaping system name for /rhn/monitoring/config/ProbeSuiteSystemsEdit.do
- Transfer the origin's update tag to any cloned channels (bnc#864028)
- escaping system name for /rhn/systems/ssm/provisioning/RemoteCommand.do
- Simple attempt to find problematic things in jsps
- don't add &amp; twice to the parameters of the url
- Action Chaining: audit log configuration added
- Action Chaining: avoid errors on double save
- Action Chaining: proper logging added
- add schedulePackageUpgrades() method
- SSM package upgrades should not install packages if not an upgrade
- fixed errors in date/time format conversions
- put all javascript into one tag
- simplify datepicker layout and unify look of date/time part
- simplified getJavascriptPickerDayIndex()
- extend renderOpenTag() to be able to render self closing tags
- make the time format also localized
- close the date picker after click
- Use the start of the week day from the locale
- Introduce a date-time picker.
- Make the HtmlTag HTML5 compliant, by knowing that void elements can't be
  closed. The BaseTag remains agnostic.
- Added tool to manipulate localization files (format, del, sed).

-------------------------------------------------------------------
Thu Feb 13 15:32:20 CET 2014 - mc@suse.de

- version 2.1.150.1-1
- remove unused localization string
- Schedule action unification
- Separate datepicker and its label
- make package search faster
- Create and manage action chains for single systems and SSM
  * remote command
  * reboot
  * configuration file deploy
  * patch action
  * package actions
- style pages
- CVE-2013-4415 - Fix XSS flaws in Spacewalk-search
- CVE-2013-4415 - Fix XSS in new-list-tag by escaping _LABEL_SELECTED
- CVE-2013-1871, Fix XSS in edit-address JSPs
- CVE-2013-1869, close header-injection hole
- CVE-2010-2236, Cleanse backticks from monitoring-probes where
  appropriate
- CVE-2013-1869, Only follow internal return_urls
- CVE-2012-6149, Fix XSS in notes.jsp
- Fix cloned channels not available for SP migration (bnc#852582)
- Fix an ISE that could happen after clearing cookies (elaborator not bound)
- Fix GMT+3 timezone missing (bnc#862406)
- New Bare-metal icon added
- javascript not needed anymore

-------------------------------------------------------------------
Fri Feb 07 13:01:47 CET 2014 - mc@suse.de

- version 2.1.146.1-1
- patch to handle systems registered with the --nohardware flag
- fixing layout of various pages
- Generification of Listable
- Improve package search performance
- Add confirmation page to ssm/ListPatches
- Extracted "list systems in ssm related to errata" into separate action
- allow deleting disabled users
- add external group pages
- create external authentication pages
- create api for channel errata syncing, have clone-by-date call it
- Fixed ssm reboot scheduling.
- Update RHEL 7 VM memory requirements to 1024 MB
- Datepicker UI unification
- fix deadlock when cloning using spacewalk-clone-by-date
- fix ISE when cobbler components are missing (not installed)
- port reboot_confirm.pxt from perl to java
- SUSE Studio endpoint stops working via unencrypted HTTP (bnc#859762)
- fix CVE URL in updateinfo references (bnc#859637)
- CVE-2010-2236, Cleanse backticks from monitoring-probes where
  appropriate
- CVE-2012-6149, Fix XSS in notes.jsp
- CVE-2013-1869, Only follow internal return_urls
- CVE-2013-1871, Fix XSS in edit-address JSPs
- increase column length for CVE ids.
  Required for new CVE ID syntax

-------------------------------------------------------------------
Mon Jan 13 09:54:49 CET 2014 - mc@suse.de

- version 2.1.113.1-1
- Bugfix: duplicated packages in SQL quary error caused unpredictable results
- require susemanager-frontend-libs for SUSE only
- add new reboot action handling for ssh-push (FATE#312591)
- Implement task to invalidate reboot actions (FATE#312591)
- Make the packages require the frontend-libs
- return server action message within schedule.listInProgressSystems
  and schedule.listCompletedSystems API calls
- fixed icon name
- do not override existing ant property
- Rewrite groups/systems_affected_by_errata.pxt to java
- Added locking/unlocking status display on request (FATE#312359)
- Added locking action scheduling (FATE#312359)
- Added LockPackageAction for the "Package Lock" feature (FATE#312359)
- store url_bounce and request_method to session and re-use common login parts
- support logins using Kerberos ticket
- Use new rhn:icon internationalization/localization
- Perform localization inside rhn:icon tag
- Expect 'autoinstallation' instead of 'kickstart'
- updated references to new java WorkWithGroup page
- work_with_group.pxt rewritten to java
- change order of system ok/warn/crit in legends
- rewrite system event history page to java
- give icons title in rhn:toolbar tag
- kickstarts to RHEL 7 don't work because of missing rpms
- Fix the java package of DeleteGroupAction class

-------------------------------------------------------------------
Wed Dec 18 13:55:00 CET 2013 - mc@suse.de

- version 2.1.102.1-1
- bootstrap tuning: fixed icons
- Make sure that all form fields are correctly aligned
- implement pwstrength meter
- removing dead code, exception is thrown within lookupAndBindServerGroup
- Fix NPE when uploading kickstart profile with virt type none
- delete ConfigSystemTag as these things are easily handled in jsp
- Local variables need not to be synchronized
- updated links to system group delete page
- converted system group > delete page from pxt to java
- prefer objectweb-asm again to compile correctly if both are installed.
- fixing references to SSM errata page
- Rewrite of errata_list.pxt to Java
- call ssm check on system - software crashes page
- call ssm check on system notes page
- call ssm check on system migrate page
- call ssm check on system hardware page
- Fix display of notifications checkboxes on system properties page
- Id added to the Language div in the section Create New User
- Refactor the List tag to get rid of the complicated state handled by bools,
  keeping only the commands as state.
- channel/manage/delete.jsp: disabled attribute fixed
- List pagination buttons: restore hover text
- adapt the testcase and fix a issue catched by the testcase
- There is no reason for address to be a jumbotron - Use the markup like
  documented at http://getbootstrap.com/css/#type-addresses
- makes the system details page to be shown in two columns, with boxes at both
  sides instead of each of them taking the full width.
- Fix display of notifications checkboxes on system properties page
- remove obsolete unit test as tag was rewritten
- simplify logic in cfg:channel tag
- Re-add the server contact method on various pages
- Fix cve audit header icon after upstream changes
- Remove unnecessary reference to tooltip.js + the file itself
- system group edit properties - linking + cleanup
- alter system group create page to do editing
- allow channel administrator to view Channel > Managers page
- 1040540 - have package search return all matching results
- use rhn:icon tag for creating icons in rhn:toolbar
- 1039193 - Increase default ram to 768 for RHEL 7
- Move cve audit popover content into a translation file
- System Group / Admins - updated links and removed old page
- ported System Group / Admins to java
- Move javascript code from jsp file to document.ready handler
- Reference susemanager-cve-audit.js from the jsp file
- channel/manage/delete.jsp: disabled attribute fixed
- system group details - linking + cleanup
- converting system group details page to java
- button submit set back to normal size. We dont use Large size for buttons
- Bare-metal systems: disabled button style fixed
- Disabled buttons' style fixed
- CVE UI was updated and improved. It now has a popover that shows a link to
  http://cve.mitre.org/ and explains that a user can also paste the entire CVE
  as found on the site
- Fix Edit Autoinstallable Distribution page
- LoginExpiredTest fixed
- Merge the upstream details page with Manager and the bootstrap entitlement
  conditionals, product list, etc.

-------------------------------------------------------------------
Mon Dec 09 17:08:30 CET 2013 - mc@suse.de

- version 2.1.90.1-1
- new style added based on twitter bootstrap
- support power management (FATE#315029)
- support bare-metal registration (FATE#312329)
- switch to 2.1

-------------------------------------------------------------------
Thu Nov 28 16:18:08 CET 2013 - mc@suse.de

- version 1.7.54.29-1
- Fix jsp file to actually show the result list
- Automatically set the focus using formFocus()
- Add a tooltip for the CVE-ID
- Use a string constant to populate select with years
- Extract the separator from the prefix string constant
- Remove the maxlength attribute to allow n digit identifiers
- enhance Package.listOrphans query
- optimized system_config_files_with_diffs eleborator for PostgreSQL
- fix ISE, when renaming channel to channel name already in use
- synchronize repo entries creation
- Fix ISE when deleting a non persistent custom info value
- Separate CVE audit inputs for year and ID (bnc#846356)
- always set lastModifiedBy for custom infos
- Reorder snippet tabs
- Use the kickstart icon for the snippets page
- Add help URL (bnc#848225)
- Fix navigation for the default snippets page
- Replace 'kickstart' with 'autoinstallation' (bnc#848225)
- add support for enhances rpm weak dependency (java) (bnc#846436)

-------------------------------------------------------------------
Wed Nov  6 11:07:37 CET 2013 - mc@suse.de

- Forbid un-authenticated creation of SUSE Manager Administrative
  accounts CVE-2013-4480 (bnc#848639)

-------------------------------------------------------------------
Mon Nov  4 10:09:39 CET 2013 - mc@suse.de

- Deny creating of multiple first admin users.
  CVE-2013-4480 (bnc#848639)

-------------------------------------------------------------------
Fri Sep 27 10:04:28 CEST 2013 - mc@suse.de

- version 1.7.54.28-1
- Use server arch instead of relying on a base channel (bnc#841054)
- Filter out product base channels with invalid arch (bnc#841054)
- CVEAuditManager: do not fail with unsynced channels
- Log exception stack traces in Taskomatic
- CVEAuditManager: Fetch ChannelArch instead of ServerArch
- Do not assume a migrated base channel exists (bnc#841240)
- fix Systems Subscribed column on the Entitlements page
- Add missing keyword 'AS' in dist upgrade queries (bnc#840899)
- Make taskomatic max memory configurable via rhn.conf (bnc#810787)
- Clean up SSH push jobs in case of taskomatic restart (bnc#838188)
- Remember systems we are currently talking to via SSH push (bnc#838188)
- Add necessary transaction handling to fix job status (bnc#838188)
- Show the system name in the log message warning
- RhnSet concurrency fix reformulated at upstream's request
- Fix javascript "Uncaught TypeError" (bnc#836692)
- Avoid a possible issue on concurrent updates to an RhnSet

-------------------------------------------------------------------
Fri Aug 23 11:25:20 CEST 2013 - mc@suse.de

- version 1.7.54.27-1
- CVE Audit testsuite bugfixes to run on Oracle
- Fix link to the documentation
- Bugfix: avoid ClassCastException from Long to Integer in Oracle

-------------------------------------------------------------------
Wed Aug 21 16:03:35 CEST 2013 - mc@suse.de

- version 1.7.54.26-1
- Fix link to the documentation
- fix CVE Audit query to run with oracle DB
- Bugfix: allow Hibernate to distinguish packages with identical name, arch and
  evr (bnc#833643)
- Do not show link to the admin page to non-admins
- CobblerSystemCreateCommand: do not fail if distro breed is null
- Make CSV separator configurable, java (FATE#312907)
- CVE Audit java (FATE#312907)
- explicitly require libxml2 for kickstarts to avoid error
- escaping system name on multiple pages
- API call setChildChannels should produce snapshot
- changing of base channel via API should produce snapshot
- we need unentitle channels before we delete them
- add newline after writing kickstart_start var
- marking label not required
- fixing wrong escaping of utf-8 strings
- Fix HTML not being escaped in package information (bnc#833238)
- Fix a NPE when a system virtual instance does not have a corresponding info
  object (bnc#829966)
- fix metadata if capability version starts with a colon
- Generate pre flag into the metadata (bnc#826734)
- fix reinstall of products by writing correct epoch in products.xml
  (bnc#826734)
- set archive value for installed package size (bnc#825673)
- IBM Java core dumps should all go to /var/crash (bnc#824775)
- Fix entitlement addition NPE (bnc#824581)

-------------------------------------------------------------------
Wed Jun 12 16:45:02 CEST 2013 - mc@suse.de

- version 1.7.54.25-1
- Fix SP migration ClassCastException (bnc#820985)
- Fix lookup for the SSH push default schedule (bnc#823366)
- escaping system name in web pages
- Fix UI text about kickstart (bnc#822385)
- sort parent channel pop-up menu by channel name
- add list elaborator into session for CSV export
- fix invalid SQL statement for finding ssh-push candidates (bnc#821868)
- Subscribe only to selected config channels via SSM (bnc#821786)
- Fix cobbler information file system paths (bnc#820980)
- too big value in system custom info should not cause ISE
- do not offer a symlink, if the user does not have acl for the target
- added showing systems counts on cancel scheduled actions page
- add some missing UI strings
- fix system.listSystemEvents on PG
- display 'Updates' column on group system list pages
- fix 'Configs' column on system groups related pages
- Upstream-specific check on channel name removed (bnc#701082)
- Refactor bugfix (bnc#814292)
- Set milliseconds to 0 before comparing dates (bnc#814292)
- Trigger repo metadata generation after cloning patches (bnc#814292)
- Add missing string *.actions.scheduled (bnc#813756)
- fix paths for kernel and initrd on DVD on s390x (bnc#814263)

-------------------------------------------------------------------
Fri Apr 05 14:27:23 CEST 2013 - mc@suse.de

- version 1.7.54.24-1
- Disable Virtualization -> Provisioning when contact method is invalid
- Fix "Can't do inplace edit" error message during registration (bnc#812046)
- Make duplicate-hostname search case-insensitive
- use the server timezone as the default for the first user
- Provisioning is not supported with contact method 'ssh-push-tunnel'
- Do not create kickstart files for SUSE Distributions (bnc#808278)
- fixed API doc for system.listLatestUpgradablePackages and
  system.listLatestInstallablePackages API calls
- SSH Server Push (java) (FATE#312909)
- generate metadata always if not explicitly rejected (bnc#804445)
- completed kickstarts still show up on 'currently kickstarting' list
- return whole log in case more bytes are requested than the current file size
- RhnJavaJob: Do not ignore the exit code for external programs.
- Do not silence catched exceptions. Debugging can be hard.
- list also channel packages not associated with already cloned errata
- fix WebUI's errata sync
- Only package build times should be converted to GMT (bnc#794651)
- Fix ISE when doing SP migration of SLE 11 SP1 SMT (bnc#802144)

-------------------------------------------------------------------
Fri Feb 08 10:58:19 CET 2013 - mc@suse.de

- version 1.7.54.23-1
- Fix branding of api example scripts (bnc#801758)
- Add countries BQ, CW, SX.
- rebrand help text for mail domain
- fix the 'Replace Existing Subscriptions' SSM config channel option
- prevent NPE when package description might be null
- add virtualization guest info to the ServerSerializer
- added email field to user list csv
- correct olson name for Australia Western timezone
- support for Australia EST/EDT timezones
- Remove restrictions on proxy channel subscriptions (bnc#794848)
- Make images of type 'kvm' show up on the UI (bnc#797057)
- Resolve FQDN of hostname taken from the request (bnc#791905)
- order rpms by build_time to fix kickstart via proxy
- add missing strings for configuration management (bnc#796391)
- Use proxy host for kickstarting virtual guest if available
- Try to determine localhost's FQDN (bnc#791905)
- check for zypp-plugin-spacewalk if testing autoinstall
  capability(bnc#795308)
- copy GPG information from the original channel within
  channel.software.clone API, when the user omits it
- deleting an org should remove cobbler profiles too
- preserve product name when cloning channels using API

-------------------------------------------------------------------
Tue Nov 27 17:22:29 CET 2012 - mc@suse.de

- version 1.7.54.22-1
- Implement new API call system.listAllInstallablePackages
- Fix ArrayIndexOutOfBoundsException in case of a missing base channel

-------------------------------------------------------------------
Thu Nov 22 15:43:51 CET 2012 - jrenner@suse.de

- version 1.7.54.21-1
- Fix query for API call system.listLatestInstallablePackages (bnc#781655)
- new sles_register_script snippet with autoyast script elements (bnc#780269)
- Fix errors with unrequired field 'Prefix' (bnc#783646)
- prevent NPE, when accessing probe suite systems with no system associated
- do not allow creating kickstart profiles that differ from existing ones
  just by case
- enhancing kickstart file sync with cobbler
- prevent Page Request Error when at pagination
- Check hostnames for special characters and whitespace (bnc#787178)
- Basic normalization for SUSE Studio base URL (bnc#786159)
- Workaround for Studio API returning incomplete URLs (bnc#786159)
- enhance errata.setDetails - add issue_date and update_date (bnc#789238)
- Fix quartz trigger initialization repeat count (bnc#788026)
- SP migration web UI (FATE#312431, FATE#312312)
- Remove markup from kickstart.jsp.error.template_generation (bnc#787879)
- fix system.listLatestUpgradablePackages API to list upgradable packages
  from server channels only
- Kickstarting RHEL systems with RES (expanded support) repos fails
  (bnc#786367)
- return type date for yumrepo_last_sync even if the channel was never synced
  (bnc#781643, bnc#781652)

-------------------------------------------------------------------
Mon Oct 01 09:43:24 CEST 2012 - mc@suse.de

- version 1.7.54.20-1
- use elaborator for foreign_packages_get_noncompliant_systems
- fix reboot needed on postgresql by using
  allServerKeywordSinceReboot view

-------------------------------------------------------------------
Fri Sep 28 15:49:09 CEST 2012 - mc@suse.de

- version 1.7.54.19-1
- Do not show asterisk on software channels page
- Fix NPE during proxy activation in case proxyChan is a base channel
- Unsubscribe channels only if we are configured to automatically
  re-subscribe
- Validate proxy format on general config page (bnc#777462)
- make system_overview fast using elaborators
- remove SystemHealthIconDecorator and appropriate query
- remember probe state when paginate
- fixing NumberFormatException
- rewrite query for system.listLatestUpgradablePackages API
- validate session key for system.getSystemCurrencyMultipliers API
- allow complex kickstart variables containing severel '='
- display a reasonable error message on the permission error page
- display error messages only once on admin/config/GeneralConfig.do
  page
- Proxy should be specified as host:port (bnc#777462)
- Set owner/group of config-defaults dir consistently (bnc#776377)
- let errata.listPackages API return also packages associated with
  unpublished errata
- display an information message about no systems being selected for
  SSM
- fix ISE on rhn/channel/ssm/ChildSubscriptions.do page
- make IE use IE7 compatability mode for pages with editarea
- fix icons on SSM provisioning page and system list page
- validate virt guest parameters also for API input
- removed MAC Address from kickstart profile listing
- Don't let virtual kickstarts screw up the host's cobbler id
- Hide the checkbox 'Disconnected SUSE Manager' (bnc#776596)
- Fix missing CVEs in patches listing with Oracle 11 (bnc#776321)
- The Update button should be disabled if the text area is empty
  (bnc#753584)

-------------------------------------------------------------------
Tue Aug 14 11:32:26 CEST 2012 - mc@suse.de

- version 1.7.54.18-1
- fix system list in not nonCompliantMode

-------------------------------------------------------------------
Tue Aug 07 16:43:24 CEST 2012 - mc@suse.de

- version 1.7.54.17-1
- enable sorting of errata list according to synopsis on the
  rhn/channels/manage/errata/ListRemove.do page
- fix errata sort on the rhn/channels/manage/errata/ListRemove.do page
  (bnc#774194)
- detect oracle TIMESTAMPTZ objects and convert them correctly to timestamp

-------------------------------------------------------------------
Thu Aug 02 18:20:01 CEST 2012 - mc@suse.de

- version 1.7.54.16-1
- removed EOL certificate check (bnc#759552)
- Construct GMT millisecond value if DB does not store timezone (bnc#773767)
- do not commit already committed transaction
- log a message when repo sync task is triggered
- fix recommended cobbler command
- dissociate deleted crypto key from its kickstart profiles
- do not start repo sync of a channel with no associated repositories
- allow user and group name starting also with [0-9]_
- do not cache snapshot tags within the lookup method
- Remove XCCDF Legend from places where it is not necessary.
- prevent NPE
- sort groups by default
- add ruby API sample script
- limit action name to fit into the appropriate DB column
- close session when its connection signalled a connection error
- quick file list query now also returns files saved to system's
  'local' config 'channel'

-------------------------------------------------------------------
Tue Jul 17 13:01:17 CEST 2012 - ug@suse.de

- version 1.7.54.15-1
- Fix when Oracle crashes with ORA-00911 error, which is a complete misleading
  to a simple semicolon in the query.

-------------------------------------------------------------------
Mon Jul 16 15:30:34 CEST 2012 - ug@suse.de

- version 1.7.54.14-1
- Finished non-compliant systems overview feature.
- COALESCE instead of NVL keyword for pgsql compatibility
- work around for if hibernate loads a clonedchannel as its own
  original
- Allow user to set MAC Address when provisioning a virtual guest
- Oracle does not supports 'AS' keyword in SQL.
- Return list of non-compliant systems (where packages are foreign)
- Added queries for finding non-compliant systems. At this moment queries are
  unused orphans.
- add API doc for channel.software.listErrata update_date attribute
- remove "date" from the channel.software.listErrata API doc
- adding conflicts for quartz >= 2.0
- ignore also 127.0.0.2 IP addresses (bnc#768771)
- Merge branch 'Manager' of github.com:SUSE/spacewalk into Manager
- Wrong information on proxy configuration (bnc#697517)
- Do not automatically subscribe to virt channels (bnc#768856)
- requre quartz version lower than 2.0
- Each dataset must have a different name.
- Add CSV downloader for several pages
- Correcting two ISE on postgresql: NVRE not found

-------------------------------------------------------------------
Wed Jul 11 17:06:59 CEST 2012 - ug@suse.de

- kernel options in the web UI are not added to the xen distri
  (bnc#764679)

-------------------------------------------------------------------
Mon Jun 25 10:25:08 CEST 2012 - mc@suse.de

- version 1.7.54.13-1
- handle spoiled browsers separatelly
- enable filtering by synopsis for all the errata tabs

-------------------------------------------------------------------
Thu Jun 21 11:22:15 CEST 2012 - jrenner@suse.de

- version 1.7.54.12-1
- update API documentation
- do not create multiple default ks sessions
- system.config.listFiles could take > 8 minutes if there were lots of
  revisions on lots of config files
- don't sync virt bridge nic w/ cobbler
- correctly report kernel not being found at distro creation
- fix fileprovides during repodata generation
- Improve SCAP search: Return list of xccdf:TestResults-s
- Improve SCAP search: searching by scan's result and scan date
- Add a link for easy scan reschedule.

-------------------------------------------------------------------
Thu May 31 10:45:20 CEST 2012 - mc@suse.de

- version 1.7.54.11-1
- omit accessible parameter
- modified java stack to use new user_role_check_debug()
- Fail gracefully on empty list of systems
- OpenSCAP integration -- A simple search page.
- add an extra entitlement check before the key creation
- Enhancements pt_BR localization at webUI
- Return to Images.do instead of VirtualGuestList.do
- store also config revision changed_by_id
- API *must* check for compatible channels in system.setBaseChannel()
- check cloned channels if no keywords are found for this channel
- fix ISE on copy file to central config channel
- Fix incorrect text fields.
- rewrite revision creation by config file update
- Don't show empty table, if there is not ident assigned.
- Extend input cell for 20 characters.
- prevent system.config.createOrUpdatePath causing deadlock
- add generator for susedata.xml.gz metadata

-------------------------------------------------------------------
Mon May 14 10:45:56 CEST 2012 - mc@suse.de

- version 1.7.54.10-1
- remove Override annotations for non overriden methods
- remove rests of OrgQuota usage
- remove OrgQuota hibernate mapping
- remove OrgQuota java class
- fix delete distribution link
- rewrite channel.listSoftwareChannels API
- rewrite KickstartFactory.lookupAccessibleTreesByOrg
- if koan is requesting anything from /cobbller_api replace hostname
  of server with hostname of first proxy in chain
- support for cobbler v2.2
- Use <c:out> for action names to prevent XSS (bnc#761165)
- Escape image name to allow quotes and prevent XSS (bnc#761165)
- fix NetworkDtoSerializer API doc
- prevent storing empty string for errata refersTo
- prevent storing empty string for errata errataFrom
- prevent storing empty string for errata notes
- Split OpenSCAP and AuditReviewing up
- Fix submit form with broken bonding info
- redirect to errata/manage/PublishedErrata.do page after deleting a
  published erratum
- debranding for virtualization (bnc#761153)

-------------------------------------------------------------------
Wed May 09 13:43:16 CEST 2012 - mc@suse.de

- version 1.7.54.9-1
- Completely remove the image type from deployment action details
- Fix NPE when one of (version|release|arch) is null (bnc#761161)
- synonym rhnUser does not exist anymore - use web_contact instead
- Refactor jsp files and make bridge device optional
- Normalize image types by creating new table suseImageType
- Normalize credentials types by creating new table suseCredentialsType
- remember pre-filled form attributes in case of form validation error
- marking Script Name as required filed on the KickstartScriptEdit
  page
- make newly introduced rhn tag functions available
- When kickstarting a system there is an option that allows you to
  create or re-create a network bond.
- fix listSharedChannels to only show this org's channels
- fix my_channel_tree query
- fix channel.listRedHatChannels shows custom channels

-------------------------------------------------------------------
Thu May 03 17:40:33 CEST 2012 - mc@suse.de

- version 1.7.54.8-1
- make spacewalk-java exclusive arch x86_64
- checkstyle fixes

-------------------------------------------------------------------
Wed May 02 14:24:18 CEST 2012 - mc@suse.de

- version 1.7.54.7-1
- Remove a code which duplicates ensureAvailableToUser() method.
- API: list results for XCCDF scan.
- fixed the Brazilian time zone
- Do not divide by zero. It prints a question mark.
- API: Show OpenSCAP XCCDF Details.
- proper use of xml entities in documentation

-------------------------------------------------------------------
Fri Apr 27 16:23:41 CEST 2012 - mc@suse.de

- version 1.7.54.6-1
- API: List Xccdf Scans for given machine.
- use arch label in distchannel.setDefaultMap API as stated in the API doc
- add missing acl to SSM
- add missing links about Solaris Patches to SSM

-------------------------------------------------------------------
Thu Apr 26 11:39:19 CEST 2012 - mc@suse.de

- version 1.7.54.5-1
- fixed error in redhat_register snippet
- Ensure that given system has OpenSCAP capability.
- Ensure that given systems is available to user.
- Repack and throw MissingEntitlementException when occurs.
- API: SCAP scan schedule for multiple systems
- Put the reboot notification at the end. Make it not mutually exclusive with
  other notifications.
- fix login page layout (bnc#739530)
- Hide the 'Schedule' tab for systems without management ent.
- force repo regeneration, when removing package
- OpenSCAP integration -- schedule new scan in SSM
- do not list ks session related activation keys
- prevent sending XML invalid chars in system.getScriptResults API
- do not check CSRF token for login pages
- fix errata clone name generation
- fix message about kickstart package - we have spacewalk-koan
- When displaying errata available for adding to channel, make sure a
  clone is not already in the channel.

-------------------------------------------------------------------
Thu Apr 19 15:17:34 CEST 2012 - jrenner@suse.de

- version 1.7.54.4-1
- Roll back ojdbc5 -> ojdbc14 for compatibility with upstream
- Removed double-dash from WebUI copyright notice.
- fix PackageEvr handling
- increase taskomatic memory
- Show systems that need reboot because of an errata.
- Remove the 'Require' on java-devel since it shouldn't be required
- fix the ErrataHandler.clone method
- make system snapshot when changing server entitlements using API
- do not scrub search_string
- making errata.clone api not requires cloned channels

-------------------------------------------------------------------
Tue Apr 17 16:18:10 CEST 2012 - jrenner@suse.de

- Fix broken link to organization page (bnc#757041)

-------------------------------------------------------------------
Fri Apr 13 15:40:37 CEST 2012 - mc@suse.de

- version 1.7.54.3-1
- replace \r\n with \n for CustomDataValues
- Activation Key does not have to have a base channel to add Child
  Channels
- OpenSCAP: view latest results of whole infrastructure
- Reduce languages available in editarea to only common / useful ones.
- improved performance of repomd generation
- do not show the Schedule Deploy Action and Schedule System
  Comparison links in the left pane -- the right pane has them with correct
  ACLs.
- Make automatically-scheduled tasks visible on Failed and Archived
  tabs

-------------------------------------------------------------------
Fri Mar 30 15:03:14 CEST 2012 - mc@suse.de

- version 1.7.54.2-1
- New web page -- details of the xccdf:rule-result
- Fixing ISE on selecting None yum checksum type for channel
- Auto-import the RHEL RPM GPG key for systems we have kickstarted
- Fix checkstyle errors
- Fix testcases
- rename Filter.isRecurring to Filter.isRecurringBool
- fix text for Brazil timezone
- If our channel is a clone of a clone we need to find the channel
  that contains the patch we are cloning
- fixin cobbler version issue
- fix parameter type
- Make Virtualization tab of system profile independent of
  Virtualization (Platform) entitlements
- The org_id colum is numeric, do not cast parameter to string.
- reload config revision from DB before returning it
- Config file diffs result in Out Of Memory for large files
- fix for configchannel.deployAllSystems
- Taught SSM to look at flex as well as regular entitlements when
  trying to add child channels
- Show legend on details page; suggesting what to search for
- Polish api documentation for system.scap APIs.
- OpenSCAP integration
- fix ISE on rhn/admin/multiorg/OrgSoftwareSubscriptions.do page
- update createOrUpradePath api documentation
- Removing rule to help system overview listing happen faster,
  improving performance of api queries
- Fixing sorting by date without replying on the inapplicable
  listdisplay-new.jspf
- fix binary file uploads
- Making a default selection of no Proxy when kickstarting a server
- Added new XMLRPC API method to allow people to change the kickstart
  preserve ks.cfg option
- Fixed incorrect sorting of archived action timestamp
- throw appropriate error if deleting nonexistant kickstart key
- remove DB values from monitoring scout configuration
- save kickstart data after modifying ks profile child channels

-------------------------------------------------------------------
Mon Mar 26 16:56:47 CEST 2012 - jrenner@suse.de

- Show legal note in the footer of all login pages

-------------------------------------------------------------------
Thu Mar 22 16:22:05 CET 2012 - mc@suse.de

- rotate logfiles as user www (bnc#681984) CVE-2011-1550

-------------------------------------------------------------------
Wed Mar 21 18:04:19 CET 2012 - mc@suse.de

- version 1.7.54.1-1
- Bumping package version

-------------------------------------------------------------------
Thu Mar 15 16:25:25 CET 2012 - jrenner@suse.de

- Add support for studio image deployments

-------------------------------------------------------------------
Wed Mar  7 16:05:19 UTC 2012 - dmacvicar@suse.de

- All Patches -> All Types (bnc#732538)
- Remove the page errata/Overview.do as it is a duplicate
  of errata/RelevantErrata.do
  Together with the change of wording described above it makes
  the Patches menu more intuitive and clear.
  See
  https://www.redhat.com/archives/spacewalk-devel/2012-March/thread.html#00002

-------------------------------------------------------------------
Tue Mar  6 17:21:44 CET 2012 - jrenner@suse.de

- Fix naming of cloned patches to not remove the first 3 chars

-------------------------------------------------------------------
Wed Feb  1 11:22:37 CET 2012 - ug@suse.de

- backported better installation server detection code
  from master

-------------------------------------------------------------------
Thu Jan  5 11:57:28 CET 2012 - jrenner@suse.de

- Remove option 'interface language' when creating users

-------------------------------------------------------------------
Mon Jan  2 14:09:15 CET 2012 - jrenner@suse.de

- Add missing URL to auditlog configuration (bnc#737649)

-------------------------------------------------------------------
Thu Dec 22 14:59:55 CET 2011 - mantel@suse.de

- rename Novell to SUSE (#708333)

-------------------------------------------------------------------
Mon Dec 19 15:37:27 CET 2011 - mc@suse.de

- generate products.xml for channel metadata (bnc#644678)

-------------------------------------------------------------------
Thu Dec 15 12:11:27 UTC 2011 - mc@suse.de

- generate solv files for channels

-------------------------------------------------------------------
Wed Dec  7 11:07:07 CET 2011 - ug@suse.de

- fixed autoinstall branding for snippets

-------------------------------------------------------------------
Thu Dec  1 13:41:19 CET 2011 - ug@suse.de

- fix display of XML snippets in the web ui
  (bnc#731304)

-------------------------------------------------------------------
Wed Nov 16 10:00:08 CET 2011 - jrenner@suse.de

- Fix ISE when deleting software channel (bnc#728894)

-------------------------------------------------------------------
Tue Nov 15 13:55:46 CET 2011 - jrenner@suse.de

- Remove markup from error message (bnc#730408)

-------------------------------------------------------------------
Mon Nov 14 14:12:15 CET 2011 - ug@suse.de

- use --force in the kickstart register snippet

-------------------------------------------------------------------
Fri Nov 11 16:00:56 CET 2011 - jrenner@suse.de

- Fix rename Kickstart -> Autoinstallation (bnc#727517)

-------------------------------------------------------------------
Fri Nov 11 10:43:13 CET 2011 - jrenner@suse.de

- Remove markup in error message from all translation files

-------------------------------------------------------------------
Tue Nov  8 14:59:00 CET 2011 - ug@suse.de

- rename kickstart/autoyast files on harddisk too when the
  profile gets a new label (bnc#706122)

-------------------------------------------------------------------
Tue Nov  8 14:17:11 CET 2011 - jrenner@suse.de

- Implement audit logging for webui and frontend API (fate#312607)

-------------------------------------------------------------------
Tue Nov  8 08:52:23 CET 2011 - mantel@suse.de

- rename "kickstart" to "Autoinstallation" (bnc#727517)

-------------------------------------------------------------------
Tue Oct 25 17:45:27 CEST 2011 - mc@suse.de

- fix currency report if all patches are installed (bnc#726543)

-------------------------------------------------------------------
Mon Oct 17 13:13:21 CEST 2011 - jrenner@suse.de

- CVE-2011-1594: Unintended Proxy/Open Redirects (bnc#644082)
- CVE-2011-2919: XSS on SystemGroupList.do page (bnc#719133)
- CVE-2011-2920: XSS flaw(s) in filter handling (bnc#719136)
- CVE-2011-2927: XSS flaw in channels search (bnc#719127)

-------------------------------------------------------------------
Thu Oct 13 15:44:27 CEST 2011 - jrenner@suse.de

- Apply revised patch to fix pam setting not saved (bnc#705179)

-------------------------------------------------------------------
Wed Oct 12 15:04:55 CEST 2011 - ug@suse.de

- the breed in cobbler was not changed when a distro was edited

-------------------------------------------------------------------
Wed Oct 12 13:23:30 CEST 2011 - jrenner@suse.de

- Fixed pam setting on user page not saving (bnc#705179)

-------------------------------------------------------------------
Tue Oct 11 13:19:06 CEST 2011 - jrenner@suse.de

- Add fix for schedule command AFTER package install (bnc#712647)

-------------------------------------------------------------------
Fri Oct  7 12:15:24 CEST 2011 - mc@suse.de

- show installed products in system overview (bnc#711021)

-------------------------------------------------------------------
Wed Oct  5 16:33:20 CEST 2011 - jrenner@suse.de

- Fix selection of errata for system currency report (bnc#721522)

-------------------------------------------------------------------
Wed Oct  5 14:23:36 CEST 2011 - mc@suse.de

- prevent listing duplicate servers in the Patch Alert e-mails

-------------------------------------------------------------------
Fri Sep 30 10:54:21 CEST 2011 - mc@suse.de

- enable sorting of the system currency page
- enable csv export of System Currency Report

-------------------------------------------------------------------
Thu Sep 29 17:36:12 CEST 2011 - mc@suse.de

- count system currency depending on severity stored in the DB

-------------------------------------------------------------------
Fri Sep 16 13:21:39 CEST 2011 - ug@suse.de

- added sles snippets
- always create a tracking regkey (bnc#659093)

-------------------------------------------------------------------
Tue Sep 13 10:18:52 CEST 2011 - jrenner@suse.de

- Fix ISE by backporting from upstream (bnc#712647, brc#691849)

-------------------------------------------------------------------
Tue Sep  6 16:53:31 CEST 2011 - jrenner@suse.de

- Create cobbler records for unregistered systems (fate#312329)
- Fix broken API doc for channel.software (bnc#712793)

-------------------------------------------------------------------
Fri Aug 12 13:13:05 CEST 2011 - jrenner@suse.de

- Remove trailing whitespace in new classes (bnc#705758)

-------------------------------------------------------------------
Fri Jul 29 15:27:03 CEST 2011 - jrenner@suse.de

- Fix software rollback to profiles (bnc#701772)

-------------------------------------------------------------------
Wed Jul 27 12:21:16 CEST 2011 - jrenner@suse.de

- Fix taskomatic classpath to make it start again (bnc#705758)

-------------------------------------------------------------------
Mon Jul 25 12:53:26 CEST 2011 - jrenner@suse.de

- Use string array for creating the cmd + empty env (bnc#705758)
- Return failure if user or passwd is null (bnc#705758)

-------------------------------------------------------------------
Fri Jul 22 15:04:24 CEST 2011 - jrenner@suse.de

- Wrap around unix2_chkpwd instead of using jpam (bnc#705758)

-------------------------------------------------------------------
Mon Jul 18 13:39:30 CEST 2011 - ug@suse.de

- kernel-options field in kickstart upload page changed to
  1024 chars (bnc#698166)

-------------------------------------------------------------------
Fri Jul  8 15:21:49 CEST 2011 - jrenner@suse.de

- Fix bnc#704049 by backporting 2 patches

-------------------------------------------------------------------
Fri Jul  8 09:09:23 CEST 2011 - jrenner@suse.de

- Refactor RedHat.do to Vendor.do (bnc#671239)
- Refactor and deprecate API method (bnc#671239)
- Include security token in system search filter

-------------------------------------------------------------------
Tue Jul  5 11:44:36 CEST 2011 - ug@suse.de

- added a function to get a package but Name+Headerrange
  (bnc#703475)

-------------------------------------------------------------------
Tue Jun 28 16:35:44 CEST 2011 - mc@suse.de

- allow setting null value as paramter (bnc#702641)

-------------------------------------------------------------------
Tue Jun 28 11:43:44 CEST 2011 - ug@suse.de

- fix XMLRPC call to raise a virtual machine
  (bnc#687323 and fate#312369)

-------------------------------------------------------------------
Tue Jun 21 16:29:55 CEST 2011 - jrenner@suse.de

- Fix missing tokens when updating child channels (bnc#701157)
- Check session validity first, security token next (bnc#644074)
- Merge with upstream spacewalk (bnc#644074)

-------------------------------------------------------------------
Tue Jun 21 14:10:54 CEST 2011 - ug@suse.de

- fix XML RPC call to install a virtual machine
  (fate#312369 and bnc#687323)

-------------------------------------------------------------------
Tue Jun 21 13:57:03 CEST 2011 - ug@suse.de

- replaced 'anaconda' by 'autoinstallation'

-------------------------------------------------------------------
Tue Jun 21 13:27:43 CEST 2011 - ug@suse.de

- track RPM installation during virtual machine setup by
  using session install=.... parameter
  part of the fix for bnc#659093 and Fate#312372

-------------------------------------------------------------------
Thu Jun 16 15:52:06 CEST 2011 - jrenner@suse.de

- Fix missing token in SSM (bnc#644074)

-------------------------------------------------------------------
Tue Jun 14 17:31:53 CEST 2011 - ug@suse.de

- XML RPC API for creating virtual SUSE machines fixed
  (fate#312369 and bnc#687323)

-------------------------------------------------------------------
Tue Jun 14 11:03:00 CEST 2011 - ug@suse.de

- settings the correct architecture in cobbler, needed by virt.
  SUSE installations (fate#312397 and bnc#682665)

-------------------------------------------------------------------
Thu Jun  9 09:59:03 CEST 2011 - jrenner@suse.de

- Additional fixes for the CSRF security bugfix (bnc#644074)

-------------------------------------------------------------------
Thu May 26 16:42:41 CEST 2011 - jrenner@suse.de

- Add token into POST url for multipart forms (bnc#644074)

-------------------------------------------------------------------
Thu May 26 11:59:54 CEST 2011 - jrenner@suse.de

- Integrate password strength meter in webapp (bnc#685551/fate#312398)

-------------------------------------------------------------------
Tue May 24 17:48:59 CEST 2011 - jrenner@suse.de

- Prevent from phishing attacks via 'url_bounce' (bnc#644082)
- CVE-2011-1594

-------------------------------------------------------------------
Mon May 23 16:24:56 CEST 2011 - jrenner@suse.de

- Protect web UI against Cross-Site Request Forgery (bnc#644074)
- CVE-2009-4139

-------------------------------------------------------------------
Tue May  3 11:13:36 CEST 2011 - jrenner@suse.de

- Rebranding of example search terms (bnc#682601)

-------------------------------------------------------------------
Fri Apr 15 16:15:01 CEST 2011 - jrenner@suse.de

- Use isNotEmpty() instead of isEmpty()

-------------------------------------------------------------------
Tue Apr 12 11:49:33 CEST 2011 - mantel@suse.de

- fix subject line of taskomatic notification mail

-------------------------------------------------------------------
Fri Apr  1 12:33:28 CEST 2011 - jrenner@suse.de

- Check if provisioning is enabled for this key (bnc#684414)

-------------------------------------------------------------------
Thu Mar 31 16:22:01 CEST 2011 - jrenner@suse.de

- Do not show success message when pws don't match (bnc#675585)

-------------------------------------------------------------------
Thu Mar 31 15:46:13 CEST 2011 - mantel@suse.de

- more debranding

-------------------------------------------------------------------
Mon Mar 28 11:44:21 CEST 2011 - jrenner@suse.de

- Add missing null check (bnc#682993)

-------------------------------------------------------------------
Fri Mar 25 16:55:04 CET 2011 - jrenner@suse.de

- Link to the local version of the release notes (bnc#676683)

-------------------------------------------------------------------
Thu Mar 24 10:52:52 CET 2011 - mc@suse.de

- debrand taskomatic

-------------------------------------------------------------------
Tue Mar 22 11:52:42 CET 2011 - jrenner@suse.de

- Refer to the right constant (bnc#677039)
- Fix method signature (bnc#681514)

-------------------------------------------------------------------
Mon Mar 21 16:15:42 CET 2011 - ug@suse.de

- fixed a missing "!" in adding "install=..." parameter code

-------------------------------------------------------------------
Mon Mar 21 13:54:35 CET 2011 - jrenner@suse.de

- Require susemanager-proxy-quick_en-pdf

-------------------------------------------------------------------
Fri Mar 18 10:49:19 CET 2011 - jrenner@suse.de

- Add the proxy quick start document to the UI

-------------------------------------------------------------------
Thu Mar 17 15:27:55 CET 2011 - jrenner@suse.de

- Do not show a subnavigation below 'Proxy'

-------------------------------------------------------------------
Thu Mar 17 11:14:16 CET 2011 - jrenner@suse.de

- Remove helper class that is not needed anymore (bnc#676704)

-------------------------------------------------------------------
Wed Mar 16 17:17:21 CET 2011 - jrenner@suse.de

- Re-enable the local doc search (bnc#676704)

-------------------------------------------------------------------
Mon Mar 14 17:20:02 CET 2011 - jrenner@suse.de

- Replace rhn-proxy with SMP for ACLs and queries (bnc#679420)

-------------------------------------------------------------------
Fri Mar 11 12:23:22 CET 2011 - ug@suse.de

- cleanup patch for install= parameter and fix for (bnc#677039)

-------------------------------------------------------------------
Thu Mar 10 14:56:00 CET 2011 - jrenner@suse.de

- Adapted the UI to URL paths from new docu packages (bnc#674315)

-------------------------------------------------------------------
Thu Mar 10 11:23:08 CET 2011 - jrenner@suse.de

- Change link path to install-guide (bnc#674315)

-------------------------------------------------------------------
Tue Mar  8 16:00:08 CET 2011 - jrenner@suse.de

- Change url path from install_guide to install-guide (bnc#674315)

-------------------------------------------------------------------
Tue Mar  8 14:24:19 CET 2011 - jrenner@suse.de

- Fix guessing login credentials (bnc#644072), patch from upstream

-------------------------------------------------------------------
Fri Mar  4 13:37:00 CET 2011 - jrenner@suse.de

- Leave out the proxy version check in navigation xml (bnc#676718)

-------------------------------------------------------------------
Thu Mar  3 17:33:47 CET 2011 - jrenner@suse.de

- fix navigation on the help page (while working on bnc#676699)

-------------------------------------------------------------------
Mon Feb 28 11:27:15 CET 2011 - jrenner@suse.de

- shorten the action name if > 128 chars (bnc#675021)

-------------------------------------------------------------------
Thu Feb 24 15:28:08 CET 2011 - jrenner@suse.de

- integrate fix for session fixation from upstream (bnc#644080)

-------------------------------------------------------------------
Tue Feb 22 17:24:28 CET 2011 - jrenner@suse.de

- removing invalid attributes 'autocomplete'

-------------------------------------------------------------------
Mon Feb 21 11:21:50 CET 2011 - ug@suse.de

- fixed owner for cobbler snippets (bnc#673297)

-------------------------------------------------------------------
Fri Feb 18 16:46:10 CET 2011 - mc@suse.de

- remove use of java-devel at runtime (bnc#673323)

-------------------------------------------------------------------
Fri Feb 18 13:25:25 CET 2011 - jrenner@suse.de

- fix branding on api pages (bnc#671160)

-------------------------------------------------------------------
Thu Feb 17 11:47:34 CET 2011 - jrenner@suse.de

- do not show delete link on creation of notes (bnc#672090)
- refix help url for orgtrusts (bnc#660528)

-------------------------------------------------------------------
Wed Feb 16 17:41:02 CET 2011 - jrenner@suse.de

- add missing help page for oganizational trusts (bnc#660528)

-------------------------------------------------------------------
Wed Feb 16 15:28:54 CET 2011 - jrenner@suse.de

- fix server error if org default profile not present (bnc#672054)

-------------------------------------------------------------------
Wed Feb 16 15:07:10 CET 2011 - mc@suse.de

- fix link to help page (bnc#672094)

-------------------------------------------------------------------
Wed Feb 16 09:56:58 CET 2011 - jrenner@suse.de

- remove more links to channel mgmt guide (bnc#672095 and others)

-------------------------------------------------------------------
Tue Feb 15 09:27:33 CET 2011 - jrenner@suse.de

- catch exception when filtering for invalid IP (bnc#668642)

-------------------------------------------------------------------
Mon Feb 14 16:42:31 CET 2011 - mantel@suse.de

- remove reference to FasTrack (bnc#671235)

-------------------------------------------------------------------
Mon Feb 14 15:43:25 CET 2011 - jrenner@suse.de

- revert to manage/clone errata, identifiers only

-------------------------------------------------------------------
Mon Feb 14 13:28:11 CET 2011 - mantel@suse.de

- remove references to FlexGuests (bnc#668622)

-------------------------------------------------------------------
Mon Feb 14 13:20:40 CET 2011 - jrenner@suse.de

- replace the term kickstart in virtualization dialog (bnc#671560)

-------------------------------------------------------------------
Fri Feb 11 15:56:18 CET 2011 - jrenner@suse.de

- fix base software channel always listed twice (bnc#671022)
- fix branding on apidocs and faqs (bnc#671160 and bnc#671158)

-------------------------------------------------------------------
Fri Feb 11 13:37:20 CET 2011 - jrenner@suse.de

- add quick start to help index and navigation

-------------------------------------------------------------------
Thu Feb 10 10:05:12 CET 2011 - jrenner@suse.de

- add check for subs to channels of the same family (bnc#670551)
- fix link to release notes in page footer (bnc#670515)
- remove references to non-existent channel mgmt guide (bnc#660768)
- fix strings in translation (bnc#670934)

-------------------------------------------------------------------
Wed Feb  9 12:10:22 CET 2011 - jrenner@suse.de

- do not show certificate configuration tab (bnc#670003)

-------------------------------------------------------------------
Tue Feb  8 18:53:19 CET 2011 - mc@suse.de

- Use LocalePreferences page but comment out language settings
  (bnc#670042)

-------------------------------------------------------------------
Tue Feb  8 15:59:05 CET 2011 - mc@suse.de

- change mountpoint and prepended_dir (bnc#669558)

-------------------------------------------------------------------
Tue Feb  8 12:37:23 CET 2011 - jrenner@suse.de

- fix session fixation (bnc#644080)
- replace the term RHN with SUSE Manager (bnc#670223)

-------------------------------------------------------------------
Mon Feb  7 17:47:52 CET 2011 - jrenner@suse.de

- removed 'translations available' from help page (bnc#669530)

-------------------------------------------------------------------
Mon Feb  7 15:49:32 CET 2011 - mc@suse.de

- add rc link (bnc#669894)

-------------------------------------------------------------------
Mon Feb  7 13:50:09 CET 2011 - mc@suse.de

- remove channel version filter in add novell patches
  (bnc#669799)

-------------------------------------------------------------------
Thu Feb  3 17:05:35 CET 2011 - jrenner@suse.de

- remove the chat link from navigation (bnc#667275)
- do not show links to RH in result page of doc search (bnc#667271)

-------------------------------------------------------------------
Wed Feb  2 17:42:28 CET 2011 - jrenner@suse.de

- internal server error clicking software channels (bnc#668918)
- Kickstart/AutoYaST in the web interface (bnc#668666)

-------------------------------------------------------------------
Mon Jan 31 11:15:48 CET 2011 - jrenner@suse.de

- add missing attribute 'probeSuite' to request (bnc#667945)

-------------------------------------------------------------------
Sun Jan 30 15:28:18 CET 2011 - mc@suse.de

- backport upstrem fixes

-------------------------------------------------------------------
Fri Jan 28 12:40:35 CET 2011 - jrenner@suse.de

- bnc#667893: wrong email text sent during user creation
- bnc#667897: wrong email text sent during user creation - part 2
- bnc#667905: remove redhat.com in monitoring configuration

-------------------------------------------------------------------
Thu Jan 27 16:36:43 CET 2011 - jrenner@suse.de

- resolve strings marked with [GALAXY] (bnc#666163)
- take the link to the copyright notice from StringResources

-------------------------------------------------------------------
Thu Jan 27 16:28:52 CET 2011 - mc@suse.de

- fix subscribe to SUSE base channel via SSM (bnc#665833)

-------------------------------------------------------------------
Thu Jan 27 13:23:35 CET 2011 - mc@suse.de

- show SUSE Channels in "alter channel page" (bnc#663374)

-------------------------------------------------------------------
Wed Jan 26 11:36:56 CET 2011 - jrenner@suse.de

- rename errata to patches in auto-generated emails

-------------------------------------------------------------------
Wed Jan 26 11:24:10 CET 2011 - jkupec@suse.cz

- Excluded non-english string files from rhn.jar for now
  (bnc #666151)

-------------------------------------------------------------------
Tue Jan 25 13:13:05 CET 2011 - jrenner@suse.de

- fix bnc#665835: wrong text on system entitlements

-------------------------------------------------------------------
Mon Jan 24 12:01:15 CET 2011 - jrenner@suse.de

- consider suseChannels when determining if repodata is required
- replace the term "Errata" with "Patches" throughout translation

-------------------------------------------------------------------
Sat Jan 22 12:38:09 CET 2011 - mc@suse.de

- fix macros

-------------------------------------------------------------------
Tue Jan 18 15:59:38 CET 2011 - jrenner@suse.de

- Fix bnc#651351: Password with less than 5 characters accepted

-------------------------------------------------------------------
Mon Jan 17 16:29:55 CET 2011 - mc@suse.de

- rename sm-register to mgr-register

-------------------------------------------------------------------
Fri Jan 14 17:21:35 CET 2011 - mc@suse.de

- Fix wrong Reference in Web Interface (bnc#662075)
- scheduleSingleSatRepoSync() added for SUSE channels
- Fixed double execution of one-time jobs.

-------------------------------------------------------------------
Tue Jan 11 17:20:19 CET 2011 - mc@suse.de

- fix Requires
- add copyright page
- some style fixes

-------------------------------------------------------------------
Wed Sep 15 09:29:38 CEST 2010 - mantel@suse.de

- Initial release of spacewalk-java

-------------------------------------------------------------------<|MERGE_RESOLUTION|>--- conflicted
+++ resolved
@@ -1,8 +1,5 @@
-<<<<<<< HEAD
+- After dry-run, sync channels back with the server (bsc#1071468)
 - Removing unused mockobjects and strutstest jars
-=======
-- After dry-run, sync channels back with the server (bsc#1071468)
->>>>>>> d7a222f4
 - fix message about package profile sync (bsc#1073739)
 - On registration, assign server to the organization of the creator when activation key is empty (bsc#1016377)
 - Fix logging issues when saving autoyast profiles (bsc#1073474)
