--- conflicted
+++ resolved
@@ -1,8 +1,5 @@
-<<<<<<< HEAD
+- Uniform date formatting in System Details view (bsc#1045289)
 - Remove previous activation keys when migrating to salt (bsc#1031081)
-=======
-- Uniform date formatting in System Details view (bsc#1045289)
->>>>>>> 6d456403
 - Handle gpg_check correctly (bsc#1076578)
 - support multiple FQDNs per system (bsc#1063419)
 - Uniform the notification message when rebooting a system (bsc#1036302)
