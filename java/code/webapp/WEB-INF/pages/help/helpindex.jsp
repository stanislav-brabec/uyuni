--- conflicted
+++ resolved
@@ -76,19 +76,6 @@
             <br />
         </li>
 
-<<<<<<< HEAD
-<!--
-        <li>
-            <a style="font-size:12pt" href=/rhn/help/dispatcher/proxy_release_notes>
-                <bean:message key="help.jsp.proxyrelease.title"/>
-            </a>
-            <strong><bean:message key="help.jsp.translation"/></strong>
-            <br />
-        </li>
--->
-
-=======
->>>>>>> 400df68c
     </ul>
 
 </body>
