--- conflicted
+++ resolved
@@ -6,13 +6,8 @@
 
 <html:html >
     <body>
-<<<<<<< HEAD
 <rhn:toolbar base="h1" icon="header-errata">
-        <!-- helpUrl="-!-/rhn/help/getting-started/en-US/sect-Getting_Started_Guide-Errata_Management-Cloning_Errata.jsp" -->
-=======
-<rhn:toolbar base="h1" icon="header-errata"
                  helpUrl="">
->>>>>>> fe26dc7a
         <bean:message key="cloneerrata.jsp.erratamanagement"/>
     </rhn:toolbar>
 
