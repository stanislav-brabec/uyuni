--- conflicted
+++ resolved
@@ -9,12 +9,7 @@
     <meta name="page-decorator" content="none" />
 </head>
 <body>
-<<<<<<< HEAD
-<rhn:toolbar base="h1" img="/img/rhn-icon-errata.gif"
-=======
 <rhn:toolbar base="h1" icon="spacewalk-icon-patches"
-	           helpUrl="/rhn/help/getting-started/en-US/chap-Getting_Started_Guide-Errata_Management.jsp#sect-Getting_Started_Guide-Errata_Management-Creating_and_Editing_Errata"
->>>>>>> 8c1e81a4
 	           deletionUrl="/rhn/errata/Delete.do?eid=${param.eid}"
                deletionType="errata">
     <!-- helpUrl="/rhn/help/channel-mgmt/en-US/channel-mgmt-Custom_Errata_Management-Managed_Errata_Details.jsp" -->
