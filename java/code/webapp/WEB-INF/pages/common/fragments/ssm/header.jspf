--- conflicted
+++ resolved
@@ -1,16 +1,13 @@
 <%@ taglib uri="http://struts.apache.org/tags-html" prefix="html" %>
 <%@ taglib uri="http://rhn.redhat.com/rhn" prefix="rhn" %>
 <%@ taglib uri="http://java.sun.com/jsp/jstl/core" prefix="c" %>
-<<<<<<< HEAD
-<html:xhtml/>
+
 
 <rhn:require acl="not no_bootstrap_systems_in_set()">
-  <div class="site-info">
+  <div class="alert alert-warning">
     <bean:message key="ssm.overview.bootstrap.notice" />
   </div>
 </rhn:require>
-=======
->>>>>>> 8c1e81a4
 
 <rhn:toolbar base="h1"
     icon="spacewalk-icon-system-groups"
