<%@ taglib uri="http://struts.apache.org/tags-html" prefix="html" %>
<%@ taglib uri="http://struts.apache.org/tags-bean" prefix="bean" %>
<%@ taglib uri="http://java.sun.com/jsp/jstl/core" prefix="c" %>
<%@ taglib uri="http://rhn.redhat.com/rhn" prefix="rhn" %>
<html:xhtml/>
<html>
<head>
    <script src="/javascript/focus.js" type="text/javascript"></script>
    <meta name="decorator" content="layout_equals" />
</head>
<<<<<<< HEAD
<body onLoad="disableAutoComplete();formFocus('loginForm', 'username');">
<div id="login_page">
=======
<body onLoad="formFocus('loginForm', 'username')">

<c:if test="${schemaUpgradeRequired == 'true'}">
    <div class="site-alert">
        <bean:message key="login.jsp.schemaupgraderequired" />
    </div>
</c:if>
>>>>>>> 5553ff7e

<c:if test="${requestScope.hasExpired != 'true'}">

  <h1 id="rhn_welcome3"><span><bean:message key="login.jsp.welcomemessage"/></span></h1>
  <div class="clearBox">
  <div class="clearBoxInner">
  <div class="clearBoxBody">

    <html:form action="/LoginSubmit">
        <rhn:csrf />
        <%@ include file="/WEB-INF/pages/common/fragments/login_form.jspf" %>

    </html:form>
  </div>
  </div>
  </div>

</c:if>

</div> <!-- end login_page -->
<div style="clear:both"></div><!-- Clearing div. Let's not have the footer over the context -->

</body>
</html><|MERGE_RESOLUTION|>--- conflicted
+++ resolved
@@ -8,18 +8,14 @@
     <script src="/javascript/focus.js" type="text/javascript"></script>
     <meta name="decorator" content="layout_equals" />
 </head>
-<<<<<<< HEAD
 <body onLoad="disableAutoComplete();formFocus('loginForm', 'username');">
 <div id="login_page">
-=======
-<body onLoad="formFocus('loginForm', 'username')">
 
 <c:if test="${schemaUpgradeRequired == 'true'}">
     <div class="site-alert">
         <bean:message key="login.jsp.schemaupgraderequired" />
     </div>
 </c:if>
->>>>>>> 5553ff7e
 
 <c:if test="${requestScope.hasExpired != 'true'}">
 
