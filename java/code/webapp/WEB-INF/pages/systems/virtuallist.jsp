<%@ taglib uri="http://java.sun.com/jsp/jstl/core" prefix="c" %>
<%@ taglib uri="http://rhn.redhat.com/rhn" prefix="rhn" %>
<%@ taglib uri="http://struts.apache.org/tags-bean" prefix="bean" %>
<%@ taglib uri="http://struts.apache.org/tags-html" prefix="html" %>
<%@ taglib uri="http://rhn.redhat.com/tags/list" prefix="rl" %>


<html>
<head>
</head>
<body>
<<<<<<< HEAD
<rhn:toolbar base="h1" icon="header-system"
 helpUrl="/rhn/help/reference/en-US/ref.webui.systems.systems.jsp#ref.webui.systems.systems.virtual">
=======
<rhn:toolbar base="h1" icon="header-system" imgAlt="system.common.systemAlt"
 helpUrl="">
>>>>>>> 898adb25
  <bean:message key="virtuallist.jsp.toolbar"/>
</rhn:toolbar>

<rl:listset name="systemListSet" legend="system">
  <rhn:csrf />
  <rhn:submitted />
  <rl:list dataset="pageList"
           name="virtSystemList"
           emptykey="virtuallist.jsp.nosystems"
           filter="com.redhat.rhn.frontend.taglibs.list.filters.VirtualSystemOverviewFilter">
    <rl:rowrenderer name="VirtualSystemsRowRenderer"/>
    <rl:decorator name="PageSizeDecorator"/>
    <rl:decorator name="ElaborationDecorator"/>
    <rl:decorator name="SystemIconDecorator"/>
    <rl:decorator name="AddToSsmDecorator" />

    <rl:decorator name="SelectableDecorator"/>
    <rl:selectablecolumn value="${current.systemId}"
                         selected="${current.selected}"
                         disabled="${!current.selectable}"/>

    <rl:column sortable="false"
               bound="false"
               styleclass="first-column"
               headerkey="virtuallist.jsp.name">
      <c:choose>
        <c:when test="${current.isVirtualHost && current.hostSystemId != 0}">
          <img src="/img/channel_parent_node.gif"/>
          <bean:message key="virtuallist.jsp.host"/>:
<<<<<<< HEAD
            <c:choose>
              <c:when test="${current.accessible}">
                <a href="/rhn/systems/details/Overview.do?sid=${current.hostSystemId}">
                  <c:out value="${current.serverName}" escapeXml="true" />
                </a>
              </c:when>
              <c:otherwise>
            <c:out value="${current.serverName}" escapeXml="true" />
              </c:otherwise>
            </c:choose>
=======
          <a href="/rhn/systems/details/Overview.do?sid=${current.hostSystemId}">
            <c:out value="${current.serverName}" escapeXml="true"/>
          </a>
>>>>>>> 898adb25
          <bean:message key="virtuallist.jsp.hoststatus" arg0="${current.countActiveInstances}" arg1="${current.countTotalInstances}"/>
          <c:if test="${current.virtEntitlement != null}">
            (<a href="/rhn/systems/details/virtualization/VirtualGuestsList.do?sid=${current.hostSystemId}"><bean:message key="virtuallist.jsp.viewall"/></a>)
          </c:if>
        </c:when>
        <c:when test="${current.isVirtualHost}">
          <img src="/img/channel_parent_node.gif"/>
          <bean:message key="virtuallist.jsp.host"/>:
          <span style="color: #808080">
            <c:out value="${current.serverName}" escapeXml="true"/>
          </span>
        </c:when>
        <c:otherwise>
          <img src="/img/channel_child_node.gif"/>
          <c:choose>
            <c:when test="${current.virtualSystemId == null}">
              <c:out value="${current.name}" escapeXml="true"/>
            </c:when>
            <c:when test="${current.accessible}">
              <a href="/rhn/systems/details/Overview.do?sid=${current.virtualSystemId}">
                <c:out value="${current.serverName}" escapeXml="true"/>
              </a>
            </c:when>
            <c:otherwise>
              <c:out value="${current.serverName}" escapeXml="true"/>
            </c:otherwise>
          </c:choose>
        </c:otherwise>
      </c:choose>
    </rl:column>

    <rl:column headerkey="virtuallist.jsp.updates">
      <c:if test="${!current.isVirtualHost}">
        <c:out value="${current.statusDisplay}" escapeXml="false"/>
      </c:if>
    </rl:column>

    <rl:column headerkey="virtuallist.jsp.state">
      <c:if test="${!current.isVirtualHost}">
        <c:out value="${current.stateName}" escapeXml="true"/>
      </c:if>
    </rl:column>

    <rl:column headerkey="virtuallist.jsp.channel"
               styleclass="last-column">
      <c:if test="${!current.isVirtualHost}">
        <c:choose>
          <c:when test="${current.channelId == null}">
            <bean:message key="none.message"/>
          </c:when>
          <c:when test="${current.subscribable}">
            <c:out value="<a href=\"/rhn/channels/ChannelDetail.do?cid=${current.channelId}\">${current.channelLabels}</a>" escapeXml="false"/>
          </c:when>
          <c:otherwise>
            <c:out value="${current.channelLabels}"/>
          </c:otherwise>
        </c:choose>
      </c:if>
    </rl:column>
  </rl:list>
  <rl:csv dataset="pageList"
          name="virtSystemList"
          exportColumns="systemTypeLabel,serverName,name,virtualSystemId,hostSystemId,securityErrata,bugErrata,enhancementErrata,outdatedPackages,entitlementLevel,channelLabels"/>
  <rhn:csrf />
  <rhn:submitted />
</rl:listset>

</body>
</html><|MERGE_RESOLUTION|>--- conflicted
+++ resolved
@@ -9,13 +9,8 @@
 <head>
 </head>
 <body>
-<<<<<<< HEAD
-<rhn:toolbar base="h1" icon="header-system"
+<rhn:toolbar base="h1" icon="header-system" imgAlt="system.common.systemAlt"
  helpUrl="/rhn/help/reference/en-US/ref.webui.systems.systems.jsp#ref.webui.systems.systems.virtual">
-=======
-<rhn:toolbar base="h1" icon="header-system" imgAlt="system.common.systemAlt"
- helpUrl="">
->>>>>>> 898adb25
   <bean:message key="virtuallist.jsp.toolbar"/>
 </rhn:toolbar>
 
@@ -45,7 +40,6 @@
         <c:when test="${current.isVirtualHost && current.hostSystemId != 0}">
           <img src="/img/channel_parent_node.gif"/>
           <bean:message key="virtuallist.jsp.host"/>:
-<<<<<<< HEAD
             <c:choose>
               <c:when test="${current.accessible}">
                 <a href="/rhn/systems/details/Overview.do?sid=${current.hostSystemId}">
@@ -53,14 +47,9 @@
                 </a>
               </c:when>
               <c:otherwise>
-            <c:out value="${current.serverName}" escapeXml="true" />
+            <c:out value="${current.serverName}" escapeXml="true"/>
               </c:otherwise>
             </c:choose>
-=======
-          <a href="/rhn/systems/details/Overview.do?sid=${current.hostSystemId}">
-            <c:out value="${current.serverName}" escapeXml="true"/>
-          </a>
->>>>>>> 898adb25
           <bean:message key="virtuallist.jsp.hoststatus" arg0="${current.countActiveInstances}" arg1="${current.countTotalInstances}"/>
           <c:if test="${current.virtEntitlement != null}">
             (<a href="/rhn/systems/details/virtualization/VirtualGuestsList.do?sid=${current.hostSystemId}"><bean:message key="virtuallist.jsp.viewall"/></a>)
