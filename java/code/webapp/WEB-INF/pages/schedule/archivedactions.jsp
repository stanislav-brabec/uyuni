<%@ taglib uri="http://struts.apache.org/tags-html" prefix="html" %>
<%@ taglib uri="http://java.sun.com/jsp/jstl/core" prefix="c" %>
<%@ taglib uri="http://rhn.redhat.com/rhn" prefix="rhn" %>
<%@ taglib uri="http://struts.apache.org/tags-bean" prefix="bean" %>
<%@ taglib uri="http://rhn.redhat.com/tags/list" prefix="rl" %>



<html>
<body>

  <rhn:toolbar base="h1" icon="header-action"
<<<<<<< HEAD
  			   imgAlt="actions.jsp.imgAlt"
               helpUrl="/rhn/help/user/en-US/s2-sm-action-arch.jsp">
=======
                           imgAlt="actions.jsp.imgAlt"
               helpUrl="">
>>>>>>> a165cfa9
    <bean:message key="archivedactions.jsp.archived_actions"/>
  </rhn:toolbar>

    <p>
    <bean:message key="archivedactions.jsp.summary"/>
    </p>

        <rl:listset name="failedList">
        <rhn:csrf />
                <rl:list emptykey="archivedactions.jsp.nogroups" styleclass="list">

                        <%@ include file="/WEB-INF/pages/common/fragments/scheduledactions/listdisplay-new.jspf" %>

                </rl:list>
                <rhn:submitted/>
                 <div class="text-right">
                     <input type="submit"
               name="dispatch"
               class="btn btn-default"
               value='<bean:message key="actions.jsp.deleteactions"/>'/>
         </div>
        </rl:listset>

</body>
</html><|MERGE_RESOLUTION|>--- conflicted
+++ resolved
@@ -10,13 +10,8 @@
 <body>
 
   <rhn:toolbar base="h1" icon="header-action"
-<<<<<<< HEAD
-  			   imgAlt="actions.jsp.imgAlt"
+                           imgAlt="actions.jsp.imgAlt"
                helpUrl="/rhn/help/user/en-US/s2-sm-action-arch.jsp">
-=======
-                           imgAlt="actions.jsp.imgAlt"
-               helpUrl="">
->>>>>>> a165cfa9
     <bean:message key="archivedactions.jsp.archived_actions"/>
   </rhn:toolbar>
 
