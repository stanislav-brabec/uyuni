<%@ taglib uri="http://rhn.redhat.com/rhn" prefix="rhn" %>
<%@ taglib uri="http://java.sun.com/jsp/jstl/core" prefix="c" %>
<%@ taglib uri="http://struts.apache.org/tags-html" prefix="html" %>
<%@ taglib uri="http://struts.apache.org/tags-bean" prefix="bean" %>
<%@ taglib uri="http://rhn.redhat.com/tags/list" prefix="rl" %>


<html>
<head>
</head>
<body>

<%@ include file="/WEB-INF/pages/common/fragments/channel/manage/manage_channel_header.jspf" %>
<BR>
    <h2>
      <rhn:icon type="header-package" />
      <bean:message key="channel.jsp.package.add.confirm.title"/>
    </h2>
<bean:message key="channel.jsp.package.add.confirm.msg"/>

<rl:listset name="packageSet" legend="system-group">
<rhn:csrf />

<input type="hidden" name="cid" value="${cid}" />

	<rl:list dataset="pageList"
			name="packageList"
			emptykey="schedulesync.jsp.nopackagesselected"
			alphabarcolumn="nvrea"
			filter="com.redhat.rhn.frontend.taglibs.list.filters.PackageFilter" >


			 <rl:decorator name="ElaborationDecorator"/>

			<rl:decorator name="PageSizeDecorator"/>


                 <rl:column sortable="true"
                                   bound="false"
                           headerkey="download.jsp.package"
                           sortattr="nvrea"
					defaultsort="asc"
                           >

                        <a href="/rhn/software/packages/Details.do?pid=${current.id}">${current.nvrea}</a>
                </rl:column>


                 <rl:column sortable="false"
                                   bound="false"
                           headerkey="packagesearch.jsp.summary"
                          >
                        ${current.summary}
                </rl:column>

                 <rl:column sortable="false"
                                   bound="false"
                           headerkey="package.jsp.provider"
                          >
                        ${current.provider}
                </rl:column>

	</rl:list>
	<rl:csv dataset="pageList"
		        name="packageList"
		        exportColumns="id, nvrea, summary, provider" />
	<div class="text-right">
	  <hr />
<<<<<<< HEAD
		<input type="submit" name="confirm" value="<bean:message key='channel.jsp.package.addconfirmbutton'/>" />
=======
		<input type="submit" name="confirm" class="btn btn-default" value="<bean:message key='channel.jsp.package.addconfirmbutton'/>" />
>>>>>>> 4f1c3dcf
	</div>
		<rhn:submitted/>


</rl:listset>

</body>
</html><|MERGE_RESOLUTION|>--- conflicted
+++ resolved
@@ -66,11 +66,7 @@
 		        exportColumns="id, nvrea, summary, provider" />
 	<div class="text-right">
 	  <hr />
-<<<<<<< HEAD
-		<input type="submit" name="confirm" value="<bean:message key='channel.jsp.package.addconfirmbutton'/>" />
-=======
 		<input type="submit" name="confirm" class="btn btn-default" value="<bean:message key='channel.jsp.package.addconfirmbutton'/>" />
->>>>>>> 4f1c3dcf
 	</div>
 		<rhn:submitted/>
 
