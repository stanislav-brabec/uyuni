--- conflicted
+++ resolved
@@ -23,43 +23,17 @@
     <div class="panel-body">
         <bean:message key="ssm.overview.systems.list"/>
     </div>
-<<<<<<< HEAD
     <rhn:require acl="no_bootstrap_systems_in_set()">
-        <div class="panel-heading">
-            <i class="fa spacewalk-icon-patches fa-fw" title="<bean:message key='ssm.overview.errata'/>"></i>
-            <bean:message key="ssm.overview.errata"/>
-=======
-    <div class="panel-heading">
-        <rhn:icon type="header-errata" title="Errata" />
-        <bean:message key="ssm.overview.errata"/>
-    </div>
-    <div class="panel-body">
-        <bean:message key="ssm.overview.errata.schedule"/>
-    </div>
-    <div class="panel-heading">
-        <rhn:icon type="header-package" title="<bean:message key='ssm.overview.packages' />" />
-        <bean:message key="ssm.overview.packages"/>
-    </div>
-    <div class="panel-body">
-        <bean:message key="ssm.overview.packages.upgrade"/>
-    </div>
-    <rhn:require acl="is(enable_solaris_support)">
         <div class="panel-heading">
             <rhn:icon type="header-errata" title="<bean:message key='ssm.overview.patches' />" />
             <bean:message key="ssm.overview.patches"/>
->>>>>>> bdb13b47
         </div>
         <div class="panel-body">
             <bean:message key="ssm.overview.errata.schedule"/>
         </div>
         <div class="panel-heading">
-<<<<<<< HEAD
-            <i class="fa spacewalk-icon-packages fa-fw" title="<bean:message key='ssm.overview.packages'/>"></i>
-            <bean:message key="ssm.overview.packages"/>
-=======
             <rhn:icon type="header-errata-set" title="<bean:message key='ssm.overview.patch.clusters' />" />
             <bean:message key="ssm.overview.patch.clusters"/>
->>>>>>> bdb13b47
         </div>
         <div class="panel-body">
             <bean:message key="ssm.overview.packages.upgrade"/>
@@ -91,13 +65,8 @@
             </div>
         </rhn:require>
         <div class="panel-heading">
-<<<<<<< HEAD
-            <i class="fa spacewalk-icon-software-channels fa-fw" title="<bean:message key='ssm.overview.channels'/>"></i>
-            <bean:message key="ssm.overview.channels"/>
-=======
             <rhn:icon type="header-system-groups" title="<bean:message key='ssm.overview.groups' />" />
             <bean:message key="ssm.overview.groups"/>
->>>>>>> bdb13b47
         </div>
         <div class="panel-body">
             <ul>
@@ -109,22 +78,6 @@
             </ul>
         </div>
     </rhn:require>
-<<<<<<< HEAD
-=======
-    <div class="panel-heading">
-        <rhn:icon type="header-channel" title="<bean:message key='ssm.overview.channels' />" />
-        <bean:message key="ssm.overview.channels"/>
-    </div>
-    <div class="panel-body">
-        <ul>
-            <li><bean:message key="ssm.overview.channels.memberships"/></li>
-            <rhn:require acl="org_entitlement(rhn_provisioning); user_role(config_admin)">
-              <li><bean:message key="ssm.overview.channels.subscriptions"/></li>
-              <li><bean:message key="ssm.overview.channels.deploy"/></li>
-            </rhn:require>
-        </ul>
-    </div>
->>>>>>> bdb13b47
     <rhn:require acl="org_entitlement(rhn_provisioning);">
         <div class="panel-heading">
             <rhn:icon type="header-kickstart" title="<bean:message key='ssm.overview.provisioning' />" />
