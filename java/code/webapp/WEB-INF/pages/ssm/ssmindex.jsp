<%@ taglib uri="http://java.sun.com/jsp/jstl/core" prefix="c" %>
<%@ taglib uri="http://rhn.redhat.com/rhn" prefix="rhn" %>
<%@ taglib uri="http://rhn.redhat.com/tags/list" prefix="rl" %>
<%@ taglib uri="http://struts.apache.org/tags-bean" prefix="bean" %>
<%@ taglib uri="http://struts.apache.org/tags-html" prefix="html" %>

<html>
<body>

<%@ include file="/WEB-INF/pages/common/fragments/ssm/header.jspf" %>

<h2><bean:message key="ssm.overview.header"/></h2>
<div class="page-summary">
    <ul><bean:message key="ssm.overview.summary"/></ul>
    <ul><bean:message key="ssm.overview.summary2"/></ul>
</div>


<div class="panel panel-default">
<<<<<<< HEAD
    <div class="panel-heading">
        <rhn:icon type="header-system" title="<bean:message key='ssm.overview.systems' />" />
        <bean:message key="ssm.overview.systems"/>
    </div>
    <div class="panel-body">
        <bean:message key="ssm.overview.systems.list"/>
    </div>
    <rhn:require acl="no_bootstrap_systems_in_set()">
        <div class="panel-heading">
            <rhn:icon type="header-errata" title="<bean:message key='ssm.overview.patches' />" />
            <bean:message key="ssm.overview.patches"/>
        </div>
        <div class="panel-body">
            <bean:message key="ssm.overview.errata.schedule"/>
        </div>
        <div class="panel-heading">
            <rhn:icon type="header-errata-set" title="<bean:message key='ssm.overview.patch.clusters' />" />
            <bean:message key="ssm.overview.patch.clusters"/>
        </div>
        <div class="panel-body">
            <bean:message key="ssm.overview.packages.upgrade"/>
        </div>
        <rhn:require acl="is(enable_solaris_support)">
            <div class="panel-heading">
                <i class="fa spacewalk-icon-patches fa-fw" title="<bean:message key='ssm.overview.patches'/>"></i>
                <bean:message key="ssm.overview.patches"/>
            </div>
            <div class="panel-body">
                <a href="/network/systems/ssm/patches/install.pxt"><bean:message key="ssm.overview.patches.install"/></a> / <a href="/network/systems/ssm/patches/remove.pxt"><bean:message key="ssm.overview.patches.remove"/></a>
                <bean:message key="ssm.overview.patches.patches"/>
            </div>
            <div class="panel-heading">
                <i class="fa spacewalk-icon-patch-set fa-fw" title="<bean:message key='ssm.overview.patch.clusters'/>"></i>
                <bean:message key="ssm.overview.patch.clusters"/>
            </div>
            <div class="panel-body">
                <bean:message key="ssm.overview.patch.clusters.install"/>
            </div>
        </rhn:require>
        <rhn:require acl="user_role(org_admin)">
            <div class="panel-heading">
                <i class="fa spacewalk-icon-system-groups fa-fw" title="<bean:message key='ssm.overview.groups'/>"></i>
                <bean:message key="ssm.overview.groups"/>
            </div>
            <div class="panel-body">
                <bean:message key="ssm.overview.groups.create"/>
            </div>
        </rhn:require>
        <div class="panel-heading">
            <rhn:icon type="header-system-groups" title="<bean:message key='ssm.overview.groups' />" />
            <bean:message key="ssm.overview.groups"/>
        </div>
        <div class="panel-body">
            <ul>
                <li><bean:message key="ssm.overview.channels.memberships"/></li>
                <rhn:require acl="org_entitlement(rhn_provisioning); user_role(config_admin)">
                  <li><bean:message key="ssm.overview.channels.subscriptions"/></li>
                  <li><bean:message key="ssm.overview.channels.deploy"/></li>
                </rhn:require>
            </ul>
        </div>
    </rhn:require>
    <rhn:require acl="org_entitlement(rhn_provisioning);">
        <div class="panel-heading">
            <rhn:icon type="header-kickstart" title="<bean:message key='ssm.overview.provisioning' />" />
            <bean:message key="ssm.overview.provisioning"/>
        </div>
        <div class="panel-body">
            <ul>
                <li><bean:message key="ssm.overview.provisioning.kickstart"/></li>
                <rhn:require acl="no_bootstrap_systems_in_set()">
                    <li><bean:message key="ssm.overview.provisioning.rollback"/></li>
                    <li><bean:message key="ssm.overview.provisioning.remotecommands"/></li>
                </rhn:require>
                <li><bean:message key="ssm.overview.provisioning.powermanagement.configure"/></li>
                <li><bean:message key="ssm.overview.provisioning.powermanagement.operations"/></li>
            </ul>
        </div>
    </rhn:require>
    <div class="panel-heading">
        <rhn:icon type="header-event-history" title="<bean:message key='ssm.overview.misc' />" />
        <bean:message key="ssm.overview.misc"/>
    </div>
    <div class="panel-body">
        <ul>
            <rhn:require acl="no_bootstrap_systems_in_set()">
                <li><bean:message key="ssm.overview.misc.updateprofiles"/></li>
            </rhn:require>
            <rhn:require acl="org_entitlement(rhn_provisioning); no_bootstrap_systems_in_set()">
                <li><bean:message key="ssm.overview.misc.customvalues"/></li>
            </rhn:require>
            <rhn:require acl="user_role(org_admin);org_entitlement(rhn_provisioning) or org_entitlement(rhn_monitor); no_bootstrap_systems_in_set()">
                <li><bean:message key="ssm.overview.misc.entitlements"/></li>
            </rhn:require>
            <li><bean:message key="ssm.overview.misc.delete"/></li>
            <rhn:require acl="no_bootstrap_systems_in_set()">
                <li><bean:message key="ssm.overview.misc.reboot"/></li>
            </rhn:require>
            <li><bean:message key="ssm.overview.misc.migrate"/></li>
            <rhn:require acl="no_bootstrap_systems_in_set()">
                <li><bean:message key="ssm.overview.misc.scap"/></li>
            </rhn:require>
        </ul>
    </div>
=======
    <ul class="list-group">
        <li class="list-group-item">
            <div class="row">
                <div class="col-sm-2">
                    <rhn:icon type="header-system" title="<bean:message key='ssm.overview.systems' />" />
                    <bean:message key="ssm.overview.systems"/>
                </div>
                <div class="col-sm-10">
                    <bean:message key="ssm.overview.systems.list"/>
                </div>
            </div>
        </li>
        <li class="list-group-item">
            <div class="row">
                <div class="col-sm-2">
                    <rhn:icon type="header-errata" title='<bean:message key="ssm.overview.errata'/>" />
                    <bean:message key="ssm.overview.errata"/>
                </div>
                <div class="col-sm-10">
                    <bean:message key="ssm.overview.errata.schedule"/>
                </div>
            </div>
        </li>
        <li class="list-group-item">
            <div class="row">
                <div class="col-sm-2">
                  <rhn:icon type="header-package" title="<bean:message key='ssm.overview.packages' />" />
                    <bean:message key="ssm.overview.packages"/>
                </div>
                <div class="col-sm-10">
                    <bean:message key="ssm.overview.packages.upgrade"/>
                </div>
            </div>
        </li>
        <rhn:require acl="is(enable_solaris_support)">
            <li class="list-group-item">
                <div class="row">
                    <div class="col-sm-2">
                      <rhn:icon type="header-errata" title="<bean:message key='ssm.overview.patches' />" />
                        <bean:message key="ssm.overview.patches"/>
                    </div>
                    <div class="col-sm-10">
                        <a href="/network/systems/ssm/patches/install.pxt"><bean:message key="ssm.overview.patches.install"/></a> / <a href="/network/systems/ssm/patches/remove.pxt"><bean:message key="ssm.overview.patches.remove"/></a>
                        <bean:message key="ssm.overview.patches.patches"/>
                    </div>
                </div>
            </li>
            <li class="list-group-item">
                <div class="row">
                    <div class="col-sm-2">
                      <rhn:icon type="header-errata-set" title="<bean:message key='ssm.overview.patch.clusters' />" />
                        <bean:message key="ssm.overview.patch.clusters"/>
                    </div>
                    <div class="col-sm-10">
                        <bean:message key="ssm.overview.patch.clusters.install"/>
                    </div>
                </div>
            </li>
        </rhn:require>
        <rhn:require acl="user_role(org_admin)">
            <li class="list-group-item">
                <div class="row">
                    <div class="col-sm-2">
                      <rhn:icon type="header-system-groups" title="<bean:message key='ssm.overview.groups' />" />
                        <bean:message key="ssm.overview.groups"/>
                    </div>
                    <div class="col-sm-10">
                        <bean:message key="ssm.overview.groups.create"/>
                    </div>
                </div>
            </li>
        </rhn:require>
        <li class="list-group-item">
            <div class="row">
                <div class="col-sm-2">
                  <rhn:icon type="header-channel" title="<bean:message key='ssm.overview.channels' />" />
                    <bean:message key="ssm.overview.channels"/>
                </div>
                <div class="col-sm-10">
                    <ul>
                        <li><bean:message key="ssm.overview.channels.memberships"/></li>
                        <rhn:require acl="org_entitlement(rhn_provisioning); user_role(config_admin)">
                          <li><bean:message key="ssm.overview.channels.subscriptions"/></li>
                          <li><bean:message key="ssm.overview.channels.deploy"/></li>
                        </rhn:require>
                    </ul>
                </div>
            </div>
        </li>
        <rhn:require acl="org_entitlement(rhn_provisioning);">
            <li class="list-group-item">
                <div class="row">
                    <div class="col-sm-2">
                      <rhn:icon type="header-kickstart" title="<bean:message key='ssm.overview.provisioning' />" />
                        <bean:message key="ssm.overview.provisioning"/>
                    </div>
                    <div class="col-sm-10">
                        <ul>
                            <li><bean:message key="ssm.overview.provisioning.kickstart"/></li>
                            <li><bean:message key="ssm.overview.provisioning.rollback"/></li>
                            <li><bean:message key="ssm.overview.provisioning.remotecommands"/></li>
                        </ul>
                    </div>
                </div>
            </li>
        </rhn:require>
        <li class="list-group-item">
            <div class="row">
                <div class="col-sm-2">
                  <rhn:icon type="header-event-history" title="<bean:message key='ssm.overview.misc' />" />
                    <bean:message key="ssm.overview.misc"/>
                </div>
                <div class="col-sm-10">
                    <ul>
                        <li><bean:message key="ssm.overview.misc.updateprofiles"/></li>
                        <rhn:require acl="org_entitlement(rhn_provisioning)">
                            <li><bean:message key="ssm.overview.misc.customvalues"/></li>
                        </rhn:require>
                        <rhn:require acl="user_role(org_admin);org_entitlement(rhn_provisioning) or org_entitlement(rhn_monitor)">
                            <li><bean:message key="ssm.overview.misc.entitlements"/></li>
                        </rhn:require>
                        <li><bean:message key="ssm.overview.misc.delete"/></li>
                        <li><bean:message key="ssm.overview.misc.reboot"/></li>
                        <li><bean:message key="ssm.overview.misc.migrate"/></li>
                        <li><bean:message key="ssm.overview.misc.scap"/></li>
                    </ul>
                </div>
            </div>
        </li>
    </ul>
 
>>>>>>> 449bd53d
</div>

</body>
</html><|MERGE_RESOLUTION|>--- conflicted
+++ resolved
@@ -17,7 +17,6 @@
 
 
 <div class="panel panel-default">
-<<<<<<< HEAD
     <div class="panel-heading">
         <rhn:icon type="header-system" title="<bean:message key='ssm.overview.systems' />" />
         <bean:message key="ssm.overview.systems"/>
@@ -122,139 +121,6 @@
             </rhn:require>
         </ul>
     </div>
-=======
-    <ul class="list-group">
-        <li class="list-group-item">
-            <div class="row">
-                <div class="col-sm-2">
-                    <rhn:icon type="header-system" title="<bean:message key='ssm.overview.systems' />" />
-                    <bean:message key="ssm.overview.systems"/>
-                </div>
-                <div class="col-sm-10">
-                    <bean:message key="ssm.overview.systems.list"/>
-                </div>
-            </div>
-        </li>
-        <li class="list-group-item">
-            <div class="row">
-                <div class="col-sm-2">
-                    <rhn:icon type="header-errata" title='<bean:message key="ssm.overview.errata'/>" />
-                    <bean:message key="ssm.overview.errata"/>
-                </div>
-                <div class="col-sm-10">
-                    <bean:message key="ssm.overview.errata.schedule"/>
-                </div>
-            </div>
-        </li>
-        <li class="list-group-item">
-            <div class="row">
-                <div class="col-sm-2">
-                  <rhn:icon type="header-package" title="<bean:message key='ssm.overview.packages' />" />
-                    <bean:message key="ssm.overview.packages"/>
-                </div>
-                <div class="col-sm-10">
-                    <bean:message key="ssm.overview.packages.upgrade"/>
-                </div>
-            </div>
-        </li>
-        <rhn:require acl="is(enable_solaris_support)">
-            <li class="list-group-item">
-                <div class="row">
-                    <div class="col-sm-2">
-                      <rhn:icon type="header-errata" title="<bean:message key='ssm.overview.patches' />" />
-                        <bean:message key="ssm.overview.patches"/>
-                    </div>
-                    <div class="col-sm-10">
-                        <a href="/network/systems/ssm/patches/install.pxt"><bean:message key="ssm.overview.patches.install"/></a> / <a href="/network/systems/ssm/patches/remove.pxt"><bean:message key="ssm.overview.patches.remove"/></a>
-                        <bean:message key="ssm.overview.patches.patches"/>
-                    </div>
-                </div>
-            </li>
-            <li class="list-group-item">
-                <div class="row">
-                    <div class="col-sm-2">
-                      <rhn:icon type="header-errata-set" title="<bean:message key='ssm.overview.patch.clusters' />" />
-                        <bean:message key="ssm.overview.patch.clusters"/>
-                    </div>
-                    <div class="col-sm-10">
-                        <bean:message key="ssm.overview.patch.clusters.install"/>
-                    </div>
-                </div>
-            </li>
-        </rhn:require>
-        <rhn:require acl="user_role(org_admin)">
-            <li class="list-group-item">
-                <div class="row">
-                    <div class="col-sm-2">
-                      <rhn:icon type="header-system-groups" title="<bean:message key='ssm.overview.groups' />" />
-                        <bean:message key="ssm.overview.groups"/>
-                    </div>
-                    <div class="col-sm-10">
-                        <bean:message key="ssm.overview.groups.create"/>
-                    </div>
-                </div>
-            </li>
-        </rhn:require>
-        <li class="list-group-item">
-            <div class="row">
-                <div class="col-sm-2">
-                  <rhn:icon type="header-channel" title="<bean:message key='ssm.overview.channels' />" />
-                    <bean:message key="ssm.overview.channels"/>
-                </div>
-                <div class="col-sm-10">
-                    <ul>
-                        <li><bean:message key="ssm.overview.channels.memberships"/></li>
-                        <rhn:require acl="org_entitlement(rhn_provisioning); user_role(config_admin)">
-                          <li><bean:message key="ssm.overview.channels.subscriptions"/></li>
-                          <li><bean:message key="ssm.overview.channels.deploy"/></li>
-                        </rhn:require>
-                    </ul>
-                </div>
-            </div>
-        </li>
-        <rhn:require acl="org_entitlement(rhn_provisioning);">
-            <li class="list-group-item">
-                <div class="row">
-                    <div class="col-sm-2">
-                      <rhn:icon type="header-kickstart" title="<bean:message key='ssm.overview.provisioning' />" />
-                        <bean:message key="ssm.overview.provisioning"/>
-                    </div>
-                    <div class="col-sm-10">
-                        <ul>
-                            <li><bean:message key="ssm.overview.provisioning.kickstart"/></li>
-                            <li><bean:message key="ssm.overview.provisioning.rollback"/></li>
-                            <li><bean:message key="ssm.overview.provisioning.remotecommands"/></li>
-                        </ul>
-                    </div>
-                </div>
-            </li>
-        </rhn:require>
-        <li class="list-group-item">
-            <div class="row">
-                <div class="col-sm-2">
-                  <rhn:icon type="header-event-history" title="<bean:message key='ssm.overview.misc' />" />
-                    <bean:message key="ssm.overview.misc"/>
-                </div>
-                <div class="col-sm-10">
-                    <ul>
-                        <li><bean:message key="ssm.overview.misc.updateprofiles"/></li>
-                        <rhn:require acl="org_entitlement(rhn_provisioning)">
-                            <li><bean:message key="ssm.overview.misc.customvalues"/></li>
-                        </rhn:require>
-                        <rhn:require acl="user_role(org_admin);org_entitlement(rhn_provisioning) or org_entitlement(rhn_monitor)">
-                            <li><bean:message key="ssm.overview.misc.entitlements"/></li>
-                        </rhn:require>
-                        <li><bean:message key="ssm.overview.misc.delete"/></li>
-                        <li><bean:message key="ssm.overview.misc.reboot"/></li>
-                        <li><bean:message key="ssm.overview.misc.migrate"/></li>
-                        <li><bean:message key="ssm.overview.misc.scap"/></li>
-                    </ul>
-                </div>
-            </div>
-        </li>
-    </ul>
- 
->>>>>>> 449bd53d
 </div>
 
 </body>
