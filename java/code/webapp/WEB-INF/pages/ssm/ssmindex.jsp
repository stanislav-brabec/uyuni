--- conflicted
+++ resolved
@@ -17,9 +17,8 @@
 
 
 <div class="panel panel-default">
-<<<<<<< HEAD
     <div class="panel-heading">
-        <rhn:icon type="header-system" title="<bean:message key='ssm.overview.systems' />" />
+        <rhn:icon type="header-system" title="ssm.overview.systems" />
         <bean:message key="ssm.overview.systems"/>
     </div>
     <div class="panel-body">
@@ -27,14 +26,14 @@
     </div>
     <rhn:require acl="no_bootstrap_systems_in_set()">
         <div class="panel-heading">
-            <rhn:icon type="header-errata" title="<bean:message key='ssm.overview.patches' />" />
+            <rhn:icon type="header-errata" title="ssm.overview.patches" />
             <bean:message key="ssm.overview.patches"/>
         </div>
         <div class="panel-body">
             <bean:message key="ssm.overview.errata.schedule"/>
         </div>
         <div class="panel-heading">
-            <rhn:icon type="header-errata-set" title="<bean:message key='ssm.overview.patch.clusters' />" />
+            <rhn:icon type="header-errata-set" title="ssm.overview.patch.clusters" />
             <bean:message key="ssm.overview.patch.clusters"/>
         </div>
         <div class="panel-body">
@@ -42,7 +41,7 @@
         </div>
         <rhn:require acl="is(enable_solaris_support)">
             <div class="panel-heading">
-                <i class="fa spacewalk-icon-patches fa-fw" title="<bean:message key='ssm.overview.patches'/>"></i>
+                <rhn:icon type="header-errata" title="ssm.overview.patches" />
                 <bean:message key="ssm.overview.patches"/>
             </div>
             <div class="panel-body">
@@ -50,7 +49,7 @@
                 <bean:message key="ssm.overview.patches.patches"/>
             </div>
             <div class="panel-heading">
-                <i class="fa spacewalk-icon-patch-set fa-fw" title="<bean:message key='ssm.overview.patch.clusters'/>"></i>
+                <rhn:icon type="header-errata-set" title="ssm.overview.patch.clusters" />
                 <bean:message key="ssm.overview.patch.clusters"/>
             </div>
             <div class="panel-body">
@@ -59,144 +58,15 @@
         </rhn:require>
         <rhn:require acl="user_role(org_admin)">
             <div class="panel-heading">
-                <i class="fa spacewalk-icon-system-groups fa-fw" title="<bean:message key='ssm.overview.groups'/>"></i>
+                <rhn:icon type="header-system-groups" title="ssm.overview.groups" />
                 <bean:message key="ssm.overview.groups"/>
             </div>
             <div class="panel-body">
                 <bean:message key="ssm.overview.groups.create"/>
-=======
-    <ul class="list-group">
-        <li class="list-group-item">
-            <div class="row">
-                <div class="col-sm-2">
-                    <rhn:icon type="header-system" title="ssm.overview.systems" />
-                    <bean:message key="ssm.overview.systems"/>
-                </div>
-                <div class="col-sm-10">
-                    <bean:message key="ssm.overview.systems.list"/>
-                </div>
-            </div>
-        </li>
-        <li class="list-group-item">
-            <div class="row">
-                <div class="col-sm-2">
-                    <rhn:icon type="header-errata" title="ssm.overview.errata" />
-                    <bean:message key="ssm.overview.errata"/>
-                </div>
-                <div class="col-sm-10">
-                    <bean:message key="ssm.overview.errata.schedule"/>
-                </div>
-            </div>
-        </li>
-        <li class="list-group-item">
-            <div class="row">
-                <div class="col-sm-2">
-                  <rhn:icon type="header-package" title="ssm.overview.packages" />
-                    <bean:message key="ssm.overview.packages"/>
-                </div>
-                <div class="col-sm-10">
-                    <bean:message key="ssm.overview.packages.upgrade"/>
-                </div>
-            </div>
-        </li>
-        <rhn:require acl="is(enable_solaris_support)">
-            <li class="list-group-item">
-                <div class="row">
-                    <div class="col-sm-2">
-                      <rhn:icon type="header-errata" title="ssm.overview.patches" />
-                        <bean:message key="ssm.overview.patches"/>
-                    </div>
-                    <div class="col-sm-10">
-                        <a href="/network/systems/ssm/patches/install.pxt"><bean:message key="ssm.overview.patches.install"/></a> / <a href="/network/systems/ssm/patches/remove.pxt"><bean:message key="ssm.overview.patches.remove"/></a>
-                        <bean:message key="ssm.overview.patches.patches"/>
-                    </div>
-                </div>
-            </li>
-            <li class="list-group-item">
-                <div class="row">
-                    <div class="col-sm-2">
-                      <rhn:icon type="header-errata-set" title="ssm.overview.patch.clusters" />
-                        <bean:message key="ssm.overview.patch.clusters"/>
-                    </div>
-                    <div class="col-sm-10">
-                        <bean:message key="ssm.overview.patch.clusters.install"/>
-                    </div>
-                </div>
-            </li>
-        </rhn:require>
-        <rhn:require acl="user_role(org_admin)">
-            <li class="list-group-item">
-                <div class="row">
-                    <div class="col-sm-2">
-                      <rhn:icon type="header-system-groups" title="ssm.overview.groups" />
-                        <bean:message key="ssm.overview.groups"/>
-                    </div>
-                    <div class="col-sm-10">
-                        <bean:message key="ssm.overview.groups.create"/>
-                    </div>
-                </div>
-            </li>
-        </rhn:require>
-        <li class="list-group-item">
-            <div class="row">
-                <div class="col-sm-2">
-                  <rhn:icon type="header-channel" title="ssm.overview.channels" />
-                    <bean:message key="ssm.overview.channels"/>
-                </div>
-                <div class="col-sm-10">
-                    <ul>
-                        <li><bean:message key="ssm.overview.channels.memberships"/></li>
-                        <rhn:require acl="org_entitlement(rhn_provisioning); user_role(config_admin)">
-                          <li><bean:message key="ssm.overview.channels.subscriptions"/></li>
-                          <li><bean:message key="ssm.overview.channels.deploy"/></li>
-                        </rhn:require>
-                    </ul>
-                </div>
-            </div>
-        </li>
-        <rhn:require acl="org_entitlement(rhn_provisioning);">
-            <li class="list-group-item">
-                <div class="row">
-                    <div class="col-sm-2">
-                      <rhn:icon type="header-kickstart" title="ssm.overview.provisioning" />
-                        <bean:message key="ssm.overview.provisioning"/>
-                    </div>
-                    <div class="col-sm-10">
-                        <ul>
-                            <li><bean:message key="ssm.overview.provisioning.kickstart"/></li>
-                            <li><bean:message key="ssm.overview.provisioning.rollback"/></li>
-                            <li><bean:message key="ssm.overview.provisioning.remotecommands"/></li>
-                        </ul>
-                    </div>
-                </div>
-            </li>
-        </rhn:require>
-        <li class="list-group-item">
-            <div class="row">
-                <div class="col-sm-2">
-                  <rhn:icon type="header-event-history" title="ssm.overview.misc" />
-                    <bean:message key="ssm.overview.misc"/>
-                </div>
-                <div class="col-sm-10">
-                    <ul>
-                        <li><bean:message key="ssm.overview.misc.updateprofiles"/></li>
-                        <rhn:require acl="org_entitlement(rhn_provisioning)">
-                            <li><bean:message key="ssm.overview.misc.customvalues"/></li>
-                        </rhn:require>
-                        <rhn:require acl="user_role(org_admin);org_entitlement(rhn_provisioning) or org_entitlement(rhn_monitor)">
-                            <li><bean:message key="ssm.overview.misc.entitlements"/></li>
-                        </rhn:require>
-                        <li><bean:message key="ssm.overview.misc.delete"/></li>
-                        <li><bean:message key="ssm.overview.misc.reboot"/></li>
-                        <li><bean:message key="ssm.overview.misc.migrate"/></li>
-                        <li><bean:message key="ssm.overview.misc.scap"/></li>
-                    </ul>
-                </div>
->>>>>>> fde93409
             </div>
         </rhn:require>
         <div class="panel-heading">
-            <rhn:icon type="header-system-groups" title="<bean:message key='ssm.overview.groups' />" />
+            <rhn:icon type="header-system-groups" title="ssm.overview.groups" />
             <bean:message key="ssm.overview.groups"/>
         </div>
         <div class="panel-body">
@@ -211,7 +81,7 @@
     </rhn:require>
     <rhn:require acl="org_entitlement(rhn_provisioning);">
         <div class="panel-heading">
-            <rhn:icon type="header-kickstart" title="<bean:message key='ssm.overview.provisioning' />" />
+            <rhn:icon type="header-kickstart" title="ssm.overview.provisioning" />
             <bean:message key="ssm.overview.provisioning"/>
         </div>
         <div class="panel-body">
@@ -227,7 +97,7 @@
         </div>
     </rhn:require>
     <div class="panel-heading">
-        <rhn:icon type="header-event-history" title="<bean:message key='ssm.overview.misc' />" />
+        <rhn:icon type="header-event-history" title="ssm.overview.misc" />
         <bean:message key="ssm.overview.misc"/>
     </div>
     <div class="panel-body">
