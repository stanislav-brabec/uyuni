<%@ taglib uri="http://java.sun.com/jsp/jstl/core" prefix="c"%>
<%@ taglib uri="http://rhn.redhat.com/rhn" prefix="rhn"%>
<%@ taglib uri="http://struts.apache.org/tags-bean"	prefix="bean"%>
<%@ taglib uri="http://struts.apache.org/tags-html"	prefix="html"%>
<%@ taglib uri="http://rhn.redhat.com/tags/config-managment" prefix="cfg" %>

<html>
<<<<<<< HEAD
    <body>
        <%@ include file="/WEB-INF/pages/common/fragments/configuration/channel/details-header.jspf"%>
        <div class="panel panel-default">
            <div class="panel-heading">
                <h4><bean:message key="targetsystems.jsp.header2" /></h4>
            </div>
            <div class="panel-body">
                <c:set var="beanarg" scope="request">
                    <cfg:channel id="${channel.id}" name="${channel.displayName}"
                                 type="${channel.configChannelType.label}" />
                </c:set>
                <bean:message key="targetsystems.jsp.descr" arg0="${beanarg}" />
                <html:form action="/configuration/channel/TargetSystemsSubmit.do?ccid=${ccid}">
                    <rhn:csrf />
                    <html:hidden property="submitted" value="true" />
                    <rhn:list pageList="${requestScope.pageList}"
                              noDataText="targetsystems.jsp.noSystemsFound">
                        <rhn:listdisplay filterBy="system.common.systemName"
                                         set="${requestScope.set}"
                                         button="targetsystems.jsp.subscribe">
                            <rhn:set value="${current.id}"/>
                            <rhn:column header="system.common.systemName"
                                        url="/rhn/systems/details/Overview.do?sid=${current.id}">
                                <i class="fa fa-desktop"></i>
                                <c:out value="${current.name}" escapeXml="true" />
                            </rhn:column>
                        </rhn:listdisplay>
                    </rhn:list>
                </html:form>
            </div>
        </div>
    </body>
</html>
=======
<body>
<%@ include
	file="/WEB-INF/pages/common/fragments/configuration/channel/details-header.jspf"%>

<div class="panel panel-default">
	<div class="panel-heading">
		<h4><bean:message key="targetsystems.jsp.header2" /></h4>
	</div>
	<div class="panel-body">
		<c:set var="beanarg" scope="request">
		<cfg:channel id="${channel.id}" name="${channel.displayName}"
		               type="${channel.configChannelType.label}" />
		</c:set>
		<bean:message key="targetsystems.jsp.descr"
		    arg0="${beanarg}" />

		<html:form
			action="/configuration/channel/TargetSystemsSubmit.do?ccid=${ccid}">
		    <rhn:csrf />
			<html:hidden property="submitted" value="true" />
			<rhn:list
			  pageList="${requestScope.pageList}"
			  noDataText="targetsystems.jsp.noSystemsFound">

			<rhn:listdisplay filterBy="system.common.systemName"
			 set="${requestScope.set}"
			 button="targetsystems.jsp.subscribe">
			 	<rhn:set value="${current.id}"/>
				<rhn:column header="system.common.systemName"
					url="/rhn/systems/details/Overview.do?sid=${current.id}">
					<rhn:icon type="header-system-physical" />
					<c:out value="${current.name}" escapeXml="true" />
		      	</rhn:column>
			</rhn:listdisplay>
		</rhn:list>
		</html:form>
	</div>
</div>

</body>
</html>
>>>>>>> d92b65d1
<|MERGE_RESOLUTION|>--- conflicted
+++ resolved
@@ -4,42 +4,8 @@
 <%@ taglib uri="http://struts.apache.org/tags-html"	prefix="html"%>
 <%@ taglib uri="http://rhn.redhat.com/tags/config-managment" prefix="cfg" %>
 
+
 <html>
-<<<<<<< HEAD
-    <body>
-        <%@ include file="/WEB-INF/pages/common/fragments/configuration/channel/details-header.jspf"%>
-        <div class="panel panel-default">
-            <div class="panel-heading">
-                <h4><bean:message key="targetsystems.jsp.header2" /></h4>
-            </div>
-            <div class="panel-body">
-                <c:set var="beanarg" scope="request">
-                    <cfg:channel id="${channel.id}" name="${channel.displayName}"
-                                 type="${channel.configChannelType.label}" />
-                </c:set>
-                <bean:message key="targetsystems.jsp.descr" arg0="${beanarg}" />
-                <html:form action="/configuration/channel/TargetSystemsSubmit.do?ccid=${ccid}">
-                    <rhn:csrf />
-                    <html:hidden property="submitted" value="true" />
-                    <rhn:list pageList="${requestScope.pageList}"
-                              noDataText="targetsystems.jsp.noSystemsFound">
-                        <rhn:listdisplay filterBy="system.common.systemName"
-                                         set="${requestScope.set}"
-                                         button="targetsystems.jsp.subscribe">
-                            <rhn:set value="${current.id}"/>
-                            <rhn:column header="system.common.systemName"
-                                        url="/rhn/systems/details/Overview.do?sid=${current.id}">
-                                <i class="fa fa-desktop"></i>
-                                <c:out value="${current.name}" escapeXml="true" />
-                            </rhn:column>
-                        </rhn:listdisplay>
-                    </rhn:list>
-                </html:form>
-            </div>
-        </div>
-    </body>
-</html>
-=======
 <body>
 <%@ include
 	file="/WEB-INF/pages/common/fragments/configuration/channel/details-header.jspf"%>
@@ -81,4 +47,3 @@
 
 </body>
 </html>
->>>>>>> d92b65d1
