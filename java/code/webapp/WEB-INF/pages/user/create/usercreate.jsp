--- conflicted
+++ resolved
@@ -4,16 +4,7 @@
 <%@ taglib uri="http://struts.apache.org/tags-bean" prefix="bean" %>
 
 <html>
-<<<<<<< HEAD
-<link rel="stylesheet" type="text/css" href="/css/pwstrengthmeter.css" />
-<%--  disableAutoComplete() huck added to prevent certain browsers from exposing sensitive data --%>
-<body onLoad="disableAutoComplete();">
-<script language="javascript" src="/javascript/display.js"></script>
-<script language="javascript" src="/javascript/pwstrengthmeter.js"></script>
-
-=======
 <body>
->>>>>>> 8c1e81a4
 <%@ include file="/WEB-INF/pages/common/fragments/user/user_attribute_sizes.jspf"%>
 
 <!-- Setup the account_type variable, which is used throughout this page -->
@@ -41,87 +32,6 @@
 <html:form action="${action_path}">
 
   <rhn:csrf />
-<<<<<<< HEAD
-  <h2><bean:message key="usercreate.login" /></h2>
-
-  <table class="details" align="center">
-    <tr>
-      <th><label for="login"><rhn:required-field key="desiredlogin"/>:</label></th>
-      <td>
-        <html:text property="login" size="15" maxlength="${loginLength}" styleId="login" onkeyup="checkPassword();"/>
-      </td>
-    </tr>
-    <tr>
-      <th><label for="desiredpass"><bean:message key="desiredpass" /><span name="password-asterisk"
-            class="required-form-field">*</span>:</th></label>
-      <td>
-        <div class="pwstrength-container">
-          <html:password property="desiredpassword" size="15" maxlength="${passwordLength}" styleId="desiredpass" onkeyup="checkPassword();"/>
-          <span class="pwstrength-result" id="pwstrength-result">Enter password</span><br/>
-          <span class="pwstrength-graybar" id="pwstrength-graybar"></span>
-          <span class="pwstrength-colorbar" id="pwstrength-colorbar"></span>
-          <span class="pwstrength-percent" id="pwstrength-percent">0%</span>
-        </div>
-      </td>
-    </tr>
-    <tr>
-      <th><label for="confirmpass"><bean:message key="confirmpass" /><span name="password-asterisk"
-            class="required-form-field">*</span>:</label></th>
-      <td>
-        <html:password property="desiredpasswordConfirm" size="15" maxlength="${passwordLength}" styleId="confirmpass"/>
-      </td>
-    </tr>
-    <c:if test="${displaypam == 'true' && account_type != 'create_sat'}">
-      <tr>
-        <th><label for="pam"><bean:message key="usercreate.jsp.pam"/></label></th>
-        <td>
-          <c:choose>
-            <c:when test="${displaypamcheckbox == 'true'}">
-            <html:checkbox property="usepam" onclick="toggleVisibilityByName('password-asterisk')" styleId="pam"/>
-            <label for="pam"><bean:message key="usercreate.jsp.pam.instructions"/></label> <br/>
-            <strong><span style="font-size: 10px">
-                <bean:message key="usercreate.jsp.pam.instructions.note"/>
-            </span></strong>
-            </c:when>
-            <c:otherwise>
-              <bean:message key="usercreate.jsp.pam.reference"/>
-            </c:otherwise>
-          </c:choose>
-        </td>
-      </tr>
-    </c:if>
-  </table>
-
-  <h2><bean:message key="usercreate.accountInfo" /></h2>
-  <table class="details" align="center">
-    <tr>
-      <th><label for="firstNames"><rhn:required-field key="usercreate.names"/>:</th></label>
-      <td>
-        <html:select property="prefix">
-          <html:options collection="availablePrefixes"
-            property="value"
-            labelProperty="label" />
-        </html:select>
-
-        <html:text property="firstNames" size="15" maxlength="${firstNameLength}" styleId="firstNames"/>
-        <html:text property="lastName" size="15" maxlength="${lastNameLength}"/>
-      </td>
-    </tr>
-
-    <tr>
-       <th><label for="email"><rhn:required-field key="email"/>:</label></th>
-       <td>
-           <html:text property="email" size="20" maxlength="${emailLength}" styleId="email"/>
-       </td>
-    </tr>
-<html:hidden property="account_type" value="${account_type}" />
-
-    <tr>
-      <td style="border: 0; text-align: center" colspan="2"><span class="required-form-field">*</span> - <bean:message key="usercreate.requiredField" /></td>
-    </tr>
-</table>
-
-=======
   <div class="row-0">
     <div class="col-md-6">
       <div class="panel panel-default">
@@ -209,7 +119,6 @@
       </div>
     </div>
   </div>
->>>>>>> 8c1e81a4
 
 <c:if test="${account_type == 'into_org'}">
   <div class="panel panel-default">
@@ -233,8 +142,6 @@
       </div>
     </div>
   </div>
-<<<<<<< HEAD
-=======
   <div class="panel panel-default">
     <div class="panel-heading">
       <h4><bean:message key="preferences.jsp.lang" /></h4>
@@ -283,7 +190,6 @@
     </div>
   </div>
 
->>>>>>> 8c1e81a4
 </c:if>
 
 <div class="text-right">
