<%@ taglib uri="http://java.sun.com/jsp/jstl/core" prefix="c" %>
<%@ taglib uri="http://rhn.redhat.com/rhn" prefix="rhn" %>
<%@ taglib uri="http://struts.apache.org/tags-bean" prefix="bean" %>
<%@ taglib uri="http://struts.apache.org/tags-html" prefix="html" %>

<html:html>
    <body>
        <rhn:toolbar base="h1" icon="header-info" imgAlt="info.alt.img">
            <bean:message key="general.jsp.toolbar"/>
        </rhn:toolbar>
        <p><bean:message key="general.jsp.summary"/></p>
        <rhn:dialogmenu mindepth="0" maxdepth="1" definition="/WEB-INF/nav/sat_config.xml" renderer="com.redhat.rhn.frontend.nav.DialognavRenderer" />
        <div class="panel panel-default">
            <div class="panel-heading">
                <h4><bean:message key="general.jsp.header2"/></h4>
            </div>
            <div class="panel-body">
                <html:form action="/admin/config/GeneralConfig"
                           styleClass="form-horizontal"
                           method="post">
                    <rhn:csrf />
                    <div class="form-group">
                        <label for="admin_email" class="col-lg-3 control-label">
                            <rhn:required-field key="general.jsp.admin_email"/>
                        </label>
                        <div class="col-lg-6">
                            <html:text property="traceback_mail"
                                       styleClass="form-control"
                                       size="32" styleId="admin_email" />
                        </div>
                    </div>
                    <div class="form-group">
                        <label for="hostname" class="col-lg-3 control-label">
                            <rhn:required-field key="general.jsp.hostname"/>
                        </label>
                        <div class="col-lg-6">
                            <html:text property="server|jabber_server"
                                       styleClass="form-control"
                                       size="32" styleId="hostname" />
                        </div>
                    </div>
                    <div class="form-group">
                        <label for="proxy" class="col-lg-3 control-label">
                            <bean:message key="general.jsp.proxy"/>
                        </label>
                        <div class="col-lg-6">
                            <html:text property="server|satellite|http_proxy"
                                       styleClass="form-control"
                                       size="32" styleId="proxy" />
                        </div>
                    </div>
                    <div class="form-group">
                        <label for="proxy_user" class="col-lg-3 control-label">
                            <bean:message key="general.jsp.proxy_username"/>
                        </label>
                        <div class="col-lg-6">
                            <html:text property="server|satellite|http_proxy_username"
                                       styleClass="form-control"
                                       size="32" styleId="proxy_user" />
                        </div>
                    </div>
                    <div class="form-group">
                        <label for="proxy_password" class="col-lg-3 control-label">
                            <bean:message key="general.jsp.proxy_password"/>
                        </label>
                        <div class="col-lg-6">
                            <html:password property="server|satellite|http_proxy_password"
                                           styleClass="form-control"
                                           size="32" styleId="proxy_password" />
                        </div>
                    </div>
                    <div class="form-group">
                        <label for="proxy_password_confirm" class="col-lg-3 control-label">
                            <bean:message key="general.jsp.proxy_password_confirm"/>
                        </label>
                        <div class="col-lg-6">
                                    <html:password property="server|satellite|http_proxy_password_confirm"
                                                   styleClass="form-control"
                                                   size="32" styleId="proxy_password_confirm" />
                        </div>
                    </div>
                    <div class="form-group">
                        <label for="mount_point" class="col-lg-3 control-label">
                            <bean:message key="general.jsp.mount_point"/>
                        </label>
                        <div class="col-lg-6">
                            <html:text property="mount_point" size="32"
                                       styleClass="form-control"
                                       styleId="mount_point" />
                        </div>
                    </div>
                    <div class="form-group">
                        <label class="col-lg-3 control-label" for="web|ssl_available">
                            <bean:message key="general.jsp.defaultTo_ssl"/>
                        </label>
                        <div class="col-lg-6">
                            <div class="checkbox">
                                <html:checkbox property="web|ssl_available" styleId="ssl_available" />
                            </div>
                        </div>
                    </div>
<<<<<<< HEAD
                    <div class="form-group hidden">
                        <div class="col-lg-offset-3 col-lg-6">
                            <label for="solaris">
=======
                    <div class="form-group">
                        <label class="col-lg-3 control-label" for="web|enable_solaris_support">
                            <bean:message key="general.jsp.solaris"/>
                        </label>
                        <div class="col-lg-6">
                            <div class="checkbox">
>>>>>>> 79d6a7be
                                <html:checkbox property="web|enable_solaris_support" styleId="solaris" />
                            </div>
                        </div>
                    </div>
<<<<<<< HEAD
                    <div class="form-group hidden">
                        <div class="col-lg-offset-3 col-lg-6">
                            <label for="disconnected">
=======
                    <div class="form-group">
                        <label class="col-lg-3 control-label" for="disconnected">
                            <bean:message key="general.jsp.disconnected"/>
                        </label>
                        <div class="col-lg-6">
                            <div class="checkbox">
>>>>>>> 79d6a7be
                                <html:checkbox property="disconnected" styleId="disconnected" />
                            </div>
                        </div>
                    </div>
                    <div class="form-group">
                        <label class="col-lg-3 control-label" for="web|is_monitoring_backend">
                            <bean:message key="general.jsp.monitoring_backend"/>
                        </label>
                        <div class="col-lg-6">
                            <div class="checkbox">
                                <html:checkbox property="web|is_monitoring_backend" styleId="is_monitoring_backend" />
                            </div>
                        </div>
                    </div>
                    <div class="form-group">
                        <div class="col-lg-offset-3 col-lg-6">
                            <html:submit styleClass="btn btn-success">
                                <bean:message key="config.update"/>
                            </html:submit>
                        </div>
                    </div>
                    <html:hidden property="suite_id" value="${probeSuite.id}"/>
                    <html:hidden property="submitted" value="true"/>
                </html:form>
            </div>
        </div>
    </body>
</html:html>
<|MERGE_RESOLUTION|>--- conflicted
+++ resolved
@@ -99,34 +99,22 @@
                             </div>
                         </div>
                     </div>
-<<<<<<< HEAD
                     <div class="form-group hidden">
-                        <div class="col-lg-offset-3 col-lg-6">
-                            <label for="solaris">
-=======
-                    <div class="form-group">
                         <label class="col-lg-3 control-label" for="web|enable_solaris_support">
                             <bean:message key="general.jsp.solaris"/>
                         </label>
                         <div class="col-lg-6">
                             <div class="checkbox">
->>>>>>> 79d6a7be
                                 <html:checkbox property="web|enable_solaris_support" styleId="solaris" />
                             </div>
                         </div>
                     </div>
-<<<<<<< HEAD
                     <div class="form-group hidden">
-                        <div class="col-lg-offset-3 col-lg-6">
-                            <label for="disconnected">
-=======
-                    <div class="form-group">
                         <label class="col-lg-3 control-label" for="disconnected">
                             <bean:message key="general.jsp.disconnected"/>
                         </label>
                         <div class="col-lg-6">
                             <div class="checkbox">
->>>>>>> 79d6a7be
                                 <html:checkbox property="disconnected" styleId="disconnected" />
                             </div>
                         </div>
