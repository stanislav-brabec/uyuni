--- conflicted
+++ resolved
@@ -68,54 +68,7 @@
       </tr>
     </table>
 
-<<<<<<< HEAD
-<h2><bean:message key="general.jsp.org.header"/></h2>
-<div>
-<p><bean:message key="general.jsp.org.summary3"/></p>
-
-<table class="ssm-overview">
-	<tr>
-		<td><img src="/img/rhn-icon-org.gif"/></td>
-		<th><bean:message key="general.jsp.org.tbl.header1"/>:</th>
-                <td>
-                  <p>
-                  <bean:message key="general.jsp.org.tbl.description1"/>
-                  <br>
-                  <a href="/rhn/admin/multiorg/Organizations.do"><bean:message key="general.jsp.org.tbl.link1"/></a>.
-                  </p>
-                </td>
-	</tr>
-	<tr>
-		<td><img src="/img/rhn-icon-channels.gif"/></td>
-		<th><bean:message key="general.jsp.org.tbl.header2"/>:</th>
-                <td>
-                  <p>
-                  <bean:message key="general.jsp.org.tbl.description2"/>
-                  <br>
-                  <a href="/rhn/admin/multiorg/SoftwareEntitlements.do"><bean:message key="general.jsp.org.tbl.link2"/></a>.
-                  </p>
-                </td>
-	</tr>
-	<tr>
-		<td><img src="/img/rhn-icon-users.gif"/></td>
-		<th><bean:message key="general.jsp.org.tbl.header3"/>:</th>
-                <td>
-                  <p>
-                  <bean:message key="general.jsp.org.tbl.description3"/>
-                  <br>
-                  <a href="/rhn/admin/multiorg/Users.do"><bean:message key="general.jsp.org.tbl.link3"/></a>.
-                  </p>
-                </td>
-	</tr>	
-</table>
-
-<!--<p><bean:message key="general.jsp.org.summary4"/><a href="/rhn/help/reference/index.jsp">
-   <bean:message key="general.jsp.org.tbl.link4"/></a>.
-</p>--> <!--Commented out by E.T.- Page Does Not Exists for SUSE Manager-->
-
-=======
   </div>
->>>>>>> 8c1e81a4
 </div>
 
 </body>
