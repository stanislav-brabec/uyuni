--- conflicted
+++ resolved
@@ -14,11 +14,7 @@
              creationUrl="/rhn/admin/ScheduleDetail.do"
              creationType="schedule"
              creationAcl="user_role(satellite_admin)"
-<<<<<<< HEAD
-	         helpUrl="/rhn/help/user/en-US/s2-sm-categories-pages.jsp">
-=======
-                 helpUrl="">
->>>>>>> a165cfa9
+             helpUrl="/rhn/help/user/en-US/s2-sm-categories-pages.jsp">
     <bean:message key="schedule.edit.jsp.satschedules"/>
 </rhn:toolbar>
 
