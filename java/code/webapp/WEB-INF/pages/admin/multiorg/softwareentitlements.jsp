--- conflicted
+++ resolved
@@ -74,13 +74,8 @@
         </rl:column>
         </c:if>
 
-<<<<<<< HEAD
-<%--         <rl:column
+<%--    <rl:column
         	styleclass="${countstyle}"
-=======
-        <rl:column
-                styleclass="${countstyle}"
->>>>>>> a165cfa9
             headertext="${rhn:localize('Flex Counts')} <br/> (${rhn:localize('Available/Total')})*">
             <c:choose>
                 <c:when test="${empty current.totalFlex or current.totalFlex == 0}">
