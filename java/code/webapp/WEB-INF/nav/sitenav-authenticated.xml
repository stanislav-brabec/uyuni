--- conflicted
+++ resolved
@@ -32,12 +32,8 @@
       <rhn-tab-directory>/rhn/systems/details</rhn-tab-directory>
       <rhn-tab name="All" url="/rhn/systems/SystemList.do"/>
       <rhn-tab name="Physical Systems" url="/rhn/systems/PhysicalList.do"/>
-<<<<<<< HEAD
-      <rhn-tab name="Virtual Systems" url="/rhn/systems/VirtualSystemsList.do"/>
+      <rhn-tab name="Virtual Systems" url="/rhn/systems/VirtualList.do"/>
       <rhn-tab name="Bare Metal Systems" url="/rhn/systems/BootstrapSystemList.do"/>
-=======
-      <rhn-tab name="Virtual Systems" url="/rhn/systems/VirtualList.do"/>
->>>>>>> 898adb25
       <rhn-tab name="Out of Date" url="/rhn/systems/OutOfDate.do"/>
       <rhn-tab name="Requiring Reboot" url="/rhn/systems/RequiringReboot.do"/>
       <rhn-tab name="Extra Packages" url="/rhn/systems/ExtraPackagesSystems.do"/>
