/**
 * Copyright (c) 2009--2014 Red Hat, Inc.
 *
 * This software is licensed to you under the GNU General Public License,
 * version 2 (GPLv2). There is NO WARRANTY for this software, express or
 * implied, including the implied warranties of MERCHANTABILITY or FITNESS
 * FOR A PARTICULAR PURPOSE. You should have received a copy of GPLv2
 * along with this software; if not, see
 * http://www.gnu.org/licenses/old-licenses/gpl-2.0.txt.
 *
 * Red Hat trademarks are not licensed under GPLv2. No permission is
 * granted to use or replicate Red Hat trademarks that are incorporated
 * in this software or its documentation.
 */

package com.redhat.rhn.frontend.taglibs;

import java.io.IOException;
import java.io.StringWriter;
import java.io.Writer;
import java.util.Arrays;
import java.util.Collections;
import java.util.HashSet;
import java.util.Iterator;
import java.util.Map;
import java.util.Set;

import javax.servlet.ServletRequest;
import javax.servlet.http.HttpServletRequest;
import javax.servlet.http.HttpServletResponse;
import javax.servlet.jsp.JspException;
import javax.servlet.jsp.JspWriter;
import javax.servlet.jsp.tagext.BodyContent;

import org.apache.commons.lang.StringUtils;

import com.redhat.rhn.common.localization.LocalizationService;
import com.redhat.rhn.common.util.DynamicComparator;
import com.redhat.rhn.common.util.ExportWriter;
import com.redhat.rhn.common.util.ServletExportHandler;
import com.redhat.rhn.common.util.StringUtil;
import com.redhat.rhn.domain.rhnset.RhnSet;
import com.redhat.rhn.frontend.dto.UserOverview;
import com.redhat.rhn.frontend.html.HtmlTag;
import com.redhat.rhn.frontend.listview.AlphaBar;
import com.redhat.rhn.frontend.listview.PaginationUtil;
import com.redhat.rhn.frontend.struts.RequestContext;
import com.redhat.rhn.manager.acl.AclManager;
import com.redhat.rhn.manager.rhnset.RhnSetDecl;

/**
 * The ListDisplayTag defines the structure of the ListView.  This tag iterates
 * through the {@link com.redhat.rhn.common.db.datasource.DataResult DataResult}
 * contained in its parent tag,
 * iteration the {@link com.redhat.rhn.frontend.taglibs.ColumnTag ColumnTags}
 * render the headers of the ListView, while subsequent iterations render the
 * data contained within the
 * {@link com.redhat.rhn.common.db.datasource.DataResult DataResult}.
 * <p>
 * The ListTag has the following optional attributes:
 * <code>filterBy</code>
 * <code>set</code>
 * <code>hiddenvars</code>
 * <code>exportColumns</code>
 * <code>renderDisabled</code>
 * <code>mixins</code>
 * <code>button</code>
 * <code>button2</code>
 * <code>buttonAcl</code>
 * <code>button2Acl</code>
 * <code>domainClass</code>
 * <code>title</code>
 * <code>paging</code>
 * <code>type</code>
 * <code>reflink</code>
 * <code>reflinkkey</code>
 * <code>reflinkkeyarg0</code>
 * <code>description</code>
 * <code>transparent</code>
 *
 * When using a child {@link com.redhat.rhn.frontend.taglibs.SetTag SetTag},
 * the <code>set</code> and <code>hiddenvars</code> become <strong>REQUIRED</strong>.
 * <p>
 * The <code>filterBy</code> attribute specifies the column name with which
 * to filter the data.
 * <p>
 * The <code>paging</code> attribute determines whether or not paging buttons should be
 * shown.
 * <p>
 * The <code> type </code> attribute sepcifies whether the list is a normal full list
 * or a half-table
 * <p>
 * <code> reflink </code> will cause a link to display in the lower right corner of the
 * table while <code> reflinkkey </code> is the localization message we wish to show
 * that will be the key of the link. <code>reflinkkeyarg0</code> is an optional
 * argument to be passed to
 * the LocalizationService. <code>description</code> is what will appear
 * in non-paged lists in the lower left corner in the "1 of 1 <code>description</code>
 * displayed." <code>transparent</code> if set to true will make it so that the
 * table has no borders, and all the rows are white.
 * Example usage of the ListDisplayTag with no sets:
 * <pre>
 * ...
 * &lt;rhn:listdisplay&gt;
 *   &lt;rhn:column header="l10n.jsp.messagekey"&gt;
 *      display this value
 *   &lt;/rhn:column&gt;
 *   &lt;rhn:column header="l10n.jsp.messagekey1"&gt;
 *      display this value too
 *   &lt;/rhn:column&gt;
 * &lt;/rhn:listdisplay&gt;
 * ...
 * </pre>
 * The following shows how to define a ListView with a set column.
 * <pre>
 * ...
 * &lt;rhn:listdisplay set="${requestScope.set}"
 *                     hiddenvars="${requestScope.keep}"&gt;
 *   &lt;rhn:set value="${current.id}"/&gt;
 *   &lt;rhn:column header="l10n.jsp.messagekey1"&gt;
 *      display this value
 *   &lt;/rhn:column&gt;
 * &lt;/rhn:listdisplay&gt;
 * ...
 * </pre>
 *
 * @version $Rev$
 * @see com.redhat.rhn.frontend.taglibs.ColumnTag
 * @see com.redhat.rhn.frontend.taglibs.ListTag
 * @see com.redhat.rhn.frontend.taglibs.SetTag
 * @see com.redhat.rhn.domain.rhnset.RhnSet
 */
public class ListDisplayTag extends ListDisplayTagBase {
    private static final long serialVersionUID = 8952182346554627507L;
    private static final String LAST = "Last";
    private static final String NEXT = "Next";
    private static final String PREV = "Prev";
    private static final String FIRST = "First";
    private static final String LAST_LOWER = "last_lower";
    private static final String NEXT_LOWER = "next_lower";
    private static final String PREV_LOWER = "prev_lower";
    private static final String FIRST_LOWER = "first_lower";
    private static final Set<String> PAGINATION_WASH_SET = buildPaginationWashSet();

    /** row count determines whether we're an even or odd row */
    protected int rowCnt = 0;
    private RhnSet set;
    private int numItemsChecked;
    /** true if we are to show the set operation buttons */
    private boolean showSetButtons;

    private String buttonsAttrName;
    private String buttonsAttrValue;

    /** true if we are a paging list */
    private boolean paging = true;
    /** type of table we are using. default is list" */
    private String type = "list";
    /** The URL that will appear in the lower right corner of the table */
    private String reflink;
    /** The text of the refferal that will appear
     * in lower right corner of the table. Should
     * be a trans-unit id.
     */
    private String reflinkkey;
    /**
     * Argument to the localization service
     * for the reflinkkey. Optional
     */
    private String reflinkkeyarg0;
    /**
     * Description of what data the list is
     * showing. Should be a trans-unit id
     */
    private String description;
    /** determines whether or not we should show the borders
     *  of the list and if the rows should all be white
     */
    private boolean transparent = false;
    /** determines whether we should show the disabled CSS */
    private String button;
    private String buttonAcl;
    private String button2;
    private String button2Acl;
    private String mixins;
    private String domainClass;

    /** **/
    private String tableId;

    // The following keys apply to functionality that affects the contents of the list
    // tag's table
    public static final String UPDATE_LIST_KEY = "Update List";
    public static final String SELECT_ALL_KEY = "Select All";
    public static final String UNSELECT_ALL_KEY = "Unselect All";
    public static final String ADD_TO_SSM_KEY = "Add to SSM";

    /**
     * @return Returns the tableId.
     */
    public String getTableId() {
        return tableId;
    }

    /**
     * @param tableIdIn The tableId to set.
     */
    public void setTableId(String tableIdIn) {
        this.tableId = tableIdIn;
    }

    /** Public constructor  */
    public ListDisplayTag() {
    }

    /**
     * domainClass is used by the page loader to display what
     * domain object it is loading. For example, if this is
     * a system display list, the domainClass should be "systems".
     * This is a key to the StringResource for the translated version
     * of the domain object.
     * @return Key for the domain object
     */
    public String getDomainClass() {
        // If domainClass wasn't set, default to "Items"
        if (domainClass == null) {
            return "items";
        }
        return domainClass;
    }

    /**
     * Set the name:value pair for the request attribute controlling display
     * of any optional buttons
     * @param attrNameValue name/value pair separated by ":"
     * @throws JspException indicates attrNameValue is in the wrong format
     */
    public void setButtonsAttr(String attrNameValue) throws JspException {
        String[] parts = attrNameValue.split(":");
        if (parts.length != 2) {
            throw new JspException("buttonsAttr value must be of the form \"name:value\"");
        }
        buttonsAttrName = parts[0];
        buttonsAttrValue = parts[1];
    }

    /**
     * @param domainClassIn The domainClass to set.
     */
    public void setDomainClass(String domainClassIn) {
        this.domainClass = domainClassIn;
    }

    /**
     * @return Returns the button.
     */
    public String getButton() {
        return button;
    }
    /**
     * @param buttonIn The button to set.
     */
    public void setButton(String buttonIn) {
        this.button = buttonIn;
    }
    /**
     * @return Returns the button2.
     */
    public String getButton2() {
        return button2;
    }
    /**
     * @param button2In The button2 to set.
     */
    public void setButton2(String button2In) {
        this.button2 = button2In;
    }
    /**
     * @return Returns the button2Acl.
     */
    public String getButton2Acl() {
        return button2Acl;
    }
    /**
     * @param button2AclIn The button2Acl to set.
     */
    public void setButton2Acl(String button2AclIn) {
        this.button2Acl = button2AclIn;
    }
    /**
     * @return Returns the buttonAcl.
     */
    public String getButtonAcl() {
        return buttonAcl;
    }
    /**
     * @param buttonAclIn The buttonAcl to set.
     */
    public void setButtonAcl(String buttonAclIn) {
        this.buttonAcl = buttonAclIn;
    }
    /**
     * @return Returns the mixins.
     */
    public String getMixins() {
        return mixins;
    }
    /**
     * @param mixinsIn The mixins to set.
     */
    public void setMixins(String mixinsIn) {
        this.mixins = mixinsIn;
    }

    /**
     * Set the set for this listview.
     * @param s The set to set.
     */
    public void setSet(RhnSet s) {
        this.set = s;
    }

    /**
     * Get the set
     * @return The set for this page
     */
    public RhnSet getSet() {
        return set;
    }

    /**
     * Returns true if this is a paging list.
     * @return true if this is a paging list.
     */
    public boolean isPaging() {
        return paging;
    }

    /**
     * Sets this list as either a paging or non-paging list.
     * @param topageornottopage true for a paging list, false otherwise.
     */
    public void setPaging(boolean topageornottopage) {
        paging = topageornottopage;
    }

    /**
     * Sets the type of the list
     * @param stringIn desired alignment for the list
     */
    public void setType(String stringIn) {
        type = stringIn;
    }

    /**
     * Gets the type of the list
     * @return String alignment of the list
     */
    public String getType() {
        return type;
    }

    /**
     * sets the reflink to be used
     * @param stringIn the reflink to be used
     */
    public void setReflink(String stringIn) {
        reflink = stringIn;
    }

    /**
     * @return returns the reflink
     */
    public String getReflink() {
        return reflink;
    }

    /**
     * Sets the refLinkKey to be used
     * @param stringIn the reflinkkey to be used
     */
    public void setReflinkkey(String stringIn) {
        reflinkkey = stringIn;
    }

    /**
     * @return returns the reflinkkey
     */
    public String getReflinkkey() {
        return reflinkkey;
    }

    /**
     * Sets the first argument for the reflinkkey
     * @param stringIn the reflinkkeyarg0 to be used
     */
    public void setReflinkkeyarg0(String stringIn) {
        reflinkkeyarg0 = stringIn;
    }

    /**
     * @return returns reflinkeyarg1
     */
    public String getReflinkkeyarg0() {
        return reflinkkeyarg0;
    }
    /**
     * @param stringIn trans-unit id of the description we wish to use
     */
    public void setDescription(String stringIn) {
        description = stringIn;
    }

    /**
     * @return String that is the trans-unit id of the description we wish
     * to use
     */
    public String getDescription() {
        return description;
    }

    /**
     * @return returns whether or not the table is transparent
     */
    public boolean isTransparent() {
        return transparent;
    }

    /**
     * @param booleanIn sets transparent
     */
    public void setTransparent(boolean booleanIn) {
        transparent = booleanIn;
    }
    private void doSort(String sortedColumn) {
        HttpServletRequest request = (HttpServletRequest)pageContext.getRequest();
        Collections.sort(getPageList(), new DynamicComparator(sortedColumn,
                request.getParameter(RequestContext.SORT_ORDER)));
    }

    private String getSortedColumn() {
        HttpServletRequest request =
            (HttpServletRequest) pageContext.getRequest();
        return request.getParameter(RequestContext.LIST_SORT);
    }

    // ////////////////////////////////////////////////////////////////////////
    // RENDER methods
    //////////////////////////////////////////////////////////////////////////

    private void renderExport(JspWriter out) throws IOException {
        HttpServletRequest request =
            (HttpServletRequest) pageContext.getRequest();

        StringBuilder page =
            new StringBuilder((String) request.getAttribute("requestedUri"));

        page.append("?" + RequestContext.LIST_DISPLAY_EXPORT + "=1");
        if (request.getQueryString() != null) {
            page.append("&" + request.getQueryString());
        }
        IconTag i = new IconTag("item-download-csv");
<<<<<<< HEAD
        out.println("<div class=\"spacewalk-csv-download\"><a class=\"btn btn-link\" href=\"" + page +
              "\">" + i.render() +
=======
        out.println("<div class=\"spacewalk-csv-download\"><a class=\"btn btn-link\"" +
              " href=\"" + page + "\">" + i.render() +
>>>>>>> 80249d8e
              LocalizationService.getInstance().getMessage("listdisplay.csv") +
              "</a></div>");
    }

    private void renderBoundsVariables(Writer out) throws IOException {
        StringBuilder target = new StringBuilder();
        // pagination formvars
        renderHidden(target, "lower", String.valueOf(getPageList().getStart()));

        PaginationUtil putil = new PaginationUtil(
                                    getPageList().getStart(),
                                    getPageList().getEnd(),
                                    getPageList().getEnd() - getPageList().getStart() + 1,
                                    getPageList().getTotalSize());

        renderHidden(target, FIRST_LOWER, putil.getFirstLower());
        renderHidden(target, PREV_LOWER, putil.getPrevLower());
        renderHidden(target, NEXT_LOWER, putil.getNextLower());
        renderHidden(target, LAST_LOWER, putil.getLastLower());
        out.append(target.toString());
    }

    private void renderSetButtons(Writer out) throws IOException {
        StringBuilder buf = new StringBuilder();
        if (set != null) {
            if (showSetButtons) {
                buf.append("<span class=\"spacewalk-list-selection-btns\">");
                buf.append(addButtonTo(buf, RequestContext.DISPATCH, UPDATE_LIST_KEY,
                                                    "update_list_key_id").render());
                buf.append(" ");
                buf.append(addButtonTo(buf,
                                       RequestContext.DISPATCH, SELECT_ALL_KEY).render());

                if (numItemsChecked > 0) {
                    buf.append(" ");
                    buf.append(addButtonTo(buf, RequestContext.DISPATCH, UNSELECT_ALL_KEY)
                        .render());
                }
                buf.append("</span>");
            }
        }
        out.append(buf.toString());
    }

    private HtmlTag addButtonTo(StringBuilder buf, String name,
                               String label) {

        LocalizationService ls = LocalizationService.getInstance();

        HtmlTag btn = new HtmlTag("button");
        btn.setAttribute("class", "btn btn-default");
        btn.setAttribute("type", "submit");
        btn.setAttribute("name", name);
        btn.setAttribute("value", ls.getMessage(label));
        btn.addBody(ls.getMessage(label));
        return btn;

    }

    private HtmlTag addButtonTo(StringBuilder buf, String name,
                               String label, String id) {

        HtmlTag input = addButtonTo(buf, name, label);
        input.setAttribute("id", id);
        return input;

    }

    private void renderPagination(Writer out, boolean top)
        throws IOException {

        out.append("<div class=\"spacewalk-list-pagination\">\n");

        out.append("<div class=\"list-infotext\">");
        int finalResult = getPageList().getEnd();
        if (finalResult > getPageList().getTotalSize()) {
            finalResult = getPageList().getTotalSize();
        }

        Object [] args = new Object[4];
        if (getPageList().size() == 0) {
            args[0] = new Integer(0);
            args[1] = args[0];
            args[2] = args[0];
        }
        else {
            args[0] = new Integer(getPageList().getStart());
            args[1] = new Integer(finalResult);
            args[2] = new Integer(getPageList().getTotalSize());
        }
        out.append(LocalizationService.getInstance()
                    .getMessage("message.range", args));

        if ((set != null) && (!RhnSetDecl.SYSTEMS.getLabel().equals(set.getLabel()))) {
            if (top) {
                out.append(" <strong><span id=\"pagination_selcount_top\">");
            }
            else {
                out.append(" <strong><span id=\"pagination_selcount_bottom\">");
            }
            out.append(LocalizationService.getInstance()
                      .getMessage("message.numselected",
                           Integer.toString(set.size()))
                      );
            out.append("</span></strong>\n");
        }

        out.append("</div>");
        appendButtons(out);
        out.append("  </div>");
    }

    private void appendButtons(Writer out) throws IOException {
        out.append("<div class=\"spacewalk-list-pagination-btns btn-group\">\n");

        boolean canGoForward = getPageList().getEnd() < getPageList()
                .getTotalSize();
        boolean canGoBack = getPageList().getStart() > 1;

        if (canGoForward || canGoBack) {
            out.append(renderPaginationButton(FIRST,
                    "nav-page-first", " |&lt; ", canGoBack));
            out.append(renderPaginationButton(PREV, "nav-page-prev",
                    " &lt; ", canGoBack));
            out.append(renderPaginationButton(NEXT, "nav-page-next",
                    " &gt; ", canGoForward));
            out.append(renderPaginationButton(LAST,
                    "nav-page-last", " &gt;| ", canGoForward));
        }
        out.append("</div>\n");
    }

    private String renderPaginationButton(String name, String icon,
            String text, boolean active) {
        HtmlTag ret = new HtmlTag("button");
        ret.setAttribute("name", name);
        String styleClass = "btn btn-default btn-xs";
        IconTag iconTag = new IconTag(icon);
        ret.addBody(iconTag.render());

        if (!active) {
            styleClass += " disabled";
        }
        ret.setAttribute("class", styleClass);

        ret.addBody(String.format("<span class=\"sr-only\">%s</span>", text));
        return ret.render();
    }

    private void renderActionButtons(JspWriter out) throws IOException {
        if (getPageList().size() == 0 || getButton() == null) {
            return;
        }

        if (!hasButtonAttrs()) {
            return;
        }

        out.println("<div class=\"col-sm-12 text-right\">");
        if (getButton2() != null && AclManager.hasAcl(getButton2Acl(),
                (HttpServletRequest) pageContext.getRequest(), getMixins())) {

            out.println("<button class=\"btn btn-default\"" +
                        " type=\"submit\" name=\"dispatch\" value=\"" +
                        LocalizationService.getInstance().getMessage(getButton2()) +
                        "\">" +
                        LocalizationService.getInstance().getMessage(getButton2()) +
                        "</button>");
        }
        if (getButton() != null && AclManager.hasAcl(getButtonAcl(),
                (HttpServletRequest) pageContext.getRequest(), getMixins())) {

            out.println("<button class=\"btn btn-primary\"" +
                    " type=\"submit\" name=\"dispatch\" value=\"" +
                    LocalizationService.getInstance().getMessage(getButton()) +
                    "\">" +
                    LocalizationService.getInstance().getMessage(getButton()) +
                    "</button>");
        }
        out.println("</div>");
    }

    private boolean hasButtonAttrs() {
        boolean retval = true;
        if (buttonsAttrName != null && buttonsAttrValue != null) {
            String value = (String) pageContext.getAttribute(buttonsAttrName);
            if (value == null) {
                value = (String) pageContext.getRequest().getAttribute(buttonsAttrName);
            }
            if (value != null) {
                retval = value.equals(buttonsAttrValue);
            }
        }
        return retval;
    }

    protected String getTrElement(Object o) {
        rowCnt++;
        rowCnt = rowCnt % 2;

        StringBuilder retval;
        if (rowCnt == 1 || isTransparent()) {
            retval = new StringBuilder("<tr class=\"list-row-odd");
        }
        else {
            retval = new StringBuilder("<tr class=\"list-row-even");
        }
        if (renderDisabled() && o instanceof UserOverview &&
                ((UserOverview)o).getStatus() != null &&
                ((UserOverview)o).getStatus().equals("disabled")) {
                return retval.append("-disabled\">").toString();
        }
        return retval.append("\">").toString();
    }

    /**
     * Renders an HTML Input hidden tag into the given buffer
     * with the given name and value.
     *
     * For a name of foo and a value of bar the following
     * will be appended to the buffer.
     * <pre>
     * <input type="hidden" name="foo" value="bar" />
     * </pre>
     * @param buf StringBuilder that will be affected.
     * @param name Name of hidden input tag.
     * @param value Value of hidden input tag.
     */
    private void renderHidden(StringBuilder buf, String name, String value) {
        HtmlTag input = new HtmlTag("input");
        input.setAttribute("type", "hidden");
        input.setAttribute("name", name);
        input.setAttribute("value", value);
        buf.append(input.render() + "\n");
    }

    private void renderAlphabar(Writer out) throws IOException {
        StringBuilder target = new StringBuilder();

        target.append("<div class=\"spacewalk-alphabar\">");

        target.append("<ul class=\"pagination pagination-sm\">");
        StringBuilder enabled = new StringBuilder("<li><a href=\"");
        enabled.append("?lower={1}");

        /**
         * Add any query args we got to alphabar links.
         * We do it this way to ensure that any variables set on the page
         * carry from form submission (by pressing the pagination buttons)
         * to the alphabar links and vice-versa.
         */
        ServletRequest rq = pageContext.getRequest();
        String formvars = rq.getParameter("formvars");
        if (formvars != null) { //get vars from form submission
            String[] keys = formvars.split(",\\s?");
            for (int j = 0; j < keys.length; j++) {
                if (keys[j].equals("submitted")) {
                    continue;
                }
                if (!PAGINATION_WASH_SET.contains(keys[j])) {
                    String encodedParam = StringUtil.urlEncode(rq.getParameter(keys[j]));
                    enabled.append("&amp;" + keys[j] + "=" + encodedParam);
                }
            }
        }
        else { //get vars from url
            Map qvars = rq.getParameterMap();
            qvars.remove("lower"); //don't repeat lower
            Iterator iter = qvars.keySet().iterator();
            while (iter.hasNext()) {
                String key = (String) iter.next();
                if (key.equals("submitted")) {
                    continue;
                }
                if (!PAGINATION_WASH_SET.contains(key)) {
                    String encodedParam = StringUtil.urlEncode(rq.getParameter(key));
                    enabled.append("&amp;" + key + "=" + encodedParam);
                }
            }
        }

        enabled.append("\">{0}</a><li>");
        AlphaBar ab = new AlphaBar(enabled.toString(),
                      "<li class=\"disabled\"><span>{0}</span></li>");
        target.append(ab.getAlphaList(getPageList().getIndex()));
        target.append("</ul>");
        target.append("</div>");
        out.append(target.toString());
    }

    /**
     * Increment the count of the number of checked checkboxes.  Only for
     * use with the SetTag.
     */
    protected void incrementChecked() {
        numItemsChecked++;
    }

    /**
     * Tells the ListDisplayTag to show Update List and Select All buttons.
     */
    protected void showButtons() {
        showSetButtons = true;
    }

    /**
     * If the User requested an Export or not.
     * @return boolean if export or not
     */
    public boolean isExport() {
        RequestContext ctx = new RequestContext((HttpServletRequest)
                pageContext.getRequest());
        return (ctx.isRequestedExport() && this.getExportColumns() != null);
    }

    /**
     * Build a set of all URL variables that are pagination-specific
     * and should not be part of the URL's in the Alphabar
     * @return a set of all URL variables that are pagination-specific
     */
    private static Set<String> buildPaginationWashSet() {
        String [] keys = new String[] {FIRST, PREV, NEXT, LAST,
                                        FIRST_LOWER, PREV_LOWER,
                                            NEXT_LOWER, LAST_LOWER };
        Set<String> result = new HashSet<String>();
        for (int i = 0; i < keys.length; i++) {
            result.add(keys[i]);
        }
        return Collections.unmodifiableSet(result);
    }

    //////////////////////////////////////////////////////////////////////////
    // JSP Tag lifecycle methods
    //////////////////////////////////////////////////////////////////////////

    /** {@inheritDoc} */
    @Override
    public int doStartTag() throws JspException {
        rowCnt = 0;
        numItemsChecked = 0;
        JspWriter out = null;
        showSetButtons = false;

        try {
            out = pageContext.getOut();

            setupPageList();

            // Now that we have setup the proper tag state we
            // need to return if this is an export render.
            if (isExport()) {
                return SKIP_PAGE;
            }

            String sortedColumn = getSortedColumn();
            if (sortedColumn != null) {
                doSort(sortedColumn);
            }

            out.print("<div class=\"spacewalk-list ");
            out.println(type + "\"");
            if (tableId != null) {
                out.print(" id=\"" + tableId + "\"");
            }
            out.println(">");

            /*
             * If pageList contains an index and pageList.size() (what we are
             * displaying on the page) is less than pageList.getTotalSize() (the
             * total number of items in the data result), render alphabar. This
             * prevents the alphabar from showing up on pages that show all of
             * the entries on a single page and is similar to how the perl code
             * behaves.
             */
            StringWriter alphaBarContent = new StringWriter();
            StringWriter paginationContent = new StringWriter();

            pageContext.pushBody(alphaBarContent);
            if (getPageList().getIndex().size() > 0 &&
                    getPageList().size() < getPageList().getTotalSize()) {

                //renderViewAllLink(alphaBarContent);
                renderAlphabar(alphaBarContent);
            }
            pageContext.popBody();

            pageContext.pushBody(paginationContent);
            if (isPaging()) {
                renderPagination(paginationContent, true);
                renderBoundsVariables(paginationContent);
            }
            pageContext.popBody();

            int topAddonsContentLen = alphaBarContent.getBuffer().length() +
                    paginationContent.getBuffer().length();

            if (topAddonsContentLen > 0) {
                out.println("<div class=\"spacewalk-list-top-addons\">");
                out.println("<div class=\"spacewalk-list-alphabar\">");
                out.print(alphaBarContent.getBuffer().toString());
                out.println("</div>");
                out.print(paginationContent.getBuffer().toString());
                out.println("</div>");
            }

            out.print("<div class=\"panel panel-default\">");

            renderPanelHeading(out);

            out.print("<table class=\"table table-striped\">");
            // we render the pagination controls as an additional head
            out.println("<thead>");
            out.println("\n<tr>");

            if (getIterator() != null && getIterator().hasNext()) {
                // Push a new BodyContent writer onto the stack so that
                // we can buffer the body data.
                bodyContent = pageContext.pushBody();
                return EVAL_BODY_INCLUDE;
            }
            return SKIP_BODY;
        }
        catch (IOException ioe) {
            throw new JspException("IO error writing to JSP file:", ioe);
        }
    }

    /** {@inheritDoc} */
    @Override
    public int doEndTag() throws JspException {
        JspWriter out = null;
        try {
            if (getPageList().isEmpty()) {
                return EVAL_PAGE;
            }

            if (isExport()) {
                ExportWriter eh = createExportWriter();
                String[] columns = StringUtils.split(this.getExportColumns(),
                        ',');
                eh.setColumns(Arrays.asList(columns));
                ServletExportHandler seh = new ServletExportHandler(eh);
                pageContext.getOut().clear();
                pageContext.getOut().clearBuffer();
                pageContext.getResponse().reset();
                seh.writeExporterToOutput(
                        (HttpServletResponse) pageContext.getResponse(),
                        getPageList());
                return SKIP_PAGE;
            }

            // Get the JSPWriter that the body used, then pop the
            // bodyContent, so that we can get the real JspWriter with getOut.
            BodyContent body = getBodyContent();
            pageContext.popBody();
            out = pageContext.getOut();

            if (body != null) {
                String bodyString = body.getString();
                // The toReplace string is kind of odd, but it is because
                // HtmlTag doesn't understand adding a property to be replaced.
                if (numItemsChecked == getPageList().size()) {
                    bodyString = bodyString.replaceFirst("@@CHECKED@@=\"\"",
                                                         "checked=\"1\"");
                }
                else {
                    bodyString = bodyString.replaceFirst("@@CHECKED@@=\"\"", "");
                }
                out.println(bodyString);
            }
            out.println("</tbody>");

            out.println("</table>");

            /* If the type is a half-table, we must draw an extra row on the
             * end of the table if the reflink has been set
             */
            out.println("<div class=\"panel-footer\">");
            out.println("<div class=\"spacewalk-list-footer-addons\">");
            out.println("<div class=\"spacewalk-list-footer-addons-extra\">");
            renderSetButtons(out);
            out.println("</div>");
            out.println("<div class=\"spacewalk-list-reflinks\">");
            if (reflink != null) {
                setColumnCount(0);
                out.println("<a href=\"" + reflink + "\" >");

                /*
                 * Here we render the reflink and its key. If the key hasn't
                 * been set we just display the link address itself.
                 */
                if (reflinkkey != null) {
                    Object[] args = new Object[2];

                    args[0] = new Integer(getPageList().getTotalSize());
                    args[1] = reflinkkeyarg0;

                    String message = LocalizationService.getInstance()
                            .getMessage(reflinkkey, args);
                    out.println(message);
                }
                else {
                    out.println(reflink);
                }

                out.println("</a>");
            }
            out.println("</div>");
            out.println("</div>");

            // close footer
            out.println("</div>");

            // close panel
            out.println("</div>");

            out.println("<div class=\"spacewalk-list-bottom-addons\">");
            out.println("<div class=\"spacewalk-list-pagination\">");
            /* If paging is on, we render the pagination */
            if (isPaging()) {
                renderPagination(out, false);
            }
            /* If paging is off and we are rendering a normal list,
             * we show a count of the results in the lower left corner
             * of the list
             */
            else if (type.equals("list")) {

                int finalResult = getPageList().getEnd();
                if (finalResult > getPageList().getTotalSize()) {
                    finalResult = getPageList().getTotalSize();
                }

                Object [] args = new Object[4];
                args[0] = new Integer(getPageList().getStart());
                args[1] = new Integer(finalResult);
                args[2] = new Integer(getPageList().getTotalSize());
                args[3] = LocalizationService.getInstance().getMessage(description);

                out.print("<span class=\"text-right\">\n");
                out.print(LocalizationService.getInstance()
                            .getMessage("message.range.withtypedescription", args));
                out.println("</span>");
            }
            out.println("</div>");
            if (isPaging()) {
                out.print("<div class=\"row-0\">\n");
                renderActionButtons(out);
                out.println("</div>");
            }
            out.println("</div>");

            // close list
            out.println("</div>");

            // export button goes outside of the list because in the new
            // implementation it is data-set dependent and not list dependent
            if (getExportColumns() != null) {
                renderExport(out);
            }

            setColumnCount(0);
            setNumberOfColumns(0);
        }
        catch (IOException e) {
            throw new JspException("IO error" + e.getMessage());
        }
        finally {
            pageContext.setAttribute("current", null);
        }

        return EVAL_PAGE;
    }

    /** {@inheritDoc} */
    @Override
    public int doAfterBody() throws JspException {
        JspWriter out = null;
        try {
            out = pageContext.getOut();

            if (pageContext.getAttribute("current") == null) {
                out.println("</tr>");
                out.println("</thead>");
                out.println("<tbody>");
            }
            else {
                out.println("</tr>");
            }

            if (getIterator().hasNext()) {
                setColumnCount(0);
                Object next = getIterator().next();
                out.println(getTrElement(next));
                pageContext.setAttribute("current", next);
                return EVAL_BODY_AGAIN;
            }

        }
        catch (IOException e) {
            throw new JspException("Error while writing to JSP: " +
                                   e.getMessage());
        }

        return SKIP_BODY;
    }

    /** {@inheritDoc} */
    @Override
    public void release() {
        // reset the state of the tag
        rowCnt = 0;
        set = null;
        numItemsChecked = 0;
        showSetButtons = false;
        paging = true;
        type = "list";
        button = null;
        buttonAcl = null;
        button2 = null;
        button2Acl = null;
        mixins = null;
        domainClass = null;
        buttonsAttrName = null;
        buttonsAttrValue = null;

        // now release our super classes
        super.release();
    }
}<|MERGE_RESOLUTION|>--- conflicted
+++ resolved
@@ -460,13 +460,8 @@
             page.append("&" + request.getQueryString());
         }
         IconTag i = new IconTag("item-download-csv");
-<<<<<<< HEAD
-        out.println("<div class=\"spacewalk-csv-download\"><a class=\"btn btn-link\" href=\"" + page +
-              "\">" + i.render() +
-=======
         out.println("<div class=\"spacewalk-csv-download\"><a class=\"btn btn-link\"" +
               " href=\"" + page + "\">" + i.render() +
->>>>>>> 80249d8e
               LocalizationService.getInstance().getMessage("listdisplay.csv") +
               "</a></div>");
     }
