/**
 * Copyright (c) 2013--2015 Red Hat, Inc.
 *
 * This software is licensed to you under the GNU General Public License,
 * version 2 (GPLv2). There is NO WARRANTY for this software, express or
 * implied, including the implied warranties of MERCHANTABILITY or FITNESS
 * FOR A PARTICULAR PURPOSE. You should have received a copy of GPLv2
 * along with this software; if not, see
 * http://www.gnu.org/licenses/old-licenses/gpl-2.0.txt.
 *
 * Red Hat trademarks are not licensed under GPLv2. No permission is
 * granted to use or replicate Red Hat trademarks that are incorporated
 * in this software or its documentation.
 */

package com.redhat.rhn.frontend.taglibs;

import com.redhat.rhn.common.localization.LocalizationService;

import java.io.IOException;
import java.util.HashMap;
import java.util.Map;

import javax.servlet.jsp.JspException;
import javax.servlet.jsp.JspWriter;
import javax.servlet.jsp.tagext.TagSupport;

import org.apache.commons.lang3.StringEscapeUtils;

/**
 * Tag to easy display the icons
 * <pre>
 * &lt;rhn:icon type="$type" title="$title"/&gt;
 * </pre>
 * @version $Rev$
 */
public class IconTag extends TagSupport {

    private String type;
    private String title;
    private static Map<String, String> icons;

    static {
        icons = new HashMap<String, String>();
        icons.put("action-failed", "fa fa-times-circle-o fa-1-5x text-danger");
        icons.put("action-ok", "fa fa-check-circle-o fa-1-5x text-success");
        icons.put("action-pending", "fa fa-clock-o fa-1-5x");
        icons.put("action-running", "fa fa-exchange fa-1-5x");
        icons.put("errata-bugfix", "fa fa-bug fa-1-5x");
<<<<<<< HEAD
        icons.put("errata-enhance", "fa fa-1-5x spacewalk-icon-enhancement");
        icons.put("errata-security", "fa fa-shield fa-1-5x");
        icons.put("errata-reboot", "fa fa-1-5x fa-refresh");
        icons.put("errata-restart", "fa fa-1-5x fa-archive");
=======
        icons.put("errata-enhance", "fa fa-1-1x spacewalk-icon-enhancement-advisory");
        icons.put("errata-security", "fa spacewalk-icon-security-advisory fa-1-1x");
        icons.put("errata-security-low", "fa spacewalk-icon-security-advisory fa-1-1x " +
                "errata-low");
        icons.put("errata-security-moderate", "fa spacewalk-icon-security-advisory " +
                "fa-1-1x errata-moderate");
        icons.put("errata-security-important", "fa spacewalk-icon-security-advisory " +
                "fa-1-1x errata-important");
        icons.put("errata-security-critical", "fa spacewalk-icon-security-advisory " +
                "fa-1-1x errata-critical");
>>>>>>> b2df9f11
        icons.put("event-type-errata", "fa spacewalk-icon-patches");
        icons.put("event-type-package", "fa spacewalk-icon-packages");
        icons.put("event-type-preferences", "fa fa-cog");
        icons.put("event-type-system", "fa fa-desktop");
        icons.put("file-directory", "fa fa-folder-open-o");
        icons.put("file-file", "fa fa-file-text-o");
        icons.put("file-symlink", "fa spacewalk-icon-listicon-cfg-symlink");
        icons.put("header-action", "fa fa-clock-o");
        icons.put("header-activation-key", "fa fa-key");
        icons.put("header-calendar", "fa fa-calendar");
        icons.put("header-chain", "fa fa-chain");
        icons.put("header-channel", "fa spacewalk-icon-software-channels");
        icons.put("header-channel-configuration",
                  "fa spacewalk-icon-software-channel-management");
        icons.put("header-channel-mapping", "fa fa-retweet");
        icons.put("header-chat", "fa fa-comment text-primary");
        icons.put("header-clock", "fa fa-clock-o");
        icons.put("header-config-system", "fa spacewalk-icon-config-system");
        icons.put("header-configuration", "fa spacewalk-icon-manage-configuration-files");
        icons.put("header-crash", "fa spacewalk-icon-bug-ex");
        icons.put("header-errata", "fa spacewalk-icon-patches");
        icons.put("header-errata-add", "fa spacewalk-icon-patch-install");
        icons.put("header-errata-del", "fa spacewalk-icon-patch-remove");
        icons.put("header-errata-set", "fa spacewalk-icon-patch-set");
        icons.put("header-errata-set-add", "fa pacewalk-icon-patchset-install");
        icons.put("header-event-history", "fa fa-suitcase");
        icons.put("header-file", "fa fa-file-text-o");
        icons.put("header-folder", "fa fa-folder-open-o");
        icons.put("header-globe", "fa fa-globe");
        icons.put("header-help", "fa fa-question-circle spacewalk-help-link");
        icons.put("header-info", "fa fa-info-circle");
        icons.put("header-kickstart", "fa fa-rocket");
        icons.put("header-list", "fa fa-list");
        icons.put("header-multiorg-big", "fa fa-sitemap fa-3x");
        icons.put("header-note", "fa spacewalk-icon-note-pin");
        icons.put("header-organisation", "fa fa-group");
        icons.put("header-package", "fa spacewalk-icon-packages");
        icons.put("header-package-add", "fa spacewalk-icon-package-add");
        icons.put("header-package-del", "fa spacewalk-icon-package-delete");
        icons.put("header-package-extra", "fa spacewalk-icon-package-extra");
        icons.put("header-package-upgrade", "fa spacewalk-icon-package-upgrade");
        icons.put("header-power", "fa fa-power-off");
        icons.put("header-preferences", "fa fa-cogs");
        icons.put("header-proxy", "fa spacewalk-icon-proxy");
        icons.put("header-refresh", "fa fa-refresh");
        icons.put("header-reloading", "fa fa-refresh fa-spin");
        icons.put("header-sandbox", "fa spacewalk-icon-sandbox");
        icons.put("header-schedule", "fa spacewalk-icon-schedule");
        icons.put("header-search", "fa fa-search");
        icons.put("header-signout", "fa fa-sign-out");
        icons.put("header-sitemap", "fa fa-sitemap");
        icons.put("header-snapshot", "fa fa-camera");
        icons.put("header-snapshot-rollback", "fa spacewalk-icon-snapshot-rollback");
        icons.put("header-subscriptions-big", "fa fa-list-alt fa-3x");
        icons.put("header-symlink", "fa spacewalk-icon-listicon-cfg-symlink");
        icons.put("header-system", "fa fa-desktop");
        icons.put("header-system-groups", "fa spacewalk-icon-system-groups");
        icons.put("header-system-physical", "fa fa-desktop");
        icons.put("header-system-virt-guest", "fa spacewalk-icon-virtual-guest");
        icons.put("header-system-virt-host", "fa spacewalk-icon-virtual-host");
        icons.put("header-taskomatic", "fa fa-tachometer");
        icons.put("header-user", "fa fa-user");
        icons.put("header-users-big", "fa fa-group fa-3x");
        icons.put("item-add", "fa fa-plus");
        icons.put("item-clone", "fa fa-files-o");
        icons.put("item-del", "fa fa-trash-o");
        icons.put("item-disabled", "fa fa-circle-o text-muted");
        icons.put("item-download", "fa fa-download");
        icons.put("item-download-csv", "fa spacewalk-icon-download-csv");
        icons.put("item-edit", "fa fa-edit");
        icons.put("item-enabled", "fa fa-check text-success");
        icons.put("item-import", "fa fa-level-down");
        icons.put("item-search", "fa fa-eye");
        icons.put("item-ssm-add", "fa fa-plus-circle");
        icons.put("item-ssm-del", "fa fa-minus-circle");
        icons.put("item-upload", "fa fa-upload");
        icons.put("item-order", "fa fa-sort");
        icons.put("nav-bullet", "fa fa-caret-right");
        icons.put("nav-page-first", "fa fa-angle-double-left");
        icons.put("nav-page-last", "fa fa-angle-double-right");
        icons.put("nav-page-next", "fa fa-angle-right");
        icons.put("nav-page-prev", "fa fa-angle-left");
        icons.put("nav-right", "fa fa-arrow-right");
        icons.put("nav-up", "fa fa-caret-up");
        icons.put("repo-sync", "fa fa-refresh");
        icons.put("repo-schedule-sync", "fa fa-calendar");
        icons.put("scap-nochange", "fa fa-dot-circle-o fa-1-5x text-info");
        icons.put("setup-wizard-creds-edit", "fa fa-pencil");
        icons.put("setup-wizard-creds-failed", "fa fa-times-circle-o text-danger");
        icons.put("setup-wizard-creds-make-primary", "fa fa-star-o text-starred");
        icons.put("setup-wizard-creds-primary", "fa fa-star text-starred");
        icons.put("setup-wizard-creds-subscriptions", "fa fa-th-list");
        icons.put("setup-wizard-creds-verified", "fa fa-check-square text-success");
        icons.put("sort-down", "fa fa-arrow-circle-down");
        icons.put("sort-up", "fa fa-arrow-circle-up");
        icons.put("spinner", "fa fa-spinner fa-spin");
        icons.put("system-state", "fa spacewalk-icon-salt-add");
        icons.put("system-bare-metal-legend", "fa fa-1-5x spacewalk-icon-bare-metal");
        icons.put("system-bare-metal", "fa spacewalk-icon-bare-metal");
        icons.put("system-crit", "fa fa-exclamation-circle fa-1-5x text-danger");
        icons.put("system-kickstarting", "fa fa-rocket fa-1-5x");
        icons.put("system-locked", "fa fa-lock fa-1-5x");
        icons.put("system-ok", "fa fa-check-circle fa-1-5x text-success");
        icons.put("system-physical", "fa fa-desktop fa-1-5x");
        icons.put("system-reboot", "fa fa-refresh");
        icons.put("system-unentitled", "fa fa-times-circle fa-1-5x");
        icons.put("system-unknown", "fa fa-question-circle fa-1-5x");
        icons.put("system-virt-guest", "fa fa-1-5x spacewalk-icon-virtual-guest");
        icons.put("system-virt-host", "fa fa-1-5x spacewalk-icon-virtual-host");
        icons.put("system-warn", "fa fa-exclamation-triangle fa-1-5x text-warning");
    }

    /**
     * Constructor for Icon tag.
     * @param typeIn the type of the icon
     * @param titleIn the title of the icon
     */
    public IconTag(String typeIn, String titleIn) {
        super();
        type = typeIn;
        title = titleIn;
    }

    /**
     * Constructor for Icon tag.
     * @param typeIn the type of the icon
     */
    public IconTag(String typeIn) {
        this(typeIn, (String) null);
    }

    /**
     * Constructor for Icon tag.
     */
    public IconTag() {
        this((String) null, (String) null);
    }

    /**
     * Set the type of the icon
     * @param typeIn the type of the icon
     */
    public void setType(String typeIn) {
        type = typeIn;
    }

    /**
     * Get the type of the icon
     * @return The type of the icon
     */
    public String getType() {
        return type;
    }

    /**
     * Set the title of the icon
     * @param titleIn the title of the icon
     */
    public void setTitle(String titleIn) {
        title = titleIn;
    }

    /**
     * Get the title of the icon
     * @return The title of the icon
     */
    public String getTitle() {
        return LocalizationService.getInstance().getMessage(title);
    }

    /**
     * Return just the HTML
     * @return String that contains generated HTML
     */
    public String render() {
        String result = renderStartTag();
        release();
        return result;
    }

    /**
     * Return just the HTML
     * @return String that contains generated HTML
     */
    public String renderStartTag() {
        if (!icons.containsKey(type)) {
            throw new IllegalArgumentException("Unknown icon type: \"" + type + "\".");
        }

        StringBuilder result = new StringBuilder();
        result.append("<i class=\"" + icons.get(type) + "\"");
        if (title != null) {
            result.append(" title=\"" +
                StringEscapeUtils.escapeHtml4(this.getTitle()) + "\"");
        }
        result.append("></i>");

        return result.toString();
    }

    /** {@inheritDoc}
     * @throws JspException JSP exception
     */
    public int doStartTag() throws JspException {
        if (!icons.containsKey(type)) {
            throw new IllegalArgumentException("Unknown icon type: \"" + type + "\".");
        }

        JspWriter out = null;
        try {
            out = pageContext.getOut();
            String result = renderStartTag();
            out.print(result);
        }
        catch (IOException ioe) {
            throw new JspException("IO error writing to JSP file:", ioe);
        }
        return SKIP_BODY;
    }

    /**
     * {@inheritDoc}
     */
    public void release() {
        type = null;
        title = null;
        super.release();
    }

}<|MERGE_RESOLUTION|>--- conflicted
+++ resolved
@@ -47,14 +47,10 @@
         icons.put("action-pending", "fa fa-clock-o fa-1-5x");
         icons.put("action-running", "fa fa-exchange fa-1-5x");
         icons.put("errata-bugfix", "fa fa-bug fa-1-5x");
-<<<<<<< HEAD
-        icons.put("errata-enhance", "fa fa-1-5x spacewalk-icon-enhancement");
-        icons.put("errata-security", "fa fa-shield fa-1-5x");
+        icons.put("errata-enhance", "fa fa-1-1x spacewalk-icon-enhancement-advisory");
+        icons.put("errata-security", "fa spacewalk-icon-security-advisory fa-1-1x");
         icons.put("errata-reboot", "fa fa-1-5x fa-refresh");
         icons.put("errata-restart", "fa fa-1-5x fa-archive");
-=======
-        icons.put("errata-enhance", "fa fa-1-1x spacewalk-icon-enhancement-advisory");
-        icons.put("errata-security", "fa spacewalk-icon-security-advisory fa-1-1x");
         icons.put("errata-security-low", "fa spacewalk-icon-security-advisory fa-1-1x " +
                 "errata-low");
         icons.put("errata-security-moderate", "fa spacewalk-icon-security-advisory " +
@@ -63,7 +59,6 @@
                 "fa-1-1x errata-important");
         icons.put("errata-security-critical", "fa spacewalk-icon-security-advisory " +
                 "fa-1-1x errata-critical");
->>>>>>> b2df9f11
         icons.put("event-type-errata", "fa spacewalk-icon-patches");
         icons.put("event-type-package", "fa spacewalk-icon-packages");
         icons.put("event-type-preferences", "fa fa-cog");
