--- conflicted
+++ resolved
@@ -165,12 +165,8 @@
         icons.put("system-virt-guest", "fa fa-1-5x spacewalk-icon-virtual-guest");
         icons.put("system-virt-host", "fa fa-1-5x spacewalk-icon-virtual-host");
         icons.put("system-warn", "fa fa-exclamation-triangle fa-1-5x text-warning");
-<<<<<<< HEAD
-
-=======
         icons.put("repo-sync", "fa fa-refresh");
         icons.put("repo-schedule-sync", "fa fa-calendar");
->>>>>>> 4f1c3dcf
     }
 
     /**
