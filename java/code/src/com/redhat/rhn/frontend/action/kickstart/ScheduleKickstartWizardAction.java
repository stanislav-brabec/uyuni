--- conflicted
+++ resolved
@@ -693,31 +693,20 @@
 
         CobblerConnection con  = CobblerXMLRPCHelper.
                             getConnection(user);
-        log.error("uwe1");
         if (KERNEL_PARAMS_CUSTOM.equals(paramsType)) {
             return customOptions;
         }
-        log.error("uwe2");
         org.cobbler.Profile profile = org.cobbler.Profile.lookupById(con,
                 cobblerId);
         CobblerObject ret = profile;
 
         if (KERNEL_PARAMS_DISTRO.equals(paramsType)) {
-            log.error("uwe3");
             ret = profile.getDistro();
         }
         if (!isPost) {
-            log.error("uwe4 "+ret.getKernelOptionsString());
             return ret.getKernelOptionsString();
         }
-<<<<<<< HEAD
-        else {
-            log.error("uwe5");
-            return ret.getKernelPostOptionsString();
-        }
-=======
         return ret.getKernelPostOptionsString();
->>>>>>> 55fc057e
 
     }
 }