/**
 * Copyright (c) 2009--2014 Red Hat, Inc.
 *
 * This software is licensed to you under the GNU General Public License,
 * version 2 (GPLv2). There is NO WARRANTY for this software, express or
 * implied, including the implied warranties of MERCHANTABILITY or FITNESS
 * FOR A PARTICULAR PURPOSE. You should have received a copy of GPLv2
 * along with this software; if not, see
 * http://www.gnu.org/licenses/old-licenses/gpl-2.0.txt.
 *
 * Red Hat trademarks are not licensed under GPLv2. No permission is
 * granted to use or replicate Red Hat trademarks that are incorporated
 * in this software or its documentation.
 */
package com.redhat.rhn.frontend.action.kickstart;

import com.redhat.rhn.common.conf.Config;
import com.redhat.rhn.common.conf.ConfigDefaults;
import com.redhat.rhn.common.db.datasource.DataResult;
import com.redhat.rhn.common.localization.LocalizationService;
import com.redhat.rhn.common.util.DatePicker;
import com.redhat.rhn.common.validator.ValidatorError;
import com.redhat.rhn.domain.action.ActionFactory;
import com.redhat.rhn.domain.channel.Channel;
import com.redhat.rhn.domain.kickstart.KickstartCommand;
import com.redhat.rhn.domain.kickstart.KickstartData;
import com.redhat.rhn.domain.kickstart.KickstartFactory;
import com.redhat.rhn.domain.kickstart.KickstartableTree;
import com.redhat.rhn.domain.rhnpackage.profile.Profile;
import com.redhat.rhn.domain.server.NetworkInterface;
import com.redhat.rhn.domain.server.Server;
import com.redhat.rhn.domain.server.VirtualInstanceFactory;
import com.redhat.rhn.domain.user.User;
import com.redhat.rhn.frontend.action.systems.sdc.SdcHelper;
import com.redhat.rhn.frontend.dto.OrgProxyServer;
import com.redhat.rhn.frontend.dto.ProfileDto;
import com.redhat.rhn.frontend.dto.kickstart.KickstartDto;
import com.redhat.rhn.frontend.struts.RequestContext;
import com.redhat.rhn.frontend.struts.RhnValidationHelper;
import com.redhat.rhn.frontend.struts.wizard.RhnWizardAction;
import com.redhat.rhn.frontend.struts.wizard.WizardStep;
import com.redhat.rhn.frontend.taglibs.list.ListTagHelper;
import com.redhat.rhn.frontend.taglibs.list.helper.ListHelper;
import com.redhat.rhn.frontend.taglibs.list.helper.Listable;
import com.redhat.rhn.manager.kickstart.KickstartScheduleCommand;
import com.redhat.rhn.manager.kickstart.cobbler.CobblerSystemCreateCommand;
import com.redhat.rhn.manager.kickstart.cobbler.CobblerXMLRPCHelper;
import com.redhat.rhn.manager.system.SystemManager;

import org.apache.commons.lang.StringUtils;
import org.apache.log4j.Logger;
import org.apache.struts.action.ActionErrors;
import org.apache.struts.action.ActionForward;
import org.apache.struts.action.ActionMapping;
import org.apache.struts.action.ActionMessage;
import org.apache.struts.action.ActionMessages;
import org.apache.struts.action.DynaActionForm;
import org.apache.struts.util.LabelValueBean;
import org.cobbler.CobblerConnection;
import org.cobbler.CobblerObject;
import org.cobbler.Distro;
import org.cobbler.SystemRecord;

import java.lang.reflect.Method;
import java.util.ArrayList;
import java.util.Date;
import java.util.HashMap;
import java.util.Iterator;
import java.util.LinkedList;
import java.util.List;
import java.util.Map;
import java.util.Set;

import javax.servlet.http.HttpServletRequest;
import javax.servlet.http.HttpServletResponse;

/**
 * blah blah
 *
 * @version $Rev $
 */
public class ScheduleKickstartWizardAction extends RhnWizardAction {

    /**
     * Logger for this class
     */
    private static Logger log = Logger
            .getLogger(ScheduleKickstartWizardAction.class);

    public static final String SYNCH_PACKAGES = "syncPackages";
    public static final String SYNCH_SYSTEMS = "syncSystems";
    public static final String HAS_PROFILES = "hasProfiles";
    public static final String HAS_PROXIES = "hasProxies";
    public static final String SYNC_PACKAGE_DISABED = "syncPackageDisabled";
    public static final String SYNC_SYSTEM_DISABLED = "syncSystemDisabled";
    public static final String PROXIES = "proxies";
    public static final String CNAMES = "cnames";
    public static final String VALID_CNAMES = "valid_cnames_";
    public static final String KERNEL_PARAMS = "kernelParams";
    public static final String KERNEL_PARAMS_TYPE = "kernelParamsType";
    public static final String KERNEL_PARAMS_DISTRO = "distro";
    public static final String KERNEL_PARAMS_PROFILE = "profile";
    public static final String KERNEL_PARAMS_CUSTOM = "custom";
    private static final String COBBLER_ONLY_PROFILE = "cobblerOnlyProfile";
    public static final String POST_KERNEL_PARAMS = "postKernelParams";
    public static final String POST_KERNEL_PARAMS_TYPE = "postKernelParamsType";
    public static final String PROXY_HOST = "proxyHost";
    public static final String PROXY_HOST_CNAME = "proxyHostCname";
    public static final String IS_VIRTUAL_GUEST = "isVirtualGuest";
    public static final String INVALID_CONTACT_METHOD = "invalidContactMethod";
    public static final String HOST_SID = "hostSid";
    public static final String VIRT_HOST_IS_REGISTERED = "virtHostIsRegistered";
    public static final String TARGET_PROFILE_TYPE = "targetProfileType";
    public static final String NETWORK_TYPE = "networkType";
    public static final String NETWORK_INTERFACE = "networkInterface";
    public static final String NETWORK_INTERFACES = "networkInterfaces";
    public static final String ALL_NETWORK_INTERFACES = "allNetworkInterfaces";
    public static final String USE_IPV6_GATEWAY = "useIpv6Gateway";
    public static final String BOND_TYPE = "bondType";
    public static final String BOND_INTERFACE = "bondInterface";
    public static final String BOND_SLAVE_INTERFACES = "bondSlaveInterfaces";
    public static final String HIDDEN_BOND_SLAVE_INTERFACES = "hiddenBondSlaveInterfaces";
    public static final String BOND_STATIC = "bondStatic";
    public static final String BOND_IP_ADDRESS = "bondAddress";
    public static final String BOND_NETMASK = "bondNetmask";
    public static final String BOND_GATEWAY = "bondGateway";
    public static final String BOND_OPTIONS = "bondOptions";
    public static final String CREATE_BOND_VALUE = "bonding";
    public static final String STATIC_BOND_VALUE = "true";
    public static final String DONT_CREATE_BOND_VALUE = "none";
    public static final String DESTROY_DISKS = "destroyDisks";
    public static final String NEXT_ACTION = "wizardStep";
    /**
     * {@inheritDoc}
     */
    @Override
    protected void generateWizardSteps(Map wizardSteps) {
        List<Method> methods = findMethods("run");
        for (Iterator<Method> iter = methods.iterator(); iter.hasNext();) {
            Method m = iter.next();
            String stepName = m.getName().substring(3).toLowerCase();
            WizardStep wizStep = new WizardStep();
            wizStep.setWizardMethod(m);
            log.debug("Step name: " + stepName);
            if (stepName.equals("first")) {
                wizStep.setNext("second");
                wizardSteps.put(RhnWizardAction.STEP_START, wizStep);
            }
            else if (stepName.equals("second")) {
                wizStep.setPrevious("first");
                wizStep.setNext("third");
            }
            else if (stepName.equals("third")) {
                wizStep.setPrevious("second");
            }
            else if (stepName.equals("fourth")) {
                wizStep.setPrevious("first");
            }
            else if (stepName.equals("fifth")) {
                wizStep.setPrevious("first");
            }
            wizardSteps.put(stepName, wizStep);
        }
    }

    private class Profiles implements Listable<KickstartDto> {

        /**
         * {@inheritDoc}
         */
        public List<KickstartDto> getResult(RequestContext ctx) {
            Long sid = ctx.getParamAsLong(RequestContext.SID);
            User user = ctx.getCurrentUser();

            KickstartScheduleCommand cmd = getKickstartScheduleCommand(sid,
                    user);
            DataResult<KickstartDto> profiles = cmd.getKickstartProfiles();
            if (profiles.size() == 0) {
                addMessage(ctx.getRequest(), "kickstart.schedule.noprofiles");
                ctx.getRequest().setAttribute(HAS_PROFILES,
                        Boolean.FALSE.toString());
            }
            else {
                ctx.getRequest().setAttribute(HAS_PROFILES,
                        Boolean.TRUE.toString());
            }
            return profiles;
        }
    }


    /**
     * Sets up the proxy information for the wizard.
     * its public in this class because we reuse this in SSM
     * and only this class knows how to format the name nicely.
     * @param ctx the request context needed for user info and
     *                   things to bind to the request
     */
    public static void setupProxyInfo(RequestContext ctx) {
        List<OrgProxyServer> proxies = SystemManager.
                listProxies(ctx.getCurrentUser().getOrg());
        if (proxies != null && proxies.size() > 0) {
            List<LabelValueBean> formatted = new LinkedList<LabelValueBean>();

            formatted.add(lvl10n("kickstart.schedule.default.proxy.jsp", ""));
            Map<String, List<String>> cnames = new HashMap<String, List<String>>();
            for (OrgProxyServer serv : proxies) {
                formatted.add(lv(serv.getName() + " (" + serv.getCheckin() + ")",
                        serv.getId().toString()));
                List<String> proxyCnames =
                        Config.get().getList(VALID_CNAMES +
                        serv.getId().toString());
                if (!proxyCnames.isEmpty()) {
                    cnames.put(serv.getId().toString(), proxyCnames);
                }
            }
            ctx.getRequest().setAttribute(HAS_PROXIES, Boolean.TRUE.toString());
            ctx.getRequest().setAttribute(PROXIES, formatted);
            ctx.getRequest().setAttribute(CNAMES, cnames);
        }
        else {
            ctx.getRequest().setAttribute(HAS_PROXIES, Boolean.FALSE.toString());
        }
    }

    private void setupBondInfo(DynaActionForm form, RequestContext context,
            KickstartScheduleCommand cmd) {
        Server server = cmd.getServer();
        List<NetworkInterface> nics = new LinkedList<NetworkInterface>
        (server.getNetworkInterfaces());

        if (nics.isEmpty()) {
            return;
        }

        for (Iterator<NetworkInterface> itr = nics.iterator(); itr.hasNext();) {
            NetworkInterface nic = itr.next();
            if ("127.0.0.1".equals(nic.getIpaddr())) {
                itr.remove();
            }
        }

        context.getRequest().setAttribute(ALL_NETWORK_INTERFACES, nics);

        if (StringUtils.isBlank(form.getString(BOND_TYPE))) {
            form.set(BOND_TYPE, DONT_CREATE_BOND_VALUE);
        }

        NetworkInterface oldBond = null;
        for (NetworkInterface nic : nics) {
            if (nic.isBond()) {
                oldBond = nic;
                break;
            }
        }

        if (oldBond != null) {
            if (StringUtils.isBlank(form.getString(BOND_INTERFACE))) {
                form.set(BOND_INTERFACE, oldBond.getName());
            }

            if (StringUtils.isBlank(form.getString(BOND_IP_ADDRESS))) {
                form.set(BOND_IP_ADDRESS, oldBond.getIpaddr());
            }

            if (StringUtils.isBlank(form.getString(BOND_NETMASK))) {
                form.set(BOND_NETMASK, oldBond.getNetmask());
            }
        }

        String[] slaves = (String[]) form.get(BOND_SLAVE_INTERFACES);
        if (slaves == null || slaves.length == 0) {
            List<String> slavesList = new ArrayList<String>();
            // if there is a bonded interface on the system
            if (!StringUtils.isBlank(form.getString(BOND_INTERFACE))) {
                for (NetworkInterface nic : nics) {
                    // if the nic does not have an IP address it is probably a
                    // slave to the bond, add it to the default selected list
                    if (StringUtils.isBlank(nic.getIpaddr())) {
                        slavesList.add(nic.getName());
                    }
                }
            }

            form.set(BOND_SLAVE_INTERFACES,
                    convertToStringArray(slavesList.toArray()));
        }
    }

    /*
     * Throwing an error when casting from Object[] to String [], so let's do it
     * manually
     */
    private String[] convertToStringArray(Object[] objects) {
        String[] strings = new String[objects.length];
        int i = 0;
        for (Object object : objects) {
            strings[i] = (String) object;
            i++;
        }
        return strings;
    }

    private List<NetworkInterface> getPublicNetworkInterfaces(
            Server server) {
        List<NetworkInterface> nics = new LinkedList<NetworkInterface>(
                server.getNetworkInterfaces());

        for (Iterator<NetworkInterface> itr = nics.iterator(); itr.hasNext();) {
            NetworkInterface nic = itr.next();
            if (nic.isDisabled() || "127.0.0.1".equals(nic.getIpaddr())) {
                itr.remove();
            }
        }

        return nics;
    }

    private void setupNetworkInfo(DynaActionForm form, RequestContext context,
            KickstartScheduleCommand cmd) {
        Server server = cmd.getServer();
        List<NetworkInterface> nics = getPublicNetworkInterfaces(server);

        if (nics.isEmpty()) {
            return;
        }

        context.getRequest().setAttribute(NETWORK_INTERFACES, nics);

        if (StringUtils.isBlank(form.getString(NETWORK_INTERFACE))) {
            String defaultInterface = ConfigDefaults.get().
                    getDefaultKickstartNetworkInterface();
            for (NetworkInterface nic : nics) {
                if (nic.getName().equals(defaultInterface)) {
                    form.set(NETWORK_INTERFACE, ConfigDefaults.get().
                            getDefaultKickstartNetworkInterface());
                }
            }
            if (StringUtils.isBlank(form.getString(NETWORK_INTERFACE))) {
                form.set(NETWORK_INTERFACE, server.
                        findPrimaryNetworkInterface().getName());
            }
        }
    }

    /**
     * The first step in the wizard
     * @param mapping ActionMapping for struts
     * @param form DynaActionForm representing the form
     * @param ctx RequestContext request context
     * @param response HttpServletResponse response object
     * @param step WizardStep what step are we on?
     *
     * @return ActionForward struts action forward
     * @throws Exception if something goes amiss
     */
    public ActionForward runFirst(ActionMapping mapping, DynaActionForm form,
            RequestContext ctx, HttpServletResponse response, WizardStep step)
                    throws Exception {
        log.debug("runFirst");
        Long sid = (Long) form.get(RequestContext.SID);
        User user = ctx.getCurrentUser();

        KickstartScheduleCommand cmd = getKickstartScheduleCommand(sid, user);

        Server system = SystemManager.lookupByIdAndUser(sid, user);
        if (system.isVirtualGuest() &&
                VirtualInstanceFactory.getInstance().getParaVirtType().equals(
                        system.getVirtualInstance().getType())) {
            ctx.getRequest().setAttribute(IS_VIRTUAL_GUEST,
                    Boolean.TRUE.toString());

            ctx.getRequest().setAttribute(VIRT_HOST_IS_REGISTERED,
                    Boolean.FALSE.toString());
            if (system.getVirtualInstance().getHostSystem() != null) {
                Long hostSid = system.getVirtualInstance().getHostSystem()
                        .getId();
                ctx.getRequest().setAttribute(VIRT_HOST_IS_REGISTERED,
                        Boolean.TRUE.toString());
                ctx.getRequest().setAttribute(HOST_SID, hostSid);
            }
        }
        else {
            ctx.getRequest().setAttribute(IS_VIRTUAL_GUEST,
                    Boolean.FALSE.toString());
        }

        addRequestAttributes(ctx, cmd, form);

        // Return directly if the contact method is invalid
        if (system.getContactMethod().getLabel().equals("ssh-push-tunnel")) {
            ctx.getRequest().setAttribute(INVALID_CONTACT_METHOD,
                    Boolean.TRUE);
            return mapping.findForward("first");
        }
        else {
            ctx.getRequest().setAttribute(INVALID_CONTACT_METHOD,
                    Boolean.FALSE);
        }

        checkForKickstart(form, cmd, ctx);
        setupProxyInfo(ctx);
        if (StringUtils.isBlank(form.getString(PROXY_HOST))) {
            form.set(PROXY_HOST, "");
        }
        // create and prepopulate the date picker.
        getStrutsDelegate().prepopulateDatePicker(
                ctx.getRequest(), form, "date", DatePicker.YEAR_RANGE_POSITIVE);

        SdcHelper.ssmCheck(ctx.getRequest(), system.getId(), user);
        Map<String, Long> params = new HashMap<String, Long>();
        params.put(RequestContext.SID, sid);
        ListHelper helper = new ListHelper(new Profiles(), ctx.getRequest(),
                params);
        helper.execute();
        if (!StringUtils.isBlank(form.getString(RequestContext.COBBLER_ID))) {
            ListTagHelper.selectRadioValue(ListHelper.LIST,
                    form.getString(RequestContext.COBBLER_ID), ctx.getRequest());
        }
        else if (system.getCobblerId() != null) {
            //if nothing is selected by the user yet, use the cobbler
            //  system record to pre-select something.
            SystemRecord rec = SystemRecord.lookupById(
                    CobblerXMLRPCHelper.getConnection(
                            ConfigDefaults.get().getCobblerAutomatedUser()),
                            system.getCobblerId());
            if (rec != null) {
                org.cobbler.Profile profile = rec.getProfile();
                if (profile != null) {
                    ListTagHelper.selectRadioValue(ListHelper.LIST,
                        profile.getId(), ctx.getRequest());
                }
            }
        }

        // display a warning if displaying ppc64le profiles to a ppc system
<<<<<<< HEAD
        if (system.getBaseChannel() != null && system.getBaseChannel().getChannelArch()
                .getLabel().equals("channel-ppc")) {
=======
        Channel baseChannel = system.getBaseChannel();
        if (baseChannel != null &&
                baseChannel.getChannelArch().getLabel().equals("channel-ppc")) {
>>>>>>> ab160b2f
            List<KickstartDto> profiles = helper.getDataSet();
            for (KickstartDto profile : profiles) {
                KickstartableTree tree = KickstartFactory.findTreeById(profile
                        .getKstreeId(), user.getOrg().getId());
                if (tree.getChannel().getChannelArch().getLabel()
                        .equals("channel-ppc64le")) {
                    addMessage(ctx.getRequest(), "kickstart.schedule.ppc64lewarning");
                    break;
                }
            }

        }

        ActionForward retval = mapping.findForward("first");
        return retval;
    }

    /**
     * The second step in the wizard
     * @param mapping ActionMapping for struts
     * @param form DynaActionForm representing the form
     * @param ctx RequestContext request context
     * @param response HttpServletResponse response object
     * @param step WizardStep what step are we on?
     *
     * @return ActionForward struts action forward
     * @throws Exception if something goes amiss
     */
    public ActionForward runSecond(ActionMapping mapping, DynaActionForm form,
            RequestContext ctx, HttpServletResponse response, WizardStep step)
                    throws Exception {
        log.debug("runSecond");

        if (!StringUtils.isBlank(form.getString(HIDDEN_BOND_SLAVE_INTERFACES))) {
            form.set(BOND_SLAVE_INTERFACES,
                    form.getString(HIDDEN_BOND_SLAVE_INTERFACES).split(","));
        }

        Long sid = (Long) form.get(RequestContext.SID);
        User user = ctx.getCurrentUser();

        if (!validateFirstSelections(form, ctx)) {
            return runFirst(mapping, form, ctx, response, step);
        }
        KickstartScheduleCommand cmd = getScheduleCommand(form, ctx, null, null);

        checkForKickstart(form, cmd, ctx);
        addRequestAttributes(ctx, cmd, form);
        if (!cmd.isCobblerOnly()) {
            List<ProfileDto> packageProfiles = cmd.getProfiles();
            form.set(SYNCH_PACKAGES, packageProfiles);
            List<Map<String, Object>> systemProfiles = cmd.getCompatibleSystems();
            form.set(SYNCH_SYSTEMS, systemProfiles);

            // Disable the package/system sync radio buttons if no profiles are
            // available:
            String syncPackageDisabled = "false";
            if (packageProfiles.size() == 0) {
                syncPackageDisabled = "true";
            }
            String syncSystemDisabled = "false";
            if (systemProfiles.size() == 0) {
                syncSystemDisabled = "true";
            }
            ctx.getRequest()
            .setAttribute(SYNC_PACKAGE_DISABED, syncPackageDisabled);
            ctx.getRequest().setAttribute(SYNC_SYSTEM_DISABLED, syncSystemDisabled);

            if (StringUtils.isEmpty(form.getString(TARGET_PROFILE_TYPE))) {
                form.set(TARGET_PROFILE_TYPE,
                        KickstartScheduleCommand.TARGET_PROFILE_TYPE_NONE);
            }
        }
        else {
            ctx.getRequest().setAttribute(COBBLER_ONLY_PROFILE, Boolean.TRUE);
        }

        if (StringUtils.isEmpty(form.getString(KERNEL_PARAMS_TYPE))) {
            form.set(KERNEL_PARAMS_TYPE, KERNEL_PARAMS_DISTRO);
        }

        if (StringUtils.isEmpty(form.getString(POST_KERNEL_PARAMS_TYPE))) {
            form.set(POST_KERNEL_PARAMS_TYPE, KERNEL_PARAMS_DISTRO);
        }

        SdcHelper.ssmCheck(ctx.getRequest(), sid, user);
        return mapping.findForward("second");
    }

    protected void addRequestAttributes(RequestContext ctx,
            KickstartScheduleCommand cmd, DynaActionForm form) {
        ctx.getRequest().setAttribute(RequestContext.SYSTEM, cmd.getServer());
        ctx.getRequest()
        .setAttribute(RequestContext.KICKSTART, cmd.getKsdata());
        if (cmd.getKsdata() != null) {
            ctx.getRequest().setAttribute("profile", cmd.getKsdata());
            ctx.getRequest().setAttribute("distro", cmd.getKsdata().getTree());
            CobblerConnection con = CobblerXMLRPCHelper.
                    getConnection(ctx.getCurrentUser());

            Distro distro = Distro.lookupById(con,
                    cmd.getKsdata().getTree().getCobblerId());

            ctx.getRequest().setAttribute("distro_kernel_params",
                    distro.getKernelOptionsString());
            ctx.getRequest().setAttribute("distro_post_kernel_params",
                    distro.getKernelPostOptionsString());

            org.cobbler.Profile profile = org.cobbler.Profile.
                    lookupById(con, cmd.getKsdata().getCobblerId());
            ctx.getRequest().setAttribute("profile_kernel_params",
                    profile.getKernelOptionsString());
            ctx.getRequest().setAttribute("profile_post_kernel_params",
                    profile.getKernelPostOptionsString());
            if (cmd.getServer().getCobblerId() != null) {
                SystemRecord rec = SystemRecord.
                        lookupById(con, cmd.getServer().getCobblerId());
                if (rec != null && rec.getProfile() != null &&
                    profile.getName().equals(rec.getProfile().getName())) {
                    if (StringUtils.isBlank(form.getString(KERNEL_PARAMS_TYPE))) {
                        form.set(KERNEL_PARAMS_TYPE, KERNEL_PARAMS_CUSTOM);
                        form.set(KERNEL_PARAMS, rec.getKernelOptionsString());
                    }
                    if (StringUtils.isBlank(form.getString(POST_KERNEL_PARAMS_TYPE))) {
                        form.set(POST_KERNEL_PARAMS_TYPE, KERNEL_PARAMS_CUSTOM);
                        form.set(POST_KERNEL_PARAMS, rec.getKernelPostOptionsString());
                    }
                }
            }
        }
        setupNetworkInfo(form, ctx, cmd);
        setupBondInfo(form, ctx, cmd);
    }



    /**
     * The third step in the wizard
     * @param mapping ActionMapping for struts
     * @param form DynaActionForm representing the form
     * @param ctx RequestContext request context
     * @param response HttpServletResponse response object
     * @param step WizardStep what step are we on?
     *
     * @return ActionForward struts action forward
     * @throws Exception if something goes amiss
     */
    public ActionForward runThird(ActionMapping mapping, DynaActionForm form,
            RequestContext ctx, HttpServletResponse response, WizardStep step)
                    throws Exception {
        log.debug("runThird");
        if (!validateBondSelections(form, ctx)) {
            return runSecond(mapping, form, ctx, response, step);
        }
        if (!validateFirstSelections(form, ctx)) {
            return runFirst(mapping, form, ctx, response, step);
        }
        String scheduleAsap = form.getString("scheduleAsap");
        Date scheduleTime = null;
        if (scheduleAsap != null && scheduleAsap.equals("false")) {
            scheduleTime = getStrutsDelegate().readDatePicker(form, "date",
                    DatePicker.YEAR_RANGE_POSITIVE);
        }
        else {
            scheduleTime = new Date();
        }
        KickstartHelper helper = new KickstartHelper(ctx.getRequest());
        KickstartScheduleCommand cmd = getScheduleCommand(form, ctx,
                scheduleTime, helper.getKickstartHost());

        if (showDiskWarning(cmd.getKsdata(), form)) {
            form.set(NEXT_ACTION, "third");
            addRequestAttributes(ctx, cmd, form);
            return mapping.findForward("fifth");
        }
        cmd.setNetworkDevice(form.getString(NETWORK_TYPE),
                form.getString(NETWORK_INTERFACE));

        if (CREATE_BOND_VALUE.equals(form.getString(BOND_TYPE))) {
            cmd.setCreateBond(true);
            cmd.setBondInterface(form.getString(BOND_INTERFACE));
            cmd.setBondOptions(form.getString(BOND_OPTIONS));
            String[] slaves = (String[]) form.get(BOND_SLAVE_INTERFACES);
            List<String> tmp = new ArrayList<String>();
            for (String slave : slaves) {
                tmp.add(slave);
            }
            cmd.setBondSlaveInterfaces(tmp);
            if (STATIC_BOND_VALUE.equals(form.getString(BOND_STATIC))) {
                cmd.setBondDhcp(false);
                cmd.setBondAddress(form.getString(BOND_IP_ADDRESS));
                cmd.setBondNetmask(form.getString(BOND_NETMASK));
                cmd.setBondGateway(form.getString(BOND_GATEWAY));
            }
            else {
                cmd.setBondDhcp(true);
            }
        }

        if (form.getString(USE_IPV6_GATEWAY).equals("1")) {
            cmd.setIpv6Gateway();
        }
        cmd.setKernelOptions(parseKernelOptions(form, ctx.getRequest(),
                form.getString(RequestContext.COBBLER_ID), false));
        cmd.setPostKernelOptions(parseKernelOptions(form, ctx.getRequest(),
                form.getString(RequestContext.COBBLER_ID), true));

        if (!cmd.isCobblerOnly()) {
            // now setup system/package profiles for kickstart to sync
            Profile pkgProfile = cmd.getKsdata().getKickstartDefaults()
                    .getProfile();
            Long packageProfileId = pkgProfile != null ? pkgProfile.getId() : null;

            // if user did not override package profile, then grab from ks
            // profile if avail
            if (packageProfileId != null) {
                cmd.setProfileId(packageProfileId);
                cmd.setProfileType(KickstartScheduleCommand.TARGET_PROFILE_TYPE_PACKAGE);
            }
            else {
                /*
                 * NOTE: these values are essentially ignored if user did not go
                 * through advanced config and there is no package profile to
                 * sync in the kickstart profile
                 */
                cmd.setProfileType(form.getString(TARGET_PROFILE_TYPE));
                cmd.setServerProfileId((Long) form.get("targetServerProfile"));
                cmd.setProfileId((Long) form.get("targetProfile"));
            }
        }

        storeProxyInfo(form, ctx, cmd);

        // Store the new KickstartSession to the DB.
        ValidatorError ve = cmd.store();
        if (ve != null) {
            ActionErrors errors = RhnValidationHelper
                    .validatorErrorToActionErrors(ve);
            if (!errors.isEmpty()) {
                getStrutsDelegate().saveMessages(ctx.getRequest(), errors);
                return runFirst(mapping, form, ctx, response, step);
            }
        }
        Map<String, Object> params = new HashMap<String, Object>();
        params.put(RequestContext.SID, form.get(RequestContext.SID));

        if (cmd.isCobblerOnly()) {
            createSuccessMessage(ctx.getRequest(),
                    "kickstart.cobbler.schedule.success", LocalizationService
                    .getInstance().formatDate(scheduleTime));
            return getStrutsDelegate().forwardParams(
                    mapping.findForward("cobbler-success"), params);
        }
        createSuccessMessage(ctx.getRequest(), "kickstart.schedule.success",
                LocalizationService.getInstance().formatDate(scheduleTime));
        return getStrutsDelegate().forwardParams(
                mapping.findForward("success"), params);
    }

    /**
     * Setup the system for provisioning with cobbler.
     *
     * @param mapping ActionMapping for struts
     * @param form DynaActionForm representing the form
     * @param ctx RequestContext request context
     * @param response HttpServletResponse response object
     * @param step WizardStep what step are we on?
     *
     * @return ActionForward struts action forward
     * @throws Exception if something goes amiss
     */
    public ActionForward runFourth(ActionMapping mapping, DynaActionForm form,
            RequestContext ctx, HttpServletResponse response, WizardStep step)
                    throws Exception {

        log.debug("runFourth");
        if (!validateFirstSelections(form, ctx)) {
            return runFirst(mapping, form, ctx, response, step);
        }
        Long sid = (Long) form.get(RequestContext.SID);
        String cobblerId = form.getString(RequestContext.COBBLER_ID);

        log.debug("runFourth.cobblerId: " + cobblerId);

        User user = ctx.getCurrentUser();
        Server server = SystemManager.lookupByIdAndUser(sid, user);

        Map<String, Object> params = new HashMap<String, Object>();
        params.put(RequestContext.SID, sid);

        log.debug("Creating cobbler system record");
        org.cobbler.Profile profile = org.cobbler.Profile.lookupById(
                CobblerXMLRPCHelper.getConnection(user), cobblerId);

        KickstartData data = KickstartFactory.lookupKickstartDataByCobblerIdAndOrg(
                user.getOrg(), profile.getUid());

        if (showDiskWarning(data, form)) {
            form.set(NEXT_ACTION, "fourth");
            ctx.getRequest().setAttribute(RequestContext.SYSTEM, server);
            return mapping.findForward("fifth");
        }

        CobblerSystemCreateCommand cmd = new CobblerSystemCreateCommand(server,
                profile.getName(), data);
        cmd.store();
        log.debug("cobbler system record created.");
        String[] args = new String[2];
        String msgKey = server.isBootstrap() ?
            "kickstart.schedule.cobblercreate.bootstrap" :
            "kickstart.schedule.cobblercreate";
        args[0] = server.getName();
        args[1] = profile.getName();
        createMessage(ctx.getRequest(), msgKey, args);

        return getStrutsDelegate().forwardParams(
                mapping.findForward("cobbler-success"), params);
    }

    /**
     * Returns the kickstart schedule command
     * @param form the dyna aciton form
     * @param ctx the request context
     * @param scheduleTime the schedule time
     * @param host the host url.
     * @return the Ks schedule command
     */
    protected KickstartScheduleCommand getScheduleCommand(DynaActionForm form,
            RequestContext ctx, Date scheduleTime, String host) {
        String cobblerId = form.getString(RequestContext.COBBLER_ID);
        User user = ctx.getCurrentUser();
        KickstartScheduleCommand cmd;
        KickstartData data = KickstartFactory
                .lookupKickstartDataByCobblerIdAndOrg(user.getOrg(), cobblerId);
        if (data != null) {
            cmd = new KickstartScheduleCommand((Long) form
                    .get(RequestContext.SID), data, ctx.getCurrentUser(),
                    scheduleTime, host);
        }
        else {
            org.cobbler.Profile profile = org.cobbler.Profile.lookupById(
                    CobblerXMLRPCHelper.getConnection(user), cobblerId);
            cmd = KickstartScheduleCommand.createCobblerScheduleCommand(
                    (Long) form.get(RequestContext.SID), profile.getName(),
                    user, scheduleTime, host);
        }
        return cmd;
    }

    /**
     * @param form the form containing the proxy info
     * @param ctx the request context associated to this request
     * @param cmd the kicktstart command to which the proxy info will be
     * copied..
     */
    protected void storeProxyInfo(DynaActionForm form, RequestContext ctx,
            KickstartScheduleCommand cmd) {
        // if we need to go through a proxy, do it here.
        String phost = form.getString(PROXY_HOST);
        String phostCname = form.getString(PROXY_HOST_CNAME);

        if (!StringUtils.isEmpty(phostCname)) {
            cmd.setProxyHost(phostCname);
        }
        else if (!StringUtils.isEmpty(phost)) {
            cmd.setProxy(SystemManager.lookupByIdAndOrg(new Long(phost), ctx
                    .getCurrentUser().getOrg()));
        }
    }

    protected boolean validateBondSelections(DynaActionForm form,
            RequestContext ctx) {
        if (!StringUtils.isBlank(form.getString(HIDDEN_BOND_SLAVE_INTERFACES))) {
            form.set(BOND_SLAVE_INTERFACES,
                    form.getString(HIDDEN_BOND_SLAVE_INTERFACES).split(","));
        }

        String[] slaves = (String[]) form.get(BOND_SLAVE_INTERFACES);
        ActionErrors errors = new ActionErrors();

        // if we are trying to create a bond but have not specified a name or at
        // least one slave interface
        if (form.getString(BOND_TYPE).equals(CREATE_BOND_VALUE) &&
                (StringUtils.isBlank(form.getString(BOND_INTERFACE)) ||
                        slaves.length < 1 || StringUtils.isBlank(slaves[0]))) {
            errors.add(ActionMessages.GLOBAL_MESSAGE, new ActionMessage(
                    "kickstart.bond.not.defined.jsp"));
        }

        final String ipv4addressPattern = "^([01]?\\d\\d?|2[0-4]\\d|25[0-5])\\." +
                "([01]?\\d\\d?|2[0-4]\\d|25[0-5])\\." +
                "([01]?\\d\\d?|2[0-4]\\d|25[0-5])\\." +
                "([01]?\\d\\d?|2[0-4]\\d|25[0-5])$";

        /*
         * The IPv6 address regex was created by Stephen Ryan at Dartware
         * and taken from this forum: http://forums.intermapper.com/viewtopic.php?t=452
         * It is licenced under a Creative Commons Attribution-ShareAlike 3.0 Unported
         * License. We can freely use it in (even in commercial products) as long as
         * we attribute its creation to him, so don't remove this message.
         */
        final String ipv6addressPattern = "^(((?=(?>.*?::)(?!.*::)))(::)?([0-9A-" +
                "F]{1,4}::?){0,5}|([0-9A-F]{1,4}:){6})(\\2([0-9A-F]{1,4}(::?|$))" +
                "{0,2}|((25[0-5]|(2[0-4]|1\\d|[1-9])?\\d)(\\.|$)){4}|[0-9A-F]{1," +
                "4}:[0-9A-F]{1,4})(?<![^:]:|\\.)\\z";

        if (form.getString(BOND_STATIC).equals(STATIC_BOND_VALUE)) {
            String address = form.getString(BOND_IP_ADDRESS);
            String netmask = form.getString(BOND_NETMASK);
            String gateway = form.getString(BOND_GATEWAY);

            if (!address.matches(ipv4addressPattern) &&
                    !address.matches(ipv6addressPattern)) {
                errors.add(ActionMessages.GLOBAL_MESSAGE, new ActionMessage(
                        "kickstart.bond.bad.ip.address.jsp"));
            }

            if (!netmask.matches(ipv4addressPattern) &&
                    !netmask.matches(ipv6addressPattern)) {
                errors.add(ActionMessages.GLOBAL_MESSAGE, new ActionMessage(
                        "kickstart.bond.bad.netmask.jsp"));
            }

            if (!gateway.matches(ipv4addressPattern) &&
                    !gateway.matches(ipv6addressPattern)) {
                errors.add(ActionMessages.GLOBAL_MESSAGE, new ActionMessage(
                        "kickstart.bond.bad.ip.address.jsp"));
            }
        }

        if (errors.size() > 0) {
            addErrors(ctx.getRequest(), errors);
            return false;
        }
        return true;
    }

    protected boolean validateFirstSelections(DynaActionForm form,
            RequestContext ctx) {
        String cobblerId = ListTagHelper.getRadioSelection(ListHelper.LIST,
                ctx.getRequest());
        if (StringUtils.isBlank(cobblerId)) {
            cobblerId = ctx.getParam(RequestContext.COBBLER_ID, true);
        }

        boolean retval = false;
        form.set(RequestContext.COBBLER_ID, cobblerId);
        ctx.getRequest().setAttribute(RequestContext.COBBLER_ID, cobblerId);
        if (form.get("scheduleAsap") != null) {
            retval = true;
        }
        else if (form.get(RequestContext.COBBLER_ID) != null) {
            return true;
        }
        return retval;
    }

    /*
     * If the user is going to clear all partitions from all drives we need to ask
     * him if he's sure first.
     */
    protected boolean showDiskWarning(KickstartData data, DynaActionForm form) {
        Set<KickstartCommand> commands = data.getOptions();
        boolean containsClearpartCommand = false;
        for (KickstartCommand command : commands) {
            if (command.getCommandName() != null &&
                command.getCommandName().getName() != null &&
                command.getCommandName().getName().equals("clearpart")) {
                if (command.getArguments() != null &&
                    command.getArguments().contains("--drives")) {
                    return false;
                }
                    containsClearpartCommand = true;
                    break;
                }
                continue;
        }

        String diskOption = form.getString(DESTROY_DISKS);
        if (!containsClearpartCommand || (diskOption != null &&
            diskOption.equals("true"))) {
             return false;
        }
        return true;
    }

    private void checkForKickstart(DynaActionForm form,
            KickstartScheduleCommand cmd, RequestContext ctx) {
        if (ActionFactory.doesServerHaveKickstartScheduled((Long) form
                .get(RequestContext.SID))) {
            String[] params = { cmd.getServer().getName() };
            getStrutsDelegate().saveMessage(
                    "kickstart.schedule.already.scheduled.jsp", params,
                    ctx.getRequest());
        }
    }

    protected KickstartScheduleCommand getKickstartScheduleCommand(Long sid,
            User currentUser) {
        return new KickstartScheduleCommand(sid, currentUser);
    }

    /**
     * Parses the kernel options or Post kernel options
     * from the given form. Called after the advanced options page
     * is typically set..
     *  This is a handy method used in both SSM and SDC KS scheduling.
     * @param form the kickstartScheduleWizardForm that holds the form fields.
     * @param request the servlet request
     * @param profileCobblerId the cobbler profile id
     * @param isPost true if caller is interested in getting the
     *              post kernel options and not the pre.
     * @return the kernel options selected by the user.
     */
    public static String parseKernelOptions(DynaActionForm form,
            HttpServletRequest request,
            String profileCobblerId,
            boolean isPost) {
        RequestContext context = new RequestContext(request);
        String typeKey = !isPost ? KERNEL_PARAMS_TYPE : POST_KERNEL_PARAMS_TYPE;
        String customKey = !isPost ? KERNEL_PARAMS : POST_KERNEL_PARAMS;
        String type = form.getString(typeKey);

        return parseKernelOptions(form.getString(customKey), type, profileCobblerId,
                isPost, context.getCurrentUser());
    }


    /**
     * Parses the kernel options or Post kernel options
     * from the given set of params
     *  This is a handy method used in both SSM and SDC KS scheduling.
     * @param customOptions the kickstartScheduleWizardForm that holds the form fields.
     * @param paramsType  either KERNEL_PARAMS_CUSTOM _DISTRO or _PROFILE
     * @param cobblerId the cobbler profile id
     * @param isPost true if caller is interested in getting the
     *              post kernel options and not the pre.
     * @param user the user doing the request
     * @return the kernel options selected by the user.
     */
    public static String parseKernelOptions(String customOptions,
            String paramsType,
            String cobblerId,
            boolean isPost, User user) {

        CobblerConnection con  = CobblerXMLRPCHelper.
                getConnection(user);
        if (KERNEL_PARAMS_CUSTOM.equals(paramsType)) {
            return customOptions;
        }
        org.cobbler.Profile profile = org.cobbler.Profile.lookupById(con,
                cobblerId);
        CobblerObject ret = profile;

        if (KERNEL_PARAMS_DISTRO.equals(paramsType)) {
            ret = profile.getDistro();
        }
        if (!isPost) {
            return ret.getKernelOptionsString();
        }
        return ret.getKernelPostOptionsString();

    }
}<|MERGE_RESOLUTION|>--- conflicted
+++ resolved
@@ -434,14 +434,9 @@
         }
 
         // display a warning if displaying ppc64le profiles to a ppc system
-<<<<<<< HEAD
-        if (system.getBaseChannel() != null && system.getBaseChannel().getChannelArch()
-                .getLabel().equals("channel-ppc")) {
-=======
         Channel baseChannel = system.getBaseChannel();
         if (baseChannel != null &&
                 baseChannel.getChannelArch().getLabel().equals("channel-ppc")) {
->>>>>>> ab160b2f
             List<KickstartDto> profiles = helper.getDataSet();
             for (KickstartDto profile : profiles) {
                 KickstartableTree tree = KickstartFactory.findTreeById(profile
