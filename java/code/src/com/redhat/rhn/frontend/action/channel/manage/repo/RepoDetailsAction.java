--- conflicted
+++ resolved
@@ -129,19 +129,12 @@
                 }
             }
         }
-<<<<<<< HEAD
-        else {
-            if (isCreateMode(request)) {
-                // default for has signed metadata should be true
-                form.set(METADATA_SIGNED, new Boolean(true));
-            }
-            setup(request, form, isCreateMode(request));
-        }
-=======
-
+        if (isCreateMode(request)) {
+            // default for has signed metadata should be true
+            form.set(METADATA_SIGNED, new Boolean(true));
+        }
         setup(request, form, isCreateMode(request));
 
->>>>>>> 8487fec7
         return mapping.findForward(RhnHelper.DEFAULT_FORWARD);
     }
 
