/**
 * Copyright (c) 2009--2010 Red Hat, Inc.
 *
 * This software is licensed to you under the GNU General Public License,
 * version 2 (GPLv2). There is NO WARRANTY for this software, express or
 * implied, including the implied warranties of MERCHANTABILITY or FITNESS
 * FOR A PARTICULAR PURPOSE. You should have received a copy of GPLv2
 * along with this software; if not, see
 * http://www.gnu.org/licenses/old-licenses/gpl-2.0.txt.
 *
 * Red Hat trademarks are not licensed under GPLv2. No permission is
 * granted to use or replicate Red Hat trademarks that are incorporated
 * in this software or its documentation.
 */
package com.redhat.rhn.frontend.action.common;

import com.redhat.rhn.common.conf.Config;
import com.redhat.rhn.common.conf.ConfigDefaults;
import com.redhat.rhn.common.security.SessionSwap;
import com.redhat.rhn.common.util.FileUtils;
import com.redhat.rhn.common.util.MD5Sum;
import com.redhat.rhn.common.util.download.ByteArrayStreamInfo;
import com.redhat.rhn.domain.channel.Channel;
import com.redhat.rhn.domain.channel.ChannelFactory;
import com.redhat.rhn.domain.kickstart.KickstartFactory;
import com.redhat.rhn.domain.kickstart.KickstartSession;
import com.redhat.rhn.domain.kickstart.KickstartSessionState;
import com.redhat.rhn.domain.kickstart.KickstartableTree;
import com.redhat.rhn.domain.org.OrgFactory;
import com.redhat.rhn.domain.rhnpackage.Package;
import com.redhat.rhn.domain.rhnpackage.PackageFactory;
import com.redhat.rhn.domain.rhnpackage.PackageSource;
import com.redhat.rhn.domain.rhnpackage.Patch;
import com.redhat.rhn.domain.rhnpackage.PatchSet;
import com.redhat.rhn.domain.user.User;
import com.redhat.rhn.domain.user.UserFactory;
import com.redhat.rhn.frontend.action.kickstart.KickstartHelper;
import com.redhat.rhn.frontend.struts.RhnHelper;
import com.redhat.rhn.manager.channel.ChannelManager;
import com.redhat.rhn.manager.download.DownloadManager;
import com.redhat.rhn.manager.download.UnknownDownloadTypeException;
import com.redhat.rhn.manager.kickstart.KickstartManager;

import org.apache.commons.lang.StringUtils;
import org.apache.log4j.Logger;
import org.apache.struts.action.ActionForm;
import org.apache.struts.action.ActionForward;
import org.apache.struts.action.ActionMapping;
import org.apache.struts.actions.DownloadAction;

import java.io.BufferedReader;
import java.io.File;
import java.io.FileReader;
import java.io.IOException;
import java.text.SimpleDateFormat;
import java.util.Arrays;
import java.util.Calendar;
import java.util.Date;
import java.util.Enumeration;
import java.util.HashMap;
import java.util.Iterator;
import java.util.List;
import java.util.Locale;
import java.util.Map;
import java.util.TimeZone;

import javax.servlet.http.HttpServletRequest;
import javax.servlet.http.HttpServletResponse;

/**
 * ChannelPackagesAction
 * @version $Rev$
 */
public class DownloadFile extends DownloadAction {


    private static Logger log = Logger.getLogger(DownloadFile.class);

    private static final String PARAMS = "params";
    private static final String TYPE = "type";
    private static final String HASH = "hash";
    private static final String EXPIRE = "expire";
    private static final String USERID = "userid";
    private static final String FILEID = "fileid";
    private static final String FILENAME = "filename";
    private static final String CHILD = "child";
    private static final String TREE = "tree";
    private static final String PATH = "path";
    private static final String SESSION = "session";
    private static final String URL = "url";
    private static final String CHANNEL = "cid";

    /** {@inheritDoc} */
    @Override
    public ActionForward execute(ActionMapping mapping,
            ActionForm formIn,
            HttpServletRequest request,
            HttpServletResponse response) throws Exception {

        String url = RhnHelper.getParameterWithSpecialCharacters(request, "url");
        if (log.isDebugEnabled()) {
            log.debug("url : [" + url + "]");
        }
        if (url.startsWith("/ks/dist")) {
            log.debug("URL is ks dist..");
            ActionForward error = handleKickstartDownload(request, response,
                    url, mapping);
            log.debug("Done handling ks download");
            if (error != null) {
                log.debug("returning null");
                return null;
            }
        }
        else if (url.startsWith("/cblr/svc/op/ks/")) {
            Map params = new HashMap();
            params.put(TYPE,  DownloadManager.DOWNLOAD_TYPE_COBBLER);
            params.put(URL, url);
            request.setAttribute(PARAMS, params);
            return super.execute(mapping, formIn, request, response);
        }
        else {
            ActionForward error = handleUserDownload(request, url, mapping);
            if (error != null) {
                return error;
            }
        }
        try {
            log.debug("Calling super.execute");
            super.execute(mapping, formIn, request, response);
        }
        catch (Exception e) {
            e.printStackTrace();
            log.error("Package retrieval error on file download url: " + url);
            return mapping.findForward("error");
        }

        return null;
    }

    /**
     * Parse a /ks/dist url
     *  The following URLS are accepted:
     *   /ks/dist/tree-label/path/to/file.rpm
     *    /ks/dist/org/#/tree-label/path/to/file
     *    /ks/dist/session/HEX/tree-label/path/to/file.rpm
     *    /ks/dist/tree-label/child/child-chan-label/path/to/file.rpm
     *
     * @param url the url to parse
     * @return a map with the following params:
     *     label  (req)
     *     path    (req)
     *     session  (opt)
     *     orgId    (opt)
     *     child    (opt)
     */
    public static Map<String, String> parseDistUrl(String url) {
        Map<String, String> ret = new HashMap<String, String>();


        if (url.charAt(0) == '/') {
            url = url.substring(1);
        }

        String[] split = url.split("/");
        if (split.length < 3) {
            return null;
        }


        int labelPos = 2;
        if (split[2].equals("org")) {
            ret.put("orgId",  split[3]);
            labelPos = 4;
        }
        else if (split[2].equals("session")) {
            ret.put("session", split[3]);
            labelPos = 4;
        }
        else if (split[2].equals("child")) {
            ret.put("child", split[3]);
            labelPos = 4;
        }

        ret.put("label", split[labelPos]);
        String path = "";
        for (int i = labelPos + 1; i < split.length; i++) {
            path += "/" + split[i];
        }
        ret.put("path", path);

        return ret;
    }

    private ActionForward handleKickstartDownload(HttpServletRequest request,
            HttpServletResponse response, String url,
            ActionMapping mapping) throws IOException {

        if (log.isDebugEnabled()) {
            log.debug("URL : " + url);
        }

        Map<String, String> map = DownloadFile.parseDistUrl(url);

        if (map == null) {
            response.sendError(HttpServletResponse.SC_NOT_FOUND);
            return mapping.findForward("error");
        }

        String path = map.get("path");
        String label = map.get("label");
        Long orgId = null;
        if (map.containsKey("orgId")) {
            orgId = Long.parseLong(map.get("orgId"));
        }


        KickstartSession ksession = null;
        KickstartSessionState newState = null;


        if (map.containsKey("session")) {
            String sessionId = SessionSwap.extractData(map.get("session"))[0];
            ksession = KickstartFactory.
            lookupKickstartSessionById(new Long(sessionId));

        }


        if (log.isDebugEnabled()) {
            log.debug("computed path to just the file: " + path);
            log.debug("Tree label to lookup: " + label);
        }

        KickstartableTree tree;
        if (orgId != null) {
            tree = KickstartFactory.lookupKickstartTreeByLabel(label,
                    OrgFactory.lookupById(orgId));

        }
        else if (ksession != null) {
            tree = ksession.getKstree();
        }
        else {
            tree = KickstartFactory.lookupKickstartTreeByLabel(label);
        }


        if (map.containsKey("child") &&
                      !Config.get().getBoolean("ks_restrict_child_channels")) {
            Channel child = ChannelFactory.lookupByLabel(map.get("child"));
            if (child == null || !child.getParentChannel().equals(tree.getChannel())) {
                response.sendError(HttpServletResponse.SC_NOT_FOUND);
                return mapping.findForward("error");
            }
            else {
                HashMap params = new HashMap();
                params.put(TYPE, DownloadManager.DOWNLOAD_TYPE_KICKSTART);
                params.put(TREE, tree);
                params.put(CHILD, child);
                params.put(FILENAME, path);
                request.setAttribute(PARAMS, params);
                return null;
            }

        }


        if (tree == null) {
            log.error("Tree not found.");
            response.sendError(HttpServletResponse.SC_NOT_FOUND);
            return mapping.findForward("error");
        }
        HashMap params = new HashMap();
        params.put(TYPE, DownloadManager.DOWNLOAD_TYPE_KICKSTART);
        params.put(TREE, tree);
        params.put(FILENAME, path);
        if (ksession != null) {
            params.put(SESSION, ksession);
        }
        request.setAttribute(PARAMS, params);
        return null;
    }


    private ActionForward handleUserDownload(HttpServletRequest request, String url,
            ActionMapping mapping) {
        List<String> split = Arrays.asList(url.split("/"));
        Iterator<String> it = split.iterator();
        Map params = new HashMap();

        String type = getNextValue(it);
        String hash = getNextValue(it);
        Long expire = new Long(getNextValue(it));
        Long userId = new Long(getNextValue(it));
        Long fileId = new Long(getNextValue(it));
        String filename = getNextValue(it);

        params.put(TYPE, type);
        params.put(HASH, hash);
        params.put(EXPIRE, expire);
        params.put(USERID, userId);
        params.put(FILEID, fileId);
        params.put(FILENAME, filename);
        request.setAttribute(PARAMS, params);

        //If expire is at 0, then expiration is disabled for the download
        //    we'll validate the SHA1 token to make sure someone didn't hack
        //      it in the next step.
        if (expire != 0 && Calendar.getInstance().getTimeInMillis() > expire) {
            log.error("File download url has expired: " + url);
            return mapping.findForward("error");
        }

        User user = UserFactory.lookupById(userId);
        if (!hash.equals(DownloadManager.getFileSHA1Token(fileId,
                filename, user, expire, type))) {
            log.error("Invalid hash on file download url: " + url);
            return mapping.findForward("error");
        }

        return null;
    }

    @Override
    protected StreamInfo getStreamInfo(ActionMapping mapping, ActionForm form,
            HttpServletRequest request, HttpServletResponse response) throws Exception {

        String path = "";
        Map params = (Map) request.getAttribute(PARAMS);
        String type = (String) params.get(TYPE);
        if (type.equals(DownloadManager.DOWNLOAD_TYPE_KICKSTART)) {
            return getStreamInfoKickstart(mapping, form, request, response, path);
        }
        else if (type.equals(DownloadManager.DOWNLOAD_TYPE_COBBLER)) {
            String url = ConfigDefaults.get().getCobblerServerUrl() +
                        (String) params.get(URL);
            KickstartHelper helper = new KickstartHelper(request);
            String data = "";
            if (helper.isProxyRequest()) {
                data = KickstartManager.getInstance().renderKickstart(
                        helper.getKickstartHost(), url);
            }
            else {
                data = KickstartManager.getInstance().renderKickstart(url);
            }
            //Must set content length or it doesn't quite work right
            response.addHeader("Content-Length", data.length() + "");
            return getStreamForText(data.getBytes());
        }
        else {
            Long fileId = (Long) params.get(FILEID);
            Long userid = (Long) params.get(USERID);
            User user = UserFactory.lookupById(userid);
            if (type.equals(DownloadManager.DOWNLOAD_TYPE_PACKAGE)) {
                Package pack = PackageFactory.lookupByIdAndOrg(fileId, user.getOrg());
                response.addHeader("Content-Length", pack.getPackageSize() + "");
                path = Config.get().getString(ConfigDefaults.MOUNT_POINT) +
                    "/" + pack.getPath();
                return getStreamForBinary(path);
            }
            else if (type.equals(DownloadManager.DOWNLOAD_TYPE_SOURCE)) {
                Package pack = PackageFactory.lookupByIdAndOrg(fileId, user.getOrg());
                List<PackageSource> src = PackageFactory.lookupPackageSources(pack);
                if (!src.isEmpty()) {
                    response.addHeader("Content-Length", src.get(0).getPackageSize() + "");
                    path = Config.get().getString(ConfigDefaults.MOUNT_POINT) + "/" +
                        src.get(0).getPath();
                    return getStreamForBinary(path);
                }
            }
            else if (type.equals(DownloadManager.DOWNLOAD_TYPE_PATCH_README)) {
                Patch patch = (Patch) PackageFactory.lookupByIdAndOrg(fileId,
                        user.getOrg());
                response.addHeader("Content-Length", patch.getPackageSize() + "");
                return getStreamForText(patch.getReadme());

            }
            else if (type.equals(DownloadManager.DOWNLOAD_TYPE_PATCH_SET_README)) {
                PatchSet patch = (PatchSet) PackageFactory.lookupByIdAndOrg(fileId,
                        user.getOrg());
                response.addHeader("Content-Length", patch.getPackageSize() + "");
                return getStreamForText(patch.getReadme());
            }
            else if (type.equals(DownloadManager.DOWNLOAD_TYPE_REPO_LOG)) {
                Channel c = ChannelFactory.lookupById(fileId);
                ChannelManager.verifyChannelAdmin(user, fileId);
                File file = new File(ChannelManager.getLatestSyncLogFile(c));

                StringBuilder output = new StringBuilder();
                BufferedReader input =  new BufferedReader(new FileReader(file));
                String line;
                while ((line = input.readLine()) != null) {
                    output.append(line);
                    output.append("\n");
                }

                response.addHeader("Content-Length", output.length() + "");
                return getStreamForText(output.toString().getBytes());
            }
        }

        throw new UnknownDownloadTypeException("The specified download type " + type +
                " is not currently supported");

    }


    private StreamInfo getStreamInfoKickstart(ActionMapping mapping, ActionForm form,
            HttpServletRequest request, HttpServletResponse response,
                String path) throws Exception {

        Map params = (Map) request.getAttribute(PARAMS);
        path = (String) params.get(FILENAME);
        if (log.isDebugEnabled()) {
            log.debug("getStreamInfo KICKSTART type, path: " + path);
        }
        String diskPath = null;
        String kickstartMount = Config.get().getString(ConfigDefaults.MOUNT_POINT);
        String fileName;
        KickstartSession ksession = (KickstartSession) params.get(SESSION);
        KickstartSessionState newState = null;
        KickstartableTree tree = (KickstartableTree) params.get(TREE);
        Package rpmPackage = null;
        Channel child = (Channel) params.get(CHILD);

        if (tree.getBasePath().indexOf(kickstartMount) == 0) {
            log.debug("Trimming mount because tree is" +
                " explicitly rooted to the mount point");
            kickstartMount = "";
        }
        // If the tree is rooted somewhere other than
        // /var/satellite then no need to prepend it.
        if (tree.getBasePath().startsWith("/")) {
            log.debug("Tree isnt rooted at /var/satellite, lets just use basepath");
            kickstartMount = "";
        }
        // Searching for RPM
        if (path.endsWith(".rpm")) {
            String[] split = StringUtils.split(path, '/');
            fileName = split[split.length - 1];
            if (log.isDebugEnabled()) {
                log.debug("RPM filename: " + fileName);
            }
            Channel channel = tree.getChannel();
            if (child != null) {
                channel = child;
            }

            rpmPackage = ChannelFactory.lookupPackageByFilename(channel, fileName);
            if (rpmPackage != null) {
                diskPath = Config.get().getString(ConfigDefaults.MOUNT_POINT) + "/" +
                    rpmPackage.getPath();
                if (log.isDebugEnabled()) {
                    log.debug("found package :: diskPath path: " + diskPath);
                }
                newState = KickstartFactory.
                    lookupSessionStateByLabel(KickstartSessionState.IN_PROGRESS);
            }
            else {
                if (log.isDebugEnabled()) {
                    log.debug("Package was not in channel, looking in distro path.");
                }
            }
        }
        // either it's not an rpm, or we didn't find it in the channel
        // check for dir pings, virt manager or install, bz #345721
        if (diskPath == null) {
            // my $dp = File::Spec->catfile($kickstart_mount, $tree->base_path, $path);

            if (child == null) {
                diskPath = kickstartMount + "/" + tree.getBasePath() + path;
            }
            else {
                String[] split = StringUtils.split(path, '/');
                if (split[0].equals("repodata")) {
                    split[0] = child.getLabel();
                }
                diskPath = "/var/cache/" +
                    Config.get().getString("repomd_path_prefix", "rhn/repodata/") + "/" +
                    StringUtils.join(split, '/');
            }

            if (log.isDebugEnabled()) {
                log.debug("DirCheck path: " + diskPath);
            }
            File actualFile = new File(diskPath);
            if (actualFile.exists() && actualFile.isDirectory()) {
                log.debug("Directory hit.  just return 200");
                response.setContentLength(0);
                response.setStatus(HttpServletResponse.SC_OK);
                return getStreamForText("".getBytes());
            }
            else if (actualFile.exists()) {
                log.debug("Looks like it is an actual file and it exists.");
                newState = KickstartFactory.
                    lookupSessionStateByLabel(KickstartSessionState.STARTED);

            }
            else {
                log.error(diskPath + " Not Found .. 404!");
                response.sendError(HttpServletResponse.SC_NOT_FOUND);
                return getStreamForText("".getBytes());
            }

        }
        if (log.isDebugEnabled()) {
            log.debug("Final path before returning getStreamForBinary(): " + diskPath);
        }
        if (log.isDebugEnabled()) {
            Enumeration e = request.getHeaderNames();
            while (e.hasMoreElements()) {
                String name = (String) e.nextElement();
                log.debug("header: [" + name + "]: " + request.getHeader(name));
            }
        }
        if (request.getMethod().equals("HEAD")) {
            log.debug("Method is HEAD .. serving checksum");
            return manualServeChecksum(response, rpmPackage, diskPath);
        }
        else if (request.getHeader("Range") != null) {
            log.debug("range detected.  serving chunk of file");
            String range = request.getHeader("Range");
            return manualServeByteRange(request, response, diskPath, range);
        }
        // Update kickstart session
        if (ksession != null) {
            ksession.setState(newState);
            if (ksession.getPackageFetchCount() == null) {
                ksession.setPackageFetchCount(new Long(0));
            }
            if (ksession.getState().getLabel().equals(
                    KickstartSessionState.IN_PROGRESS)) {
                log.debug("Incrementing counter.");
                ksession.setPackageFetchCount(
                        ksession.getPackageFetchCount().longValue() + 1);
                ksession.setLastFileRequest(path);
            }
            log.debug("Saving session.");
            KickstartFactory.saveKickstartSession(ksession);
        }
        log.debug("returning getStreamForBinary");

        File actualFile = new File(diskPath);
        Date mtime = new Date(actualFile.lastModified());
        SimpleDateFormat formatter = new SimpleDateFormat(
                "EEE, dd MMM yyyy HH:mm:ss zzz", Locale.US);
        formatter.setTimeZone(TimeZone.getTimeZone("GMT"));
        response.addHeader("last-modified", formatter.format(mtime));
        response.addHeader("Content-Length", String.valueOf(actualFile.length()));
        log.debug("added last-modified and content-length values");
        return getStreamForBinary(diskPath);
    }

    private StreamInfo getStreamForText(byte[] text) {
        ByteArrayStreamInfo stream = new ByteArrayStreamInfo("text/plain", text);
        return stream;
    }

    private StreamInfo getStreamForBinary(String path) {
        File file = new File(path);
        FileStreamInfo stream = new FileStreamInfo("application/octet-stream", file);
        return stream;
    }


    private String getNextValue(Iterator<String> it) {
        while (it.hasNext()) {
            String next = it.next();
            if (!StringUtils.isEmpty(next)) {
                return next;
            }
        }
        return null;
    }

    // Ported from perl - needed for proxy support
    private StreamInfo manualServeChecksum(HttpServletResponse response,
            Package rpmPackage, String diskPath) throws IOException {

        response.setContentType("application/octet-stream");
        String checksum;
        // Obtain the checksum for the file in question and stick it in the
        // outgoing HTTP headers under "X-RHN-Checksum".
        if (rpmPackage != null && rpmPackage.getChecksum() != null &&
                    rpmPackage.getChecksum().getChecksum() != null) {
            checksum = rpmPackage.getChecksum().getChecksum();
<<<<<<< HEAD
            response.setContentLength(rpmPackage.getPackageSize().intValue());
=======
            response.setHeader("Content-Length",
                String.valueOf(rpmPackage.getPackageSize()));
>>>>>>> 400df68c
        }
        else {
            File f = new File(diskPath);
            if (!f.exists()) {
                log.error("manualServeChecksum :: File not found: " + diskPath);
                response.sendError(HttpServletResponse.SC_NOT_FOUND);
                return getStreamForText(new byte[0]);
            }
            checksum = MD5Sum.getFileMD5Sum(f);
<<<<<<< HEAD
            response.setContentLength((int)f.length());
=======
            response.setHeader("Content-Length", String.valueOf(f.length()));
>>>>>>> 400df68c
        }
        // Create some headers.
        response.addHeader("X-RHN-Checksum", checksum);
        response.setStatus(HttpServletResponse.SC_OK);
        return getStreamForText("".getBytes());
    }

    // Ported from perl - needed for yum's requests for byte ranges
    private StreamInfo manualServeByteRange(HttpServletRequest request,
            HttpServletResponse response,
            String diskPath, String range) {

        // bytes=440-25183
        String[] bytesheader = StringUtils.split(range, "=");
        String[] ranges = StringUtils.split(bytesheader[1], "-");
        long start = Long.valueOf(ranges[0]).longValue();
        long end = Long.valueOf(ranges[1]).longValue();
        if (log.isDebugEnabled()) {
            log.debug("manualServeByteRange Start    : " + start);
            log.debug("manualServeByteRange End      : " + end);
        }
        long size = end - start + 1;
        File actualFile = new File(diskPath);
        long totalSize = actualFile.length();

        if (log.isDebugEnabled()) {
            log.debug("manualServeByteRange totalsize: " + totalSize);
        }

        if (size <= 0) {
            return getStreamForBinary(diskPath);
        }
        response.setContentType("application/octet-stream");
        response.setStatus(HttpServletResponse.SC_PARTIAL_CONTENT);
        Date mtime = new Date(actualFile.lastModified());
        // "EEE, dd MMM yyyy HH:mm:ss zzz";
        SimpleDateFormat formatter = new SimpleDateFormat(
                "EEE, dd MMM yyyy HH:mm:ss zzz", Locale.US);
        formatter.setTimeZone(TimeZone.getTimeZone("GMT"));
        String fdate = formatter.format(mtime);
        response.addHeader("last-modified", fdate);
        response.addHeader("Content-Length", String.valueOf(size));
        response.addHeader("Content-Range", "bytes " + start + "-" + end +
                "/" + totalSize);
        response.addHeader("Accept-Ranges", "bytes");
        if (log.isDebugEnabled()) {
            log.debug("Added header last-modified: " + fdate);
            log.debug("Added header Content-Length: " + String.valueOf(size));
            log.debug("Added header Content-Range: " + "bytes " + start +
                    "-" + end + "/" + totalSize);
            log.debug("Added header Accept-Ranges: bytes");
        }
        // gotta make sure it is end + 1
        byte[] chunk = FileUtils.readByteArrayFromFile(actualFile, start, end + 1);
        if (log.isDebugEnabled()) {
            log.debug("chunk size: " + chunk.length);
            log.debug("read chunk into byte array.  returning ByteArrayStreamInfo");
        }
        ByteArrayStreamInfo stream = new
            ByteArrayStreamInfo("application/octet-stream", chunk);
        return stream;
    }

}<|MERGE_RESOLUTION|>--- conflicted
+++ resolved
@@ -584,12 +584,8 @@
         if (rpmPackage != null && rpmPackage.getChecksum() != null &&
                     rpmPackage.getChecksum().getChecksum() != null) {
             checksum = rpmPackage.getChecksum().getChecksum();
-<<<<<<< HEAD
-            response.setContentLength(rpmPackage.getPackageSize().intValue());
-=======
             response.setHeader("Content-Length",
                 String.valueOf(rpmPackage.getPackageSize()));
->>>>>>> 400df68c
         }
         else {
             File f = new File(diskPath);
@@ -599,11 +595,7 @@
                 return getStreamForText(new byte[0]);
             }
             checksum = MD5Sum.getFileMD5Sum(f);
-<<<<<<< HEAD
-            response.setContentLength((int)f.length());
-=======
             response.setHeader("Content-Length", String.valueOf(f.length()));
->>>>>>> 400df68c
         }
         // Create some headers.
         response.addHeader("X-RHN-Checksum", checksum);
