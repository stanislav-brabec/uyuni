--- conflicted
+++ resolved
@@ -67,16 +67,12 @@
 
     // This had better  fail if there are any users created in this satellite!
     public void testCreateFirstSatUser() {
-<<<<<<< HEAD
         // ensure no other user exists
         for (Org org : OrgFactory.lookupAllOrgs()) {
             for (User user : UserFactory.getInstance().findAllUsers(org)) {
                 UserFactory.deleteUser(user.getId());
             }
         }
-=======
-
->>>>>>> 93b3c230
         setRequestPathInfo("/newlogin/CreateFirstUserSubmit");
         RhnMockDynaActionForm form =
             fillOutForm("createSatelliteForm", CreateUserAction.TYPE_CREATE_SAT);
