/**
 * Copyright (c) 2009--2012 Red Hat, Inc.
 *
 * This software is licensed to you under the GNU General Public License,
 * version 2 (GPLv2). There is NO WARRANTY for this software, express or
 * implied, including the implied warranties of MERCHANTABILITY or FITNESS
 * FOR A PARTICULAR PURPOSE. You should have received a copy of GPLv2
 * along with this software; if not, see
 * http://www.gnu.org/licenses/old-licenses/gpl-2.0.txt.
 *
 * Red Hat trademarks are not licensed under GPLv2. No permission is
 * granted to use or replicate Red Hat trademarks that are incorporated
 * in this software or its documentation.
 */
package com.redhat.rhn.frontend.action.channel.manage;

import com.redhat.rhn.common.db.datasource.DataResult;
import com.redhat.rhn.domain.channel.Channel;
import com.redhat.rhn.domain.channel.ChannelFactory;
import com.redhat.rhn.domain.channel.ChannelVersion;
import com.redhat.rhn.domain.channel.DistChannelMap;
import com.redhat.rhn.domain.channel.SelectableChannel;
import com.redhat.rhn.domain.rhnset.RhnSet;
import com.redhat.rhn.domain.user.User;
import com.redhat.rhn.frontend.struts.RequestContext;
import com.redhat.rhn.frontend.struts.RhnHelper;
import com.redhat.rhn.frontend.struts.RhnListAction;
import com.redhat.rhn.frontend.struts.RhnListSetHelper;
import com.redhat.rhn.frontend.taglibs.list.ListTagHelper;
import com.redhat.rhn.frontend.taglibs.list.TagHelper;
import com.redhat.rhn.manager.channel.ChannelManager;
import com.redhat.rhn.manager.rhnset.RhnSetDecl;
import com.redhat.rhn.manager.rhnset.RhnSetManager;

import org.apache.struts.action.ActionForm;
import org.apache.struts.action.ActionForward;
import org.apache.struts.action.ActionMapping;

import java.util.ArrayList;
import java.util.Collections;
import java.util.HashMap;
import java.util.List;
import java.util.Map;

import javax.servlet.http.HttpServletRequest;
import javax.servlet.http.HttpServletResponse;

/**
 *
 * AddRedHatErrataAction
 * @version $Rev$
 */
public class AddRedHatErrataAction extends RhnListAction {


    private static final String CID = "cid";
    private static final String SELECTED_CHANNEL = "selected_channel";
    private static final String SELECTED_CHANNEL_OLD = "selected_channel_old";

    private static final String SELECTED_VERSION = "selected_version";
    private static final String SELECTED_VERSION_OLD = "selected_version_old";
    private static final String SELECTED_VERSION_NAME = "selected_version_name";

    private static final String VERSION_LIST = "version_list";
    private static final String CHANNEL_LIST = "channel_list";

    private static final String VERSION_SUBMIT = "frontend.actions.channels.manager." +
            "add.viewChannels";
    private static final String CHANNEL_SUBMIT = "frontend.actions.channels.manager." +
            "add.viewErrata";
    private static final String CHECKED = "assoc_checked";

    private static final String SUBMITTED = "frontend.actions.channels.manager." +
            "add.submit";

    /**
     *
     * {@inheritDoc}
     */
    public ActionForward execute(ActionMapping mapping,
            ActionForm formIn,
            HttpServletRequest request,
            HttpServletResponse response) {

        RequestContext requestContext = new RequestContext(request);
        User user =  requestContext.getLoggedInUser();
        Long cid = Long.parseLong(request.getParameter(CID));
        Channel currentChan = ChannelFactory.lookupByIdAndUser(cid, user);
        Channel selectedChannel = null;


        PublishErrataHelper.checkPermissions(user, cid);

        request.setAttribute(CID, cid);
        request.setAttribute("user", user);
        request.setAttribute("channel_name", currentChan.getName());
        request.setAttribute(ListTagHelper.PARENT_URL, request.getRequestURI());

        /*
        List<SelectableChannelVersion> versionList = SelectableChannelVersion.
                        getCurrentChannelVersionList();
        List<SelectableChannel> channelList = null;
        request.setAttribute(VERSION_LIST, versionList);

        String selectedVersionStr = null;
        */
        List<SelectableChannel> channelList = null;
        String selectedChannelStr = null;
        Boolean checked = true;


        //Set initail strings
        selectedChannelStr = request.getParameter(SELECTED_CHANNEL_OLD);
        /*
        selectedVersionStr = request.getParameter(SELECTED_VERSION_OLD);
        if (selectedVersionStr == null) {
            selectedVersionStr = versionList.get(0).getVersion();
        }
        */

        //If the channel submit button was clicked
        if (requestContext.wasDispatched(CHANNEL_SUBMIT)) {
          selectedChannelStr = request.getParameter(SELECTED_CHANNEL);
          // selectedChannelStr might be null
        }
        //if the version submit button was clicked
        /*
        else if (requestContext.wasDispatched(VERSION_SUBMIT)) {
            selectedVersionStr = request.getParameter(SELECTED_VERSION);
         // selectedChannelStr might be null
            selectedChannelStr = null;
        }
<<<<<<< HEAD
        */
=======

        if (!requestContext.isSubmitted()) {
            //If this is a clone, go ahead and pre-select the original Channel
            Channel original = ChannelFactory.lookupOriginalChannel(currentChan);
>>>>>>> 4869bc83

            while (original != null) {

<<<<<<< HEAD

        //If this is a clone, go ahead and pre-select the original Channel
        Channel original = ChannelFactory.lookupOriginalChannel(currentChan);
        if (!requestContext.isSubmitted() && original != null) {
            selectedChannel = original;
            selectedChannelStr = selectedChannel.getId().toString();
            /*
            String tmp = findVersionFromChannel(selectedChannel);
            if (tmp == null) {
                // if we haven't found channel version, let's try to check its parent
                if (!selectedChannel.isBaseChannel()) {
                    tmp = findVersionFromChannel(selectedChannel.getParentChannel());
=======
                selectedChannel = original;
                selectedChannelStr = selectedChannel.getId().toString();
                String tmp = findVersionFromChannel(selectedChannel);
                if (tmp == null) {
                    // if we haven't found channel version, let's try to check its parent
                    if (!selectedChannel.isBaseChannel()) {
                        tmp = findVersionFromChannel(selectedChannel.getParentChannel());
                    }
>>>>>>> 4869bc83
                }
                if (tmp != null) {
                    selectedVersionStr = tmp;
                    break;
                }
                original = ChannelFactory.lookupOriginalChannel(original);
            }
            */
        }

        /*
        if (selectedVersionStr != null) {
            //set selected version based off version selected
            for (SelectableChannelVersion chanVer : versionList) {
                if (chanVer.getVersion().equals(selectedVersionStr)) {
                    chanVer.setSelected(true);
                    request.setAttribute(SELECTED_VERSION_NAME, chanVer.getName());
                    break;
                }
            }

            List<Channel> channelSet = findChannelsByVersion(user, selectedVersionStr);
            channelList = new ArrayList();
            if (channelSet != null) {
                sortChannelsAndChildify(channelSet, channelList, user, selectedChannelStr);
                request.setAttribute(CHANNEL_LIST, channelList);
            }
        }
        */

        // show all channels in the list
        List<Channel> channelSet = ChannelFactory.listRedHatBaseChannels();
        channelList = new ArrayList();
        if (channelSet != null) {
            sortChannelsAndChildify(channelSet, channelList, user, selectedChannelStr);
            request.setAttribute(CHANNEL_LIST, channelList);
        }
        if (channelList.size() > 0 && selectedChannelStr == null) {
            selectedChannelStr = channelList.get(0).getId().toString();
        }

        if (requestContext.isSubmitted() && request.getParameter(CHECKED) == null)  {
            checked = false;
        }


        request.setAttribute(CHECKED, checked);
        request.setAttribute(SELECTED_CHANNEL, selectedChannelStr);
        //request.setAttribute(SELECTED_VERSION, selectedVersionStr);

        if (requestContext.wasDispatched(SUBMITTED)) {
            Map params = new HashMap();
            params.put(CID, request.getParameter(CID));
            params.put(SELECTED_CHANNEL, selectedChannelStr);
            params.put(CHECKED, request.getParameter(CHECKED));
            return getStrutsDelegate().forwardParams(mapping.findForward("submit"),
                    params);
        }


        //If we clicked on the channel selection, clear the set
        if (requestContext.wasDispatched(CHANNEL_SUBMIT) ||
                requestContext.wasDispatched(VERSION_SUBMIT) ||
                !requestContext.isSubmitted()) {
            RhnSet eset =  getSetDecl(currentChan).get(user);
            eset.clear();
            RhnSetManager.store(eset);
        }


        if (selectedChannelStr !=  null) {
            selectedChannel = ChannelFactory.
                        lookupByIdAndUser(Long.parseLong(selectedChannelStr), user);
        }


        RhnListSetHelper helper = new RhnListSetHelper(request);
        RhnSet set =  getSetDecl(currentChan).get(user);


        DataResult dr = getData(request, selectedChannel, currentChan, channelList,
                checked, user);



        request.setAttribute(RequestContext.PAGE_LIST, dr);

        if (ListTagHelper.getListAction("errata", request) != null) {
        helper.execute(set, "errata", dr);
        }
        if (!set.isEmpty()) {
            helper.syncSelections(set, dr);
            ListTagHelper.setSelectedAmount("errata", set.size(), request);
        }

        TagHelper.bindElaboratorTo("errata", dr.getElaborator(), request);
        ListTagHelper.bindSetDeclTo("errata", getSetDecl(currentChan), request);



        return mapping.findForward(RhnHelper.DEFAULT_FORWARD);
    }


    private void sortChannelsAndChildify(List<Channel> listToSort,
            List<SelectableChannel> resultList,
            User user, String selectedId) {

        Long cid = null;
        if (selectedId != null) {
            cid = Long.parseLong(selectedId);
        }

        Collections.sort(listToSort);
        for (Channel chan : listToSort) {
            List<Channel> children = chan.getAccessibleChildrenFor(user);
            Collections.sort(children);
            resultList.add(new SelectableChannel(chan));
            if (cid != null && chan.getId().equals(cid)) {
                resultList.get(resultList.size() - 1).setSelected(true);
            }
            for (Channel childChan : children)  {
                resultList.add(new SelectableChannel(childChan));
                if (cid != null && childChan.getId().equals(cid)) {
                    resultList.get(resultList.size() - 1).setSelected(true);
                }
            }
        }
    }


    private String findVersionFromChannel(Channel channel) {
        for (DistChannelMap map : channel.getDistChannelMaps()) {
            ChannelVersion ver  =  ChannelVersion.getChannelVersionForDistChannelMap(map);
            if (ver != null) {
                return ver.getVersion();
            }
        }
        return null;
    }


    private List findChannelsByVersion(User user, String version) {

        if (version == null) {
            return null;
        }
        List<Channel> channels = ChannelFactory.listRedHatBaseChannels(user);
        List toReturn = new ArrayList();
        for (Channel chan : channels) {
            for (DistChannelMap map : chan.getDistChannelMaps()) {
                if (ChannelVersion.getChannelVersionForDistChannelMap(map).
                        getVersion().equals(version)) {
                   toReturn.add(chan);
                   break;
                }
            }
        }
        return toReturn;
    }

    protected RhnSetDecl getSetDecl(Channel chan) {
        return RhnSetDecl.setForChannelErrata(chan);
    }


    private DataResult getData(HttpServletRequest request,
            Channel selectedChan,
            Channel currentChan,
            List<SelectableChannel> selChannelList,
            boolean packageAssoc,
            User user) {

        if (selectedChan != null) {
            RhnSet set = RhnSetDecl.CHANNELS_FOR_ERRATA.get(user);
            set.clear();
            set.addElement(selectedChan.getId());
            RhnSetManager.store(set);
            return ChannelManager.findErrataFromRhnSetForTarget(currentChan,
                    packageAssoc, user);
        }
        else if (selChannelList != null) {
                RhnSet set = RhnSetDecl.CHANNELS_FOR_ERRATA.get(user);
                set.clear();
                for (SelectableChannel chan : selChannelList) {
                    set.addElement(chan.getId());
                }
                RhnSetManager.store(set);
                return ChannelManager.findErrataFromRhnSetForTarget(currentChan,
                        packageAssoc, user);

        }
        else {
                return ChannelManager.findErrataForTarget(currentChan, packageAssoc);
        }
    }

}<|MERGE_RESOLUTION|>--- conflicted
+++ resolved
@@ -130,18 +130,9 @@
          // selectedChannelStr might be null
             selectedChannelStr = null;
         }
-<<<<<<< HEAD
         */
-=======
-
-        if (!requestContext.isSubmitted()) {
-            //If this is a clone, go ahead and pre-select the original Channel
-            Channel original = ChannelFactory.lookupOriginalChannel(currentChan);
->>>>>>> 4869bc83
-
-            while (original != null) {
-
-<<<<<<< HEAD
+
+
 
         //If this is a clone, go ahead and pre-select the original Channel
         Channel original = ChannelFactory.lookupOriginalChannel(currentChan);
@@ -154,16 +145,6 @@
                 // if we haven't found channel version, let's try to check its parent
                 if (!selectedChannel.isBaseChannel()) {
                     tmp = findVersionFromChannel(selectedChannel.getParentChannel());
-=======
-                selectedChannel = original;
-                selectedChannelStr = selectedChannel.getId().toString();
-                String tmp = findVersionFromChannel(selectedChannel);
-                if (tmp == null) {
-                    // if we haven't found channel version, let's try to check its parent
-                    if (!selectedChannel.isBaseChannel()) {
-                        tmp = findVersionFromChannel(selectedChannel.getParentChannel());
-                    }
->>>>>>> 4869bc83
                 }
                 if (tmp != null) {
                     selectedVersionStr = tmp;
@@ -325,6 +306,7 @@
         return toReturn;
     }
 
+
     protected RhnSetDecl getSetDecl(Channel chan) {
         return RhnSetDecl.setForChannelErrata(chan);
     }
