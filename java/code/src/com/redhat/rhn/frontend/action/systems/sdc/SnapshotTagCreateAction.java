/**
 * Copyright (c) 2009--2014 Red Hat, Inc.
 *
 * This software is licensed to you under the GNU General Public License,
 * version 2 (GPLv2). There is NO WARRANTY for this software, express or
 * implied, including the implied warranties of MERCHANTABILITY or FITNESS
 * FOR A PARTICULAR PURPOSE. You should have received a copy of GPLv2
 * along with this software; if not, see
 * http://www.gnu.org/licenses/old-licenses/gpl-2.0.txt.
 *
 * Red Hat trademarks are not licensed under GPLv2. No permission is
 * granted to use or replicate Red Hat trademarks that are incorporated
 * in this software or its documentation.
 */
package com.redhat.rhn.frontend.action.systems.sdc;

import java.util.Map;

import javax.servlet.http.HttpServletRequest;
import javax.servlet.http.HttpServletResponse;

import org.apache.commons.lang.StringUtils;
import org.apache.struts.action.ActionForm;
import org.apache.struts.action.ActionForward;
import org.apache.struts.action.ActionMapping;
import org.apache.struts.action.DynaActionForm;

import com.redhat.rhn.domain.server.Server;
import com.redhat.rhn.domain.server.ServerFactory;
import com.redhat.rhn.domain.server.ServerSnapshot;
import com.redhat.rhn.frontend.struts.RequestContext;
import com.redhat.rhn.frontend.struts.RhnAction;
import com.redhat.rhn.frontend.struts.RhnHelper;

/**
 * SnapshotTagCreateAction
 * @version $Rev$
 */
public class SnapshotTagCreateAction extends RhnAction {

    protected Long getSnapshotID(RequestContext context) {
        return null;
    }

    /** {@inheritDoc} */
    public ActionForward execute(ActionMapping mapping,
            ActionForm formIn,
            HttpServletRequest request,
            HttpServletResponse response) {
        DynaActionForm form = (DynaActionForm)formIn;
        RequestContext context = new RequestContext(request);
        Long sid = context.getRequiredParam("sid");
        Server server = context.lookupAndBindServer();
        Long snapshotID = getSnapshotID(context);

        Map params = makeParamMap(request);
        params.put("sid", sid);
        if (snapshotID != null) {
            params.put("ss_id", snapshotID);
            request.setAttribute("parentUrl", request.getRequestURI() +
                    "?sid=" + sid.toString() + "&ss_id=" + snapshotID.toString());
        }
        else {
            request.setAttribute("parentUrl", request.getRequestURI() +
                "?sid=" + sid.toString());
        }

        if (context.isSubmitted()) {
            String tagName = form.get("tagName").toString();
            ServerSnapshot snap = null;
            if (snapshotID != null) {
                snap = ServerFactory.lookupSnapshotById(snapshotID.intValue());
            }
            else {
                snap = ServerFactory.lookupLatestForServer(server);
            }
<<<<<<< HEAD
            if (tagName.isEmpty()) {
=======
            if (StringUtils.isBlank(tagName)) {
>>>>>>> a69743a5
                createErrorMessage(request,
                        "system.history.snapshot.tagNameEmpty", null);
            }
            else if (!snap.addTag(tagName)) {
                createErrorMessage(request,
                        "system.history.snapshot.tagCreateFailure", null);
            }
            else {
                createSuccessMessage(request, "system.history.snapshot.tagCreateSuccess",
                        null);
                return getStrutsDelegate().forwardParams(
                        mapping.findForward(RhnHelper.CONFIRM_FORWARD), params);
            }
        }

        return getStrutsDelegate().forwardParams(
                mapping.findForward(RhnHelper.DEFAULT_FORWARD), params);
    }
}<|MERGE_RESOLUTION|>--- conflicted
+++ resolved
@@ -74,11 +74,7 @@
             else {
                 snap = ServerFactory.lookupLatestForServer(server);
             }
-<<<<<<< HEAD
-            if (tagName.isEmpty()) {
-=======
             if (StringUtils.isBlank(tagName)) {
->>>>>>> a69743a5
                 createErrorMessage(request,
                         "system.history.snapshot.tagNameEmpty", null);
             }
