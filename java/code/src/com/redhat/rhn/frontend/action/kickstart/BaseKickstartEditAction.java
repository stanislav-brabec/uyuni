--- conflicted
+++ resolved
@@ -94,29 +94,17 @@
             }
         }
 
-<<<<<<< HEAD
         KickstartData ksdata = cmd.getKickstartData();
         if (ksdata.isRhel() || ksdata.isFedora()) {
             // If the password is encrypted the password should be MD5 (starts with "$1")
-            // on rhel 5 or lower and SHA256 (starts with "$5") on rhel 6 and above. Display
-            // a warning if the user needs to reset root password.
+            // on rhel 5 or lower and SHA256/SHA512 (starts with "$5"/"$6") on rhel 6 and above.
+            // Display a warning if the user needs to reset root password.
             KickstartCommand passwordCmd = ksdata.getCommand("rootpw");
             String password = "";
             if (passwordCmd != null) {
                 password = passwordCmd.getArguments();
             }
             boolean isRhel5OrLess = ksdata.isRHEL5OrLess();
-=======
-        // If the password is encrypted the password should be MD5 (starts with "$1")
-        // on rhel 5 or lower and SHA256/SHA512 (starts with "$5"/"$6") on rhel 6 and above.
-        // Display a warning if the user needs to reset root password.
-        KickstartCommand passwordCmd = cmd.getKickstartData().getCommand("rootpw");
-        String password = "";
-        if (passwordCmd != null) {
-            password = passwordCmd.getArguments();
-        }
-        boolean isRhel5OrLess = cmd.getKickstartData().isRHEL5OrLess();
->>>>>>> 3e9d5991
 
             if ((isRhel5OrLess && !password.startsWith("$1")) ||
                 (!isRhel5OrLess &&
