--- conflicted
+++ resolved
@@ -97,15 +97,10 @@
             }
         }
         else {
-<<<<<<< HEAD
             String docroot = Config.get().getString("documentroot");
-            form.set(HOSTNAME, Config.get().getString(ConfigDefaults.JABBER_SERVER));
-            form.set(SSL_CERT, docroot + DEFAULT_CERT_PATH);
-=======
             form.set(HOSTNAME, IDN.toUnicode(
                 Config.get().getString(ConfigDefaults.JABBER_SERVER)));
-            form.set(SSL_CERT, DEFAULT_CERT_PATH);
->>>>>>> dcd452fd
+            form.set(SSL_CERT, docroot + DEFAULT_CERT_PATH);
             form.set(ENABLE_SSL, Boolean.TRUE);
             form.set(ENABLE_GPG, Boolean.TRUE);
             form.set(ALLOW_CONFIG_ACTIONS, Boolean.TRUE);
