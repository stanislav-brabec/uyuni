--- conflicted
+++ resolved
@@ -331,19 +331,6 @@
         <context-group name="ctx">
           <context context-type="sourcefile">/rhn/account/UserDetails</context>
         </context-group>
-<<<<<<< HEAD
-    <target>(GMT-1100) ਮਿਡਵੇ</target></trans-unit>
-
-    <trans-unit id="America/Sao_Paulo">
-<source>(GMT-0300) Brazil</source>
-        <context-group name="ctx">
-          <context context-type="sourcefile">/rhn/account/UserDetails</context>
-        </context-group>
-    <target>(GMT-0300) ਬਰਾਜ਼ੀਲ</target></trans-unit>
-
-    <trans-unit id="America/Indianapolis">
-<source>(GMT-0500) United States (Indiana)</source>
-=======
         <target>(GMT-1100) ਮਿਡਵੇ</target>
       </trans-unit>
       <trans-unit id="America/Sao_Paulo">
@@ -355,7 +342,6 @@
       </trans-unit>
       <trans-unit id="America/Indianapolis">
         <source>(GMT-0500) United States (Indiana)</source>
->>>>>>> 4869bc83
         <context-group name="ctx">
           <context context-type="sourcefile">/rhn/account/UserDetails</context>
         </context-group>
@@ -373,53 +359,6 @@
         <context-group name="ctx">
           <context context-type="sourcefile">/rhn/account/UserDetails</context>
         </context-group>
-<<<<<<< HEAD
-    <target>(GMT+0330) ਈਰਾਨ</target></trans-unit>
-	<!-- Monitoring "Config Macro" records - used to configure the monitoring sat -->
-    <trans-unit id="MAIL_MX">
-<source>Local mail exchanger</source>
-      <context-group name="ctx">
-        <context context-type="sourcefile">/rhn/monitoring/config/GeneralConfig.do</context>
-      </context-group>
-    <target>ਲੋਕਲ ਮੇਲ ਐਕਸ਼ਜ਼ੇਰ</target></trans-unit>
-
-    <trans-unit id="MDOM">
-<source>Mail domain (e.g. 'redhat.com' for myemail@redhat.com)</source>
-      <context-group name="ctx">
-        <context context-type="sourcefile">/rhn/monitoring/config/GeneralConfig.do</context>
-      </context-group>
-    <target>ਮੇਲ ਡੋਮੇਨ (ਜਿਵੇਂ myemail@redhat.com ਲਈ 'redhat.com')</target></trans-unit>
-
-    <trans-unit id="RHN_ADMIN_EMAIL">
-<source>@@PRODUCT_NAME@@ administrator email</source>
-      <context-group name="ctx">
-        <context context-type="sourcefile">/rhn/monitoring/config/GeneralConfig.do</context>
-      </context-group>
-    <target>@@PRODUCT_NAME@@ ਪਰਬੰਧਕ ਈ-ਮੇਲ</target></trans-unit>
-
-	<trans-unit id="RHN_SAT_HOSTNAME">
-<source>@@PRODUCT_NAME@@ hostname (FQDN)</source>
-      <context-group name="ctx">
-        <context context-type="sourcefile">/rhn/monitoring/config/GeneralConfig.do</context>
-      </context-group>
-    <target>@@PRODUCT_NAME@@ ਮੇਜ਼ਬਾਨ ਨਾਂ (FQDN)</target></trans-unit>
-
-    <trans-unit id="RHN_SAT_WEB_PORT">
-<source>@@PRODUCT_NAME@@ webserver port (80 for http, 443 for https)</source>
-      <context-group name="ctx">
-        <context context-type="sourcefile">/rhn/monitoring/config/GeneralConfig.do</context>
-      </context-group>
-    <target>@@PRODUCT_NAME@@ ਵੈੱਬ-ਸਰਵਰ ਪੋਰਟ (http ਲਈ 80, https ਲਈ 443)</target></trans-unit>
-
-    <trans-unit id="XPROTO">
-<source>External protocol ('http' or 'https')</source>
-      <context-group name="ctx">
-        <context context-type="sourcefile">/rhn/monitoring/config/GeneralConfig.do</context>
-      </context-group>
-    <target>ਬਾਹਰੀ ਪਰੋਟੋਕਾਲ ('http' ਜਾਂ 'https')</target></trans-unit>
-
-    <!-- Monitoring Probe Command Parameter descriptions -->
-=======
         <target>(GMT+0330) ਈਰਾਨ</target>
       </trans-unit>
       <!-- Monitoring "Config Macro" records - used to configure the monitoring sat -->
@@ -466,7 +405,6 @@
         <target>ਬਾਹਰੀ ਪਰੋਟੋਕਾਲ ('http' ਜਾਂ 'https')</target>
       </trans-unit>
       <!-- Monitoring Probe Command Parameter descriptions -->
->>>>>>> 4869bc83
       <trans-unit id="Application Protocol">
         <source>Application Protocol</source>
         <context-group name="ctx">
@@ -1008,20 +946,11 @@
       </trans-unit>
       <trans-unit id="Critical Swap Pct Free">
         <source>Critical Swap Pct Free</source>
-<<<<<<< HEAD
-          <context-group name="ctx">
-            <context context-type="sourcefile">/rhn/systems/details/probes/ProbeEdit.do</context>
-        </context-group>
-      <target>ਨਾਜ਼ੁਕ ਸਵੈਪ ਫੀ-ਸਦੀ ਮੁਕਤ</target></trans-unit>
-
-
-=======
         <context-group name="ctx">
           <context context-type="sourcefile">/rhn/systems/details/probes/ProbeEdit.do</context>
         </context-group>
         <target>ਨਾਜ਼ੁਕ ਸਵੈਪ ਫੀ-ਸਦੀ ਮੁਕਤ</target>
       </trans-unit>
->>>>>>> 4869bc83
       <trans-unit id="Critical TIME_WAIT Connections">
         <source>Critical TIME_WAIT Connections</source>
         <context-group name="ctx">
@@ -1115,24 +1044,11 @@
       </trans-unit>
       <trans-unit id="Critical Write rate">
         <source>Critical Write rate</source>
-<<<<<<< HEAD
-          <context-group name="ctx">
-            <context context-type="sourcefile">/rhn/systems/details/probes/ProbeEdit.do</context>
-        </context-group>
-      <target>ਨਾਜ਼ੁਕ ਲਿਖਣ ਦਰ</target></trans-unit>
-
-
-
-
-
-
-=======
         <context-group name="ctx">
           <context context-type="sourcefile">/rhn/systems/details/probes/ProbeEdit.do</context>
         </context-group>
         <target>ਨਾਜ਼ੁਕ ਲਿਖਣ ਦਰ</target>
       </trans-unit>
->>>>>>> 4869bc83
       <trans-unit id="Database">
         <source>Database</source>
         <context-group name="ctx">
@@ -1338,20 +1254,11 @@
       </trans-unit>
       <trans-unit id="Oracle Password">
         <source>Oracle Password</source>
-<<<<<<< HEAD
-          <context-group name="ctx">
-            <context context-type="sourcefile">/rhn/systems/details/probes/ProbeEdit.do</context>
-        </context-group>
-      <target>ਓਰੇਕਲ ਗੁਪਤ-ਕੋਡ</target></trans-unit>
-
-
-=======
         <context-group name="ctx">
           <context context-type="sourcefile">/rhn/systems/details/probes/ProbeEdit.do</context>
         </context-group>
         <target>ਓਰੇਕਲ ਗੁਪਤ-ਕੋਡ</target>
       </trans-unit>
->>>>>>> 4869bc83
       <trans-unit id="Oracle Port">
         <source>Oracle Port</source>
         <context-group name="ctx">
@@ -1669,24 +1576,11 @@
       </trans-unit>
       <trans-unit id="Warn Users">
         <source>Warn Users</source>
-<<<<<<< HEAD
-          <context-group name="ctx">
-            <context context-type="sourcefile">/rhn/systems/details/probes/ProbeEdit.do</context>
-        </context-group>
-      <target>ਸਾਵਧਾਨ ਉਪਭੋਗੀ</target></trans-unit>
-
-
-
-
-
-
-=======
         <context-group name="ctx">
           <context context-type="sourcefile">/rhn/systems/details/probes/ProbeEdit.do</context>
         </context-group>
         <target>ਸਾਵਧਾਨ ਉਪਭੋਗੀ</target>
       </trans-unit>
->>>>>>> 4869bc83
       <trans-unit id="Warning Accesses">
         <source>Warning Accesses</source>
         <context-group name="ctx">
@@ -2116,20 +2010,11 @@
       </trans-unit>
       <trans-unit id="Warning Swap Pct Free">
         <source>Warning Swap Pct Free</source>
-<<<<<<< HEAD
-          <context-group name="ctx">
-            <context context-type="sourcefile">/rhn/systems/details/probes/ProbeEdit.do</context>
-        </context-group>
-      <target>ਸਾਵਧਾਨ ਸਵੈਪ ਫੀ-ਸਦੀ ਮੁਕਤ</target></trans-unit>
-
-
-=======
         <context-group name="ctx">
           <context context-type="sourcefile">/rhn/systems/details/probes/ProbeEdit.do</context>
         </context-group>
         <target>ਸਾਵਧਾਨ ਸਵੈਪ ਫੀ-ਸਦੀ ਮੁਕਤ</target>
       </trans-unit>
->>>>>>> 4869bc83
       <trans-unit id="Warning TIME_WAIT Connections">
         <source>Warning TIME_WAIT Connections</source>
         <context-group name="ctx">
@@ -3428,12 +3313,8 @@
         </trans-unit>
         <trans-unit id="BEA Weblogic">
           <source>BEA Weblogic</source>
-<<<<<<< HEAD
-        <target>BEA Weblogic</target></trans-unit>
-=======
           <target>BEA Weblogic</target>
         </trans-unit>
->>>>>>> 4869bc83
         <trans-unit id="General">
           <source>General</source>
           <target>ਆਮ</target>
@@ -3595,19 +3476,12 @@
         </trans-unit>
         <trans-unit id="Log Pattern Match">
           <source>Log Pattern Match</source>
-<<<<<<< HEAD
-        <target>ਲਾਗ ਪੈਟਰਨ ਮੇਲ</target></trans-unit>
-        <trans-unit id="Log Size Growth">
-          <source>Log Size Growth</source>
-        <target>ਲਾਗ ਅਕਾਰ</target></trans-unit>
-=======
           <target>ਲਾਗ ਪੈਟਰਨ ਮੇਲ</target>
         </trans-unit>
         <trans-unit id="Log Size Growth">
           <source>Log Size Growth</source>
           <target>ਲਾਗ ਅਕਾਰ</target>
         </trans-unit>
->>>>>>> 4869bc83
         <trans-unit id="LongLegs">
           <source>LongLegs</source>
           <target>LongLegs</target>
