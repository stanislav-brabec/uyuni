<?xml version="1.0" encoding="utf-8"?>
<xliff xmlns="urn:oasis:names:tc:xliff:document:1.1" xmlns:xyz="urn:appInfo:Items" xmlns:xsi="http://www.w3.org/2001/XMLSchema-instance" xsi:schemaLocation="urn:oasis:names:tc:xliff:document:1.1 http://www.oasis-open.org/committees/xliff/documents/xliff-core-1.1.xsd" version="1.1">
  <file source-language="en" datatype="plaintext" original="" target-language="it">
    <body>
<<<<<<< HEAD

<!-- New Account Email -->
=======
      <trans-unit id="email.verify.subject">
        <source>@@PRODUCT_NAME@@ login Email Verification</source>
        <context-group name="ctx">
          <context context-type="sourcefile">/rhn/account/ChangeEmail.do</context>
          <context context-type="sourcefile">/users/ChangeEmail.do</context>
        </context-group>
        <target>Verifica email di login di @@PRODUCT_NAME@@</target>
      </trans-unit>
      <!-- New Account Email -->
>>>>>>> 4869bc83
      <trans-unit id="email.newaccount.subject">
        <source>Your @@PRODUCT_NAME@@ Account is ready</source>
        <context-group name="ctx">
          <context context-type="sourcefile">/rhn/account/ChangeEmail.do</context>
          <context context-type="sourcefile">/users/ChangeEmail.do</context>
        </context-group>
        <target>Il @@PRODUCT_NAME@@ Account è pronto</target>
      </trans-unit>
      <trans-unit id="email.newaccountbycreator.body">
        <source>Hello,

A Red Hat login has been created for you by {0} {1}. Your
Red Hat login, in combination with an active Red Hat subscription,
provides you with access to manage systems on @@PRODUCT_NAME@@.

  Red Hat login: {2}
       Password: {3}
         e-mail: {4}

  {5}

Important: Please change your password upon logging in.

Thank you for using @@PRODUCT_NAME@@.
{6}</source>
        <context-group name="ctx">
          <context context-type="sourcefile">/rhn/users/CreateUser.do</context>
          <context context-type="paramnotes">
              ...created for you by James Bond (admin).
              where James = account creator's first names, Bond = account creator's last name, and
              admin = account creator's login.
              ...Red Hat login: kjohnny Password: mypass e-mail: kganong@redhat.com
              https://rhn.redhat.com/
              Important: Please ...
              Thank you for using @@PRODUCT_NAME@@.
              --the @@PRODUCT_NAME@@ Team
          </context>
        </context-group>
        <target>Salve,

Un login di Red Hat è stato appena creato per Lei da {0} {1}. Il
 suddetto login,in combinazione con una sottoscrizione attiva di Red Hat,
 le garantisce la possibilità di gestire i sistemi presenti su @@PRODUCT_NAME@@.

Login di Red Hat: {2}
       Password: {3}
         e-mail: {4}

  {5}

Importante: Si prega di cambiare la password dopo aver eseguito il login.

Grazie per aver scelto @@PRODUCT_NAME@@.
{6}</target>
      </trans-unit>
      <trans-unit id="email.newaccount.body">
        <source>Hello,

A Red Hat login has been created for you. Your
Red Hat login, in combination with an active Red Hat subscription,
provides you with access to manage systems on @@PRODUCT_NAME@@.

  Red Hat login: {0}
       Password: {1}
         e-mail: {2}

  {3}

Important: Please change your password upon logging in.

Thank you for using @@PRODUCT_NAME@@.
{4}</source>
        <context-group name="ctx">
          <context context-type="sourcefile">/rhn/users/CreateUser.do</context>
          <context context-type="paramnotes">
              ...created for you by James Bond (admin).
              where James = account creator's first names, Bond = account creator's last name, and
              admin = account creator's login.
              ...Red Hat login: kjohnny Password: mypass e-mail: kganong@redhat.com
              https://rhn.redhat.com/
              Important: Please ...
              Thank you for using @@PRODUCT_NAME@@.
              --the @@PRODUCT_NAME@@ Team
          </context>
        </context-group>
        <target>Salve,

Un login di Red Hat è stato appena creato per Lei. Il
 suddetto login,in combinazione con una sottoscrizione attiva di Red Hat,
 le garantisce la possibilità di gestire i sistemi presenti su @@PRODUCT_NAME@@.

Login di Red Hat: {0}
       Password: {1}
         e-mail: {2}

  {3}

Importante: Si prega di cambiare la password dopo aver eseguito il login.

Grazie per aver scelto @@PRODUCT_NAME@@.
{4}</target>
      </trans-unit>
      <trans-unit id="email.newaccount.pam.body">
        <source>Hello,

A Red Hat login has been created for you by {0} {1}.  Your
Red Hat login, in combination with an active Red Hat subscription,
provides you with access to manage systems on @@PRODUCT_NAME@@.

  Red Hat login: {2}
         e-mail: {4}

  {5}

Thank you for using @@PRODUCT_NAME@@.
{6}</source>
        <context-group name="ctx">
          <context context-type="sourcefile">/rhn/users/CreateUser.do</context>
          <context context-type="paramnotes">
              ...created for you by James Bond (admin).
              where James = account creator's first names, Bond = account creator's last name, and
              admin = account creator's login.
              ...Red Hat login: kjohnny e-mail: kganong@redhat.com
              https://rhn.redhat.com/

              Thank you for using @@PRODUCT_NAME@@.
              --the @@PRODUCT_NAME@@ Team
          </context>
        </context-group>
        <target>Salve,

Un login di Red Hat è stato appena creato per Lei da {0} {1}. Il
suddetto login,in combinazione con una sottoscrizione attiva di Red Hat,
le garantisce la possibilità di gestire i sistemi presenti su @@PRODUCT_NAME@@.

 Login di Red Hat: {2}
         e-mail: {4}

  {5}

 Grazie per aver scelto @@PRODUCT_NAME@@.
{6}</target>
      </trans-unit>
      <!-- New User Email -->
      <trans-unit id="email.newuser.subject">
        <source>@@PRODUCT_NAME@@ User Created: {0} ({1}, {2} &lt;{3}&gt;)</source>
        <context-group name="ctx">
          <context context-type="sourcefile">/rhn/account/ChangeEmail.do</context>
          <context context-type="sourcefile">/users/ChangeEmail.do</context>
          <context context-type="paramnotes">@@PRODUCT_NAME@@ User Created: dugb (Bordon, Duglas &lt;dugb@meko.com&gt;)</context>
        </context-group>
        <target>Utente di @@PRODUCT_NAME@@ Creato: {0} ({1}, {2} &lt;{3}&gt;)</target>
      </trans-unit>
      <trans-unit id="email.newuser.body">
        <source>Hello,

A new user has been added to your account.

{0}

To see all the active users and Red Hat logins associated with your account,
please visit:

  {1}

Thank you for using @@PRODUCT_NAME@@.
{2}</source>
        <context-group name="ctx">
          <context context-type="sourcefile">/rhn/account/ChangeEmail.do</context>
          <context context-type="sourcefile">/users/ChangeEmail.do</context>
          <context context-type="paramnotes">
          Account Information:
              Your @@PRODUCT_NAME@@ login:         mdputter
              Your @@PRODUCT_NAME@@ email address: mdputter@myhog.com
              ...please visit:
              https://rhn.redhat.com/rhn/users/ActiveList.do
              Thank you for using @@PRODUCT_NAME@@.
              --the @@PRODUCT_NAME@@ Team</context>
        </context-group>
        <target>Salve,

Un nuovo utente è stato appena aggiunto al vostro account.

{0}

Per poter visualizzare tutti gli utenti attivi ed i login di Red Hat associati al vostro
 account,
 visitare:

  {1}

Grazie per aver utilizzato @@PRODUCT_NAME@@.
<<<<<<< HEAD
{2}</target></trans-unit>
=======
{2}</target>
      </trans-unit>
      <trans-unit id="email.user.deleted.subject">
        <source>@@PRODUCT_NAME@@ Account Deactivated: {0}</source>
        <target>Account @@PRODUCT_NAME@@ disattivato: {0}</target>
      </trans-unit>
      <trans-unit id="email.user.deleted.body">
        <source>
The Red Hat login {0} has been deactivated in response to your request.

Thank you for contacting Red Hat.
         </source>
        <target>
Il login di Red Hat {0} è stato disattivato come indicato dalla tua richiesta.

Grazie per aver contattato Red Hat.
         </target>
      </trans-unit>
      <trans-unit id="email.newuser.bala.subject">
        <source>Red Hat login creation request</source>
        <context-group name="ctx">
          <context context-type="sourcefile">Taskomatic</context>
        </context-group>
        <target>Richiesta creazione login di Red Hat</target>
      </trans-unit>
      <trans-unit id="email.newuser.bala.footer">
        <source>
For additional information in German language, please visit our Website:
{0}
</source>
        <context-group name="ctx">
          <context context-type="sourcefile">Taskomatic</context>
          <context context-type="paramnotes">
          {0} - URL to German website
          </context>
        </context-group>
        <target>
Per informazioni aggiuntive in tedesco consultare il sito web:
{0}
</target>
      </trans-unit>
      <trans-unit id="email.newuser.bala.footer2">
        <source>
For French, click here: {0}
</source>
        <context-group name="ctx">
          <context context-type="sourcefile">Taskomatic</context>
          <context context-type="paramnotes">
          {0} - URL to German website containing French and German text
          </context>
        </context-group>
        <target>
Per il francese fare clic qui di seguito: {0}
</target>
      </trans-unit>
      <trans-unit id="email.newuser.bala.body">
        <source>
Dear Red Hat Customer,

You were recently named on an order for new Red Hat subscriptions.  These
subscriptions are now available in the following account:

  Customer Name : {0}
  Account Number: {1}

You can click on the link below to create a new Red Hat Login for this account
and obtain access to your subscriptions:

{2}

If you are not the technical manager who will utilize the Red Hat subscription
services purchased, please forward this email to the appropriate user within
your organization.  If they do not already have a Red Hat Login, that user may
follow the link above to establish a new one.

If you already have a login and it is linked to the above account, then no
action is required.  You can find the account number linked to an existing Red
Hat Login by logging into the following page:

http://www.redhat.com/support/

If you already have a Red Hat Login that is linked to a different account than
the one listed on this email, and would like to use that account to manage these
subscriptions, Red Hat can transfer them to your desired account.  Please
contact your regional Red Hat Customer Service Representative, using the contact
information provided at the following link:

{3}

Note to the Account Administrator (Organization Administrator): Before a new
user can access subscriptions, you must grant them the ability to see and manage
the subscriptions on your account.  This requires that a User Administration
entitlement exist on your account.  If required, please follow the link above
and contact your regional Red Hat Customer Service Representative to request
this feature.

Thank you for choosing Red Hat.

Sincerely,
Red Hat Account Management Team
</source>
        <context-group name="ctx">
          <context context-type="sourcefile">Taskomatic task: PushedUsers.java</context>
          <context context-type="paramnotes">
          {0} - Customers name - Web_Customer.name - Michael Bowman
          {1} - Account number - 012543
          {2} - Creation url - http://blah/CreatePersonal.do?checksum=$1$a322349ade
          {3} - Customer Server url - http://blah/about/contact/dir/#custservice
          </context>
        </context-group>
        <target>¶
Egregio cliente di Red Hat,¶
¶
Abbiamo ricevuto una richiesta a suo nome per nuove sottoscrizioni di Red Hat. Queste sottoscrizioni sono ora¶ disponibili nel seguente account:¶
¶
Nome utente : {0}¶
Numero account: {1}¶
¶
Selezionare il link di seguito riportato per creare un nuovo login di Red Hat per questo account¶
ed ottenere un accesso alle sottoscrizioni:¶
¶
{2}¶
¶
Se non è il responsabile tecnico che utilizzerà i servizi 
di sottoscrizione di Red Hat la preghiamo di inoltrare¶ questa email all'utente appropriato all'interno della sua
organizzazione.¶
Se l'utente in questione non è in possesso di un login di Red Hat allora sarà necessario seguire il link per¶
poterne creare uno.¶
¶
In presenza di un login collegato con il suddetto account non sarà necessario eseguire alcuna azione.¶ 
È possibile identificare il  numero dell'account collegato ad un login Red Hat esistente eseguendo la registrazione nella seguente pagina:¶
¶
http://www.redhat.com/support/¶
¶
Se in presenza di un login di Red Hat collegato ad un account diverso da quello presente in questa email e si desidera utilizzare il suddetto account per gestire le sottoscrizioni, Red Hat sarà in grado di trasferire le sottoscrizioni stesse sull'account desiderato. Contattare
il Rappresentante per il servizio clienti di Red Hat utilizzando le informazioni fornite dal seguente link:¶
¶
{3}¶
¶
Nota per l'Amministratore dell'account (Amministratore dell'organizzazione): Per l'accesso alle sottoscrizioni da parte di un nuovo utente sarà necessario conferire all'utente in questione la possibilità di visualizzare e gestire le sottoscrizioni presenti nell'account. Per fare questo è necessaria la presenza di un entitlement di Amministrazione per l'utente. Se necessario seguire il link sopra riportato e contattare il Rappresentante del servizio clienti pertinente per richiedere questa funzione.¶
¶
Grazie per aver scelto Red Hat.¶
¶
Cordialmente

Red Hat Account Management Team¶</target>
      </trans-unit>
      <trans-unit id="email.unchanneledsystem.subject">
        <source>Your Red Hat system is not able to receive service</source>
        <context-group name="ctx">
          <context context-type="sourcefile">Taskomatic</context>
        </context-group>
        <target>Il sistema Red Hat non è in grado di ricevere i servizi</target>
      </trans-unit>
      <trans-unit id="email.unchanneledsystem.body">
        <source>
Dear Red Hat Customer,

The following system has been associated with your Red Hat login and
account in the past day, but could not be entitled to @@PRODUCT_NAME@@
services.

{0}

There are several reasons why this may have occurred:
>>>>>>> 4869bc83








<<<<<<< HEAD

<group>
  <context-group name="ctx">
    <context context-type="sourcefile">Taskomatic task: ErrataMailer.java</context>
  </context-group>

  <trans-unit id="email.errata.notification.body.summary">
    <source>
=======
For additional questions, please contact a Red Hat Customer Service
representative at:

http://www.redhat.com/about/contact/directory.html#custservice

Thank you for using @@PRODUCT_NAME@@.
</source>
        <context-group name="ctx">
          <context context-type="sourcefile">Taskomatic task: NoChannelCheck.java</context>
          <context context-type="paramnotes">
                     {0} - Server name Name - Server.name - highwind
          </context>
        </context-group>
        <target>
Egregio cliente di Red Hat

Il seguente sistema è stato associato con il login di Red Hat e
con l'account relativo ma non può ricevere i servizi
di @@PRODUCT_NAME@@
¶
{0}¶
¶
Questa situazione si è verificata per diversi motivi:

1) È stato reinstallato un sistema ed è stato tentato di associare lo stesso con una sottoscrizione attiva esistente. 
In tal caso assicurarsi di cancellare il profilo del sistema esistente su @@PRODUCT_NAME@@.

2) Il numero di sistemi collegati con @@PRODUCT_NAME@@ eccede il numero attivo di 
sottoscrizioni di Red Hat associate con 
l'account. Ciò si può verificare perchè la sottoscrizione è scaduta o poichè è necessario acquistare una sottoscrizione di Red Hat.

Per controllare le date di scadenza delle sottoscrizioni esistenti consultare:
¶
   https://www.redhat.com/apps/support/¶
¶
Eseguire il login e selezionare il link per la visualizzazione e gestione delle sottoscrizioni.

3) Recentemente è stato installato un prodotto Red Hat ed il numero di sottoscrizione non è stato attivato con successo. Per provare ad attivare nuovamente la sottoscrizione consultare: 
¶
   https://www.redhat.com/activate¶
¶
Per ulteriori domande contattare un Rappresentante del servizio clienti di Red Hat su:
¶
http://www.redhat.com/about/contact/directory.html#custservice¶
¶
Grazie per aver sceto @@PRODUCT_NAME@@.¶</target>
      </trans-unit>
      <group>
        <context-group name="ctx">
          <context context-type="sourcefile">Taskomatic task: ErrataMailer.java</context>
        </context-group>
        <trans-unit id="email.errata.notification.body.summary">
          <source>
>>>>>>> 4869bc83
@@PRODUCT_NAME@@ has determined that the following advisory is applicable to
one or more of the systems you have registered:

Complete information about this errata can be found at the following location:
     {0}

{1} - {2}
------------------------------------------------------------------------------
Summary:
{3}

{4} {5} {6}
{7}
------------------------------------------------------------------------------
    </source>
          <context-group name="ctx">
            <context context-type="paramnotes">
        {0} - Errata Details URL
        {1} - errata advisory type
        {2} - errata advisory
        {3} - errata synopsis
        {4} - errata topic
        {5} - errata description
        {6} - errata notes
        {7} - errata refs
      </context>
          </context-group>
          <target>
@@PRODUCT_NAME@@ ha determinato che il seguente advisory è applicabile ad uno o più sistemi registrati:

Informazioni complete su questo errata sono disponibili nella seguente posizione:
     {0}

{1} - {2}
------------------------------------------------------------------------------
Sommario:
{3}

{4} {5} {6}
{7}
------------------------------------------------------------------------------
    </target>
        </trans-unit>
        <trans-unit id="email.errata.notification.body.affectedheader">
          <source>
---------------------
Affected Systems List
---------------------
This Errata Advisory may apply to the systems listed below. If you know that
this errata does not apply to a system listed, it might be possible that the
package profile for that server is out of date. In that case you should run
'up2date -p' (RHEL 4 and below) or 'rhn-profile-sync' (RHEL 5 and above) as root on the system in question to refresh your software profile.
    </source>
          <target>
---------------------
Elenco sistemi interessati
---------------------
Questo Errata Advisory può essere applicato ai sistemi di seguito elencati. Se questo errata non interessa uno dei sistemi presenti nell'elenco, è possibile che il profilo del pacchetto non risulti essere aggiornato. In tal caso eseguire 
'up2date -p' (RHEL 4 e versioni meno recenti) o 'rhn-profile-sync' (RHEL 5 e versioni più recenti) come utente root sul sistema in questione per ricaricare il profilo software.
    </target>
        </trans-unit>
        <trans-unit id="email.errata.notification.body.onesystem">
          <source>
There is 1 affected system registered in 'Overview' (only systems for
which you have explicitly enabled Errata Alerts are shown).
    </source>
          <target>
È presente 1 sistema interessato registrato in 'Panoramica' (vengono mostrati solo i sistemi sui quali gli Errata Alerts risultano essere abilitati).
    </target>
        </trans-unit>
        <trans-unit id="email.errata.notification.body.numsystems">
          <source>
There are {0} affected systems registered in 'Overview' (only systems for
which you have explicitly enabled Errata Alerts are shown).
    </source>
          <context-group name="ctx">
            <context context-type="paramnotes">
        {0} - system count
      </context>
          </context-group>
          <target>
Sono presenti {0} sistemi registrati in 'Panoramica' (vengono mostrati solo i sistemi sui quali gli Errata Alert risultano essere abilitati).
    </target>
        </trans-unit>
        <trans-unit id="email.errata.notification.body.affected">
          <source>
Release    Arch       Profile Name
---------- ---------- ---------------------------------------------
{0}

You may address the issues outlined in this advisory in two ways:

     - select your server name by clicking on its name from the list
       available at the following location, and then schedule an
       errata update for it:
           {1}

     - run the Update Agent on each affected server.
    </source>
          <context-group name="ctx">
            <context context-type="paramnotes">
        {0} - systems affected list
        {1} - system list URL
      </context>
          </context-group>
          <target>
Release    Arch       Nome Profilo
---------- ---------- ---------------------------------------------
{0}

È possibile risolvere gli errori di seguito riportati con questo avviso in due modi:

     - selezionare il nome del server facendo clic sul nome dall'elenco disponibile nella seguente posizione e programmare un 
       errata update:
           {1}

     - eseguire l'Update Agent su ogni server interessato.
    </target>
        </trans-unit>
        <trans-unit id="email.errata.notification.body.preferences">
          <source>
Changing Notification Preferences
---------------------------------
To enable/disable your Errata Alert preferences globally please log in to @@PRODUCT_NAME@@
and navigate from "Overview" / "Your Account" to the "Preferences" tab.

        URL: {0}

You can also enable/disable notification on a per system basis by selecting an
individual system from the "Systems List". From the individual system view
click the "Details" tab.

{1}
{2}
    </source>
          <context-group name="ctx">
            <context context-type="paramnotes">
        {0} - account preferences URL
        {1} - email footer
        {2} - account info
      </context>
          </context-group>
          <target>
Modifica della preferenze di notifica
---------------------------------
Per abilitare/disabilitare globalmente le preferenze dell'Errata Alert eseguire una registrazione con @@PRODUCT_NAME@@
e navigare da "Panoramica" / "Il tuo Account" alla scheda delle "Preferenze".

        URL: {0}

È possibile altresì abilitare/disabilitare le notifiche in base al sistema selezionando un sistema desiderato da "Elenco sistemi". Dalla visuale singola selezionare la scheda 
"Dettagli".

{1}
{2}
    </target>
        </trans-unit>
      </group>
      <trans-unit id="dailysummary.email.subject">
        <source>@@PRODUCT_NAME@@ Daily Status Report for {0}</source>
        <context-group name="ctx">
          <context context-type="sourcefile">Taskomatic task: DailySummary.java</context>
          <context context-type="paramnotes">{0} - current time in short format</context>
        </context-group>
        <target>Rapporto giornaliero sullo Stato di @@PRODUCT_NAME@@ per {0}</target>
      </trans-unit>
      <trans-unit id="dailysummary.email.body">
        <source>This is the @@PRODUCT_NAME@@ Status Report for your account {0}, as of {1}.

This email will be sent when any of the following apply:

1.  The system fails to check in with @@PRODUCT_NAME@@ within a 24-hour window.
2.  The system registers scheduled action activity.

{2}
{3}
Disabling this email:
----------------------

To disable this email for systems, visit the Preferences page at
https://{4}/rhn/account/UserPreferences.do


Thank you for using @@PRODUCT_NAME@@.
{5}
{6}
</source>
        <context-group name="ctx">
          <context context-type="sourcefile">Taskomatic task: DailySummary.java</context>
          <context context-type="paramnotes">
             {0} = login
             {1} = datetime (now with timezone)
             {2} = action message
             {3} = awol message
             {4} = hostname
             {5} = emailFooter from template db
             {6} = email account info from template db
          </context>
        </context-group>
<<<<<<< HEAD
      <target></target></trans-unit>
=======
        <target>Questo è il riporto sullo stato di  @@PRODUCT_NAME@@ per il tuo account {0}, a partire da {1}.

Questa email verrà inviata ogni qualvolta:

1.  IL sistema non esegue il check in con @@PRODUCT_NAME@@ in un periodo di 24 ore.
2.  Il sistema esegue la registrazione dell'attività di una azione programmata.

{2}
{3}
Come disabilitare questa email:
----------------------

Per disabilitare l'email consultare la pagina delle Preferenze su 
https://{4}/rhn/account/UserPreferences.do


Grazie per aver scelto @@PRODUCT_NAME@@.
{5}
{6}
</target>
      </trans-unit>
      <trans-unit id="email.verification.notice.body">
        <source>
Dear @@PRODUCT_NAME@@ User,

This email is sent to validate the email address that you have
provided for your Red Hat login. Your Red Hat login, in combination
with an active Red Hat subscription, provides you with access to
systems management capabilities through @@PRODUCT_NAME@@.

To ensure the security of the account information associated with your
Red Hat login, please take a moment to click through the link below
and verify that we have the correct email address. If you do not
confirm your email address, your Red Hat login will eventually be
deactivated.

To confirm your email address, please visit the following URL:

{0}

Thank you for using @@PRODUCT_NAME@@.
{1}
{2}
</source>
        <context-group name="ctx">
          <context context-type="sourcefile">Taskomatic task: EmailEngine.java</context>
          <context context-type="paramnotes">
                     {0} - Confirmation URL: https://rhn.redhat.com/
          </context>
        </context-group>
        <target>
Egregio utente di @@PRODUCT_NAME@@,

Questa email è stata inviata per convalidare l'indirizzo email fornito per la registrazione con Red Hat. Le credenziali per il login di Red Hat insieme ad una sottoscrizione attiva conferisce l'accesso alle capacità di gestione dei sistemi attraverso @@PRODUCT_NAME@@.

Per garantire la sicurezza delle informazioni relative all'account associate con il login di Red Hat, selezionare il link di seguito riportato e verificare la correttezza dell'indirizzo email. Senza alcuna conferma il login di Red Hat potrà essere  disattivato.

Per eseguire la conferma consultare il seguente URL:

{0}

Grazie per aver scelto @@PRODUCT_NAME@@.
{1}
{2}
</target>
      </trans-unit>
      <trans-unit id="email.verification.notice.subject">
        <source>Red Hat login Email Verification</source>
        <context-group name="ctx">
          <context context-type="sourcefile">Taskomatic</context>
        </context-group>
        <target>Verifica email di login di Red Hat</target>
      </trans-unit>
      <trans-unit id="email.verification.warning.body">
        <source>
Dear @@PRODUCT_NAME@@ User,

This email is sent to validate the email address that you have
provided for your Red Hat login. Your Red Hat login, in combination
with an active Red Hat subscription, provides you with access to
systems management capabilities through @@PRODUCT_NAME@@.

To ensure the security of the account information associated with your
Red Hat login, please take a moment to click through the link below
and verify that we have the correct email address. If you do not
confirm your email address, your Red Hat login will eventually be
deactivated.
>>>>>>> 4869bc83



<<<<<<< HEAD

=======
{0}

Thank you for using @@PRODUCT_NAME@@.
{1}
{2}
</source>
        <context-group name="ctx">
          <context context-type="sourcefile">Taskomatic task: EmailEngine.java</context>
          <context context-type="paramnotes">
                     {0} - Confirmation URL: https://rhn.redhat.com/
         {1} - EmailFooter
         {2} - EmailAccountInfo
          </context>
        </context-group>
        <target>
Egregio utente di @@PRODUCT_NAME@@,

Questa email è stata inviata per convalidare l'indirizzo email fornito per la registrazione con Red Hat. Le credenziali per il login di Red Hat insieme ad una sottoscrizione attiva conferisce l'accesso alle capacità di gestione dei sistemi attraverso @@PRODUCT_NAME@@.

Per garantire la sicurezza delle informazioni relative all'account associate con il login di Red Hat, selezionare il link di seguito riportato e verificare la correttezza dell'indirizzo email. Senza alcuna conferma il login di Red Hat potrà essere  disattivato.

Questo è un avviso finale. Se non selezionate il seguente link nei prossimi 2 giorni, il login di Red Hat verrà disattivato.

Per eseguire la conferma dell'indirizzo email consultare il seguente URL:

{0}

Grazie per aver scelto @@PRODUCT_NAME@@.
{1}
{2}
</target>
      </trans-unit>
      <trans-unit id="email.verification.warning.subject">
        <source>Red Hat Login Email Verification, Final Notice</source>
        <context-group name="ctx">
          <context context-type="sourcefile">Taskomatic</context>
        </context-group>
        <target>Verifica email login di Red Hat, avviso finale</target>
      </trans-unit>
>>>>>>> 4869bc83
      <trans-unit id="email.satellitecert.graceperiod.subject">
        <source>@@PRODUCT_NAME@@ Certificate expiration warning</source>
        <context-group name="ctx">
          <context context-type="sourcefile">Taskomatic: @@PRODUCT_NAME@@CertificateCheck</context>
        </context-group>
        <target>Avviso di scadenza del Certificato di @@PRODUCT_NAME@@ Server</target>
      </trans-unit>
      <trans-unit id="email.satellitecert.graceperiod.body">
        <source>
Dear @@PRODUCT_NAME@@ User,

This email is being sent to you to inform you that your @@PRODUCT_NAME@@ Certificate
has expired on your {0} server. After {1} day(s) the systems
management services provided by your @@PRODUCT_NAME@@ Server will become inaccessible.</source>
        <context-group name="ctx">
          <context context-type="sourcefile">Taskomatic: @@PRODUCT_NAME@@CertificateCheck</context>
          <context context-type="paramnotes">
          {0} - Hostname of the @@PRODUCT_NAME@@ Whose Cert has Expired: highwind.devel.redhat.com
          {1} - Days Until satellite certificate expiration: 7
          </context>
        </context-group>
        <target>
Egregio utente di @@PRODUCT_NAME@@,

Questa email è stata inviata per informaLa che il suo certificato @@PRODUCT_NAME@@ sul server {0} è scaduto. Dopo {1} giorni i servizi di gestione dei sistemi disponibili con il server @@PRODUCT_NAME@@ non potranno essere più usati.</target>
      </trans-unit>
      <trans-unit id="email.satellitecert.expired.subject">
        <source>@@PRODUCT_NAME@@ Certificate expiration notice</source>
        <context-group name="ctx">
          <context context-type="sourcefile">Taskomatic: @@PRODUCT_NAME@@CertificateCheck</context>
        </context-group>
        <target>Avviso di scadenza del certificato Red Hat satellite</target>
      </trans-unit>
      <trans-unit id="email.satellitecert.spwbodyend">
        <source>


Thank you for using @@PRODUCT_NAME@@.
--the @@PRODUCT_NAME@@ Team
</source>
        <context-group name="ctx">
          <context context-type="sourcefile">Taskomatic: @@PRODUCT_NAME@@CertificateCheck</context>
        </context-group>
        <target>


Grazie per aver scelto @@PRODUCT_NAME@@.
--Il team di @@PRODUCT_NAME@@
</target>
      </trans-unit>
      <trans-unit id="email.satellitecert.satbodyend">
        <source>
Please contact your regional Red Hat Customer Service Representative for information
on how to renew your @@PRODUCT_NAME@@ Certificate.


Thank you for using @@PRODUCT_NAME@@.
--the @@PRODUCT_NAME@@ Team
</source>
        <context-group name="ctx">
          <context context-type="sourcefile">Taskomatic: @@PRODUCT_NAME@@CertificateCheck</context>
        </context-group>
        <target>
Contattare il Rappresentante per l'assistenza clienti di Red Hat per informazioni su come rinnovare il certificato @@PRODUCT_NAME@@.


Grazie per aver scelto @@PRODUCT_NAME@@.
--IL team di @@PRODUCT_NAME@@
</target>
      </trans-unit>
      <trans-unit id="email.satellitecert.expired.body">
        <source>
Dear @@PRODUCT_NAME@@ User,

This email is being sent to you to inform you that your @@PRODUCT_NAME@@ Certificate
has expired on your {0} server. The system management services will be inaccessible
until your certificate is renewed.</source>
        <context-group name="ctx">
          <context context-type="sourcefile">Taskomatic: @@PRODUCT_NAME@@CertificateCheck</context>
          <context context-type="paramnotes">{0} - Hostname of the @@PRODUCT_NAME@@ Whose Cert has Expired: highwind.devel.redhat.com </context>
        </context-group>
        <target>
Egregio utente di @@PRODUCT_NAME@@,

Questa email è stata inviata per informaLa che il suo certificato @@PRODUCT_NAME@@ sul server {0} è scaduto. I servizi di gestione del sistema non potranno essere usati fino a quando il certificato non sarà rinnovato.</target>
      </trans-unit>
    </body>
  </file>
</xliff><|MERGE_RESOLUTION|>--- conflicted
+++ resolved
@@ -2,10 +2,6 @@
 <xliff xmlns="urn:oasis:names:tc:xliff:document:1.1" xmlns:xyz="urn:appInfo:Items" xmlns:xsi="http://www.w3.org/2001/XMLSchema-instance" xsi:schemaLocation="urn:oasis:names:tc:xliff:document:1.1 http://www.oasis-open.org/committees/xliff/documents/xliff-core-1.1.xsd" version="1.1">
   <file source-language="en" datatype="plaintext" original="" target-language="it">
     <body>
-<<<<<<< HEAD
-
-<!-- New Account Email -->
-=======
       <trans-unit id="email.verify.subject">
         <source>@@PRODUCT_NAME@@ login Email Verification</source>
         <context-group name="ctx">
@@ -15,7 +11,6 @@
         <target>Verifica email di login di @@PRODUCT_NAME@@</target>
       </trans-unit>
       <!-- New Account Email -->
->>>>>>> 4869bc83
       <trans-unit id="email.newaccount.subject">
         <source>Your @@PRODUCT_NAME@@ Account is ready</source>
         <context-group name="ctx">
@@ -208,9 +203,6 @@
   {1}
 
 Grazie per aver utilizzato @@PRODUCT_NAME@@.
-<<<<<<< HEAD
-{2}</target></trans-unit>
-=======
 {2}</target>
       </trans-unit>
       <trans-unit id="email.user.deleted.subject">
@@ -376,25 +368,29 @@
 {0}
 
 There are several reasons why this may have occurred:
->>>>>>> 4869bc83
-
-
-
-
-
-
-
-
-<<<<<<< HEAD
-
-<group>
-  <context-group name="ctx">
-    <context context-type="sourcefile">Taskomatic task: ErrataMailer.java</context>
-  </context-group>
-
-  <trans-unit id="email.errata.notification.body.summary">
-    <source>
-=======
+
+1) You recently reinstalled a system and are attempting to associate
+   the system with an existing, active subscription. Please ensure you
+   delete your existing system profile on @@PRODUCT_NAME@@.
+
+2) The number of systems you have connected to @@PRODUCT_NAME@@ exceeds
+   the number of active Red Hat subscriptions associated with your
+   account.  This may be because your subscriptions have expired or
+   you need to purchase a Red Hat subscription.
+
+   To check the expiration dates of your existing Red Hat
+   subscriptions, please visit:
+
+   https://www.redhat.com/apps/support/
+
+   Log in and click on View and manage your subscriptions link.
+
+3) You recently installed a Red Hat product and your subscription
+   number was not successfully activated. If you would like to try and
+   activate your subscription again, please visit:
+
+   https://www.redhat.com/activate
+
 For additional questions, please contact a Red Hat Customer Service
 representative at:
 
@@ -448,7 +444,6 @@
         </context-group>
         <trans-unit id="email.errata.notification.body.summary">
           <source>
->>>>>>> 4869bc83
 @@PRODUCT_NAME@@ has determined that the following advisory is applicable to
 one or more of the systems you have registered:
 
@@ -648,9 +643,6 @@
              {6} = email account info from template db
           </context>
         </context-group>
-<<<<<<< HEAD
-      <target></target></trans-unit>
-=======
         <target>Questo è il riporto sullo stato di  @@PRODUCT_NAME@@ per il tuo account {0}, a partire da {1}.
 
 Questa email verrà inviata ogni qualvolta:
@@ -738,13 +730,12 @@
 and verify that we have the correct email address. If you do not
 confirm your email address, your Red Hat login will eventually be
 deactivated.
->>>>>>> 4869bc83
-
-
-
-<<<<<<< HEAD
-
-=======
+
+Please note that this is a final notice.  If you do not click through
+this URL within the next 2 days, your Red Hat login will deactivated.
+
+To confirm your email address, please visit the following URL:
+
 {0}
 
 Thank you for using @@PRODUCT_NAME@@.
@@ -784,7 +775,6 @@
         </context-group>
         <target>Verifica email login di Red Hat, avviso finale</target>
       </trans-unit>
->>>>>>> 4869bc83
       <trans-unit id="email.satellitecert.graceperiod.subject">
         <source>@@PRODUCT_NAME@@ Certificate expiration warning</source>
         <context-group name="ctx">
