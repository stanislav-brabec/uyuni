--- conflicted
+++ resolved
@@ -56,11 +56,6 @@
         <context-group name="ctx">
           <context context-type="sourcefile">Action Details Navigation Menu</context>
         </context-group>
-<<<<<<< HEAD
-      <target>Patches installieren</target></trans-unit>
-
-
-=======
         <target>Patches installieren</target>
       </trans-unit>
       <trans-unit id="system.nav.all">
@@ -70,7 +65,6 @@
         </context-group>
         <target>Alle</target>
       </trans-unit>
->>>>>>> 4869bc83
       <trans-unit id="virtualization.entitlements">
         <source>Virtualization Entitlements</source>
         <context-group name="ctx">
@@ -153,16 +147,6 @@
         <context-group name="ctx">
           <context context-type="sourcefile">Systems Navigation Menu</context>
         </context-group>
-<<<<<<< HEAD
-      <target>Systemaktualität</target></trans-unit>
-
-
-
-
-
-
-
-=======
         <target>Systemaktualität</target>
       </trans-unit>
       <trans-unit id="system.nav.outofdate">
@@ -200,7 +184,6 @@
         </context-group>
         <target>Proxy</target>
       </trans-unit>
->>>>>>> 4869bc83
       <trans-unit id="ssm.nav.config">
         <source>Configuration</source>
         <context-group name="ctx">
@@ -265,15 +248,6 @@
         <target>Abgeschlossen</target>
       </trans-unit>
       <trans-unit id="ssm.nav.status.all">
-<<<<<<< HEAD
-         <source>All</source>
-         <context-group name="ctx">
-            <context context-type="sourcefile">System Set Manager Navigation Menu</context>
-         </context-group>
-      <target>Alle</target></trans-unit>
-
-
-=======
         <source>All</source>
         <context-group name="ctx">
           <context context-type="sourcefile">System Set Manager Navigation Menu</context>
@@ -287,7 +261,6 @@
         </context-group>
         <target>Relevante Channels</target>
       </trans-unit>
->>>>>>> 4869bc83
       <trans-unit id="channel.nav.all">
         <source>All Channels</source>
         <context-group name="ctx">
@@ -300,11 +273,6 @@
         <context-group name="ctx">
           <context context-type="sourcefile">Channel Navigation Menu</context>
         </context-group>
-<<<<<<< HEAD
-      <target>Gemeinsame Channels</target></trans-unit>
-
-
-=======
         <target>Gemeinsame Channels</target>
       </trans-unit>
       <trans-unit id="channel.nav.vendor">
@@ -314,7 +282,6 @@
         </context-group>
         <target>Red Hat Channels</target>
       </trans-unit>
->>>>>>> 4869bc83
       <trans-unit id="channel.nav.popular">
         <source>Popular Channels</source>
         <context-group name="ctx">
@@ -334,11 +301,6 @@
         <context-group name="ctx">
           <context context-type="sourcefile">Channel Navigation Menu</context>
         </context-group>
-<<<<<<< HEAD
-      <target>Stillgelegte Channels</target></trans-unit>
-
-
-=======
         <target>Stillgelegte Channels</target>
       </trans-unit>
       <trans-unit id="audit.nav.audit">
@@ -348,7 +310,6 @@
         </context-group>
         <target>Prüfung</target>
       </trans-unit>
->>>>>>> 4869bc83
       <trans-unit id="config.nav.managed">
         <source>Managed Systems</source>
         <context-group name="ctx">
@@ -382,11 +343,6 @@
         <context-group name="ctx">
           <context context-type="sourcefile">Configuration Navigation Menu</context>
         </context-group>
-<<<<<<< HEAD
-      <target>Konfigurationsdateien</target></trans-unit>
-
-
-=======
         <target>Konfigurationsdateien</target>
       </trans-unit>
       <trans-unit id="config.nav.quota">
@@ -396,7 +352,6 @@
         </context-group>
         <target>Quota für Dateispeicher</target>
       </trans-unit>
->>>>>>> 4869bc83
       <trans-unit id="config.nav.globalfiles">
         <source>Centrally Managed Files</source>
         <context-group name="ctx">
@@ -591,12 +546,6 @@
           <target>Überblick</target>
         </trans-unit>
         <trans-unit id="nav.sdc.config.view_modify_files">
-<<<<<<< HEAD
-            <source>View/Modify Files</source>
-        <target>Dateien ansehen/modifizieren</target></trans-unit>
-
-
-=======
           <source>View/Modify Files</source>
           <target>Dateien ansehen/modifizieren</target>
         </trans-unit>
@@ -608,7 +557,6 @@
           <source>Deploy Files</source>
           <target>Dateien einsetzen</target>
         </trans-unit>
->>>>>>> 4869bc83
         <trans-unit id="nav.sdc.config.compare_files">
           <source>Compare Files</source>
           <target>Dateien abgleichen</target>
@@ -717,11 +665,6 @@
         <context-group name="ctx">
           <context context-type="sourcefile">Navigation Menu</context>
         </context-group>
-<<<<<<< HEAD
-      <target>Session-Status</target></trans-unit>
-
-
-=======
         <target>Session-Status</target>
       </trans-unit>
       <trans-unit id="Session History">
@@ -731,7 +674,6 @@
         </context-group>
         <target>Session-Verlauf</target>
       </trans-unit>
->>>>>>> 4869bc83
       <trans-unit id="Sandbox">
         <source>Sandbox</source>
         <context-group name="ctx">
@@ -877,12 +819,6 @@
         <context-group name="ctx">
           <context context-type="sourcefile">Navigation Menu</context>
         </context-group>
-<<<<<<< HEAD
-      <target>Konfig-Dateien</target></trans-unit>
-
-
-
-=======
         <target>Konfig-Dateien</target>
       </trans-unit>
       <trans-unit id="Local Overrides">
@@ -899,7 +835,6 @@
         </context-group>
         <target>Ausfallrichtlinie</target>
       </trans-unit>
->>>>>>> 4869bc83
       <trans-unit id="Join">
         <source>Join</source>
         <context-group name="ctx">
@@ -1024,236 +959,6 @@
         <context-group name="ctx">
           <context context-type="sourcefile">Kickstart Details Menu</context>
         </context-group>
-<<<<<<< HEAD
-      <target>Erweiterte Optionen</target></trans-unit>
-
-  <trans-unit id="Locale">
-    <source>Locale</source>
-    <context-group name="ctx">
-      <context context-type="sourcefile">Kickstart System Details Menu</context>
-    </context-group>
-  <target>Locale</target></trans-unit>
-
-  <trans-unit id="Partitioning">
-    <source>Partitioning</source>
-    <context-group name="ctx">
-      <context context-type="sourcefile">Kickstart System Details Menu</context>
-    </context-group>
-  <target>Partitionierung</target></trans-unit>
-
-  <trans-unit id="GPG_SSL">
-    <source>GPG &amp; SSL</source>
-    <context-group name="ctx">
-      <context context-type="sourcefile">Kickstart System Details Menu</context>
-    </context-group>
-  <target>GPG &amp; SSL</target></trans-unit>
-
-  <trans-unit id="Troubleshooting">
-    <source>Troubleshooting</source>
-    <context-group name="ctx">
-      <context context-type="sourcefile">Kickstart System Details Menu</context>
-    </context-group>
-  <target>Problembehandlung</target></trans-unit>
-
-  <trans-unit id="Package Groups">
-    <source>Package Groups</source>
-    <context-group name="ctx">
-      <context context-type="sourcefile">Kickstart Software menu</context>
-    </context-group>
-  <target>Paketgruppen</target></trans-unit>
-
-  <trans-unit id="Package Profiles">
-    <source>Package Profiles</source>
-    <context-group name="ctx">
-      <context context-type="sourcefile">Kickstart Software menu</context>
-    </context-group>
-  <target>Paketprofile</target></trans-unit>
-
-
-
-  <trans-unit id="Critical">
-    <source>Critical</source>
-    <context-group name="ctx">
-      <context context-type="sourcefile">/rhn/monitoring/ProbeList.do</context>
-    </context-group>
-  <target>Kritisch</target></trans-unit>
-
-  <trans-unit id="Unknown">
-    <source>Unknown</source>
-    <context-group name="ctx">
-      <context context-type="sourcefile">/rhn/monitoring/ProbeList.do</context>
-    </context-group>
-  <target>Unbekannt</target></trans-unit>
-
-  <trans-unit id="Recently Registered">
-    <source>Recently Registered</source>
-    <context-group name="ctx">
-      <context context-type="sourcefile">/rhn/systems/Registered.do</context>
-    </context-group>
-  <target>Kürzlich registriert</target></trans-unit>
-
-  <trans-unit id="Target Systems">
-    <source>Target Systems</source>
-    <context-group name="ctx">
-      <context context-type="sourcefile">/rhn/software/channel/downloads/Download.do</context>
-    </context-group>
-  <target>Zielsysteme</target></trans-unit>
-
-  <trans-unit id="Admins">
-    <source>Admins</source>
-    <context-group name="ctx">
-      <context context-type="sourcefile">/rhn/groups/*.do</context>
-    </context-group>
-  <target>Admins</target></trans-unit>
-
-  <trans-unit id="Subscribed Systems">
-    <source>Subscribed Systems</source>
-    <context-group name="ctx">
-      <context context-type="sourcefile">/rhn/software/channel/downloads/Download.do</context>
-    </context-group>
-  <target>Abonnierende Systeme</target></trans-unit>
-
-  <trans-unit id="Repositories">
-    <source>Repositories</source>
-    <context-group name="ctx">
-      <context context-type="sourcefile">/rhn/channels/manage/Edit.do</context>
-    </context-group>
-  <target>Repositorys</target></trans-unit>
-
-  <trans-unit id="Managers">
-    <source>Managers</source>
-    <context-group name="ctx">
-      <context context-type="sourcefile">/rhn/software/channel/downloads/Download.do</context>
-    </context-group>
-  <target>Manager</target></trans-unit>
-
-  <trans-unit id="Subscribers">
-    <source>Subscribers</source>
-    <context-group name="ctx">
-      <context context-type="sourcefile">/rhn/software/channel/downloads/Download.do</context>
-    </context-group>
-  <target>Abonnenten</target></trans-unit>
-
-  <trans-unit id="Downloads">
-    <source>Downloads</source>
-    <context-group name="ctx">
-      <context context-type="sourcefile">/rhn/software/channel/downloads/Download.do</context>
-    </context-group>
-  <target>Downloads</target></trans-unit>
-
-  <trans-unit id="License">
-    <source>License</source>
-    <context-group name="ctx">
-      <context context-type="sourcefile">/rhn/software/channel/downloads/Download.do</context>
-    </context-group>
-  <target>Lizenz</target></trans-unit>
-
-  <trans-unit id="Sync">
-    <source>Sync</source>
-    <context-group name="ctx">
-      <context context-type="sourcefile">/rhn/channels/manage/errata/SyncErrata.do</context>
-    </context-group>
-  <target>Sync</target></trans-unit>
-
-  <trans-unit id="Organizations">
-    <source>Organizations</source>
-    <context-group name="ctx">
-      <context context-type="sourcefile">/rhn/admin/multiorg/Organizations.do</context>
-    </context-group>
-  <target>Organisationen</target></trans-unit>
-
-
-    <trans-unit id="Trusts">
-    <source>Trusts</source>
-    <context-group name="ctx">
-      <context context-type="sourcefile">/rhn/admin/multiorg/Organizations.do</context>
-    </context-group>
-  <target>Trusts</target></trans-unit>
-
-    <trans-unit id="Channels Consumed">
-    <source>Channels Consumed</source>
-    <context-group name="ctx">
-      <context context-type="sourcefile">/rhn/multiorg/OrgTrustDetails.do</context>
-    </context-group>
-  <target>Verwendete Channels</target></trans-unit>
-
-    <trans-unit id="Channels Provided">
-    <source>Channels Provided</source>
-    <context-group name="ctx">
-      <context context-type="sourcefile">/rhn/multiorg/OrgTrustDetails.do</context>
-    </context-group>
-  <target>Bereitgestellte Channels</target></trans-unit>
-
-  <trans-unit id="Subscriptions">
-    <source>Subscriptions</source>
-    <context-group name="ctx">
-      <context context-type="sourcefile">/rhn/admin/multiorg/Subscriptions.do</context>
-    </context-group>
-  <target>Abonnements</target></trans-unit>
-
-
-
-
-  <!-- SSM NAV -->
-  <group>
-  <trans-unit id="Child Channels">
-    <source>Child Channels</source>
-    <context-group name="ctx">
-      <context context-type="sourcefile">/rhn/channel/ssm/ChildSubscriptions.do</context>
-    </context-group>
-  <target>Sub-Channels</target></trans-unit>
-
-  <trans-unit id="Chat">
-    <source>Chat</source>
-    <context-group name="ctx">
-      <context context-type="sourcefile">/rhn/help/about.pxt</context>
-    </context-group>
-  <target>Chat</target></trans-unit>
-
-  <trans-unit id="Base Channels">
-    <source>Base Channels</source>
-    <context-group name="ctx">
-      <context context-type="sourcefile">/rhn/channel/ssm/ChildSubscriptions.do</context>
-    </context-group>
-  <target>Basis-Channels</target></trans-unit>
-  </group>
-
-<!-- Multiorg nav -->
-  <group>
-  <trans-unit id="Software Channel Entitlements">
-    <source>Software Channel Entitlements</source>
-    <context-group name="ctx">
-      <context context-type="sourcefile">/rhn/admin/multiorg/OrgSoftwareSubscriptions.do</context>
-    </context-group>
-  <target>Software-Channel-Berechtigungen</target></trans-unit>
-  </group>
-
-<!-- Activation Keys nav -->
-  <group>
-  <trans-unit id="activation-keys.nav.activated_systems">
-    <source>Activated Systems</source>
-    <context-group name="ctx">
-      <context context-type="sourcefile">/rhn/activationkeys/Edit.do</context>
-    </context-group>
-  <target>Aktivierte Systeme</target></trans-unit>
-  </group>
-
-<!-- Main nav -->
-  <group>
-    <context-group name="ctx">
-      <context context-type="sourcefile">Title bar</context>
-    </context-group>
-  <trans-unit id="manage">
-    <source>Manage</source>
-  <target>Verwalten</target></trans-unit>
-  <trans-unit id="clear">
-    <source>Clear</source>
-  <target>Löschen</target></trans-unit>
-
-  </group>
-
-
-=======
         <target>Erweiterte Optionen</target>
       </trans-unit>
       <trans-unit id="Locale">
@@ -1496,7 +1201,6 @@
           <target>Löschen</target>
         </trans-unit>
       </group>
->>>>>>> 4869bc83
     </body>
   </file>
 </xliff>