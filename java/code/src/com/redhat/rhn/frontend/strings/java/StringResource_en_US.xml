<xliff xmlns="urn:oasis:names:tc:xliff:document:1.1" 
        xmlns:xyz="urn:appInfo:Items" 
        xmlns:xsi="http://www.w3.org/2001/XMLSchema-instance" 
        xsi:schemaLocation="urn:oasis:names:tc:xliff:document:1.1
http://www.oasis-open.org/committees/xliff/documents/xliff-core-1.1.xsd" 
        version="1.1">        
  <file source-language="en" datatype="plaintext" original="">
    <body>
      <trans-unit id="0">
<source>0</source>
        <context-group name="ctx">
          <context context-type="sourcefile">Navigation menu</context>
        </context-group>
      </trans-unit>
      <trans-unit id="1">
<source>1</source>
        <context-group name="ctx">
          <context context-type="sourcefile">Navigation Menu</context>
        </context-group>
      </trans-unit>
      <trans-unit id="2.0.0">
<source>2.0.0</source>
        <context-group name="ctx">          
        <context context-type="sourcefile">Navigation Menu</context>
        </context-group>
      </trans-unit>
      <trans-unit id="2.0.1">
<source>2.0.1</source>
        <context-group name="ctx">
          <context context-type="sourcefile">Navigation Menu</context>
        </context-group>
      </trans-unit>
      <trans-unit id="2">
<source>2</source>
        <context-group name="ctx">
          <context context-type="sourcefile">Navigation Menu</context>
        </context-group>
      </trans-unit>
      <trans-unit id="2.4.0">
<source>2.4.0</source>
        <context-group name="ctx">
          <context context-type="sourcefile">Navigation Menu</context>
        </context-group>
      </trans-unit>
      <trans-unit id="2.5.0">
<source>2.5.0</source>
        <context-group name="ctx">
          <context context-type="sourcefile">Navigation Menu</context>
        </context-group>
      </trans-unit>
      <trans-unit id="2.6.0">
<source>2.6.0</source>
        <context-group name="ctx">
          <context context-type="sourcefile">Navigation Menu</context>
        </context-group>
      </trans-unit>
      <trans-unit id="2.7.0">
<source>2.7.0</source>
        <context-group name="ctx">
          <context context-type="sourcefile">Navigation Menu</context>
        </context-group>
      </trans-unit>
      <trans-unit id="2.8.0">
<source>2.8.0</source>
        <context-group name="ctx">
          <context context-type="sourcefile">Navigation Menu</context>
        </context-group>
      </trans-unit>
      <trans-unit id="2.9.0">
<source>2.9.0</source>
        <context-group name="ctx">
          <context context-type="sourcefile">Navigation Menu</context>
        </context-group>
      </trans-unit>
      <trans-unit id="3.0.0">
<source>3.0.0</source>
        <context-group name="ctx">
          <context context-type="sourcefile">Navigation Menu</context>
        </context-group>
      </trans-unit>
      <trans-unit id="3.1.0">
<source>3.1.0</source>
        <context-group name="ctx">
          <context context-type="sourcefile">Navigation Menu</context>
        </context-group>
      </trans-unit>
      <trans-unit id="3.1.5">
<source>3.1.5</source>
        <context-group name="ctx">
          <context context-type="sourcefile">Navigation Menu</context>
        </context-group>
      </trans-unit>
      <trans-unit id="3.2.0">
<source>3.2.0</source>
        <context-group name="ctx">
          <context context-type="sourcefile">Navigation Menu</context>
        </context-group>
      </trans-unit>
      <trans-unit id="3.3.0">
<source>3.3.0</source>
        <context-group name="ctx">
          <context context-type="sourcefile">Navigation Menu</context>
        </context-group>
      </trans-unit>
      <trans-unit id="3">
<source>3</source>
        <context-group name="ctx">
          <context context-type="sourcefile">Navigation Menu</context>
        </context-group>
      </trans-unit>
      <trans-unit id="3.4.0">
<source>3.4.0</source>
        <context-group name="ctx">
          <context context-type="sourcefile">Navigation Menu</context>
        </context-group>
      </trans-unit>
      <trans-unit id="3.5.0">
<source>3.5.0</source>
        <context-group name="ctx">
          <context context-type="sourcefile">Navigation Menu</context>
        </context-group>
      </trans-unit>
      <trans-unit id="3.6.0">
<source>3.6.0</source>
        <context-group name="ctx">
          <context context-type="sourcefile">Navigation Menu</context>
        </context-group>
      </trans-unit>
      <trans-unit id="3.6.5">
<source>3.6.5</source>
        <context-group name="ctx">
          <context context-type="sourcefile">Navigation Menu</context>
        </context-group>
      </trans-unit>
      <trans-unit id="3.7.0">
<source>3.7.0</source>
        <context-group name="ctx">
          <context context-type="sourcefile">Navigation Menu</context>
        </context-group>
      </trans-unit>
      <trans-unit id="4">
<source>4</source>
        <context-group name="ctx">
          <context context-type="sourcefile">Navigation Menu</context>
        </context-group>
      </trans-unit>
      <trans-unit id="4.0.0">
<source>4.0.0</source>
        <context-group name="ctx">
          <context context-type="sourcefile">Navigation Menu</context>
        </context-group>
      </trans-unit>
      <trans-unit id="5">
<source>5</source>
        <context-group name="ctx">
          <context context-type="sourcefile">Navigation Menu</context>
        </context-group>
      </trans-unit>
      <trans-unit id="6">
<source>6</source>
        <context-group name="ctx">
          <context context-type="sourcefile">Navigation Menu</context>
        </context-group>
      </trans-unit>
      <trans-unit id="7">
<source>7</source>
        <context-group name="ctx">
          <context context-type="sourcefile">Navigation Menu</context>
        </context-group>
    </trans-unit>
      <trans-unit id="8">
<source>8</source>
        <context-group name="ctx">
          <context context-type="sourcefile">Navigation Menu</context>
        </context-group>
      </trans-unit>
      <trans-unit id="9">
<source>9</source>
        <context-group name="ctx">
          <context context-type="sourcefile">Navigation Menu</context>
        </context-group>
    </trans-unit>

     <group>
       <context-group name="ctx">
           <context context-type="sourcefile">General Stufff</context>
     </context-group>

       <trans-unit id="yes">
         <source>Yes</source>
     </trans-unit>
       <trans-unit id="no">
         <source>No</source>
       </trans-unit>
       <trans-unit id="Enabled">
         <source>Enabled</source>
       </trans-unit>
       <trans-unit id="Disabled">
         <source>Disabled</source>
     </trans-unit>

       <trans-unit id="Tip">
         <source>Tip</source>
     </trans-unit>
    
    </group>

      <trans-unit id="About Spacewalk">
<source>About</source>
        <context-group name="ctx">
          <context context-type="sourcefile">Navigation Menu</context>
        </context-group>
      </trans-unit>
      <trans-unit id="Account">
<source>Account</source>
        <context-group name="ctx">
          <context context-type="sourcefile">Navigation Menu</context>
        </context-group>
      </trans-unit>
      <trans-unit id="Account Deactivation">
<source>Account Deactivation</source>
        <context-group name="ctx">
          <context context-type="sourcefile">Navigation Menu</context>
        </context-group>
      </trans-unit>
      <trans-unit id="Activation Keys">
<source>Activation Keys</source>
        <context-group name="ctx">
          <context context-type="sourcefile">Navigation Menu</context>
        </context-group>
      </trans-unit>
      <trans-unit id="Addresses">
<source>Addresses</source>
        <context-group name="ctx">
          <context context-type="sourcefile">Navigation Menu</context>
        </context-group>
      </trans-unit>
      <trans-unit id="address type B">
<source>Billing Address</source>
        <context-group name="ctx">
          <context context-type="sourcefile">/rhn/users/Addresses</context>
        </context-group>
      </trans-unit>
      <trans-unit id="address type M">
<source>Mailing Address</source>
        <context-group name="ctx">
          <context context-type="sourcefile">/rhn/users/Addresses</context>
        </context-group>
      </trans-unit>
      <trans-unit id="address type S">
<source>Shipping Address</source>
        <context-group name="ctx">
          <context context-type="sourcefile">/rhn/users/Addresses</context>
        </context-group>
      </trans-unit>
      <trans-unit id="address not filled out">
<source>Address not filled out</source>
        <context-group name="ctx">
          <context context-type="sourcefile">/rhn/users/Addresses</context>
        </context-group>
      </trans-unit>
      <trans-unit id="Add this address">
<source>Add this address</source>
        <context-group name="ctx">
          <context context-type="sourcefile">/rhn/users/Addresses</context>
        </context-group>
      </trans-unit>
      <trans-unit id="Advanced Search">
<source>Advanced Search</source>
        <context-group name="ctx">
          <context context-type="sourcefile">Navigation Menu</context>
        </context-group>
      </trans-unit>
      <trans-unit id="Affected Systems">
<source>Affected Systems</source>
        <context-group name="ctx">
          <context context-type="sourcefile">Errata Details Navigation Tabs</context>
        </context-group>
      </trans-unit>
      <trans-unit id="All">
<source>All</source>
        <context-group name="ctx">
          <context context-type="sourcefile">Navigation Menu</context>
        </context-group>
      </trans-unit>
      <trans-unit id="alphabet">
<source>A B C D E F G H I J K L M N O P Q R S T U V W X Y Z</source>
        <context-group name="ctx">
          <context context-type="sourcefile">On List pages with an alpha filter bar.  
                                        Used to generate the list of links based on
                                        the alphabet.
          </context>
        </context-group>
      </trans-unit>
      <trans-unit id="API">
<source>API</source>
        <context-group name="ctx">
          <context context-type="sourcefile">Navigation Menu</context>
        </context-group>
      </trans-unit>
      <trans-unit id="FAQs">
<source>FAQs</source>
        <context-group name="ctx">
          <context context-type="sourcefile">Navigation Menu</context>
        </context-group>
      </trans-unit>
      <trans-unit id="Sample Scripts">
<source>Sample Scripts</source>
        <context-group name="ctx">
          <context context-type="sourcefile">Navigation Menu</context>
        </context-group>
      </trans-unit>      
      <trans-unit id="Archived Actions">
<source>Archived Actions</source>
        <context-group name="ctx">
          <context context-type="sourcefile">Navigation Menu</context>
        </context-group>
      </trans-unit>
      <trans-unit id="Buy Now">
<source>Buy Now</source>
        <context-group name="ctx">
          <context context-type="sourcefile">All pages</context>
        </context-group>
      </trans-unit>
      <trans-unit id="cant have spaces">
<source>do spaces work?</source>
        <context-group name="ctx">
          <context context-type="sourcefile">Test message - ignore</context>
        </context-group>
      </trans-unit>
      
      <trans-unit id="list delimiter">
<source>, </source>
        <context-group name="ctx">
          <context context-type="sourcefile">Anywhere a list of words is delimited</context>
        </context-group>
      </trans-unit>
      
      <trans-unit id="Change Email">
<source>Change Email</source>
        <context-group name="ctx">
          <context context-type="sourcefile">Navigation Menu</context>
        </context-group>
      </trans-unit>
      <trans-unit id="Software Channel Entitlements">
<source>Software Channel Entitlements</source>
        <context-group name="ctx">
          <context context-type="sourcefile">Navigation Menu</context>
        </context-group>
      </trans-unit>
      <trans-unit id="Channel Management">
<source>Channel Management</source>
        <context-group name="ctx">
          <context context-type="sourcefile">Navigation Menu</context>
        </context-group>
      </trans-unit>
      <trans-unit id="Channel Permissions">
<source>Channel Permissions</source>
        <context-group name="ctx">
          <context context-type="sourcefile">Navigation Menu</context>
        </context-group>
      </trans-unit>
      <trans-unit id="Channels">
<source>Channels</source>
        <context-group name="ctx">
          <context context-type="sourcefile">Navigation Menu</context>
        </context-group>
      </trans-unit>
      <trans-unit id="Client Configuration">
<source>Client Configuration</source>
        <context-group name="ctx">
          <context context-type="sourcefile">Navigation Menu</context>
        </context-group>
      </trans-unit>
      <trans-unit id="Clone Errata">
<source>Clone Errata</source>
        <context-group name="ctx">
          <context context-type="sourcefile">Navigation Menu</context>
        </context-group>
      </trans-unit>
      <trans-unit id="Completed Actions">
<source>Completed Actions</source>
        <context-group name="ctx">
          <context context-type="sourcefile">Navigation Menu</context>
        </context-group>
      </trans-unit>
      <trans-unit id="Config Channels">
<source>Config Channels</source>
        <context-group name="ctx">
          <context context-type="sourcefile">Navigation Menu</context>
        </context-group>
      </trans-unit>
      <trans-unit id="Contact Spacewalk">
<source>Contact @@PRODUCT_NAME@@</source>
        <context-group name="ctx">
          <context context-type="sourcefile">Navigation Menu</context>
        </context-group>
      </trans-unit>
      <trans-unit id="Create Account">
<source>Create Account</source>
        <context-group name="ctx">
          <context context-type="sourcefile">Navigation Menu</context>
        </context-group>
      </trans-unit>
      <trans-unit id="Custom System Info">
<source>Custom System Info</source>
        <context-group name="ctx">
          <context context-type="sourcefile">Navigation Menu</context>
        </context-group>
      </trans-unit>
      <trans-unit id="date">
<source>Date</source>
        <context-group name="ctx">
          <context context-type="sourcefile">Traceback Emails</context>
        </context-group>
      </trans-unit>
      <trans-unit id="Details">
<source>Details</source>
        <context-group name="ctx">
          <context context-type="sourcefile">Navigation Menu</context>
        </context-group>
      </trans-unit>
      <trans-unit id="Developer's Area">
<source>Developer's Area</source>
        <context-group name="ctx">
          <context context-type="sourcefile">Navigation Menu</context>
        </context-group>
      </trans-unit>
      <trans-unit id="digits">
<source>0 1 2 3 4 5 6 7 8 9</source>
        <context-group name="ctx">
          <context context-type="sourcefile">On List pages with an alpha filter bar.  
                                        Used to generate the list of links based on
                                        the set of digits.</context>
        </context-group>
      </trans-unit>
      <trans-unit id="Distributions">
<source>Distributions</source>
        <context-group name="ctx">
          <context context-type="sourcefile">Navigation Menu</context>
        </context-group>
      </trans-unit>
      <trans-unit id="Download Software">
<source>Download Software</source>
        <context-group name="ctx">
          <context context-type="sourcefile">Navigation Menu</context>
        </context-group>
      </trans-unit>
      <trans-unit id="Edit this address">
<source>Edit this address</source>
        <context-group name="ctx">
          <context context-type="sourcefile">/rhn/users/Addresses</context>
        </context-group>
      </trans-unit>
      <trans-unit id="Errata">
<source>Errata</source>
        <context-group name="ctx">
          <context context-type="sourcefile">Navigation Menu</context>
        </context-group>
      </trans-unit>
      <trans-unit id="exception">
<source>Exception</source>
        <context-group name="ctx">
          <context context-type="sourcefile">NOT USED</context>
        </context-group>
      </trans-unit>
      <trans-unit id="Failed Actions">
<source>Failed Actions</source>
        <context-group name="ctx">
          <context context-type="sourcefile">Navigation Menu</context>
        </context-group>
      </trans-unit>
      <trans-unit id="FAQ">
<source>FAQ</source>
        <context-group name="ctx">
          <context context-type="sourcefile">Navigation Menu</context>
        </context-group>
      </trans-unit>
      <trans-unit id="FAQ Management">
<source>FAQ Management</source>
        <context-group name="ctx">
          <context context-type="sourcefile">Navigation Menu</context>
        </context-group>
      </trans-unit>
      <trans-unit id="fax">
<source>Fax</source>
        <context-group name="ctx">
          <context context-type="sourcefile">Navigation Menu</context>
        </context-group>
      </trans-unit>
      <trans-unit id="Feedback Management">
<source>Feedback Management</source>
        <context-group name="ctx">
          <context context-type="sourcefile">Navigation Menu</context>
        </context-group>
      </trans-unit>
      <trans-unit id="File Preservation">
<source>File Preservation</source>
        <context-group name="ctx">
          <context context-type="sourcefile">Navigation Menu</context>
        </context-group>
      </trans-unit>
      <trans-unit id="Get Spacewalk Software">
<source>Get @@PRODUCT_NAME@@ Software</source>
        <context-group name="ctx">
          <context context-type="sourcefile">Navigation Menu</context>
        </context-group>
      </trans-unit>
      <trans-unit id="Global Config">
<source>Global Config</source>
        <context-group name="ctx">
          <context context-type="sourcefile">NOT USED</context>
        </context-group>
      </trans-unit>
      <trans-unit id="Go">
<source>Go</source>
        <context-group name="ctx">
          <context context-type="sourcefile">Used in filters as the "do it" button</context>
        </context-group>
      </trans-unit>
      <trans-unit id="GPG and SSL Keys">
<source>GPG and SSL Keys</source>
        <context-group name="ctx">
          <context context-type="sourcefile">Navigation Menu</context>
        </context-group>
      </trans-unit>
      <trans-unit id="Help">
<source>Help</source>
        <context-group name="ctx">
          <context context-type="sourcefile">Navigation Menu</context>
        </context-group>
      </trans-unit>
      <trans-unit id="Inactive">
<source>Inactive</source>
        <context-group name="ctx">
          <context context-type="sourcefile">Navigation Menu</context>
        </context-group>
      </trans-unit>
      <trans-unit id="IP Ranges">
<source>IP Ranges</source>
        <context-group name="ctx">
          <context context-type="sourcefile">Navigation Menu</context>
        </context-group>
      </trans-unit>
      <trans-unit id="Kickstart">
<source>Kickstart</source>
        <context-group name="ctx">
          <context context-type="sourcefile">Navigation Menu</context>
        </context-group>
      </trans-unit>
      <trans-unit id="LoginSubmit.do">
<source>LoginSubmit.do</source>
        <context-group name="ctx">
          <context context-type="sourcefile">NOT USED</context>
        </context-group>
      </trans-unit>
      <trans-unit id="Lookup Login/Password">
<source>Lookup Login/Password</source>
        <context-group name="ctx">
          <context context-type="sourcefile">Navigation Menu</context>
        </context-group>
      </trans-unit>
      <trans-unit id="Magic Entitler">
<source>Magic Entitler</source>
        <context-group name="ctx">
          <context context-type="sourcefile">Navigation Menu</context>
        </context-group>
      </trans-unit>
      <trans-unit id="Manage Config Channels">
<source>Manage Config Channels</source>
        <context-group name="ctx">
          <context context-type="sourcefile">Navigation Menu</context>
        </context-group>
      </trans-unit>
      <trans-unit id="Manage Errata">
<source>Manage Errata</source>
        <context-group name="ctx">
          <context context-type="sourcefile">Navigation Menu</context>
        </context-group>
      </trans-unit>
      <trans-unit id="Manage Files">
<source>Manage Files</source>
        <context-group name="ctx">
          <context context-type="sourcefile">Navigation Menu</context>
        </context-group>
      </trans-unit>
      <trans-unit id="Management">
<source>Management</source>
        <context-group name="ctx">
          <context context-type="sourcefile">Navigation Menu</context>
        </context-group>
      </trans-unit>
      <trans-unit id="Management Spacewalk Guide">
<source>Management @@PRODUCT_NAME@@ Guide</source>
        <context-group name="ctx">
          <context context-type="sourcefile">Navigation Menu</context>
        </context-group>
      </trans-unit>
      <trans-unit id="Management Spacewalk">
<source>Management @@PRODUCT_NAME@@</source>
        <context-group name="ctx">
          <context context-type="sourcefile">Navigation Menu</context>
        </context-group>
      </trans-unit>
      <trans-unit id="Management Spacewalk Release Notes">
<source>Management @@PRODUCT_NAME@@ Release Notes</source>
        <context-group name="ctx">
          <context context-type="sourcefile">Navigation Menu</context>
        </context-group>
      </trans-unit>
      <trans-unit id="Manage Software Channels">
<source>Manage Software Channels</source>
        <context-group name="ctx">
          <context context-type="sourcefile">Navigation Menu</context>
        </context-group>
      </trans-unit>
      <trans-unit id="Manage Software Packages">
<source>Manage Software Packages</source>
        <context-group name="ctx">
          <context context-type="sourcefile">Navigation Menu</context>
        </context-group>
      </trans-unit>
      <trans-unit id="Monitoring">
<source>Monitoring</source>
        <context-group name="ctx">
          <context context-type="sourcefile">Navigation Menu</context>
        </context-group>
      </trans-unit>
      <trans-unit id="name">
<source>name</source>
        <context-group name="ctx">
          <context context-type="sourcefile">NOT USED</context>
        </context-group>
      </trans-unit>
      <trans-unit id="Notification Methods">
<source>Notification Methods</source>
        <context-group name="ctx">
          <context context-type="sourcefile">Navigation Menu</context>
        </context-group>
      </trans-unit>
      <trans-unit id="Notification">
<source>Notification</source>
        <context-group name="ctx">
          <context context-type="sourcefile">Navigation Menu</context>
        </context-group>
      </trans-unit>
      <trans-unit id="Out of Date">
<source>Out of Date</source>
        <context-group name="ctx">
          <context context-type="sourcefile">Navigation Menu</context>
        </context-group>
      </trans-unit>
      <trans-unit id="Overview">
<source>Overview</source>
        <context-group name="ctx">
          <context context-type="sourcefile">Navigation Menu</context>
        </context-group>
      </trans-unit>
      <trans-unit id="Packages">
<source>Packages</source>
        <context-group name="ctx">
          <context context-type="sourcefile">Errata Details Navigation Tabs</context>
        </context-group>
      </trans-unit>
      <trans-unit id="Package Search">
<source>Package Search</source>
        <context-group name="ctx">
          <context context-type="sourcefile">Navigation Menu</context>
        </context-group>
      </trans-unit>
      <trans-unit id="Pending Actions">
<source>Pending Actions</source>
        <context-group name="ctx">
          <context context-type="sourcefile">Navigation Menu</context>
        </context-group>
      </trans-unit>
      <trans-unit id="Preferences">
<source>Preferences</source>
        <context-group name="ctx">
          <context context-type="sourcefile">Navigation Menu</context>
        </context-group>
      </trans-unit>
      <trans-unit id="Locale Preferences">
<source>Locale Preferences</source>
        <context-group name="ctx">
          <context context-type="sourcefile">Navigation Menu</context>
        </context-group>
      </trans-unit>      
      <trans-unit id="Probes">
<source>Probes</source>
        <context-group name="ctx">
          <context context-type="sourcefile">Navigation Menu</context>
        </context-group>
      </trans-unit>
      <trans-unit id="Profiles">
<source>Profiles</source>
        <context-group name="ctx">
          <context context-type="sourcefile">Navigation Menu</context>
        </context-group>
      </trans-unit>
      <trans-unit id="Proxy Guide">
<source>Proxy Guide</source>
        <context-group name="ctx">
          <context context-type="sourcefile">Navigation Menu</context>
        </context-group>
      </trans-unit>
      <trans-unit id="Proxy">
<source>Proxy</source>
        <context-group name="ctx">
          <context context-type="sourcefile">Navigation Menu</context>
        </context-group>
      </trans-unit>
      <trans-unit id="Proxy Release Notes">
<source>Proxy Release Notes</source>
        <context-group name="ctx">
          <context context-type="sourcefile">Navigation Menu</context>
        </context-group>
      </trans-unit>
      <trans-unit id="Published">
<source>Published</source>
        <context-group name="ctx">
          <context context-type="sourcefile">Navigation Menu</context>
        </context-group>
      </trans-unit>
      <trans-unit id="Subscription Management">
<source>Subscription Management</source>
        <context-group name="ctx">
          <context context-type="sourcefile">Navigation Menu</context>
        </context-group>
      </trans-unit>
      <trans-unit id="Organization Trusts">
<source>Organization Trusts</source>
        <context-group name="ctx">
          <context context-type="sourcefile">Navigation Menu</context>
        </context-group>
      </trans-unit>
      <trans-unit id="Quick Start Guide">
<source>Quick Start Guide</source>
        <context-group name="ctx">
          <context context-type="sourcefile">Navigation Menu</context>
        </context-group>
      </trans-unit>
      <trans-unit id="Quota">
<source>Quota</source>
        <context-group name="ctx">
          <context context-type="sourcefile">Navigation Menu</context>
        </context-group>
      </trans-unit>
      <trans-unit id="Reference Guide">
<source>Reference Guide</source>
        <context-group name="ctx">
          <context context-type="sourcefile">Navigation Menu</context>
        </context-group>
      </trans-unit>
      <trans-unit id="Release Notes">
<source>Release Notes</source>
        <context-group name="ctx">
          <context context-type="sourcefile">Navigation Menu</context>
        </context-group>
      </trans-unit>
      <trans-unit id="Relevant">
<source>Relevant</source>
        <context-group name="ctx">
          <context context-type="sourcefile">Navigation Menu</context>
        </context-group>
      </trans-unit>
      <trans-unit id="request">
<source>Request</source>
        <context-group name="ctx">
          <context context-type="sourcefile">Traceback Email Notifications</context>
        </context-group>
      </trans-unit>
      <trans-unit id="RHL Migration FAQ">
<source>RHL Migration FAQ</source>
        <context-group name="ctx">
          <context context-type="sourcefile">Navigation Menu</context>
        </context-group>
      </trans-unit>
      <trans-unit id="Spacewalk Management Tools">
<source>@@PRODUCT_NAME@@ Management Tools</source>
        <context-group name="ctx">
          <context context-type="sourcefile">Navigation Menu</context>
        </context-group>
      </trans-unit>
          <trans-unit id="Spacewalk Login">
<source>@@PRODUCT_NAME@@ Login</source>
        <context-group name="ctx">
          <context context-type="sourcefile">Navigation Menu</context>
        </context-group>
          </trans-unit>
          <trans-unit id="Create Login">
<source>Create Login</source>
        <context-group name="ctx">
          <context context-type="sourcefile">Navigation Menu</context>
        </context-group>
          </trans-unit>
      <trans-unit id="Spacewalk Support Tools">
<source>@@PRODUCT_NAME@@ Support Tools</source>
        <context-group name="ctx">
          <context context-type="sourcefile">Navigation Menu</context>
        </context-group>
      </trans-unit>
      <trans-unit id="Schedule">
<source>Schedule</source>
        <context-group name="ctx">
          <context context-type="sourcefile">Navigation Menu</context>
        </context-group>
      </trans-unit>
      <trans-unit id="Scout Config Push">
<source>Scout Config Push</source>
        <context-group name="ctx">
          <context context-type="sourcefile">Navigation Menu</context>
        </context-group>
      </trans-unit>
      <trans-unit id="Search">
<source>Search</source>
        <context-group name="ctx">
          <context context-type="sourcefile">Navigation Menu</context>
        </context-group>
      </trans-unit>
      <trans-unit id="Sessions">		  
<source>Sessions</source>
        <context-group name="ctx">
          <context context-type="sourcefile">Navigation Menu</context>
        </context-group>
      </trans-unit>
      <trans-unit id="Session Tracer">
<source>Session Tracer</source>
        <context-group name="ctx">
          <context context-type="sourcefile">Navigation Menu</context>
        </context-group>
      </trans-unit>
      <trans-unit id="Sign In">
<source>Sign In</source>
        <context-group name="ctx">
          <context context-type="sourcefile">Navigation Menu</context>
        </context-group>
      </trans-unit>
      <trans-unit id="Software Channels">
<source>Software Channels</source>
        <context-group name="ctx">
          <context context-type="sourcefile">Navigation Menu</context>
        </context-group>
      </trans-unit>
      <trans-unit id="Status">
<source>Status</source>
        <context-group name="ctx">
          <context context-type="sourcefile">Navigation Menu</context>
        </context-group>
      </trans-unit>
      <trans-unit id="Stored Profiles">
<source>Stored Profiles</source>
        <context-group name="ctx">
          <context context-type="sourcefile">Navigation Menu</context>
        </context-group>
      </trans-unit>
      <trans-unit id="String Manager">
<source>String Manager</source>
        <context-group name="ctx">
          <context context-type="sourcefile">Navigation Menu</context>
        </context-group>
      </trans-unit>
      <trans-unit id="Subscription">
<source>Subscription</source>
        <context-group name="ctx">
          <context context-type="sourcefile">Navigation Menu</context>
        </context-group>
      </trans-unit>
      <trans-unit id="System Entitlements">
<source>System Entitlements</source>
        <context-group name="ctx">
          <context context-type="sourcefile">Navigation Menu</context>
        </context-group>
      </trans-unit>
      <trans-unit id="System Groups">
<source>System Groups</source>
        <context-group name="ctx">
          <context context-type="sourcefile">Navigation Menu</context>
        </context-group>
      </trans-unit>
      <trans-unit id="System Set Manager">
<source>System Set Manager</source>
        <context-group name="ctx">
          <context context-type="sourcefile">Navigation Menu</context>
        </context-group>
      </trans-unit>
      <trans-unit id="Systems">
<source>Systems</source>
        <context-group name="ctx">
          <context context-type="sourcefile">Navigation Menu</context>
        </context-group>
      </trans-unit>
      <trans-unit id="Task Engine Status">
<source>Task Engine Status</source>
        <context-group name="ctx">
          <context context-type="sourcefile">Navigation Menu</context>
        </context-group>
      </trans-unit>
      <trans-unit id="Terms &amp; Conditions">
<source>Terms &amp; Conditions</source>
        <context-group name="ctx">
          <context context-type="sourcefile">Navigation Menu</context>
        </context-group>
      </trans-unit>
      <trans-unit id="testMessage">
<source>this is a test of the emergency broadcast</source>
        <context-group name="ctx">
          <context context-type="sourcefile">Test Message - ignore</context>
        </context-group>
      </trans-unit>
      <trans-unit id="testMessage.oneparam">
<source>this is a test of the {0}</source>
        <context-group name="ctx">
          <context context-type="sourcefile">Test Message - ignore</context>
        </context-group>
      </trans-unit>
		<trans-unit id="testMessage.html">
		    <source>&lt;p&gt;You donot have enough entitlements for &lt;strong&gt; &lt;a href=&quot;http://www.redhat.com&quot;&gt;{0} systems&lt;/a&gt;&lt;/strong&gt;.&lt;/p&gt;</source>
	        <context-group name="ctx">
	          <context context-type="sourcefile">Test Message - ignore</context>
	        </context-group>
		</trans-unit>			
      
      <trans-unit id="traceback message header">
<source>The following exception occurred while executing this request:</source>
        <context-group name="ctx">
          <context context-type="sourcefile">Traceback Email Notifications</context>
        </context-group>
      </trans-unit>
      <trans-unit id="Ungrouped">
<source>Ungrouped</source>
        <context-group name="ctx">
          <context context-type="sourcefile">Navigation Menu</context>
        </context-group>
      </trans-unit>
      <trans-unit id="Unix Reference Guide">
<source>Unix Reference Guide</source>
        <context-group name="ctx">
          <context context-type="sourcefile">Navigation Menu</context>
        </context-group>
      </trans-unit>
      <trans-unit id="Unix Release Notes">
<source>Unix Release Notes</source>
        <context-group name="ctx">
          <context context-type="sourcefile">Navigation Menu</context>
        </context-group>
      </trans-unit>
      <trans-unit id="Unpublished">
<source>Unpublished</source>
        <context-group name="ctx">
          <context context-type="sourcefile">Navigation Menu</context>
        </context-group>
      </trans-unit>
      <trans-unit id="Unentitled">
<source>Unentitled</source>
        <context-group name="ctx">
          <context context-type="sourcefile">rhn/systems/SystemList</context>
          <context context-type="sourcefile">
            Shown in the Entitlements column of system lists if the
            system has no entitlements.
          </context>
        </context-group>
      </trans-unit>
      <trans-unit id="User List">
<source>User List</source>
        <context-group name="ctx">
          <context context-type="sourcefile">Navigation Menu</context>
        </context-group>
      </trans-unit>
      
      <trans-unit id="user prefix Dr.">
<source>Dr.</source>
        <context-group name="ctx">
          <context context-type="sourcefile">/rhn/users/CreateUser</context>
        </context-group>
      </trans-unit>
      <trans-unit id="user prefix Hr.">
<source>Hr.</source>
        <context-group name="ctx">
          <context context-type="sourcefile">/rhn/users/CreateUser</context>
        </context-group>
      </trans-unit>
      <trans-unit id="user prefix Miss">
<source>Miss</source>
        <context-group name="ctx">
          <context context-type="sourcefile">/rhn/users/CreateUser</context>
        </context-group>
      </trans-unit>
      <trans-unit id="user prefix Mr.">
<source>Mr.</source>
        <context-group name="ctx">
          <context context-type="sourcefile">/rhn/users/CreateUser</context>
        </context-group>
      </trans-unit>
      <trans-unit id="user prefix Mrs.">
<source>Mrs.</source>
        <context-group name="ctx">
          <context context-type="sourcefile">/rhn/users/CreateUser</context>
        </context-group>
      </trans-unit>
      <trans-unit id="user prefix Ms.">
<source>Ms.</source>
        <context-group name="ctx">
          <context context-type="sourcefile">/rhn/users/CreateUser</context>
        </context-group>
      </trans-unit>
      <trans-unit id="user prefix Sr.">
<source>Sr.</source>
        <context-group name="ctx">
          <context context-type="sourcefile">/rhn/users/CreateUser</context>
        </context-group>
      </trans-unit>
      
      <trans-unit id="user.delete">
<source>Deleted user &lt;strong&gt;{0}&lt;/strong&gt;.</source>
        <context-group name="ctx">
          <context context-type="sourcefile">/rhn/users/DeleteUser</context>
          <context context-type="paramnotes">Deleted user ssprocket.</context>
        </context-group>
      </trans-unit>
      
      <trans-unit id="user.disable">
<source>Deactivated user &lt;strong&gt;{0}&lt;/strong&gt;.</source>
        <context-group name="ctx">
          <context context-type="sourcefile">/rhn/users/DisableUser</context>
          <context context-type="paramnotes">Deactivated user ssprocket.</context>
        </context-group>
      </trans-unit>
      
      <trans-unit id="account.disabled">
<source>Your account has been deactivated.</source>
        <context-group name="ctx">
          <context context-type="sourcefile">Login or Logout</context>
        </context-group>
      </trans-unit>
      
      <trans-unit id="user.enable">
<source>Reactivated user &lt;strong&gt;{0}&lt;/strong&gt;.</source>
        <context-group name="ctx">
          <context context-type="sourcefile">/rhn/users/DisableUser</context>
          <context context-type="paramnotes">Deactivated user ssprocket.</context>
        </context-group>
      </trans-unit>
      
      <trans-unit id="user.deleteself">
<source>You may not delete yourself.</source>
        <context-group name="ctx">
          <context context-type="sourcefile">/rhn/users/CreateUser</context>
        </context-group>
      </trans-unit>
      
      <trans-unit id="user.deleteadmin">
<source>You cannot delete &lt;strong&gt;another&lt;/strong&gt; organization administrator. Please remove the 'Organization Administrator' role from this user before attempting to delete their account</source>
        <context-group name="ctx">
          <context context-type="sourcefile">/rhn/users/CreateUser</context>
        </context-group>
      </trans-unit>
      
      <trans-unit id="Users/Servers">
<source>Users/Servers</source>
        <context-group name="ctx">
          <context context-type="sourcefile">Navigation Menu</context>
        </context-group>
      </trans-unit>
      <trans-unit id="Users">
<source>Users</source>
        <context-group name="ctx">
          <context context-type="sourcefile">Navigation Menu</context>
        </context-group>
      </trans-unit>
      <trans-unit id="user info">
<source>User Information</source>
        <context-group name="ctx">
          <context context-type="sourcefile">Traceback Email Notifications</context>
        </context-group>
      </trans-unit>
      <trans-unit id="user">
<source>User</source>
        <context-group name="ctx">
          <context context-type="sourcefile">/rhn/users/Addresses</context>
          <context context-type="sourcefile">Navigation Menu</context>
        </context-group>
      </trans-unit>
      <trans-unit id="value">
<source>value</source>
        <context-group name="ctx">
          <context context-type="sourcefile">NOT USED</context>
        </context-group>
      </trans-unit>
      <trans-unit id="web traceback subject">
<source>WEB TRACEBACK from </source>
        <context-group name="ctx">
          <context context-type="sourcefile">Traceback Email Notifications</context>
        </context-group>
      </trans-unit>
      <trans-unit id="Your Account">
<source>Your Account</source>
        <context-group name="ctx">
          <context context-type="sourcefile">Navigation Menu</context>
        </context-group>
      </trans-unit>
      <trans-unit id="Your Preferences">
<source>Your Preferences</source>
        <context-group name="ctx">
          <context context-type="sourcefile">Navigation Menu</context>
        </context-group>
      </trans-unit>
      <trans-unit id="Organization Applicants">
<source>Organization Applicants</source>
        <context-group name="ctx">
          <context context-type="sourcefile">/rhn/users/UserDetails</context>
        </context-group>
      </trans-unit>
      <trans-unit id="Organization Admins">
<source>Organization Admins</source>
        <context-group name="ctx">
          <context context-type="sourcefile">/rhn/users/UserDetails</context>
        </context-group>
      </trans-unit>
      <trans-unit id="Activation Key Administrators">
<source>Activation Key Administrators</source>
        <context-group name="ctx">
          <context context-type="sourcefile">/rhn/users/UserDetails</context>
        </context-group>
      </trans-unit>
      <trans-unit id="Channel Administrators">
<source>Channel Administrators</source>
        <context-group name="ctx">
          <context context-type="sourcefile">/rhn/users/UserDetails</context>
        </context-group>
      </trans-unit>
      <trans-unit id="Organization Administrators">
<source>Organization Administrators</source>
        <context-group name="ctx">
          <context context-type="sourcefile">/rhn/users/UserDetails</context>
        </context-group>
      </trans-unit>
      <trans-unit id="Satellite Administrators">
<source>@@PRODUCT_NAME@@ Administrators</source>
        <context-group name="ctx">
          <context context-type="sourcefile">/rhn/users/UserDetails</context>
        </context-group>
      </trans-unit>
      <trans-unit id="Spacewalk Administrators">
<source>@@PRODUCT_NAME@@ Administrators</source>
        <context-group name="ctx">
          <context context-type="sourcefile">/rhn/users/UserDetails</context>
        </context-group>
      </trans-unit>
      <trans-unit id="Spacewalk Super Users">
<source>@@PRODUCT_NAME@@ Super Users</source>
        <context-group name="ctx">
          <context context-type="sourcefile">/rhn/users/UserDetails</context>
        </context-group>
      </trans-unit>
      <trans-unit id="System Group Administrators">
<source>System Group Administrators</source>
        <context-group name="ctx">
          <context context-type="sourcefile">/rhn/users/UserDetails</context>
        </context-group>
      </trans-unit>
      <trans-unit id="for Org">
<source> for Org </source>
        <context-group name="ctx">
          <context context-type="sourcefile">NOT USED</context>
        </context-group>
      </trans-unit>
      <trans-unit id="username">
<source>Username</source>
        <context-group name="ctx">
          <context context-type="sourcefile">/rhn/users/CreateUser</context>
        </context-group>
      </trans-unit>
      <trans-unit id="password">
<source>Password</source>
        <context-group name="ctx">
          <context context-type="sourcefile">/rhn/users/CreateUser</context>
        </context-group>
      </trans-unit>
      <trans-unit id="desiredlogin">
<source>Desired Login</source>
        <context-group name="ctx">
          <context context-type="sourcefile">/rhn/users/CreateUser</context>
        </context-group>
      </trans-unit>
      <trans-unit id="desiredpass">
<source>Desired Password</source>
        <context-group name="ctx">
          <context context-type="sourcefile">/rhn/users/CreateUser</context>
        </context-group>
      </trans-unit>
      <trans-unit id="confirmpass">
<source>Confirm Password</source>
        <context-group name="ctx">
          <context context-type="sourcefile">/rhn/users/CreateUser</context>
        </context-group>
      </trans-unit>
      <trans-unit id="error.invalid_login">
<source>Either the password or username is incorrect.</source>
        <context-group name="ctx">
          <context context-type="sourcefile">/rhn/Login</context>
        </context-group>
      </trans-unit>
      <trans-unit id="error.org_already_taken">
<source>That organization name is already taken; please choose another.</source>
        <context-group name="ctx">
          <context context-type="sourcefile">/admin/multiorg/OrgCreate</context>
        </context-group>
      </trans-unit>
      <trans-unit id="error.login_already_taken">
<source>That username is already taken; please choose another.</source>
        <context-group name="ctx">
          <context context-type="sourcefile">/users/CreateUser</context>
        </context-group>
      </trans-unit>
      <trans-unit id="error.link_problem">
<source>There is a problem with the link you have been sent. Please contact customer support.</source>
        <context-group name="ctx">
          <context context-type="sourcefile">/users/CreateUser</context>
        </context-group>
      </trans-unit>                        
      <trans-unit id="error.same_email">
<source>You must specify a different email</source>
        <context-group name="ctx">
          <context context-type="sourcefile">/rhn/users/ChangeEmail</context>
        </context-group>
      </trans-unit>
      <trans-unit id="error.addr_empty">
<source>A valid email address must be entered</source>
        <context-group name="ctx">
          <context context-type="sourcefile">/rhn/admin/config/GeneralConfig</context>
        </context-group>
      </trans-unit>
      <trans-unit id="error.addr_invalid">
<source>Entered email address is not valid</source>
        <context-group name="ctx">
          <context context-type="sourcefile">/rhn/users/ChangeEmail</context>
          <context context-type="sourcefile">/rhn/admin/config/GeneralConfig</context>
          <context context-type="sourcefile">com.redhat.rhn.frontend.action.monitoring.notification.AbstractFilterEditAction</context>
        </context-group>
      </trans-unit>
		<trans-unit id="error.addr_exists">
<source>Email address &quot;{0}&quot; already exists</source>
        <context-group name="ctx">
          <context context-type="sourcefile">/rhn/users/ChangeEmail</context>
          <context context-type="sourcefile">/rhn/admin/config/GeneralConfig</context>
          <context context-type="sourcefile">com.redhat.rhn.frontend.action.monitoring.notification.AbstractFilterEditAction</context>
		  <context context-type="sourcefile">/users/CreateUser</context>
        </context-group>
      </trans-unit>
      <trans-unit id="/rhn/">
<source>That username is already taken; please choose another.</source>
        <context-group name="ctx">
          <context context-type="sourcefile">/newlogin/CreatePersonal</context>
          <context context-type="sourcefile">/newlogin/CreateCorporate</context>
        </context-group>
      </trans-unit>
      
      <trans-unit id="error.minlogin">
<source>Logins must be no shorter than {0} characters.</source>
        <context-group name="ctx">
          <context context-type="sourcefile">/rhn/users/CreateUser</context>
          <context context-type="paramnotes">Logins must be no shorter than 5 characters.</context>
        </context-group>
      </trans-unit>
      
      <trans-unit id="error.maxlogin">
<source>The desired login you requested is too long. Please enter a shorter desired login and try again.</source>
        <context-group name="ctx">
          <context context-type="sourcefile">/rhn/users/CreateUser</context>
        </context-group>
      </trans-unit>
      
      <trans-unit id="error.minpassword">
<source>Passwords must be at least {0} characters.</source>
        <context-group name="ctx">
          <context context-type="sourcefile">/rhn/users/CreateUser</context>
          <context context-type="paramnotes">Passwords must be no shorter than 5 characters.</context>
        </context-group>
      </trans-unit>

      <trans-unit id="error.invalidpasswordcharacters">
<source>Password contains tab or newline characters.</source>
        <context-group name="ctx">
          <context context-type="sourcefile">/rhn/users/CreateUser</context>
        </context-group>
      </trans-unit>
      
      <trans-unit id="error.maxpassword">
<source>The password you requested is too long. Please enter a shorter password and try again.</source>
        <context-group name="ctx">
          <context context-type="sourcefile">/rhn/users/CreateUser</context>
        </context-group>
      </trans-unit>
      
      <trans-unit id="error.password_mismatch">
<source>Passwords do not match.</source>
        <context-group name="ctx">
          <context context-type="sourcefile">/rhn/admin/config/GeneralConfig</context>
          <context context-type="sourcefile">/rhn/users/CreateUser</context>
          <context context-type="sourcefile">/rhn/users/UserDetailsSubmit</context>
        </context-group>
      </trans-unit>

      <trans-unit id="error.unknown_usertype">
<source>Unknown account type.</source>
        <context-group name="ctx">
          <context context-type="sourcefile">/rhn/users/CreateUser</context>        
        </context-group>
      </trans-unit>
      <trans-unit id="login">
<source>Desired Login</source>
        <context-group name="ctx">
          <context context-type="sourcefile">/rhn/newlogin/CreateUserSubmit</context>
        </context-group>
      </trans-unit>
      <trans-unit id="desiredPassword">
<source>Desired Password</source>
        <context-group name="ctx">
          <context context-type="sourcefile">NOT USED</context>
        </context-group>
      </trans-unit>
      <trans-unit id="passwordConfirm">
<source>Confirm Password</source>
        <context-group name="ctx">
          <context context-type="sourcefile">/rhn/newlogin/CreateUserSubmit</context>
        </context-group>
      </trans-unit>
      <trans-unit id="confirm">
<source>Confirm</source>
        <context-group name="ctx">
          <context context-type="sourcefile">NOT USED</context>
        </context-group>
      </trans-unit>
      <trans-unit id="firstNames">
<source>First Name</source>
        <context-group name="ctx">
          <context context-type="sourcefile">/rhn/newlogin/CreateUserSubmit</context>
        </context-group>
      </trans-unit>
      <trans-unit id="lastName">
<source>Last Name</source>
        <context-group name="ctx">
          <context context-type="sourcefile">/rhn/newlogin/CreateUserSubmit</context>
        </context-group>
      </trans-unit>
      <trans-unit id="email">
<source>Email</source>
        <context-group name="ctx">
          <context context-type="sourcefile">/rhn/newlogin/CreateUserSubmit</context>
        </context-group>
      </trans-unit>
      <trans-unit id="company">
<source>Company</source>
        <context-group name="ctx">
          <context context-type="sourcefile">/rhn/newlogin/CreateUserSubmit</context>
        </context-group>
      </trans-unit>
          <trans-unit id="desiredpassword">
<source>Desired Password</source>
        <context-group name="ctx">
          <context context-type="sourcefile">/rhn/newlogin/CreateUserSubmit</context>
        </context-group>
      </trans-unit>
          <trans-unit id="desiredpasswordConfirm">
<source>Confirm Password</source>
        <context-group name="ctx">
          <context context-type="sourcefile">/rhn/newlogin/CreateUserSubmit</context>
        </context-group>
      </trans-unit>
      <trans-unit id="address1">
<source>Street Address</source>
        <context-group name="ctx">
          <context context-type="sourcefile">/rhn/account/EditAddress</context>
          <context context-type="sourcefile">/rhn/systems/details/Edit</context>
        </context-group>
      </trans-unit>
      <trans-unit id="address2">
<source>Street Address</source>
        <context-group name="ctx">
          <context context-type="sourcefile">/rhn/systems/details/Edit</context>
        </context-group>
      </trans-unit>
      <trans-unit id="city">
<source>City</source>
        <context-group name="ctx">
          <context context-type="sourcefile">/rhn/account/EditAddress</context>
          <context context-type="sourcefile">/rhn/systems/details/Edit</context>
        </context-group>
      </trans-unit>
      <trans-unit id="state">
<source>State/Province</source>
        <context-group name="ctx">
          <context context-type="sourcefile">/rhn/account/EditAddress</context>
          <context context-type="sourcefile">/rhn/systems/details/Edit</context>
        </context-group>
      </trans-unit>
      <trans-unit id="country">
<source>Country</source>
        <context-group name="ctx">
          <context context-type="sourcefile">/rhn/account/EditAddress</context>
          <context context-type="sourcefile">/rhn/systems/details/Edit</context>
        </context-group>
      </trans-unit>
      <trans-unit id="building">
<source>Building</source>
        <context-group name="ctx">
          <context context-type="sourcefile">/rhn/systems/details/Edit</context>
        </context-group>
      </trans-unit>
      <trans-unit id="room">
<source>Room</source>
        <context-group name="ctx">
          <context context-type="sourcefile">/rhn/systems/details/Edit</context>
        </context-group>
      </trans-unit>
      <trans-unit id="rack">
<source>Rack</source>
        <context-group name="ctx">
          <context context-type="sourcefile">/rhn/systems/details/Edit</context>
        </context-group>
      </trans-unit>
      <trans-unit id="system_name">
<source>System Name</source>
        <context-group name="ctx">
          <context context-type="sourcefile">/rhn/systems/details/Edit</context>
        </context-group>
      </trans-unit>
      <trans-unit id="zip">
<source>Zip / Postal Code</source>
        <context-group name="ctx">
          <context context-type="sourcefile">/rhn/account/EditAddress</context>
        </context-group>
      </trans-unit>
      <trans-unit id="phone">
<source>Phone</source>
        <context-group name="ctx">
          <context context-type="sourcefile">/rhn/account/EditAddress</context>
        </context-group>
      </trans-unit>
      <trans-unit id="message.perms_updated">
<source>Permissions Updated</source>
        <context-group name="ctx">
          <context context-type="sourcefile">/rhn/users/AssignedSystemGroups</context>
        </context-group>
      </trans-unit>
      <trans-unit id="prefix">
<source>Prefix</source>
        <context-group name="ctx">
          <context context-type="sourcefile">/rhn/newlogin/CreateUserSubmit</context>
        </context-group>
      </trans-unit>
      <trans-unit id="position">
<source>Position</source>
        <context-group name="ctx">
          <context context-type="sourcefile">NOT USED</context>
        </context-group>
      </trans-unit>
      <trans-unit id="usertype">
<source>User Type</source>
        <context-group name="ctx">
          <context context-type="sourcefile">NOT USED</context>
        </context-group>
      </trans-unit>
      <trans-unit id="created">
<source>Created</source>
        <context-group name="ctx">
          <context context-type="sourcefile">/rhn/account/UserDetails</context>
        </context-group>
      </trans-unit>
      <trans-unit id="last_sign_in">
<source>Last Sign In</source>
        <context-group name="ctx">
          <context context-type="sourcefile">NOT USED</context>
        </context-group>
      </trans-unit>
      <trans-unit id="address_record">
<source>Address Record:</source>
        <context-group name="ctx">
          <context context-type="sourcefile">NOT USED</context>
        </context-group>
      </trans-unit>
      <trans-unit id="message.defaultSystemGroups">
<source>Default system groups updated for &lt;strong&gt;{0}&lt;/strong&gt;</source>
        <context-group name="ctx">
          <context context-type="sourcefile">/rhn/users/AssignedSystemGroups</context>
          <context context-type="paramnotes">
            Default system groups updated for zbeeblebrox
          </context>
        </context-group>
      </trans-unit>
      <trans-unit id="message.preferencesModified">
<source>Preferences modified</source>
        <context-group name="ctx">
          <context context-type="sourcefile">/rhn/account/UserPreferences</context>
        </context-group>
      </trans-unit>
      <trans-unit id="message.addressChanged">
<source>Address changed</source>
        <context-group name="ctx">
          <context context-type="sourcefile">/rhn/account/EditAddress</context>
        </context-group>
      </trans-unit>
      <trans-unit id="message.userInfoUpdated">
<source>User information updated</source>
        <context-group name="ctx">
          <context context-type="sourcefile">/rhn/users/UserDetails</context>
        </context-group>
      </trans-unit>
      <trans-unit id="message.TnCAcknowledged">
<source>Thank you for acknowledging the Terms &amp; Conditions</source>
        <context-group name="ctx">
          <context context-type="sourcefile">/rhn/users/UserDetails</context>
        </context-group>
      </trans-unit>
      <trans-unit id="no user loggedin">
<source>No User logged in.</source>
        <context-group name="ctx">
          <context context-type="sourcefile">Traceback Email Notifications</context>
        </context-group>
      </trans-unit>
      <trans-unit id="headers">
<source>Headers</source>
        <context-group name="ctx">
          <context context-type="sourcefile">Traceback Email Notifications</context>
        </context-group>
      </trans-unit>
      <trans-unit id="form variables">
<source>Form Variables</source>
        <context-group name="ctx">
          <context context-type="sourcefile">Traceback Email Notifications</context>
        </context-group>
      </trans-unit>
      <trans-unit id="message.userCreated">
<source>Account &lt;strong&gt;{0}&lt;/strong&gt; created.</source>
        <context-group name="ctx">
          <context context-type="sourcefile">/rhn/newlogin/CreateUserSubmit</context>
          <context context-type="paramnotes">
            Account adent created.
          </context>
        </context-group>
      </trans-unit>
      <trans-unit id="message.filterby">
<source>Filter by {0}: </source>
        <context-group name="ctx">
          <context context-type="sourcefile">NOT USED</context>
        </context-group>
      </trans-unit>
      <trans-unit id="message.filterby.multiple">
<source>Filter by: </source>
        <context-group name="ctx">
          <context context-type="sourcefile">NOT USED</context>
        </context-group>
      </trans-unit>      
      <trans-unit id="message.range">
<source>&lt;strong id="list_min" &gt;{0}&lt;/strong&gt; - &lt;strong id="list_max"&gt;{1}&lt;/strong&gt; of &lt;strong id="list_total"&gt;{2}&lt;/strong&gt;</source>
        <context-group name="ctx">
          <context context-type="sourcefile">on any listview page with a set.  1 - 5 of 120</context>
        </context-group>
      </trans-unit>
            <trans-unit id="message.range.withtypedescription">
<source>&lt;strong&gt;{0}&lt;/strong&gt; - &lt;strong&gt;{1}&lt;/strong&gt; of &lt;strong&gt;{2}&lt;/strong&gt;
{3} displayed</source>
        <context-group name="ctx">
          <context context-type="sourcefile">on any listview page with a set.  1 - 5 of 120</context>
        </context-group>
      </trans-unit>
      <trans-unit id="message.numselected">
<source>({0} selected)</source>
        <context-group name="ctx">
          <context context-type="sourcefile">on any listview page with a set</context>
          <context context-type="paramnotes">
            (10 selected)
          </context>
        </context-group>
    </trans-unit>
      <trans-unit id="message.items.per.page">
          <source>Display {0} items per page</source>
        <context-group name="ctx">
          <context context-type="sourcefile">on any listview page with a set</context>
        </context-group>
      </trans-unit>
      <trans-unit id="message.userCreatedIntoOrg">
<source>Account &lt;strong&gt;{0}&lt;/strong&gt; created, login information sent to &lt;strong&gt;{1}&lt;/strong&gt;</source>
        <context-group name="ctx">
          <context context-type="sourcefile">/rhn/newlogin/CreateUserSubmit</context>
          <context context-type="paramnotes">
            Account adent created, username and password sent to adent@redhat.com
          </context>
        </context-group>
      </trans-unit>
      <trans-unit id="bad-class">
<source>Class does not implement AclHandler: {0}</source>
        <context-group name="ctx">
          <context context-type="sourcefile">Logfile error message</context>
        </context-group>
      </trans-unit>
      <trans-unit id="bad-signature">
<source>Bad ACL handler method [{0}]. ACL handler methods must have the following signature (may be static or non-static), with no declared exceptions: public aclXXXX(Object, String[])</source>
        <context-group name="ctx">
          <context context-type="sourcefile">Logfile error message</context>
        </context-group>
      </trans-unit>
      <trans-unit id="bad-syntax">
<source>Could not parse ACL statement: &quot;{0}&quot;</source>
        <context-group name="ctx">
          <context context-type="sourcefile">Logfile error message</context>
        </context-group>
      </trans-unit>
      <trans-unit id="bad-handler">
<source>Could not find ACL handler {0} in statement: &quot;{1}&quot;. Available ACL handlers: {2}</source>
        <context-group name="ctx">
          <context context-type="sourcefile">Logfile error message</context>
        </context-group>
      </trans-unit>
      <trans-unit id="illegal-access-exception">
<source>IllegalAccessException calling {0} (&quot;{1}&quot;): {2}</source>
        <context-group name="ctx">
          <context context-type="sourcefile">NOT USED</context>
        </context-group>
      </trans-unit>
      <trans-unit id="invocation-target-exception">
<source>IllegalInvocationException calling {0} (&quot;{1}&quot;): {2}</source>
        <context-group name="ctx">
          <context context-type="sourcefile">Logfile error message</context>
        </context-group>
      </trans-unit>
      <trans-unit id="no notes">
<source>(none)</source>
        <context-group name="ctx">
          <context context-type="sourcefile">/rhn/schedule/ActionDetails.do</context>
        </context-group>
      </trans-unit>
      <trans-unit id="packages.refresh_list">
<source>Package List Refresh</source>
        <context-group name="ctx">
          <context context-type="sourcefile">/rhn/schedule/ActionDetails.do</context>
        </context-group>
      </trans-unit>
      <trans-unit id="hardware.refresh_list">
<source>Hardware List Refresh</source>
        <context-group name="ctx">
          <context context-type="sourcefile">/rhn/schedule/ActionDetails.do</context>
        </context-group>
      </trans-unit>
      <trans-unit id="packages.update">
<source>Package Install</source>
        <context-group name="ctx">
          <context context-type="sourcefile">/rhn/schedule/ActionDetails.do</context>
        </context-group>
      </trans-unit>
      <trans-unit id="packages.remove">
<source>Package Removal</source>
        <context-group name="ctx">
          <context context-type="sourcefile">/rhn/schedule/ActionDetails.do</context>
        </context-group>
      </trans-unit>
      <trans-unit id="errata.update">
<source>Errata Update</source>
        <context-group name="ctx">
          <context context-type="sourcefile">/rhn/schedule/ActionDetails.do</context>
        </context-group>
      </trans-unit>
      <trans-unit id="up2date_config.get">
<source>Get server up2date config</source>
        <context-group name="ctx">
          <context context-type="sourcefile">/rhn/schedule/ActionDetails.do</context>
        </context-group>
      </trans-unit>
      <trans-unit id="up2date_config.update">
<source>Update server up2date config</source>
        <context-group name="ctx">
          <context context-type="sourcefile">/rhn/schedule/ActionDetails.do</context>
        </context-group>
      </trans-unit>
      <trans-unit id="packages.delta">
<source>Package installation and removal in one RPM transaction</source>
        <context-group name="ctx">
          <context context-type="sourcefile">/rhn/schedule/ActionDetails.do</context>
        </context-group>
      </trans-unit>
      <trans-unit id="reboot.reboot">
<source>System reboot</source>
        <context-group name="ctx">
          <context context-type="sourcefile">/rhn/schedule/ActionDetails.do</context>
        </context-group>
      </trans-unit>
      <trans-unit id="rollback.config">
<source>Enable or Disable RPM Transaction Rollback</source>
        <context-group name="ctx">
          <context context-type="sourcefile">/rhn/schedule/ActionDetails.do</context>
        </context-group>
      </trans-unit>
      <trans-unit id="rollback.listTransactions">
<source>Refresh server-side transaction list</source>
        <context-group name="ctx">
          <context context-type="sourcefile">/rhn/schedule/ActionDetails.do</context>
        </context-group>
      </trans-unit>
      <trans-unit id="packages.autoupdate">
<source>Automatic package installation</source>
        <context-group name="ctx">
          <context context-type="sourcefile">/rhn/schedule/ActionDetails.do</context>
        </context-group>
      </trans-unit>
      <trans-unit id="packages.runTransaction">
<source>Package Synchronization</source>
        <context-group name="ctx">
          <context context-type="sourcefile">/rhn/schedule/ActionDetails.do</context>
        </context-group>
      </trans-unit>
      <trans-unit id="config.import.success">
<source>{0} files &lt;a href=&quot;{1}&quot;&gt;scheduled&lt;/a&gt; for upload.</source>
        <context-group name="ctx">
          <context context-type="sourcefile">/rhn/systems/details/configuration/addfiles/ImportFileConfirm.do</context>
        </context-group>
      </trans-unit>
      <trans-unit id="configfiles.upload">
<source>Import config file data from system</source>
        <context-group name="ctx">
          <context context-type="sourcefile">/rhn/schedule/ActionDetails.do</context>
        </context-group>
      </trans-unit>
      <trans-unit id="configfiles.deploy">
<source>Deploy config files to system</source>
        <context-group name="ctx">
          <context context-type="sourcefile">/rhn/schedule/ActionDetails.do</context>
        </context-group>
      </trans-unit>
      <trans-unit id="configfiles.verify">
<source>Verify deployed config files</source>
        <context-group name="ctx">
          <context context-type="sourcefile">/rhn/schedule/ActionDetails.do</context>
        </context-group>
      </trans-unit>
      <trans-unit id="configfiles.diff">
<source>Show differences between profiled config files and deployed config files</source>
        <context-group name="ctx">
          <context context-type="sourcefile">/rhn/schedule/ActionDetails.do</context>
        </context-group>
      </trans-unit>
      <trans-unit id="config.actionnote">
<source>&lt;a href=&quot;{0}&quot;&gt;Revision {1}&lt;/a&gt; of {2} from &lt;a href=&quot;{3}&quot;&gt;{4}&lt;/a&gt;</source>
        <context-group name="ctx">
          <context context-type="sourcefile">/rhn/schedule/ActionDetails.do</context>
          <context context-type="paramnotes">Revision 5 of /etc/foo from My Config Channel</context>
        </context-group>
      </trans-unit>
      <trans-unit id="config.upload.onechannel">
<source>Destination Configuration Channel: {0}</source>
        <context-group name="ctx">
          <context context-type="sourcefile">/rhn/schedule/ActionDetails.do</context>
          <context context-type="paramnotes">Destination Configuration Channel: sandbox for postmaster.devel</context>
        </context-group>
      </trans-unit>
      <trans-unit id="config.upload.channels">
<source>Destination Configuration Channels:</source>
        <context-group name="ctx">
          <context context-type="sourcefile">/rhn/schedule/ActionDetails.do</context>
        </context-group>
      </trans-unit>
      <trans-unit id="config.upload.filenames">
<source>Files for Upload:</source>
        <context-group name="ctx">
          <context context-type="sourcefile">/rhn/schedule/ActionDetails.do</context>
        </context-group>
      </trans-unit>
<trans-unit id="kickstart.invalidchannel.message">
       <source>This kickstart profile uses a base channel that is missing packages. In order for all kickstart functionality to work correctly, the following packages should be present in this kickstart's base channel: {0}.</source>
<context-group name="ctx"> 	 
           <context context-type="sourcefile">Kickstart Profile Details pages.</context> 	 
         </context-group> 	 
       </trans-unit> 	 
       <trans-unit id="kickstart.invalidchannel.satmessage"> 	 
       <source>&lt;div style="text-align: left;"&gt;
&lt;p&gt;To resolve this issue, please check the following things:&lt;/p&gt;
&lt;ul&gt;
&lt;li&gt;
Is the 'rhn-tools' child software channel for this kickstart profile's base
channel available to your organization? If it is not, you will need to request
entitlements for the 'rhn-tools' software channel from your @@PRODUCT_NAME@@ administrator.
&lt;/li&gt;
&lt;li&gt;
Make sure that the 'rhn-tools' child channel for this kickstart profile's base
channel is available to your @@PRODUCT_NAME@@. If it is not, please contact your
satellite administrator and request a satellite-sync for the rhn-tools channel
and try again.
&lt;/li&gt;
&lt;li&gt;
Make sure the rhn-kickstart* packages corresponding to this kickstart are
available in the kickstart's base channel's 'rhn-tools' channel. If not, you
will need to make them available for this kickstart profile to function properly.
&lt;/li&gt;
&lt;li&gt;
Are the packages listed above available in this kickstart's base channel? If not, you will need to make them
available for this kickstart profile to function properly.
&lt;/li&gt;
&lt;/ul&gt;
&lt;/div&gt;
</source> 	 
         <context-group name="ctx"> 	 
           <context context-type="sourcefile">Kickstart Profile Details pages.</context> 	 
         </context-group> 	 
       </trans-unit> 	 
       <trans-unit id="kickstart.initiate"> 	 
 <source>Initiate a kickstart</source> 	 
         <context-group name="ctx"> 	 
           <context context-type="sourcefile">/rhn/schedule/ActionDetails.do</context> 	 
         </context-group> 	 
       </trans-unit> 	 
       <trans-unit id="kickstart_guest.initiate"> 	 
 <source>Initiate a kickstart of a guest system</source> 	 
         <context-group name="ctx"> 	 
           <context context-type="sourcefile">/rhn/schedule/ActionDetails.do</context> 	 
         </context-group> 	 
       </trans-unit> 	 
       <trans-unit id="kickstart.schedule_sync"> 	 
 <source>Schedule a package sync for kickstarts</source> 	 
         <context-group name="ctx"> 	 
           <context context-type="sourcefile">/rhn/schedule/ActionDetails.do</context> 	 
         </context-group> 	 
       </trans-unit> 	 
       <trans-unit id="kickstart.error.nolabel"> 	 
         <source>Please enter a label for this kickstart profile below.</source> 	 
         <context-group name="ctx"> 	 
         <context context-type="sourcefile">/rhn/kickstart/KickstartDetailsEdit</context> 	 
         </context-group> 	 
       </trans-unit> 	 
       <trans-unit id="kickstart.error.invalidlabel"> 	 
         <source>Your selected kickstart label is invalid, it must be at least {0} characters and only contain the following characters : A-Z, a-z, 0-9, _, - </source> 	 
         <context-group name="ctx"> 	 
         <context context-type="sourcefile">/rhn/kickstart/KickstartDetailsEdit</context> 	 
         </context-group> 	 
       </trans-unit> 	        
       <trans-unit id="kickstart.error.labelexists"> 	 
         <source>Kickstart label already exists. Please choose a unique kickstart label.</source>
         <context-group name="ctx"> 
         <context context-type="sourcefile">/rhn/kickstart/KickstartDetailsEdit</context>
         </context-group>
       </trans-unit>
      <trans-unit id="kickstart.details.success">
        <source>Kickstart details successfully updated.</source>
        <context-group name="ctx">
        <context context-type="sourcefile">/rhn/kickstart/KickstartDetailsEdit</context>
        </context-group>
      </trans-unit>
      <trans-unit id="kickstart.details.nolabel">
        <source>Kickstart profile label is required.</source>
        <context-group name="ctx">
        <context context-type="sourcefile">/rhn/kickstart/KickstartDetailsEdit</context>
        </context-group>
      </trans-unit>
      <trans-unit id="kickstart.delete.success">
        <source>Kickstart was deleted successfully.</source>
        <context-group name="ctx">
        <context context-type="sourcefile">/rhn/kickstart/KickstartDeleteSubmit</context>
        </context-group>
      </trans-unit>
        <trans-unit id="kickstart.delete.failure">
        <source>Kickstart {0} could not be deleted, try again on your next login.</source>
        <context-group name="ctx">
        <context context-type="sourcefile">/rhn/kickstart/KickstartDeleteSubmit</context>
        </context-group>
      </trans-unit>
      <trans-unit id="kickstart.options.success">
        <source>Kickstart advanced options successfully updated.</source>
        <context-group name="ctx">
        <context context-type="sourcefile">/rhn/kickstart/KickstartOptionsEdit</context>
        </context-group>
      </trans-unit>      
      <trans-unit id="kickstart.options.url.note">
        <source>&lt;strong&gt;NOTE:&lt;/strong&gt; Default @@PRODUCT_NAME@@ kickstart URLs are stored with just the file path, allowing @@PRODUCT_NAME@@ to know when to dynamically adjust the hostname in the URL rendered in the kickstart file. (for proxies, etc) You may customize this value by changing it to a fully qualified URL, which will appear in the kickstart file as is.</source>
        <context-group name="ctx">
        <context context-type="sourcefile">/rhn/kickstart/KickstartOptionsEdit</context>
        </context-group>
      </trans-unit>      
      <trans-unit id="kickstart.iprange_add.success">
        <source>Successfully added IP Range to Kickstart Profile {0}</source>
        <context-group name="ctx">
        <context context-type="sourcefile">/rhn/kickstart/KickstartIpRangeEdit</context>
        </context-group>
      </trans-unit>      
      <trans-unit id="kickstart.iprange_conflict.failure">
        <source>Error: The IP range you entered conflicts with another IP range. Please choose a different IP range.</source>
        <context-group name="ctx">
        <context context-type="sourcefile">/rhn/kickstart/KickstartIpRangeEdit</context>
        </context-group>
      </trans-unit>               
      <trans-unit id="kickstart.iprange_validate.failure">
        <source>Error: IP range values must be between 0 and 255. Please check IP range you just entered and try again.</source>
        <context-group name="ctx">
        <context context-type="sourcefile">/rhn/kickstart/KickstartIpRangeEdit</context>
        </context-group>
      </trans-unit>                     
      <trans-unit id="kickstart.iprange_delete.success">
        <source>Successfully deleted IP Range from Kickstart Profile {0}</source>
        <context-group name="ctx">
        <context context-type="sourcefile">/rhn/kickstart/KickstartIpRangeEdit</context>
        </context-group>
      </trans-unit>     
      <trans-unit id="kickstart.iprange_delete.failure">
        <source>There was an error deleting the IP Range from Kickstart Profile {0}. Please try again.</source>
        <context-group name="ctx">
        <context context-type="sourcefile">/rhn/kickstart/KickstartIpRangeEdit</context>
        </context-group>
      </trans-unit>      

      <trans-unit id="kickstart.iprange.url">
        <source>New systems can be kickstarted based upon their ip address by appending &lt;code&gt;{0}&lt;/code&gt; to the kernel parameters for a kickstart install.</source>
        <context-group name="ctx">
        <context context-type="sourcefile">/rhn/kickstart/KickstartIpRangeEdit</context>
        </context-group>
      </trans-unit>      
      
      <trans-unit id="kickstart.partition.duplicate">
        <source>Only one {0} partition is allowed.</source>
        <context-group name="ctx">
        <context context-type="sourcefile">/rhn/kickstart/KickstartPartitionEdit</context>
        </context-group>
      </trans-unit>      

      <trans-unit id="kickstart.partition.invalid">
        <source>Invalid partition value removed: &lt;strong&gt;{0}&lt;/strong&gt;. Please verify the input values and resubmit.</source>
        <context-group name="ctx">
        <context context-type="sourcefile">/rhn/kickstart/KickstartPartitionEdit</context>
        </context-group>
      </trans-unit>      
        
      <trans-unit id="kickstart.partition.success">
        <source>Kickstart profile options updated successfully.</source>
        <context-group name="ctx">
        <context context-type="sourcefile">/rhn/kickstart/KickstartPartitionEdit</context>
        </context-group>
      </trans-unit>      
                       
      <trans-unit id="kickstart.edit.pkgs.updated">
        <source>Kickstart profile package groups updated successfully.</source>
        <context-group name="ctx">
          <context context-type="sourcefile">/rhn/kickstart/KickstartPackagesEdit.do</context>
        </context-group>
      </trans-unit>
      
      <trans-unit id="activation.schedule_pkg_install">
<source>Schedule a package install for activation key</source>
        <context-group name="ctx">
          <context context-type="sourcefile">/rhn/schedule/ActionDetails.do</context>
        </context-group>
      </trans-unit>
      <trans-unit id="activation.schedule_deploy">
<source>Schedule a config deploy for activation key</source>
        <context-group name="ctx">
          <context context-type="sourcefile">/rhn/schedule/ActionDetails.do</context>
        </context-group>
      </trans-unit>
      <trans-unit id="configfiles.mtime_upload">
<source>Upload config file data based upon mtime to server</source>
        <context-group name="ctx">
          <context context-type="sourcefile">/rhn/schedule/ActionDetails.do</context>
        </context-group>
      </trans-unit>
      <trans-unit id="solarispkgs.install">
<source>Solaris Package Install</source>
        <context-group name="ctx">
          <context context-type="sourcefile">/rhn/schedule/ActionDetails.do</context>
        </context-group>
      </trans-unit>
      <trans-unit id="solarispkgs.remove">
<source>Solaris Package Removal</source>
        <context-group name="ctx">
          <context context-type="sourcefile">/rhn/schedule/ActionDetails.do</context>
        </context-group>
      </trans-unit>
      <trans-unit id="solarispkgs.patchInstall">
<source>Solaris Patch Install</source>
        <context-group name="ctx">
          <context context-type="sourcefile">/rhn/schedule/ActionDetails.do</context>
        </context-group>
      </trans-unit>
      <trans-unit id="solarispkgs.patchRemove">
<source>Solaris Patch Removal</source>
        <context-group name="ctx">
          <context context-type="sourcefile">/rhn/schedule/ActionDetails.do</context>
        </context-group>
      </trans-unit>
      <trans-unit id="solarispkgs.patchClusterInstall">
<source>Solaris Patch Cluster Install</source>
        <context-group name="ctx">
          <context context-type="sourcefile">/rhn/schedule/ActionDetails.do</context>
        </context-group>
      </trans-unit>
      <trans-unit id="solarispkgs.patchClusterRemove">
<source>Solaris Patch Cluster Removal</source>
        <context-group name="ctx">
          <context context-type="sourcefile">/rhn/schedule/ActionDetails.do</context>
        </context-group>
      </trans-unit>
      <trans-unit id="script.run">
<source>Run an arbitrary script</source>
        <context-group name="ctx">
          <context context-type="sourcefile">/rhn/schedule/ActionDetails.do</context>
        </context-group>
      </trans-unit>
      <trans-unit id="solarispkgs.refresh_list">
<source>Solaris Package List Refresh</source>
        <context-group name="ctx">
          <context context-type="sourcefile">/rhn/schedule/ActionDetails.do</context>
        </context-group>
      </trans-unit>
      <trans-unit id="rhnsd.configure">
<source>@@PRODUCT_NAME@@ Daemon Configuration</source>
        <context-group name="ctx">
          <context context-type="sourcefile">/rhn/schedule/ActionDetails.do</context>
        </context-group>
      </trans-unit>
      <trans-unit id="packages.verify">
<source>Verify deployed packages</source>
        <context-group name="ctx">
          <context context-type="sourcefile">/rhn/schedule/ActionDetails.do</context>
        </context-group>
      </trans-unit>
      <trans-unit id="rhn_applet.use_satellite">
<source>Allows for rhn-applet use with an @@PRODUCT_NAME@@</source>
        <context-group name="ctx">
          <context context-type="sourcefile">/rhn/schedule/ActionDetails.do</context>
        </context-group>
      </trans-unit>
      <trans-unit id="rollback.rollback">
<source>Rollback a transaction</source>
        <context-group name="ctx">
          <context context-type="sourcefile">/rhn/schedule/ActionDetails.do</context>
        </context-group>
      </trans-unit>
      <trans-unit id="action.failedlink">
<source>&lt;a href="/rhn/schedule/FailedSystems.do?aid={0}&quot;&gt;&lt;strong&gt;{1} system&lt;/a&gt;&lt;/strong&gt; failed to complete this action.&lt;br/&gt;&lt;br/&gt;</source>
        <context-group name="ctx">
          <context context-type="sourcefile">rhn/schedule/ActionDetails.do</context>
          <context context-type="paramnotes">
            1 system failed to complete this action.
          </context>
        </context-group>
      </trans-unit>
      <trans-unit id="action.failedlink.plural">
<source>&lt;a href="/rhn/schedule/FailedSystems.do?aid={0}&quot;&gt;&lt;strong&gt;{1} systems&lt;/a&gt;&lt;/strong&gt; failed to complete this action.&lt;br/&gt;&lt;br/&gt;</source>
        <context-group name="ctx">
          <context context-type="sourcefile">NOT USED</context>
          <context context-type="paramnotes">
            2 systems failed to complete this action.
          </context>
        </context-group>
      </trans-unit>
      <trans-unit id="action.completelink">
<source>&lt;a href="/rhn/schedule/CompletedSystems.do?aid={0}&quot;&gt;&lt;strong&gt;{1} system&lt;/a&gt;&lt;/strong&gt; successfully completed this action.&lt;br/&gt;&lt;br/&gt;</source>
        <context-group name="ctx">
          <context context-type="sourcefile">rhn/schedule/ActionDetails.do</context>
          <context context-type="paramnotes">
            1 system successfully completed this action.
          </context>
        </context-group>
      </trans-unit>
      <trans-unit id="action.completelink.plural">
<source>&lt;a href="/rhn/schedule/CompletedSystems.do?aid={0}&quot;&gt;&lt;strong&gt;{1} systems&lt;/a&gt;&lt;/strong&gt; successfully completed this action.&lt;br/&gt;&lt;br/&gt;</source>
        <context-group name="ctx">
          <context context-type="sourcefile">NOT USED</context>
          <context context-type="paramnotes">
            2 systems successfully completed this action.
          </context>
        </context-group>
      </trans-unit>
      <trans-unit id="action.name">
<source>Errata Update: {0} - {1}</source>
        <context-group name="ctx">
          <context context-type="sourcefile">/rhn/errata/details/ErrataConfirm.do</context>
          <context context-type="paramnotes">Errata Update: RHSA-2004:577 - Security Advisory</context>
        </context-group>
      </trans-unit>
      
      <trans-unit id="errata.schedule">
<source>&lt;strong&gt;{0}&lt;/strong&gt; errata update has been scheduled for &lt;a href="/rhn/systems/details/Overview.do?sid={2}&quot;&gt;{1}&lt;/a&gt;.</source>
        <context-group name="ctx">
          <context context-type="sourcefile">/rhn/systems/details/ErrataConfirm.do</context>
          <context context-type="paramnotes">1 errata update has been scheduled for workstation.</context>
        </context-group>
      </trans-unit>
      
      <trans-unit id="errata.schedule.plural">
<source>&lt;strong&gt;{0}&lt;/strong&gt; errata updates have been scheduled for &lt;a href="/rhn/systems/details/Overview.do?sid={2}&quot;&gt;{1}&lt;/a&gt;.</source>
        <context-group name="ctx">
          <context context-type="sourcefile">/rhn/systems/details/ErrataConfirm.do</context>
          <context context-type="paramnotes">43 errata updates have been scheduled for workstation.</context>
        </context-group>
      </trans-unit>

      <trans-unit id="errataconfirm.schedule">
<source>Errata &lt;a href="/rhn/errata/details/Details.do?eid={2}&quot;&gt;{0}&lt;/a&gt; has been scheduled for &lt;strong&gt;{1}&lt;/strong&gt; system</source>
        <context-group name="ctx">
          <context context-type="sourcefile">/rhn/errata/details/ErrataConfirm.do</context>
          <context context-type="paramnotes">Errata RHSA-2004:597-06 has been scheduled for 1 system</context>
        </context-group>
      </trans-unit>
      
      <trans-unit id="errataconfirm.schedule.plural">
<source>Errata &lt;a href="/rhn/errata/details/Details.do?eid={2}&quot;&gt;{0}&lt;/a&gt; has been scheduled for &lt;strong&gt;{1}&lt;/strong&gt; systems</source>
        <context-group name="ctx">
          <context context-type="sourcefile">/rhn/errata/details/ErrataConfirm.do</context>
          <context context-type="paramnotes">Errata RHSA-2004:597-06 has been scheduled for 3 systems</context>
        </context-group>
      </trans-unit>
      
      <trans-unit id="errataconfirm.nosystems">
<source>You must select at least one system.</source>
        <context-group name="ctx">
          <context context-type="sourcefile">/rhn/errata/details/ErrataConfirm.do</context>
        </context-group>
      </trans-unit>
      <trans-unit id="erratasearch.error.parse.startdate">
<source>Unable to parse start date, please re-enter in format yyyy-mm-dd.</source>
        <context-group name="ctx">
          <context context-type="sourcefile">/rhn/errata/Search.do</context>
        </context-group>
      </trans-unit>
      <trans-unit id="erratasearch.error.parse.enddate">
<source>Unable to parse end date, please re-enter in format yyyy-mm-dd.</source>
        <context-group name="ctx">
          <context context-type="sourcefile">/rhn/errata/Search.do</context>
        </context-group>
      </trans-unit>
      <trans-unit id="patchremoveconfirm.schedule">
<source>Patch removal has been scheduled for &lt;strong&gt;{1}&lt;/strong&gt; system</source>
        <context-group name="ctx">
          <context context-type="sourcefile">/rhn/systems/details/packages/patches/PatchConfirmSubmit.do</context>
        </context-group>
      </trans-unit>
      
      <trans-unit id="run as">
<source>Run as:</source>
        <context-group name="ctx">
          <context context-type="sourcefile">rhn/schedule/ActionDetails.do</context>
        </context-group>
      </trans-unit>
      <trans-unit id="Completed Systems">
<source>Completed Systems</source>
        <context-group name="ctx">
          <context context-type="sourcefile">Navigation Menu</context>
        </context-group>
      </trans-unit>
      <trans-unit id="In Progress Systems">
<source>In Progress Systems</source>
        <context-group name="ctx">
          <context context-type="sourcefile">Navigation Menu</context>
        </context-group>
      </trans-unit>
      <trans-unit id="Failed Systems">
<source>Failed Systems</source>
        <context-group name="ctx">
          <context context-type="sourcefile">Navigation Menu</context>
        </context-group>
      </trans-unit>
      <trans-unit id="Remove Packages">
<source>Remove Packages</source>
        <context-group name="ctx">
          <context context-type="sourcefile">Navigation Menu</context>
        </context-group>
      </trans-unit>
      <trans-unit id="Update Packages">
<source>Update Packages</source>
        <context-group name="ctx">
          <context context-type="sourcefile">Navigation Menu</context>
        </context-group>
      </trans-unit>
      <trans-unit id="message.actionrescheduled">
<source>&lt;strong&gt;{0}&lt;/strong&gt; successfully rescheduled.</source>
        <context-group name="ctx">
          <context context-type="sourcefile">/rhn/schedule/FailedSystemsSubmit</context>
        </context-group>
      </trans-unit>
      <trans-unit id="cert_admin">
<source>Certificate Administrator</source>
        <context-group name="ctx">
          <context context-type="sourcefile">/rhn/account/UserDetails</context>
        </context-group>
      </trans-unit>
      <trans-unit id="org_admin">
<source>Organization Administrator</source>
        <context-group name="ctx">
          <context context-type="sourcefile">/rhn/account/UserDetails</context>
        </context-group>
      </trans-unit>
      <trans-unit id="satellite_admin">
<source>@@PRODUCT_NAME@@ Administrator</source>
        <context-group name="ctx">
          <context context-type="sourcefile">/rhn/account/UserDetails</context>
        </context-group>
      </trans-unit>
      <trans-unit id="org_applicant">
<source>Organization Applicant</source>
        <context-group name="ctx">
          <context context-type="sourcefile">/rhn/account/UserDetails</context>
        </context-group>
      </trans-unit>
      <trans-unit id="channel_admin">
<source>Channel Administrator</source>
        <context-group name="ctx">
          <context context-type="sourcefile">/rhn/account/UserDetails</context>
        </context-group>
      </trans-unit>
      <trans-unit id="rhn_superuser">
<source>@@PRODUCT_NAME@@ Superuser</source>
        <context-group name="ctx">
          <context context-type="sourcefile">/rhn/account/UserDetails</context>
        </context-group>
      </trans-unit>
      <trans-unit id="coma_admin">
<source>Coma CMS Administrator</source>
        <context-group name="ctx">
          <context context-type="sourcefile">/rhn/account/UserDetails</context>
        </context-group>
      </trans-unit>
      <trans-unit id="coma_author">
<source>Coma CMS Author</source>
        <context-group name="ctx">
          <context context-type="sourcefile">/rhn/account/UserDetails</context>
        </context-group>
      </trans-unit>
      <trans-unit id="coma_publisher">
<source>Coma CMS Publisher</source>
        <context-group name="ctx">
          <context context-type="sourcefile">/rhn/account/UserDetails</context>
        </context-group>
      </trans-unit>
      <trans-unit id="rhn_support">
<source>@@PRODUCT_NAME@@ Support Administrator</source>
        <context-group name="ctx">
          <context context-type="sourcefile">/rhn/account/UserDetails</context>
        </context-group>
      </trans-unit>
      <trans-unit id="config_admin">
<source>Configuration Administrator</source>
        <context-group name="ctx">
          <context context-type="sourcefile">/rhn/account/UserDetails</context>
        </context-group>
      </trans-unit>
      <trans-unit id="monitoring_admin">
<source>Monitoring Administrator</source>
        <context-group name="ctx">
          <context context-type="sourcefile">/rhn/account/UserDetails</context>
        </context-group>
      </trans-unit>
      <trans-unit id="system_group_admin">
<source>System Group Administrator</source>
        <context-group name="ctx">
          <context context-type="sourcefile">/rhn/account/UserDetails</context>
        </context-group>
      </trans-unit>
      <trans-unit id="activation_key_admin">
<source>Activation Key Administrator</source>
        <context-group name="ctx">
          <context context-type="sourcefile">/rhn/account/UserDetails</context>
        </context-group>
      </trans-unit>
      <trans-unit id="normal_user">
<source>(normal user)</source>
        <context-group name="ctx">
          <context context-type="sourcefile">/rhn/account/UserDetails</context>
        </context-group>
      </trans-unit>
      <trans-unit id="Admin Access">
<source>Admin Access</source>
        <context-group name="ctx">
          <context context-type="sourcefile">/rhn/account/UserDetails</context>
        </context-group>
      </trans-unit>
          
      <trans-unit id="neverinparens">
<source>(never)</source>
        <context-group name="ctx">
          <context context-type="sourcefile">/rhn/users/UserDetails</context>
        </context-group>
      </trans-unit>
          
      <trans-unit id="settag.select">
<source>Select or deselect all items on this page</source>
        <context-group name="ctx">
          <context context-type="sourcefile">All list views with checkboxes</context>
        </context-group>
      </trans-unit>

      <trans-unit id="toolbar.create.filter">
<source>create new notification filter</source>
        <context-group name="ctx">
          <context context-type="sourcefile">/rhn/users/UserList</context>
        </context-group>
      </trans-unit>

     <trans-unit id="toolbar.create.kickstart">
<source>create new kickstart profile</source>
        <context-group name="ctx">
          <context context-type="sourcefile">/rhn/users/UserList</context>
        </context-group>
      </trans-unit>
      
      <trans-unit id="toolbar.create.kickstartdata">
<source>create new kickstart</source>
        <context-group name="ctx">
          <context context-type="sourcefile">/rhn/users/UserList</context>
        </context-group>
      </trans-unit>

      <trans-unit id="toolbar.clone.kickstart">
<source>clone kickstart</source>
        <context-group name="ctx">
          <context context-type="sourcefile">/rhn/users/UserList</context>
        </context-group>
      </trans-unit>
      
      <trans-unit id="toolbar.delete.CryptoKeyDelete">
<source>delete key</source>
        <context-group name="ctx">
          <context context-type="sourcefile">/rhn/keys/CryptoKeyEdit</context>
        </context-group>
      </trans-unit>     

      <trans-unit id="toolbar.create.user">
<source>create new user</source>
        <context-group name="ctx">
          <context context-type="sourcefile">/rhn/users/UserList</context>
        </context-group>
      </trans-unit>
      
      <trans-unit id="toolbar.create.erratum">
<source>create new erratum</source>
        <context-group name="ctx">
          <context context-type="sourcefile">/rhn/errata/UnpublishedErrata</context>
          <context context-type="sourcefile">/rhn/errata/PublishedErrata</context>
        </context-group>
      </trans-unit>
      
      <trans-unit id="toolbar.create.group">
<source>create new group</source>
        <context-group name="ctx">
          <context context-type="sourcefile">/rhn/systems/SystemGroupList</context>
        </context-group>
      </trans-unit>

      <trans-unit id="toolbar.create.probe">
<source>create new probe</source>
        <context-group name="ctx">
          <context context-type="sourcefile">/rhn/systems/details/probes/ProbeDetails</context>
        </context-group>
      </trans-unit>

        <trans-unit id="toolbar.delete.probe">
<source>delete probe</source>
            <context-group name="ctx">
          <context context-type="sourcefile">/rhn/systems/details/probes/ProbeDetails</context>
        </context-group>
        </trans-unit>

        <trans-unit id="toolbar.delete.user">
<source>delete user</source>
        <context-group name="ctx">
          <context context-type="sourcefile">User details pages</context>
        </context-group>
    </trans-unit>
     
      <trans-unit id="toolbar.delete.erratum">
<source>delete erratum</source>
        <context-group name="ctx">
          <context context-type="sourcefile">Errata details pages</context>
        </context-group>
      </trans-unit>
      
      <trans-unit id="toolbar.delete.system">
<source>delete system</source>
        <context-group name="ctx">
          <context context-type="sourcefile">System Details Package list pages</context>
        </context-group>
      </trans-unit>
       <trans-unit id="toolbar.delete.systemgroup">
<source>delete group</source>
        <context-group name="ctx">
          <context context-type="sourcefile">System Group pages</context>
        </context-group>
      </trans-unit>
       <trans-unit id="toolbar.work.with.group">
<source>work with group</source>
        <context-group name="ctx">
          <context context-type="sourcefile">System Group pages</context>
        </context-group>
      </trans-unit>           
      <trans-unit id="toolbar.delete.errata">
<source>delete errata</source>
        <context-group name="ctx">
            <context context-type="sourcefile">Errata edit page</context>
        </context-group>
      </trans-unit>
      
     <trans-unit id="toolbar.delete.kickstart">
        <source>delete kickstart</source>
        <context-group name="ctx">
            <context context-type="sourcefile">Kickstart profile pages</context>
        </context-group>
      </trans-unit>
      
      <trans-unit id="toolbar.delete.deleteTree">
        <source>delete distribution</source>
        <context-group name="ctx">
            <context context-type="sourcefile">rhn/Kickstart/TreeEdit.do</context>
        </context-group>
      </trans-unit>      

      <trans-unit id="toolbar.create.probesuite">
<source>create new probe suite</source>
        <context-group name="ctx">
            <context context-type="sourcefile">/rhn/monitoring/config/ProbeSuites.do</context>
        </context-group>
      </trans-unit>

      <trans-unit id="toolbar.create.probesuitesystem">
<source>add systems to probe suite</source>
        <context-group name="ctx">
            <context context-type="sourcefile">/rhn/monitoring/config/ProbeSuites.do</context>
        </context-group>
      </trans-unit>

      <trans-unit id="toolbar.delete.profile">
<source>delete profile</source>
        <context-group name="ctx">
          <context context-type="sourcefile">/rhn/systems/details/packages/profiles/CompareProfiles.do</context>
        </context-group>
      </trans-unit>

      <trans-unit id="message.unscheduled.system">
<source>&lt;strong&gt;{0}&lt;/strong&gt; unscheduled for &lt;strong&gt;{1}&lt;/strong&gt; system.</source>
      <context-group name="ctx">
          <context context-type="sourcefile">/rhn/schedule/InProgressSystems.do</context>
          <context context-type="paramnotes">
            Errata Update: RHBA-2004:501-07 - Updated rpm package unscheduled for 1 system.
          </context>
        </context-group>
      </trans-unit>
      
      <trans-unit id="message.unscheduled.systems">
<source>&lt;strong&gt;{0}&lt;/strong&gt; unscheduled for &lt;strong&gt;{1}&lt;/strong&gt; systems.</source>
      <context-group name="ctx">
          <context context-type="sourcefile">/rhn/schedule/InProgressSystems.do</context>
          <context context-type="paramnotes">
            Errata Update: RHBA-2004:501-07 - Updated rpm package unscheduled for 2 systems.
          </context>
        </context-group>
      </trans-unit>
      
      <trans-unit id="email.verified">
<source>Email Address Updated</source>
        <context-group name="ctx">
          <context context-type="sourcefile">/rhn/account/ChangeEmail.do</context>
                  <context context-type="sourcefile">/users/ChangeEmail.do</context>
        </context-group>
      </trans-unit>
      
      <trans-unit id="errata.create.bugfixadvisory">
<source>Bug Fix Advisory</source>
        <context-group name="ctx">
          <context context-type="sourcefile">/rhn/errata/Create.do</context>
        </context-group>
      </trans-unit>
      
      <trans-unit id="errata.create.productenhancementadvisory">
<source>Product Enhancement Advisory</source>
        <context-group name="ctx">
          <context context-type="sourcefile">/rhn/errata/Create.do</context>
        </context-group>
      </trans-unit>
      
      <trans-unit id="errata.create.securityadvisory">
<source>Security Advisory</source>
        <context-group name="ctx">
          <context context-type="sourcefile">/rhn/errata/Create.do</context>
        </context-group>
      </trans-unit>
      
      <trans-unit id="errata.search.could_not_execute_query">
<source>Could not execute query: {0}</source>
        <context-group name="ctx">
          <context context-type="sourcefile">/rhn/errata/Search.do</context>
        </context-group>
      </trans-unit>

      <trans-unit id="packages.search.both">
<source>Name and Summary</source>
        <context-group name="ctx">
          <context context-type="sourcefile">/rhn/channels/Search</context>
        </context-group>
      </trans-unit>
      
      <trans-unit id="packages.search.name">
<source>Name Only</source>
        <context-group name="ctx">
          <context context-type="sourcefile">/rhn/channels/Search</context>
        </context-group>
      </trans-unit>
      
      <trans-unit id="packages.search.name_and_desc">
<source>Name and Description</source>
        <context-group name="ctx">
          <context context-type="sourcefile">/rhn/channels/Search</context>
        </context-group>
      </trans-unit>
      
      <trans-unit id="packages.search.free_form">
<source>Free form</source>
        <context-group name="ctx">
          <context context-type="sourcefile">/rhn/channels/Search</context>
        </context-group>
      </trans-unit>
      
      <trans-unit id="packages.search.chooseone">
<source>You must choose to search relevant channels or at least one architecture</source>
        <context-group name="ctx">
          <context context-type="sourcefile">/rhn/channels/Search</context>
        </context-group>
      </trans-unit>
      
      <trans-unit id="packages.search.onlyone">
<source>Either search relevant channels or architectures, not both.</source>
        <context-group name="ctx">
          <context context-type="sourcefile">/rhn/channels/Search</context>
        </context-group>
      </trans-unit>
      
      <trans-unit id="packages.search.invalidstring">
<source>Search strings must contain only letters, numbers, plus symbols, hyphens and dashes.</source>
        <context-group name="ctx">
          <context context-type="sourcefile">/rhn/channels/Search</context>
        </context-group>
      </trans-unit>
      
      <trans-unit id="packages.search.use_free_form">
<source>Searching by fields can ONLY be done with Free Form search.</source>
        <context-group name="ctx">
          <context context-type="sourcefile">/rhn/channels/Search</context>
        </context-group>
      </trans-unit>
      
      <trans-unit id="packages.search.connection_error">
<source>Could not connect to search server.</source>
        <context-group name="ctx">
          <context context-type="sourcefile">/rhn/channels/Search</context>
        </context-group>
      </trans-unit>
      
      <trans-unit id="packages.search.could_not_parse_query">
<source>Could not parse query '{0}'.</source>
        <context-group name="ctx">
          <context context-type="sourcefile">/rhn/channels/Search</context>
        </context-group>
      </trans-unit>
      
      <trans-unit id="packages.search.tooshort">
<source>Search strings must be longer than two characters.</source>
        <context-group name="ctx">
          <context context-type="sourcefile">/rhn/channels/Search</context>
        </context-group>
      </trans-unit>
            
      <trans-unit id="patches.installed.notavailable">
<source>Not Available</source>
        <context-group name="ctx">
          <context context-type="sourcefile">/rhn/systems/details/packages/patches/PatchList</context>
        </context-group>
      </trans-unit>
      
      <!-- SystemSearchAction -->

     <trans-unit id="search_string">
		<source>Search string</source>
        <context-group name="ctx">
          <context context-type="sourcefile">/systems/Search</context>          
        </context-group>
     </trans-unit>
     
     <trans-unit id="systemsearch.jsp.details">
		<source>Details</source>
        <context-group name="ctx">
          <context context-type="sourcefile">/systems/Search</context>          
        </context-group>
     </trans-unit>
     
     <trans-unit id="systemsearch_name_and_description">
		<source>Name/Description</source>
        <context-group name="ctx">
          <context context-type="sourcefile">/systems/Search</context>          
        </context-group>
     </trans-unit>
     
     <trans-unit id="systemsearch_id">
		<source>ID</source>
        <context-group name="ctx">
          <context context-type="sourcefile">/systems/Search</context>          
        </context-group>
     </trans-unit>
     
     <trans-unit id="systemsearch_custom_info">
		<source>Custom Info</source>
        <context-group name="ctx">
          <context context-type="sourcefile">/systems/Search</context>          
        </context-group>
     </trans-unit>
     
     <trans-unit id="systemsearch_snapshot_tag">
		<source>Snapshot Tag</source>
        <context-group name="ctx">
          <context context-type="sourcefile">/systems/Search</context>          
        </context-group>
     </trans-unit>

     <trans-unit id="systemsearch.jsp.activity">
		<source>Activity</source>
        <context-group name="ctx">
          <context context-type="sourcefile">/systems/Search</context>          
        </context-group>
     </trans-unit>

     <trans-unit id="systemsearch_checkin">
		<source>Days Since Last Check-in</source>
        <context-group name="ctx">
          <context context-type="sourcefile">/systems/Search</context>          
        </context-group>
     </trans-unit>

     <trans-unit id="systemsearch_registered">
		<source>Days Since First Registered</source>
        <context-group name="ctx">
          <context context-type="sourcefile">/systems/Search</context>          
        </context-group>
     </trans-unit>

     <trans-unit id="systemsearch.jsp.hardware">
		<source>Hardware</source>
        <context-group name="ctx">
          <context context-type="sourcefile">/systems/Search</context>          
        </context-group>
     </trans-unit>

     <trans-unit id="systemsearch_cpu_model">
		<source>CPU Model</source>
        <context-group name="ctx">
          <context context-type="sourcefile">/systems/Search</context>          
        </context-group>
     </trans-unit>

     <trans-unit id="systemsearch_cpu_mhz_lt">
		<source>CPU MHz Less Than</source>
        <context-group name="ctx">
          <context context-type="sourcefile">/systems/Search</context>          
        </context-group>
     </trans-unit>

     <trans-unit id="systemsearch_cpu_mhz_gt">
		<source>CPU Mhz Greater Than</source>
        <context-group name="ctx">
          <context context-type="sourcefile">/systems/Search</context>          
        </context-group>
     </trans-unit>
     
     <trans-unit id="systemsearch_num_of_cpus_lt">
        <source>Number of CPUs Less Than</source>
        <context-group name="ctx">
          <context context-type="sourcefile">/systems/Search</context>          
        </context-group>
     </trans-unit>
     
     <trans-unit id="systemsearch_num_of_cpus_gt">
        <source>Number of CPUs Greater Than</source>
        <context-group name="ctx">
          <context context-type="sourcefile">/systems/Search</context>          
        </context-group>
     </trans-unit>
     
     <trans-unit id="systemsearch_ram_lt">
		<source>RAM Less Than</source>
        <context-group name="ctx">
          <context context-type="sourcefile">/systems/Search</context>          
        </context-group>
     </trans-unit>
     
     <trans-unit id="systemsearch_ram_gt">
		<source>RAM Greater Than</source>
        <context-group name="ctx">
          <context context-type="sourcefile">/systems/Search</context>          
        </context-group>
     </trans-unit>

     <trans-unit id="systemsearch.jsp.devices">
		<source>Hardware Devices</source>
        <context-group name="ctx">
          <context context-type="sourcefile">/systems/Search</context>          
        </context-group>
     </trans-unit>

     <trans-unit id="systemsearch_hwdevice_description">
		<source>Description</source>
        <context-group name="ctx">
          <context context-type="sourcefile">/systems/Search</context>          
        </context-group>
     </trans-unit>

     <trans-unit id="systemsearch_hwdevice_driver">
		<source>Driver</source>
        <context-group name="ctx">
          <context context-type="sourcefile">/systems/Search</context>          
        </context-group>
     </trans-unit>

     <trans-unit id="systemsearch_hwdevice_device_id">
		<source>Device ID</source>
        <context-group name="ctx">
          <context context-type="sourcefile">/systems/Search</context>          
        </context-group>
     </trans-unit>

     <trans-unit id="systemsearch_hwdevice_vendor_id">
		<source>Vendor ID</source>
        <context-group name="ctx">
          <context context-type="sourcefile">/systems/Search</context>          
        </context-group>
     </trans-unit>

     <trans-unit id="systemsearch.jsp.dmiinfo">
		<source>DMI Info</source>
        <context-group name="ctx">
          <context context-type="sourcefile">/systems/Search</context>          
        </context-group>
     </trans-unit>

     <trans-unit id="systemsearch_dmi_system">
		<source>System</source>
        <context-group name="ctx">
          <context context-type="sourcefile">/systems/Search</context>          
        </context-group>
     </trans-unit>

     <trans-unit id="systemsearch_dmi_bios">
		<source>BIOS</source>
        <context-group name="ctx">
          <context context-type="sourcefile">/systems/Search</context>          
        </context-group>
     </trans-unit>

     <trans-unit id="systemsearch_dmi_asset">
		<source>Asset Tag</source>
        <context-group name="ctx">
          <context context-type="sourcefile">/systems/Search</context>          
        </context-group>
     </trans-unit>

     <trans-unit id="systemsearch.jsp.networkinfo">
		<source>Network Info</source>
        <context-group name="ctx">
          <context context-type="sourcefile">/systems/Search</context>          
        </context-group>
     </trans-unit>

     <trans-unit id="systemsearch_hostname">
		<source>Hostname</source>
        <context-group name="ctx">
          <context context-type="sourcefile">/systems/Search</context>          
        </context-group>
     </trans-unit>

     <trans-unit id="systemsearch_ip">
		<source>IP Address</source>
        <context-group name="ctx">
          <context context-type="sourcefile">/systems/Search</context>          
        </context-group>
     </trans-unit>

     <trans-unit id="systemsearch.jsp.packages">
		<source>Packages</source>
        <context-group name="ctx">
          <context context-type="sourcefile">/systems/Search</context>          
        </context-group>
     </trans-unit>

     <trans-unit id="systemsearch_installed_packages">
		<source>Installed Packages</source>
        <context-group name="ctx">
          <context context-type="sourcefile">/systems/Search</context>          
        </context-group>
     </trans-unit>

     <trans-unit id="systemsearch_needed_packages">
		<source>Needed Packages</source>
        <context-group name="ctx">
          <context context-type="sourcefile">/systems/Search</context>          
        </context-group>
     </trans-unit>

     <trans-unit id="systemsearch.jsp.location">
		<source>Location</source>
        <context-group name="ctx">
          <context context-type="sourcefile">/systems/Search</context>          
        </context-group>
     </trans-unit>

     <trans-unit id="systemsearch_location_address">
		<source>Address</source>
        <context-group name="ctx">
          <context context-type="sourcefile">/systems/Search</context>          
        </context-group>
     </trans-unit>

     <trans-unit id="systemsearch_location_building">
		<source>Building</source>
        <context-group name="ctx">
          <context context-type="sourcefile">/systems/Search</context>          
        </context-group>
     </trans-unit>

     <trans-unit id="systemsearch_location_room">
		<source>Room</source>
        <context-group name="ctx">
          <context context-type="sourcefile">/systems/Search</context>          
        </context-group>
     </trans-unit>

     <trans-unit id="systemsearch_location_rack">
		<source>Rack</source>
        <context-group name="ctx">
          <context context-type="sourcefile">/systems/Search</context>          
        </context-group>
     </trans-unit>
     
     <trans-unit id="systemsearch.errors.numeric">
		<source>Search queries for this field must be numeric</source>
        <context-group name="ctx">
          <context context-type="sourcefile">/systems/Search</context>          
        </context-group>
     </trans-unit>

     <trans-unit id="systemsearch_no_matches_found">
        <source>No matches found</source>
        <context-group name="ctx">
          <context context-type="sourcefile">/systems/Search</context>
        </context-group>
     </trans-unit>
      
      <trans-unit id="userdisable.error.sameorg">
<source>User to deactivate must be in the same organization.</source>
        <context-group name="ctx">
            <context context-type="sourcefile">/rhn/users/DisableUser</context>
        </context-group>
      </trans-unit>
      
      <trans-unit id="userdisable.error.onlyuser">
<source>This user is the last Organization Administrator for this Organization. You cannot remove him from the Organization Administrators group.</source>
        <context-group name="ctx">
            <context context-type="sourcefile">/rhn/users/DisableUser</context>
        </context-group>
      </trans-unit>
      
      <trans-unit id="userdisable.error.otheruser">
<source>Only Organization Administrators can deactivate users other than themselves.</source>
        <context-group name="ctx">
            <context context-type="sourcefile">/rhn/users/DisableUser</context>
        </context-group>
      </trans-unit>

      <trans-unit id="org.base.delete.error">
<source>You cannot delete the base Organization {0}</source>
        <context-group name="ctx">
            <context context-type="sourcefile">/rhn/admin/multiorg/OrgDelete</context>
        </context-group>
      </trans-unit>
      
      <trans-unit id="userdisable.error.orgadmin">
<source>You cannot deactivate &lt;strong&gt;another&lt;/strong&gt; organization
administrator. Please remove the 'Organization Administrator' role from this
user before attempting to deactivate their account.</source>
        <context-group name="ctx">
            <context context-type="sourcefile">/rhn/users/DisableUser</context>
        </context-group>
      </trans-unit>
      
      <trans-unit id="userdisable.error.userdisabled">
<source>User is already deactivated.</source>
        <context-group name="ctx">
            <context context-type="sourcefile">/rhn/users/DisableUser</context>
        </context-group>
      </trans-unit>
      
      <trans-unit id="userenable.error.usernotdisabled">
<source>Only deactivated users can be reactivated.</source>
        <context-group name="ctx">
            <context context-type="sourcefile">/rhn/users/EnableUser</context>
        </context-group>
      </trans-unit>
      
      <trans-unit id="userenable.error.usernotdisabled.param">
<source>{0}: Only deactivated users can be reactivated.</source>
        <context-group name="ctx">
            <context context-type="sourcefile">/rhn/users/EnableConfirm</context>
            <context context-type="paramnotes">kjohnny4: Only deactivated users can
                                               be reactivated.</context>
        </context-group>
      </trans-unit>
      
      <trans-unit id="userenable.error.sameorg">
<source>User to reactivate must be in the same organization.</source>
        <context-group name="ctx">
            <context context-type="sourcefile">/rhn/users/EnableUser</context>
        </context-group>
      </trans-unit>
      
      <trans-unit id="userenable.error.sameorg.param">
<source>{0}: User to reactivate must be in the same organization.</source>
        <context-group name="ctx">
            <context context-type="sourcefile">/rhn/users/EnableConfirm</context>
            <context context-type="paramnotes">kjohnny4: User to reactivate must be 
                                               in the same organization.</context>
        </context-group>
      </trans-unit>
      
      <trans-unit id="userenable.error.orgadmin">
<source>You must be an Organization Administrator to enable a user.</source>
        <context-group name="ctx">
            <context context-type="sourcefile">/rhn/users/EnableUser</context>
        </context-group>
      </trans-unit>
      
      <trans-unit id="userenable.error.orgadmin.param">
<source>{0}: You must be an Organization Administrator to enable a user.</source>
        <context-group name="ctx">
            <context context-type="sourcefile">/rhn/users/EnableConfirm</context>
            <context context-type="paramnotes">kjohnny4: You must be an Organization
                                               Administrator to enable a user.</context>
        </context-group>
      </trans-unit>
      
      <trans-unit id="reactivateusers.none">
<source>Choose at least one user to reactivate.</source>
        <context-group name="ctx">
            <context context-type="sourcefile">/rhn/users/DisabledList</context>
        </context-group>
      </trans-unit>
      
      <trans-unit id="enable.confirmed">
<source>{0} user successfully reactivated.</source>
        <context-group name="ctx">
            <context context-type="sourcefile">/rhn/users/DisabledList</context>
            <context context-type="paramnotes">1 user successfully reactivated.</context>
        </context-group>
      </trans-unit>
      
      <trans-unit id="enable.confirmed.plural">
<source>{0} users successfully reactivated.</source>
        <context-group name="ctx">
            <context context-type="sourcefile">/rhn/users/DisabledList</context>
            <context context-type="paramnotes">7 users successfully reactivated.</context>
        </context-group>
      </trans-unit>
      
      <trans-unit id="errata.applynone">
<source>No errata selected.</source>
        <context-group name="ctx">
            <context context-type="sourcefile">/rhn/systems/details/ErrataList</context>
        </context-group>
      </trans-unit>
      
      <trans-unit id="actions.none">
<source>No actions selected.</source>
        <context-group name="ctx">
            <context context-type="sourcefile">/rhn/systems/details/ErrataList</context>
        </context-group>
      </trans-unit>
      
      <trans-unit id="systems.none">
<source>No systems selected.</source>
        <context-group name="ctx">
            <context context-type="sourcefile">/rhn/schedule/InProgressSystems</context>
        </context-group>
      </trans-unit>
      
      <trans-unit id="packages.none">
<source>No packages selected.</source>
        <context-group name="ctx">
            <context context-type="sourcefile">/rhn/systems/details/ErrataList</context>
        </context-group>
      </trans-unit>
      
      <trans-unit id="probesuites.none">
<source>No probe suites selected.</source>
        <context-group name="ctx">
            <context context-type="sourcefile">/rhn/monitoring/config/ProbeSuites</context>
        </context-group>
      </trans-unit>
      
      <trans-unit id="systemgroups.none">
<source>No system groups selected.</source>
        <context-group name="ctx">
            <context context-type="sourcefile">/rhn/systems/SystemGroupList</context>
        </context-group>
      </trans-unit>
      
      <trans-unit id="probe.empty.status">
<source>No status for probe</source>
        <context-group name="ctx">
            <context context-type="sourcefile">/rhn/systems/details/probes/ProbeDetails</context>
        </context-group>
      </trans-unit>
      
      <trans-unit id="probedetails.graph.noprobedata">
<source>NO DATA FOR SELECTED TIME PERIOD AND METRIC</source>
        <context-group name="ctx">
            <context context-type="sourcefile">/rhn/systems/details/probes/ProbeDetails</context>
        </context-group>
      </trans-unit>
      
      <trans-unit id="probedetails.graph.yAxis">
<source>Metrics</source>
        <context-group name="ctx">
            <context context-type="sourcefile">/rhn/systems/details/probes/ProbeDetails</context>
        </context-group>
      </trans-unit>

      <!-- Errata creation validation errors -->
      <trans-unit id="product">
<source>Product</source>
        <context-group name="ctx">
            <context context-type="sourcefile">
                /rhn/errata/CreateSubmit.do</context>
        </context-group>
      </trans-unit> 
      <trans-unit id="advisory">
<source>Advisory</source>
        <context-group name="ctx">
            <context context-type="sourcefile">
                /rhn/errata/CreateSubmit.do</context>
        </context-group>
      </trans-unit> 
      <trans-unit id="synopsis">
<source>Synopsis</source>
        <context-group name="ctx">
            <context context-type="sourcefile">
                /rhn/errata/CreateSubmit.do</context>
        </context-group>
      </trans-unit> 
      <trans-unit id="advisoryName">
<source>Advisory</source>
        <context-group name="ctx">
            <context context-type="sourcefile">
                /rhn/errata/CreateSubmit.do</context>
        </context-group>
      </trans-unit> 
      <trans-unit id="advisoryType">
<source>Advisory Type</source>
        <context-group name="ctx">
            <context context-type="sourcefile">
                /rhn/errata/CreateSubmit.do</context>
        </context-group>
      </trans-unit> 
      <trans-unit id="advisoryRelease">
<source>Advisory Release</source>
        <context-group name="ctx">
            <context context-type="sourcefile">
                /rhn/errata/CreateSubmit.do</context>
        </context-group>
      </trans-unit> 
      <trans-unit id="packageName">
<source>Package Name</source>
        <context-group name="ctx">
            <context context-type="sourcefile">
                /rhn/errata/CreateSubmit.do</context>
        </context-group>
      </trans-unit> 
      <trans-unit id="packageNvre">
<source>Package NVRE</source>
        <context-group name="ctx">
            <context context-type="sourcefile">
                /rhn/errata/CreateSubmit.do</context>
        </context-group>
      </trans-unit> 
      <trans-unit id="packageArch">
<source>Package Architecture</source>
        <context-group name="ctx">
            <context context-type="sourcefile">
                /rhn/errata/CreateSubmit.do</context>
        </context-group>
      </trans-unit> 
      <trans-unit id="summary">
<source>Summary</source>
        <context-group name="ctx">
            <context context-type="sourcefile">
                /rhn/errata/CreateSubmit.do</context>
        </context-group>
      </trans-unit> 
      <trans-unit id="topic">
<source>Topic</source>
        <context-group name="ctx">
            <context context-type="sourcefile">
                /rhn/errata/CreateSubmit.do</context>
        </context-group>
      </trans-unit> 
      <trans-unit id="description">
<source>Description</source>
        <context-group name="ctx">
            <context context-type="sourcefile">
                /rhn/errata/CreateSubmit.do</context>
        </context-group>
      </trans-unit> 
      <trans-unit id="solution">
<source>Solution</source>
        <context-group name="ctx">
            <context context-type="sourcefile">
                /rhn/errata/CreateSubmit.do</context>
        </context-group>
      </trans-unit> 
      <trans-unit id="buglistId">
<source>Bug ID</source>
        <context-group name="ctx">
            <context context-type="sourcefile">
                /rhn/errata/CreateSubmit.do</context>
        </context-group>
      </trans-unit>
      <trans-unit id="buglistSummary">
<source>Bug Summary</source>
        <context-group name="ctx">
            <context context-type="sourcefile">
                /rhn/errata/CreateSubmit.do</context>
        </context-group>
      </trans-unit>

      <trans-unit id="Upgrade">
<source>Upgrade</source>
        <context-group name="ctx">
          <context context-type="sourcefile">Navigation Menu</context>
        </context-group>
      </trans-unit>
      <trans-unit id="Install">
<source>Install</source>
        <context-group name="ctx">
          <context context-type="sourcefile">Navigation Menu</context>
        </context-group>
      </trans-unit>
      <trans-unit id="Groups">
<source>Groups</source>
        <context-group name="ctx">
          <context context-type="sourcefile">Navigation Menu</context>
        </context-group>
      </trans-unit>
      <trans-unit id="Events">
<source>Events</source>
        <context-group name="ctx">
          <context context-type="sourcefile">Navigation Menu</context>
        </context-group>
      </trans-unit>
      <trans-unit id="patch.applynone">
<source>No patches selected.</source>
        <context-group name="ctx">
            <context context-type="sourcefile">/rhn/systems/details/packages/patches/PatchList</context>
        </context-group>
      </trans-unit>
          <!-- Probe Edit -->
      <trans-unit id="probeeditaction.minute">
<source>1 minute</source>
      <context-group name="ctx">
        <context context-type="sourcefile">/rhn/systems/details/probes/ProbeEdit.do</context>
      </context-group>
      </trans-unit>

      <trans-unit id="probeeditaction.minutes">
<source>{0} minutes</source>
      <context-group name="ctx">
        <context context-type="sourcefile">/rhn/systems/details/probes/ProbeEdit.do</context>
      </context-group>
      </trans-unit>

      <trans-unit id="probeeditaction.hour">
<source>1 hour</source>
      <context-group name="ctx">
        <context context-type="sourcefile">/rhn/systems/details/probes/ProbeEdit.do</context>
      </context-group>
      </trans-unit>

      <trans-unit id="probeeditaction.hours">
<source>{0} hours</source>
      <context-group name="ctx">
        <context context-type="sourcefile">/rhn/systems/details/probes/ProbeEdit.do</context>
      </context-group>
      </trans-unit>

      <trans-unit id="probeedit.probedeleted">
<source>Probe &lt;strong&gt;{0}&lt;/strong&gt; deleted.</source>
      <context-group name="ctx">
        <context context-type="sourcefile">/rhn/systems/details/probes/ProbeEdit.do</context>
      </context-group>
      </trans-unit>


      <trans-unit id="probeedit.probesaved">
<source>System Probe &lt;strong&gt;{0}&lt;/strong&gt; updated.</source>
      <context-group name="ctx">
        <context context-type="sourcefile">/rhn/systems/details/probes/ProbeEdit.do</context>
      </context-group>
      </trans-unit>
      
      <trans-unit id="probecreate.created">
<source>Probe &lt;strong&gt;{0}&lt;/strong&gt; created.</source>
      <context-group name="ctx">
        <context context-type="sourcefile">/rhn/systems/details/probes/ProbesList.do</context>
      </context-group>
      </trans-unit>
      
      
      <trans-unit id="upgrade.none">
<source>Choose at least one package to upgrade.</source>
        <context-group name="ctx">
            <context context-type="sourcefile">/rhn/systems/details/packages/UpgradableList</context>
        </context-group>
      </trans-unit>
      
      <trans-unit id="download.none">
<source>Choose at least one package to download.</source>
        <context-group name="ctx">
            <context context-type="sourcefile">/rhn/systems/details/packages/UpgradableList</context>
        </context-group>
      </trans-unit>
      
      <trans-unit id="download.toomany">
<source>At most {0} packages may be downloaded as a tarball at one time; please reduce your selection size.</source>
        <context-group name="ctx">
            <context context-type="sourcefile">/rhn/systems/details/packages/UpgradableList</context>
            <context context-type="paramnotes">At most 10 packages may be downloaded ...</context>
        </context-group>
      </trans-unit>
      
      <trans-unit id="timetag.lastcheckin">
<source>System last check-in:</source>
        <context-group name="ctx">
            <context context-type="sourcefile">/rhn/systems/details/ErrataConfirm</context>
        </context-group>
      </trans-unit>
      
      <trans-unit id="timetag.current">
<source>Current @@PRODUCT_NAME@@ time:</source>
        <context-group name="ctx">
            <context context-type="sourcefile">/rhn/systems/details/ErrataConfirm</context>
        </context-group>
      </trans-unit>
      
      <trans-unit id="timetag.expected">
<source>Expected check-in time:</source>
        <context-group name="ctx">
            <context context-type="sourcefile">/rhn/systems/details/ErrataConfirm</context>
        </context-group>
      </trans-unit>
      
      <trans-unit id="timetag.awol">
<source>&lt;strong&gt;NOTE:&lt;/strong&gt; This system has not checked into the @@PRODUCT_NAME@@ recently.  Since a system cannot be updated if it does not check in to @@PRODUCT_NAME@@, it is unlikely that this action will succeed.&lt;br/&gt;&lt;br/&gt; Please check the system and ensure rhnsd is running (&lt;a href="/help/faq.pxt#15"&gt;more info&lt;/a&gt;).  If it is failing to run, please &lt;a href="/help/contact.pxt"&gt;contact us&lt;/a&gt;.</source>
        <context-group name="ctx">
            <context context-type="sourcefile">/rhn/systems/details/ErrataConfirm</context>
        </context-group>
      </trans-unit>
      
      <trans-unit id="timetag.categorizeFormat">
<source>{0} {1} {2}</source>
        <context-group name="ctx">
            <context context-type="sourcefile">/rhn/common/util/StringUtil</context>
            <context context-type="paramnotes">14 days ago</context>
            <context context-type="paramnotes">1 week from now</context>
        </context-group>
      </trans-unit>

      <trans-unit id="timetag.categorizeLongFormat">
<source>{0} {1}</source>
        <context-group name="ctx">
            <context context-type="sourcefile">/rhn/common/util/StringUtil</context>
            <context context-type="paramnotes">{14 days 5 hours 37 minutes} {ago}</context>
            <context context-type="paramnotes">{60 hours 13 minutes} {from now}</context>
        </context-group>
      </trans-unit>

	 <trans-unit id="timetag.futuretense">
<source>from now</source>
        <context-group name="ctx">
            <context context-type="sourcefile">/rhn/common/util/StringUtil</context>
        </context-group>
      </trans-unit>
		
      <trans-unit id="timetag.pasttense">
<source>ago</source>
        <context-group name="ctx">
            <context context-type="sourcefile">/rhn/common/util/StringUtil</context>
        </context-group>
      </trans-unit>

	  <trans-unit id="timetag.year">
<source>year</source>
        <context-group name="ctx">
            <context context-type="sourcefile">/rhn/common/util/StringUtil</context>
        </context-group>
      </trans-unit>
		
	  <trans-unit id="timetag.years">
<source>years</source>
        <context-group name="ctx">
            <context context-type="sourcefile">/rhn/common/util/StringUtil</context>
        </context-group>
      </trans-unit>
	  <trans-unit id="timetag.month">
<source>month</source>
        <context-group name="ctx">
            <context context-type="sourcefile">/rhn/common/util/StringUtil</context>
        </context-group>
      </trans-unit>
		
	  <trans-unit id="timetag.months">
<source>months</source>
        <context-group name="ctx">
            <context context-type="sourcefile">/rhn/common/util/StringUtil</context>
        </context-group>
      </trans-unit>      

	  <trans-unit id="timetag.week">
<source>week</source>
        <context-group name="ctx">
            <context context-type="sourcefile">/rhn/common/util/StringUtil</context>
        </context-group>
      </trans-unit>
		
	  <trans-unit id="timetag.weeks">
<source>weeks</source>
        <context-group name="ctx">
            <context context-type="sourcefile">/rhn/common/util/StringUtil</context>
        </context-group>
      </trans-unit>
      
	  <trans-unit id="timetag.day">
<source>day</source>
        <context-group name="ctx">
            <context context-type="sourcefile">/rhn/common/util/StringUtil</context>
        </context-group>
      </trans-unit>
		
	  <trans-unit id="timetag.days">
<source>days</source>
        <context-group name="ctx">
            <context context-type="sourcefile">/rhn/common/util/StringUtil</context>
        </context-group>
      </trans-unit>
      
      <trans-unit id="timetag.hour">
<source>hour</source>
        <context-group name="ctx">
            <context context-type="sourcefile">/rhn/common/util/StringUtil</context>
        </context-group>
      </trans-unit>
      
      <trans-unit id="timetag.hours">
<source>hours</source>
        <context-group name="ctx">
            <context context-type="sourcefile">/rhn/common/util/StringUtil</context>
        </context-group>
      </trans-unit>
      
      <trans-unit id="timetag.minute">
<source>minute</source>
        <context-group name="ctx">
            <context context-type="sourcefile">/rhn/common/util/StringUtil</context>
        </context-group>
      </trans-unit>
      
      <trans-unit id="timetag.minutes">
<source>minutes</source>
        <context-group name="ctx">
            <context context-type="sourcefile">/rhn/common/util/StringUtil</context>
        </context-group>
      </trans-unit>
      
      <trans-unit id="timetag.second">
<source>second</source>
        <context-group name="ctx">
            <context context-type="sourcefile">/rhn/common/util/StringUtil</context>
        </context-group>
      </trans-unit>
      
      <trans-unit id="timetag.seconds">
<source>seconds</source>
        <context-group name="ctx">
            <context context-type="sourcefile">/rhn/common/util/StringUtil</context>
        </context-group>
      </trans-unit>
      
      <trans-unit id="timetag.oneunit">
<source>{0} {1}</source>
        <context-group name="ctx">
            <context context-type="sourcefile">/rhn/common/util/StringUtil</context>
            <context context-type="paramnotes">14 days</context>
            <context context-type="paramnotes">1 minute</context>
            <context context-type="paramnotes">600 hours</context>
        </context-group>
      </trans-unit>
      
      <trans-unit id="message.patchsetinstall">
<source>Installation of patch cluster &lt;a href="/rhn/software/packages/Details.do?pid={0}&quot;&gt;{1}&lt;/a&gt; has been &lt;a href="/network/systems/details/history/event.pxt?sid={2}&amp;hid={3}&quot;&gt;scheduled&lt;/a&gt;.</source>
        <context-group name="ctx">
          <context context-type="sourcefile">/rhn/systems/details/patchsets/InstallPatchSet</context>
          <context context-type="paramnotes">Installation of patch cluster Sun Patch Cluster for Solaris 8 has been scheduled.</context>
        </context-group>
      </trans-unit>
      
      <trans-unit id="message.packageinstall">
<source>&lt;strong&gt;{0}&lt;/strong&gt; package install has been &lt;a href="/rhn/schedule/ActionDetails.do?aid={1}&quot;&gt;scheduled&lt;/a&gt; for &lt;a href="/rhn/systems/details/Overview.do?sid={2}&quot;&gt;{3}&lt;/a&gt;.</source>
        <context-group name="ctx">
          <context context-type="sourcefile">/rhn/systems/details/packages/details/UpgradeConfirm.do</context>
          <context context-type="paramnotes">1 package install has been scheduled for workstation3.</context>
        </context-group>
      </trans-unit>
      
      <trans-unit id="message.packageinstall.plural">
<source>&lt;strong&gt;{0}&lt;/strong&gt; package installs have been &lt;a href="/rhn/schedule/ActionDetails.do?aid={1}&quot;&gt;scheduled&lt;/a&gt; for &lt;a href="/rhn/systems/details/Overview.do?sid={2}&quot;&gt;{3}&lt;/a&gt;.</source>
        <context-group name="ctx">
          <context context-type="sourcefile">/rhn/systems/details/packages/details/UpgradeConfirm.do</context>
          <context context-type="paramnotes">46 package installs have been scheduled for workstation3.</context>
        </context-group>
      </trans-unit>
      
      <trans-unit id="message.packagerefresh">
<source>You have successfully scheduled a &lt;a href="/rhn/schedule/ActionDetails.do?aid={0}&quot;&gt;package profile refresh&lt;/a&gt; for &lt;a href="/rhn/systems/details/Overview.do?sid={1}&quot;&gt;{2}&lt;/a&gt;.</source>
        <context-group name="ctx">
          <context context-type="sourcefile">/rhn/systems/details/packages/details/UpgradeConfirm.do</context>
          <context context-type="paramnotes">You have successfully scheduled a package profile refresh
                                             for workstation3.</context>
        </context-group>
      </trans-unit>

      <trans-unit id="Probe Suites">
<source>Probe Suites</source>
        <context-group name="ctx">
          <context context-type="sourcefile">Navigation Menu</context>
        </context-group>
      </trans-unit>

      <trans-unit id="probeSuiteEdit.success">
<source>Probe Suite {0} updated</source>
        <context-group name="ctx">
            <context context-type="sourcefile">/rhn/monitoring/config/ProbeSuiteEdit.do</context>
        </context-group>
      </trans-unit>
      
      <trans-unit id="probeSuiteCreate.success">
<source>Probe Suite {0} created</source>
        <context-group name="ctx">
            <context context-type="sourcefile">/rhn/monitoring/config/ProbeSuiteCreate.do</context>
        </context-group>
      </trans-unit>

      <trans-unit id="suite_name">
<source>Name</source>
        <context-group name="ctx">
            <context context-type="sourcefile">/rhn/monitoring/config/ProbeSuiteCreate.do</context>
        </context-group>
      </trans-unit>

      <trans-unit id="probesuitesystemsedit.jsp.systemsadded">
<source>Systems added to Probe Suite</source>
        <context-group name="ctx">
            <context context-type="sourcefile">/rhn/monitoring/config/ProbeSuiteSystemsEdit.do</context>
        </context-group>
      </trans-unit>

      <trans-unit id="probesuitesystemsedit.jsp.systemsdeleted">
<source>{0} system(s) deleted from Probe Suite</source>
        <context-group name="ctx">
            <context context-type="sourcefile">/rhn/monitoring/config/ProbeSuiteSystemsEdit.do</context>
        </context-group>
      </trans-unit>

      <trans-unit id="probesuitesystemsedit.jsp.systemsdetached">
<source>{0} system(s) detached from Probe Suite.  You may now edit the probes directly against the Systems.</source>
        <context-group name="ctx">
            <context context-type="sourcefile">/rhn/monitoring/config/ProbeSuiteSystemsEdit.do</context>
        </context-group>
      </trans-unit>

        <trans-unit id="probesuitesystemsedit.jsp.addprobesfirst">
<source>Please add Probes to the Suite before adding Systems</source>
        <context-group name="ctx">
            <context context-type="sourcefile">/rhn/monitoring/config/ProbeSuiteSystemsEdit.do</context>
        </context-group>
      </trans-unit>
                
      <trans-unit id="probesuitesystemsedit.jsp.addsystem">
<source>Add systems to probe suite</source>
        <context-group name="ctx">
            <context context-type="sourcefile">/rhn/monitoring/config/ProbeSuiteSystemsEdit.do</context>
        </context-group>
      </trans-unit>

      <trans-unit id="probesuitesystemsedit.jsp.search">
<source>Search for Systems</source>
        <context-group name="ctx">
            <context context-type="sourcefile">/rhn/monitoring/config/ProbeSuiteSystemsEdit.do</context>
        </context-group>
      </trans-unit>

      <trans-unit id="probesuites.jsp.selectasuite">
<source>No Probe Suites selected.  Please select a Probe Suite from the list and try again.</source>
        <context-group name="ctx">
            <context context-type="sourcefile">/rhn/monitoring/config/ProbeSuites.do</context>
        </context-group>
      </trans-unit>
        
      <trans-unit id="probesuites.jsp.suitesdeleted">
<source>{0} Probe Suite(s) deleted.</source>
        <context-group name="ctx">
            <context context-type="sourcefile">/rhn/monitoring/config/ProbeSuites.do</context>
        </context-group>
      </trans-unit>

      <trans-unit id="probes.jsp.probesdeleted">
<source>{0} Probe(s) deleted from suite.</source>
        <context-group name="ctx">
            <context context-type="sourcefile">/rhn/monitoring/config/ProbeSuites.do</context>
        </context-group>
      </trans-unit>
                
          <group>
        <context-group name="ctx">
            <context context-type="sourcefile">/rhn/monitoring/config/ProbeSuiteProbeCreate.do</context>
        </context-group>
            <note>Validation errors for probe parameters</note>
        <trans-unit id="probeparam.mandatory">
          <source>The parameter {0} is mandatory.</source>
        </trans-unit>
        <trans-unit id="probeparam.toolarge">
          <source>The parameter {0} cannot be larger than {2}, but is {1}.</source>
        </trans-unit>
        <trans-unit id="probeparam.toosmall">
          <source>The parameter {0} must be at least {2}, but is {1}.</source>
        </trans-unit>
        <trans-unit id="probeparam.notbetween">
          <source>The parameter {0} must be between {2} and {3}, but is {1}.</source>
        </trans-unit>
        <trans-unit id="probeparam.illegal">
          <source>The parameter {0} must be {2}, but is {1}.</source>
        </trans-unit>
        <trans-unit id="probeparam.threshold.inverted">
          <source>For the metric {0}, the value for &quot;{1}&quot; must be smaller than the value for &quot;{3}&quot;, but the values are {2} and {4}.</source>
        </trans-unit>
          </group>
             
          <group>
        <context-group name="ctx">
          <context context-type="sourcefile">/rhn/monitoring/config/ProbeSuiteProbeCreate.do</context>
        </context-group>
                <note>Names for the command parameter data types</note>
        <trans-unit id="checkbox">
          <source>an on/off value</source>
            </trans-unit>
            <trans-unit id="float">
          <source>a floating point value</source>
        </trans-unit>
        <trans-unit id="generic">
          <source>a generic value</source>
        </trans-unit>
            <trans-unit id="integer">
          <source>an integer value</source>
        </trans-unit>
        <trans-unit id="probestate">
          <source>a probe state</source>
        </trans-unit>
            <trans-unit id="string">
          <source>string</source>
        </trans-unit>
          </group>   
      <trans-unit id="General Config">
<source>General Config</source>
        <context-group name="ctx">
          <context context-type="sourcefile">Navigation Menu</context>
        </context-group>
      </trans-unit>
      
      <trans-unit id="Admin">
<source>Admin</source>
        <context-group name="ctx">
          <context context-type="sourcefile">Navigation Menu</context>
        </context-group>
      </trans-unit>

      <trans-unit id="filter_expire_list.success">
<source>{0} Filters(s) expired.  These changes may take up to 5 minutes to take effect.</source>
        <context-group name="ctx">
            <context context-type="sourcefile">/rhn/monitoring/config/notification/Filters.do</context>
        </context-group>
      </trans-unit>

      <trans-unit id="Filters">
<source>Filters</source>
        <context-group name="ctx">
            <context context-type="sourcefile">Navigation Menu</context>
        </context-group>
      </trans-unit>
      
      <trans-unit id="recurring_duration">
<source>Recurring Duration</source>
        <context-group name="ctx">
          <context context-type="sourcefile">/rhn/monitoring/config/notification/FilterCreate.do</context>
        </context-group>
      </trans-unit> 

      <trans-unit id="message.actioninstall">
<source>Install</source>
        <context-group name="ctx">
            <context context-type="sourcefile">/rhn/systems/details/packages/profiles</context>
        </context-group>
      </trans-unit>

      <trans-unit id="message.install">
<source>Install</source>
        <context-group name="ctx">
            <context context-type="sourcefile">/rhn/systems/details/packages/profiles</context>
        </context-group>
      </trans-unit>
      <trans-unit id="message.actionremove">
<source>Remove</source>
        <context-group name="ctx">
            <context context-type="sourcefile">/rhn/systems/details/packages/profiles</context>
        </context-group>
      </trans-unit>
      <trans-unit id="message.actiondowngrade">
<source>Downgrade to {0}</source>
        <context-group name="ctx">
            <context context-type="sourcefile">/rhn/systems/details/packages/profiles</context>
        </context-group>
      </trans-unit>
      <trans-unit id="message.actionupgrade">
<source>Upgrade to {0}</source>
        <context-group name="ctx">
            <context context-type="sourcefile">/rhn/systems/details/packages/profiles</context>
        </context-group>
      </trans-unit>
      <trans-unit id="error.profileneedsbasechannel">
<source>This system must be subscribed to a base channel before a package profile can be created.</source>
        <context-group name="ctx">
            <context context-type="sourcefile">/rhn/systems/details/packages/profiles</context>
        </context-group>
      </trans-unit>
      
      <trans-unit id="erratum.delete">
<source>Deleted errata &lt;strong&gt;{0}&lt;/strong&gt;.</source>
        <context-group name="ctx">
            <context context-type="sourcefile">/rhn/errata/Delete</context>
        </context-group>
      </trans-unit>

      <trans-unit id="Active Filters">
<source>Active Filters</source>
        <context-group name="ctx">
          <context context-type="sourcefile">Navigation Menu</context>
        </context-group>
      </trans-unit>
      
      <trans-unit id="Expired Filters">
<source>Expired Filters</source>
        <context-group name="ctx">
          <context context-type="sourcefile">Navigation Menu</context>
        </context-group>
      </trans-unit>
        
      <trans-unit id="message.syncpackages">
<source>You have successfully &lt;strong&gt;&lt;a href="/network/systems/details/history/event.pxt?sid={0}&amp;hid={1}&quot;&gt;scheduled&lt;/a&gt;&lt;/strong&gt; a package profile sync for &lt;strong&gt;{2}&lt;/strong&gt; from &lt;strong&gt;{3}&lt;/strong&gt;.</source>
        <context-group name="ctx">
          <context context-type="sourcefile">/rhn/systems/details/packages/profiles/</context>
          <context context-type="paramnotes">sid, actionid, servername, profilename</context>
        </context-group>
      </trans-unit>

      <trans-unit id="message.hardwarerefresh">
<source>&lt;strong&gt;NOTE:&lt;/strong&gt; The @@PRODUCT_NAME@@ has &lt;strong&gt;&lt;a href="/network/systems/details/history/event.pxt?sid={0}&amp;hid={1}&quot;&gt;scheduled&lt;/a&gt;&lt;/strong&gt; a hardware refresh for &lt;strong&gt;{2}&lt;/strong&gt; to be run before the package profile sync.  This is required to verify that the system has the ability to compare packages.</source>
        <context-group name="ctx">
          <context context-type="sourcefile">/rhn/systems/details/packages/profiles/</context>
          <context context-type="paramnotes">sid, actionid, servername, profilename</context>
        </context-group>
      </trans-unit>
                
      <trans-unit id="filterCreate.success">
<source>The filter {0} was successfully created</source>
        <context-group name="ctx">
          <context context-type="sourcefile">com.redhat.rhn.frontend.action.monitoring.notification.FilterCreateAction</context>
        </context-group>
      </trans-unit>
        
      <trans-unit id="filterEdit.success">
<source>The filter {0} was successfully changed</source>
        <context-group name="ctx">
          <context context-type="sourcefile">com.redhat.rhn.frontend.action.monitoring.notification.FilterEditAction</context>
        </context-group>
      </trans-unit>
      
      <trans-unit id="message.nopackagestosync">
<source>There are no packages to sync.</source>
        <context-group name="ctx">
          <context context-type="sourcefile">com.redhat.rhn.frontend.action.monitoring.notification.FilterEditAction</context>
        </context-group>
      </trans-unit>

      <trans-unit id="probedit.checklessthannotif">
<source>The Notification Interval must be greater than or equal to the Probe Check Interval.</source>
        <context-group name="ctx">
          <context context-type="sourcefile">com.redhat.rhn.frontend.action.systems.monitoring.BaseProbeAction</context>
        </context-group>
      </trans-unit>

      <trans-unit id="punctuation.colonwithspace">
<source>: </source>
        <context-group name="ctx">
          <context context-type="sourcefile">com.redhat.rhn.frontend.action.systems.monitoring.BaseProbeAction</context>
        </context-group>
      </trans-unit>
      
      <trans-unit id="error.duplicateprofilename">
<source>{0} is already in use. Please enter a different profile name.</source>
        <context-group name="ctx">
            <context context-type="sourcefile">/rhn/systems/details/packages/profiles</context>
        </context-group>
      </trans-unit>
                        
      <trans-unit id="probestate.pending">
<source>Awaiting Update</source>
        <context-group name="ctx">
          <context context-type="sourcefile">/rhn/systems/details/probes/ProbeDetails</context>
        </context-group>
      </trans-unit>
      
      <trans-unit id="message.serverdeleted">
<source>System profile deleted.</source>
        <context-group name="ctx">
          <context context-type="sourcefile">/rhn/systems/Overview</context>
        </context-group>
      </trans-unit>
      
      <trans-unit id="message.ssm.serverdeleted">
<source>Deleted &lt;strong&gt;{0}&lt;/strong&gt; system from the System Set Manager.</source>
        <context-group name="ctx">
          <context context-type="sourcefile">/rhn/systems/Overview</context>
          <context context-type="paramnotes">Deleted 1 system from the System Set Manager.</context>
        </context-group>
      </trans-unit>
      
      <trans-unit id="message.ssm.serversdeleted">
<source>Deleted &lt;strong&gt;{0}&lt;/strong&gt; systems from the System Set Manager.</source>
        <context-group name="ctx">
          <context context-type="sourcefile">/rhn/systems/Overview</context>
          <context context-type="paramnotes">Deleted 7 systems from the System Set Manager.</context>
        </context-group>
      </trans-unit>
      
      <trans-unit id="message.groupdeleted">
<source>System group deleted.</source>
        <context-group name="ctx">
          <context context-type="sourcefile">/rhn/systems/SystemGroupList</context>
        </context-group>
      </trans-unit>
      
      <trans-unit id="message.groupcreated">
<source>System group &lt;strong&gt;{0}&lt;/strong&gt; created.</source>
        <context-group name="ctx">
          <context context-type="sourcefile">/rhn/systems/SystemGroupList</context>
          <context context-type="paramnotes">System group DumpPile created.</context>
        </context-group>
      </trans-unit>
        
      <group>
        <context-group name="ctx">
          <context context-type="sourcefile">com.redhat.rhn.frontend.action.common.DateRangePicker</context>
        </context-group>
                <note>Error messages for the date range picker, used on monitoring pages for things
                        like the start and expiration date for notification filters.
                </note>        
                  <trans-unit id="daterangepicker.error.invalid">
          <source>The date &quot;{0}&quot; is not valid and has been reset to its default. Check to make sure selected month has that many days.</source>
               </trans-unit>
        <trans-unit id="daterangepicker.error.start.before.end">
          <source>The start date &quot;{0}&quot; must be before the end date &quot;{1}&quot;</source>
            </trans-unit>
      </group>

       <trans-unit id="monitoring.services.restarted">
<source>Configuration updated, Monitoring services restarted.</source>
        <context-group name="ctx">
          <context context-type="sourcefile">/rhn/monitoring/config/GeneralConfig.do</context>
        </context-group>
      </trans-unit>

       <trans-unit id="monitoring.services.novalueschanged">
<source>No changes made.</source>
        <context-group name="ctx">
          <context context-type="sourcefile">/rhn/monitoring/config/GeneralConfig.do</context>
        </context-group>
      </trans-unit>
                              
      <trans-unit id="AD">
        <source>Andorra</source>
        <context-group name="ctx">
          <context context-type="sourcefile">All country select list pull-downs</context>
        </context-group>
      </trans-unit>

      <trans-unit id="AE">
        <source>United Arab Emirates</source>
        <context-group name="ctx">
          <context context-type="sourcefile">All country select list pull-downs</context>
        </context-group>
      </trans-unit>

      <trans-unit id="AF">
        <source>Afghanistan</source>
        <context-group name="ctx">
          <context context-type="sourcefile">All country select list pull-downs</context>
        </context-group>
      </trans-unit>

      <trans-unit id="AG">
        <source>Antigua and Barbuda</source>
        <context-group name="ctx">
          <context context-type="sourcefile">All country select list pull-downs</context>
        </context-group>
      </trans-unit>

      <trans-unit id="AI">
        <source>Anguilla</source>
        <context-group name="ctx">
          <context context-type="sourcefile">All country select list pull-downs</context>
        </context-group>
      </trans-unit>

      <trans-unit id="AL">
        <source>Albania</source>
        <context-group name="ctx">
          <context context-type="sourcefile">All country select list pull-downs</context>
        </context-group>
      </trans-unit>

      <trans-unit id="AM">
        <source>Armenia</source>
        <context-group name="ctx">
          <context context-type="sourcefile">All country select list pull-downs</context>
        </context-group>
      </trans-unit>

      <trans-unit id="AN">
        <source>Netherlands Antilles</source>
        <context-group name="ctx">
          <context context-type="sourcefile">All country select list pull-downs</context>
        </context-group>
      </trans-unit>

      <trans-unit id="AO">
        <source>Angola</source>
        <context-group name="ctx">
          <context context-type="sourcefile">All country select list pull-downs</context>
        </context-group>
      </trans-unit>

      <trans-unit id="AQ">
        <source>Antarctica</source>
        <context-group name="ctx">
          <context context-type="sourcefile">All country select list pull-downs</context>
        </context-group>
      </trans-unit>

      <trans-unit id="AR">
        <source>Argentina</source>
        <context-group name="ctx">
          <context context-type="sourcefile">All country select list pull-downs</context>
        </context-group>
      </trans-unit>

      <trans-unit id="AS">
        <source>American Samoa</source>
        <context-group name="ctx">
          <context context-type="sourcefile">All country select list pull-downs</context>
        </context-group>
      </trans-unit>

      <trans-unit id="AT">
        <source>Austria</source>
        <context-group name="ctx">
          <context context-type="sourcefile">All country select list pull-downs</context>
        </context-group>
      </trans-unit>

      <trans-unit id="AU">
        <source>Australia</source>
        <context-group name="ctx">
          <context context-type="sourcefile">All country select list pull-downs</context>
        </context-group>
      </trans-unit>

      <trans-unit id="AW">
        <source>Aruba</source>
        <context-group name="ctx">
          <context context-type="sourcefile">All country select list pull-downs</context>
        </context-group>
      </trans-unit>

      <trans-unit id="AZ">
        <source>Azerbaijan</source>
        <context-group name="ctx">
          <context context-type="sourcefile">All country select list pull-downs</context>
        </context-group>
      </trans-unit>

      <trans-unit id="BA">
        <source>Bosnia and Herzegovina</source>
        <context-group name="ctx">
          <context context-type="sourcefile">All country select list pull-downs</context>
        </context-group>
      </trans-unit>

      <trans-unit id="BB">
        <source>Barbados</source>
        <context-group name="ctx">
          <context context-type="sourcefile">All country select list pull-downs</context>
        </context-group>
      </trans-unit>

      <trans-unit id="BD">
        <source>Bangladesh</source>
        <context-group name="ctx">
          <context context-type="sourcefile">All country select list pull-downs</context>
        </context-group>
      </trans-unit>

      <trans-unit id="BE">
        <source>Belgium</source>
        <context-group name="ctx">
          <context context-type="sourcefile">All country select list pull-downs</context>
        </context-group>
      </trans-unit>

      <trans-unit id="BF">
        <source>Burkina Faso</source>
        <context-group name="ctx">
          <context context-type="sourcefile">All country select list pull-downs</context>
        </context-group>
      </trans-unit>

      <trans-unit id="BG">
        <source>Bulgaria</source>
        <context-group name="ctx">
          <context context-type="sourcefile">All country select list pull-downs</context>
        </context-group>
      </trans-unit>

      <trans-unit id="BH">
        <source>Bahrain</source>
        <context-group name="ctx">
          <context context-type="sourcefile">All country select list pull-downs</context>
        </context-group>
      </trans-unit>

      <trans-unit id="BI">
        <source>Burundi</source>
        <context-group name="ctx">
          <context context-type="sourcefile">All country select list pull-downs</context>
        </context-group>
      </trans-unit>

      <trans-unit id="BJ">
        <source>Benin</source>
        <context-group name="ctx">
          <context context-type="sourcefile">All country select list pull-downs</context>
        </context-group>
      </trans-unit>

      <trans-unit id="BM">
        <source>Bermuda</source>
        <context-group name="ctx">
          <context context-type="sourcefile">All country select list pull-downs</context>
        </context-group>
      </trans-unit>

      <trans-unit id="BN">
        <source>Brunei</source>
        <context-group name="ctx">
          <context context-type="sourcefile">All country select list pull-downs</context>
        </context-group>
      </trans-unit>

      <trans-unit id="BO">
        <source>Bolivia</source>
        <context-group name="ctx">
          <context context-type="sourcefile">All country select list pull-downs</context>
        </context-group>
      </trans-unit>

      <trans-unit id="BR">
        <source>Brazil</source>
        <context-group name="ctx">
          <context context-type="sourcefile">All country select list pull-downs</context>
        </context-group>
      </trans-unit>

      <trans-unit id="BS">
        <source>Bahamas</source>
        <context-group name="ctx">
          <context context-type="sourcefile">All country select list pull-downs</context>
        </context-group>
      </trans-unit>

      <trans-unit id="BT">
        <source>Bhutan</source>
        <context-group name="ctx">
          <context context-type="sourcefile">All country select list pull-downs</context>
        </context-group>
      </trans-unit>

      <trans-unit id="BV">
        <source>Bouvet Island</source>
        <context-group name="ctx">
          <context context-type="sourcefile">All country select list pull-downs</context>
        </context-group>
      </trans-unit>

      <trans-unit id="BW">
        <source>Botswana</source>
        <context-group name="ctx">
          <context context-type="sourcefile">All country select list pull-downs</context>
        </context-group>
      </trans-unit>

      <trans-unit id="BY">
        <source>Belarus</source>
        <context-group name="ctx">
          <context context-type="sourcefile">All country select list pull-downs</context>
        </context-group>
      </trans-unit>

      <trans-unit id="BZ">
        <source>Belize</source>
        <context-group name="ctx">
          <context context-type="sourcefile">All country select list pull-downs</context>
        </context-group>
      </trans-unit>

      <trans-unit id="CA">
        <source>Canada</source>
        <context-group name="ctx">
          <context context-type="sourcefile">All country select list pull-downs</context>
        </context-group>
      </trans-unit>

      <trans-unit id="CC">
        <source>Cocos (Keeling) Islands</source>
        <context-group name="ctx">
          <context context-type="sourcefile">All country select list pull-downs</context>
        </context-group>
      </trans-unit>

      <trans-unit id="CF">
        <source>Central African Republic</source>
        <context-group name="ctx">
          <context context-type="sourcefile">All country select list pull-downs</context>
        </context-group>
      </trans-unit>

      <trans-unit id="CG">
        <source>Congo</source>
        <context-group name="ctx">
          <context context-type="sourcefile">All country select list pull-downs</context>
        </context-group>
      </trans-unit>

      <trans-unit id="CH">
        <source>Switzerland</source>
        <context-group name="ctx">
          <context context-type="sourcefile">All country select list pull-downs</context>
        </context-group>
      </trans-unit>

      <trans-unit id="CI">
        <source>Côte d'Ivoire</source>
        <context-group name="ctx">
          <context context-type="sourcefile">All country select list pull-downs</context>
        </context-group>
      </trans-unit>

      <trans-unit id="CK">
        <source>Cook Islands</source>
        <context-group name="ctx">
          <context context-type="sourcefile">All country select list pull-downs</context>
        </context-group>
      </trans-unit>

      <trans-unit id="CL">
        <source>Chile</source>
        <context-group name="ctx">
          <context context-type="sourcefile">All country select list pull-downs</context>
        </context-group>
      </trans-unit>

      <trans-unit id="CM">
        <source>Cameroon</source>
        <context-group name="ctx">
          <context context-type="sourcefile">All country select list pull-downs</context>
        </context-group>
      </trans-unit>

      <trans-unit id="CN">
        <source>China</source>
        <context-group name="ctx">
          <context context-type="sourcefile">All country select list pull-downs</context>
        </context-group>
      </trans-unit>

      <trans-unit id="CO">
        <source>Colombia</source>
        <context-group name="ctx">
          <context context-type="sourcefile">All country select list pull-downs</context>
        </context-group>
      </trans-unit>

      <trans-unit id="CR">
        <source>Costa Rica</source>
        <context-group name="ctx">
          <context context-type="sourcefile">All country select list pull-downs</context>
        </context-group>
      </trans-unit>

      <trans-unit id="CS">
        <source>Serbia and Montenegro</source>
        <context-group name="ctx">
          <context context-type="sourcefile">All country select list pull-downs</context>
        </context-group>
      </trans-unit>

      <trans-unit id="CU">
        <source>Cuba</source>
        <context-group name="ctx">
          <context context-type="sourcefile">All country select list pull-downs</context>
        </context-group>
      </trans-unit>

      <trans-unit id="CV">
        <source>Cape Verde</source>
        <context-group name="ctx">
          <context context-type="sourcefile">All country select list pull-downs</context>
        </context-group>
      </trans-unit>

      <trans-unit id="CX">
        <source>Christmas Island</source>
        <context-group name="ctx">
          <context context-type="sourcefile">All country select list pull-downs</context>
        </context-group>
      </trans-unit>

      <trans-unit id="CY">
        <source>Cyprus</source>
        <context-group name="ctx">
          <context context-type="sourcefile">All country select list pull-downs</context>
        </context-group>
      </trans-unit>

      <trans-unit id="CZ">
        <source>Czech Republic</source>
        <context-group name="ctx">
          <context context-type="sourcefile">All country select list pull-downs</context>
        </context-group>
      </trans-unit>

      <trans-unit id="DE">
        <source>Germany</source>
        <context-group name="ctx">
          <context context-type="sourcefile">All country select list pull-downs</context>
        </context-group>
      </trans-unit>

      <trans-unit id="DJ">
        <source>Djibouti</source>
        <context-group name="ctx">
          <context context-type="sourcefile">All country select list pull-downs</context>
        </context-group>
      </trans-unit>

      <trans-unit id="DK">
        <source>Denmark</source>
        <context-group name="ctx">
          <context context-type="sourcefile">All country select list pull-downs</context>
        </context-group>
      </trans-unit>

      <trans-unit id="DM">
        <source>Dominica</source>
        <context-group name="ctx">
          <context context-type="sourcefile">All country select list pull-downs</context>
        </context-group>
      </trans-unit>

      <trans-unit id="DO">
        <source>Dominican Republic</source>
        <context-group name="ctx">
          <context context-type="sourcefile">All country select list pull-downs</context>
        </context-group>
      </trans-unit>

      <trans-unit id="DZ">
        <source>Algeria</source>
        <context-group name="ctx">
          <context context-type="sourcefile">All country select list pull-downs</context>
        </context-group>
      </trans-unit>

      <trans-unit id="EC">
        <source>Ecuador</source>
        <context-group name="ctx">
          <context context-type="sourcefile">All country select list pull-downs</context>
        </context-group>
      </trans-unit>

      <trans-unit id="EE">
        <source>Estonia</source>
        <context-group name="ctx">
          <context context-type="sourcefile">All country select list pull-downs</context>
        </context-group>
      </trans-unit>

      <trans-unit id="EG">
        <source>Egypt</source>
        <context-group name="ctx">
          <context context-type="sourcefile">All country select list pull-downs</context>
        </context-group>
      </trans-unit>

      <trans-unit id="EH">
        <source>Western Sahara</source>
        <context-group name="ctx">
          <context context-type="sourcefile">All country select list pull-downs</context>
        </context-group>
      </trans-unit>

      <trans-unit id="ER">
        <source>Eritrea</source>
        <context-group name="ctx">
          <context context-type="sourcefile">All country select list pull-downs</context>
        </context-group>
      </trans-unit>

      <trans-unit id="ES">
        <source>Spain</source>
        <context-group name="ctx">
          <context context-type="sourcefile">All country select list pull-downs</context>
        </context-group>
      </trans-unit>

      <trans-unit id="ET">
        <source>Ethiopia</source>
        <context-group name="ctx">
          <context context-type="sourcefile">All country select list pull-downs</context>
        </context-group>
      </trans-unit>

      <trans-unit id="FI">
        <source>Finland</source>
        <context-group name="ctx">
          <context context-type="sourcefile">All country select list pull-downs</context>
        </context-group>
      </trans-unit>

      <trans-unit id="FJ">
        <source>Fiji</source>
        <context-group name="ctx">
          <context context-type="sourcefile">All country select list pull-downs</context>
        </context-group>
      </trans-unit>

      <trans-unit id="FK">
        <source>Falkland Islands</source>
        <context-group name="ctx">
          <context context-type="sourcefile">All country select list pull-downs</context>
        </context-group>
      </trans-unit>

      <trans-unit id="FM">
        <source>Micronesia</source>
        <context-group name="ctx">
          <context context-type="sourcefile">All country select list pull-downs</context>
        </context-group>
      </trans-unit>

      <trans-unit id="FO">
        <source>Faroe Islands</source>
        <context-group name="ctx">
          <context context-type="sourcefile">All country select list pull-downs</context>
        </context-group>
      </trans-unit>

      <trans-unit id="FR">
        <source>France</source>
        <context-group name="ctx">
          <context context-type="sourcefile">All country select list pull-downs</context>
        </context-group>
      </trans-unit>

      <trans-unit id="FX">
        <source>France (European Territory)</source>
        <context-group name="ctx">
          <context context-type="sourcefile">All country select list pull-downs</context>
        </context-group>
      </trans-unit>

      <trans-unit id="GA">
        <source>Gabon</source>
        <context-group name="ctx">
          <context context-type="sourcefile">All country select list pull-downs</context>
        </context-group>
      </trans-unit>

      <trans-unit id="GB">
        <source>(GMT+0100) United Kingdom</source>
        <context-group name="ctx">
          <context context-type="sourcefile">All country select list pull-downs</context>
        </context-group>
      </trans-unit>

      <trans-unit id="GB-Eire">
        <source>(GMT+0100) Ireland</source>
      </trans-unit>      

      <trans-unit id="GD">
        <source>Grenada</source>
        <context-group name="ctx">
          <context context-type="sourcefile">All country select list pull-downs</context>
        </context-group>
      </trans-unit>

      <trans-unit id="GE">
        <source>Georgia</source>
        <context-group name="ctx">
          <context context-type="sourcefile">All country select list pull-downs</context>
        </context-group>
      </trans-unit>

      <trans-unit id="GF">
        <source>French Guiana</source>
        <context-group name="ctx">
          <context context-type="sourcefile">All country select list pull-downs</context>
        </context-group>
      </trans-unit>

      <trans-unit id="GH">
        <source>Ghana</source>
        <context-group name="ctx">
          <context context-type="sourcefile">All country select list pull-downs</context>
        </context-group>
      </trans-unit>

      <trans-unit id="GI">
        <source>Gibraltar</source>
        <context-group name="ctx">
          <context context-type="sourcefile">All country select list pull-downs</context>
        </context-group>
      </trans-unit>

      <trans-unit id="GL">
        <source>Greenland</source>
        <context-group name="ctx">
          <context context-type="sourcefile">All country select list pull-downs</context>
        </context-group>
      </trans-unit>

      <trans-unit id="GM">
        <source>Gambia</source>
        <context-group name="ctx">
          <context context-type="sourcefile">All country select list pull-downs</context>
        </context-group>
      </trans-unit>

      <trans-unit id="GN">
        <source>Guinea</source>
        <context-group name="ctx">
          <context context-type="sourcefile">All country select list pull-downs</context>
        </context-group>
      </trans-unit>

      <trans-unit id="GP">
        <source>Guadeloupe</source>
        <context-group name="ctx">
          <context context-type="sourcefile">All country select list pull-downs</context>
        </context-group>
      </trans-unit>

      <trans-unit id="GQ">
        <source>Equatorial Guinea</source>
        <context-group name="ctx">
          <context context-type="sourcefile">All country select list pull-downs</context>
        </context-group>
      </trans-unit>

      <trans-unit id="GR">
        <source>Greece</source>
        <context-group name="ctx">
          <context context-type="sourcefile">All country select list pull-downs</context>
        </context-group>
      </trans-unit>

      <trans-unit id="GS">
        <source>S. Georgia &amp; S. Sandwich Isls.</source>
        <context-group name="ctx">
          <context context-type="sourcefile">All country select list pull-downs</context>
        </context-group>
      </trans-unit>

      <trans-unit id="GT">
        <source>Guatemala</source>
        <context-group name="ctx">
          <context context-type="sourcefile">All country select list pull-downs</context>
        </context-group>
      </trans-unit>

      <trans-unit id="GU">
        <source>Guam (USA)</source>
        <context-group name="ctx">
          <context context-type="sourcefile">All country select list pull-downs</context>
        </context-group>
      </trans-unit>

      <trans-unit id="GW">
        <source>Guinea-Bissau</source>
        <context-group name="ctx">
          <context context-type="sourcefile">All country select list pull-downs</context>
        </context-group>
      </trans-unit>

      <trans-unit id="GY">
        <source>Guyana</source>
        <context-group name="ctx">
          <context context-type="sourcefile">All country select list pull-downs</context>
        </context-group>
      </trans-unit>

      <trans-unit id="HK">
        <source>Hong Kong S.A.R.</source>
        <context-group name="ctx">
          <context context-type="sourcefile">All country select list pull-downs</context>
        </context-group>
      </trans-unit>

      <trans-unit id="HM">
        <source>Heard and McDonald Islands</source>
        <context-group name="ctx">
          <context context-type="sourcefile">All country select list pull-downs</context>
        </context-group>
      </trans-unit>

      <trans-unit id="HN">
        <source>Honduras</source>
        <context-group name="ctx">
          <context context-type="sourcefile">All country select list pull-downs</context>
        </context-group>
      </trans-unit>

      <trans-unit id="HR">
        <source>Croatia</source>
        <context-group name="ctx">
          <context context-type="sourcefile">All country select list pull-downs</context>
        </context-group>
      </trans-unit>

      <trans-unit id="HT">
        <source>Haiti</source>
        <context-group name="ctx">
          <context context-type="sourcefile">All country select list pull-downs</context>
        </context-group>
      </trans-unit>

      <trans-unit id="HU">
        <source>Hungary</source>
        <context-group name="ctx">
          <context context-type="sourcefile">All country select list pull-downs</context>
        </context-group>
      </trans-unit>

      <trans-unit id="ID">
        <source>Indonesia</source>
        <context-group name="ctx">
          <context context-type="sourcefile">All country select list pull-downs</context>
        </context-group>
      </trans-unit>

      <trans-unit id="IE">
        <source>Ireland</source>
        <context-group name="ctx">
          <context context-type="sourcefile">All country select list pull-downs</context>
        </context-group>
      </trans-unit>

      <trans-unit id="IL">
        <source>Israel</source>
        <context-group name="ctx">
          <context context-type="sourcefile">All country select list pull-downs</context>
        </context-group>
      </trans-unit>

      <trans-unit id="IN">
        <source>India</source>
        <context-group name="ctx">
          <context context-type="sourcefile">All country select list pull-downs</context>
        </context-group>
      </trans-unit>

      <trans-unit id="IO">
        <source>British Indian Ocean Territory</source>
        <context-group name="ctx">
          <context context-type="sourcefile">All country select list pull-downs</context>
        </context-group>
      </trans-unit>

      <trans-unit id="IQ">
        <source>Iraq</source>
        <context-group name="ctx">
          <context context-type="sourcefile">All country select list pull-downs</context>
        </context-group>
      </trans-unit>

      <trans-unit id="IR">
        <source>Iran</source>
        <context-group name="ctx">
          <context context-type="sourcefile">All country select list pull-downs</context>
        </context-group>
      </trans-unit>

      <trans-unit id="IS">
        <source>Iceland</source>
        <context-group name="ctx">
          <context context-type="sourcefile">All country select list pull-downs</context>
        </context-group>
      </trans-unit>

      <trans-unit id="IT">
        <source>Italy</source>
        <context-group name="ctx">
          <context context-type="sourcefile">All country select list pull-downs</context>
        </context-group>
      </trans-unit>

      <trans-unit id="JM">
        <source>Jamaica</source>
        <context-group name="ctx">
          <context context-type="sourcefile">All country select list pull-downs</context>
        </context-group>
      </trans-unit>

      <trans-unit id="JO">
        <source>Jordan</source>
        <context-group name="ctx">
          <context context-type="sourcefile">All country select list pull-downs</context>
        </context-group>
      </trans-unit>

      <trans-unit id="JP">
        <source>Japan</source>
        <context-group name="ctx">
          <context context-type="sourcefile">All country select list pull-downs</context>
        </context-group>
      </trans-unit>

      <trans-unit id="KE">
        <source>Kenya</source>
        <context-group name="ctx">
          <context context-type="sourcefile">All country select list pull-downs</context>
        </context-group>
      </trans-unit>

      <trans-unit id="KG">
        <source>Kyrgyzstan</source>
        <context-group name="ctx">
          <context context-type="sourcefile">All country select list pull-downs</context>
        </context-group>
      </trans-unit>

      <trans-unit id="KH">
        <source>Cambodia</source>
        <context-group name="ctx">
          <context context-type="sourcefile">All country select list pull-downs</context>
        </context-group>
      </trans-unit>

      <trans-unit id="KI">
        <source>Kiribati</source>
        <context-group name="ctx">
          <context context-type="sourcefile">All country select list pull-downs</context>
        </context-group>
      </trans-unit>

      <trans-unit id="KM">
        <source>Comoros</source>
        <context-group name="ctx">
          <context context-type="sourcefile">All country select list pull-downs</context>
        </context-group>
      </trans-unit>

      <trans-unit id="KN">
        <source>Saint Kitts &amp; Nevis Anguilla</source>
        <context-group name="ctx">
          <context context-type="sourcefile">All country select list pull-downs</context>
        </context-group>
      </trans-unit>

      <trans-unit id="KP">
        <source>North Korea</source>
        <context-group name="ctx">
          <context context-type="sourcefile">All country select list pull-downs</context>
        </context-group>
      </trans-unit>

      <trans-unit id="KR">
        <source>South Korea</source>
        <context-group name="ctx">
          <context context-type="sourcefile">All country select list pull-downs</context>
        </context-group>
      </trans-unit>

      <trans-unit id="KW">
        <source>Kuwait</source>
        <context-group name="ctx">
          <context context-type="sourcefile">All country select list pull-downs</context>
        </context-group>
      </trans-unit>

      <trans-unit id="KY">
        <source>Cayman Islands</source>
        <context-group name="ctx">
          <context context-type="sourcefile">All country select list pull-downs</context>
        </context-group>
      </trans-unit>

      <trans-unit id="KZ">
        <source>Kazakhstan</source>
        <context-group name="ctx">
          <context context-type="sourcefile">All country select list pull-downs</context>
        </context-group>
      </trans-unit>

      <trans-unit id="LA">
        <source>Laos</source>
        <context-group name="ctx">
          <context context-type="sourcefile">All country select list pull-downs</context>
        </context-group>
      </trans-unit>

      <trans-unit id="LB">
        <source>Lebanon</source>
        <context-group name="ctx">
          <context context-type="sourcefile">All country select list pull-downs</context>
        </context-group>
      </trans-unit>

      <trans-unit id="LC">
        <source>Saint Lucia</source>
        <context-group name="ctx">
          <context context-type="sourcefile">All country select list pull-downs</context>
        </context-group>
      </trans-unit>

      <trans-unit id="LI">
        <source>Liechtenstein</source>
        <context-group name="ctx">
          <context context-type="sourcefile">All country select list pull-downs</context>
        </context-group>
      </trans-unit>

      <trans-unit id="LK">
        <source>Sri Lanka</source>
        <context-group name="ctx">
          <context context-type="sourcefile">All country select list pull-downs</context>
        </context-group>
      </trans-unit>

      <trans-unit id="LR">
        <source>Liberia</source>
        <context-group name="ctx">
          <context context-type="sourcefile">All country select list pull-downs</context>
        </context-group>
      </trans-unit>

      <trans-unit id="LS">
        <source>Lesotho</source>
        <context-group name="ctx">
          <context context-type="sourcefile">All country select list pull-downs</context>
        </context-group>
      </trans-unit>

      <trans-unit id="LT">
        <source>Lithuania</source>
        <context-group name="ctx">
          <context context-type="sourcefile">All country select list pull-downs</context>
        </context-group>
      </trans-unit>

      <trans-unit id="LU">
        <source>Luxembourg</source>
        <context-group name="ctx">
          <context context-type="sourcefile">All country select list pull-downs</context>
        </context-group>
      </trans-unit>

      <trans-unit id="LV">
        <source>Latvia</source>
        <context-group name="ctx">
          <context context-type="sourcefile">All country select list pull-downs</context>
        </context-group>
      </trans-unit>

      <trans-unit id="LY">
        <source>Libya</source>
        <context-group name="ctx">
          <context context-type="sourcefile">All country select list pull-downs</context>
        </context-group>
      </trans-unit>

      <trans-unit id="MA">
        <source>Morocco</source>
        <context-group name="ctx">
          <context context-type="sourcefile">All country select list pull-downs</context>
        </context-group>
      </trans-unit>

      <trans-unit id="MC">
        <source>Monaco</source>
        <context-group name="ctx">
          <context context-type="sourcefile">All country select list pull-downs</context>
        </context-group>
      </trans-unit>

      <trans-unit id="MD">
        <source>Moldova</source>
        <context-group name="ctx">
          <context context-type="sourcefile">All country select list pull-downs</context>
        </context-group>
      </trans-unit>

      <trans-unit id="MG">
        <source>Madagascar</source>
        <context-group name="ctx">
          <context context-type="sourcefile">All country select list pull-downs</context>
        </context-group>
      </trans-unit>

      <trans-unit id="MH">
        <source>Marshall Islands</source>
        <context-group name="ctx">
          <context context-type="sourcefile">All country select list pull-downs</context>
        </context-group>
      </trans-unit>

      <trans-unit id="MK">
        <source>Macedonia</source>
        <context-group name="ctx">
          <context context-type="sourcefile">All country select list pull-downs</context>
        </context-group>
      </trans-unit>

      <trans-unit id="ML">
        <source>Mali</source>
        <context-group name="ctx">
          <context context-type="sourcefile">All country select list pull-downs</context>
        </context-group>
      </trans-unit>

      <trans-unit id="MM">
        <source>Myanmar</source>
        <context-group name="ctx">
          <context context-type="sourcefile">All country select list pull-downs</context>
        </context-group>
      </trans-unit>

      <trans-unit id="MN">
        <source>Mongolia</source>
        <context-group name="ctx">
          <context context-type="sourcefile">All country select list pull-downs</context>
        </context-group>
      </trans-unit>

      <trans-unit id="MO">
        <source>Macau</source>
        <context-group name="ctx">
          <context context-type="sourcefile">All country select list pull-downs</context>
        </context-group>
      </trans-unit>

      <trans-unit id="MP">
        <source>Northern Mariana Islands</source>
        <context-group name="ctx">
          <context context-type="sourcefile">All country select list pull-downs</context>
        </context-group>
      </trans-unit>

      <trans-unit id="MQ">
        <source>Martinique</source>
        <context-group name="ctx">
          <context context-type="sourcefile">All country select list pull-downs</context>
        </context-group>
      </trans-unit>

      <trans-unit id="MR">
        <source>Mauritania</source>
        <context-group name="ctx">
          <context context-type="sourcefile">All country select list pull-downs</context>
        </context-group>
      </trans-unit>

      <trans-unit id="MS">
        <source>Montserrat</source>
        <context-group name="ctx">
          <context context-type="sourcefile">All country select list pull-downs</context>
        </context-group>
      </trans-unit>

      <trans-unit id="MT">
        <source>Malta</source>
        <context-group name="ctx">
          <context context-type="sourcefile">All country select list pull-downs</context>
        </context-group>
      </trans-unit>

      <trans-unit id="MU">
        <source>Mauritius</source>
        <context-group name="ctx">
          <context context-type="sourcefile">All country select list pull-downs</context>
        </context-group>
      </trans-unit>

      <trans-unit id="MV">
        <source>Maldives</source>
        <context-group name="ctx">
          <context context-type="sourcefile">All country select list pull-downs</context>
        </context-group>
      </trans-unit>

      <trans-unit id="MW">
        <source>Malawi</source>
        <context-group name="ctx">
          <context context-type="sourcefile">All country select list pull-downs</context>
        </context-group>
      </trans-unit>

      <trans-unit id="MX">
        <source>Mexico</source>
        <context-group name="ctx">
          <context context-type="sourcefile">All country select list pull-downs</context>
        </context-group>
      </trans-unit>

      <trans-unit id="MY">
        <source>Malaysia</source>
        <context-group name="ctx">
          <context context-type="sourcefile">All country select list pull-downs</context>
        </context-group>
      </trans-unit>

      <trans-unit id="MZ">
        <source>Mozambique</source>
        <context-group name="ctx">
          <context context-type="sourcefile">All country select list pull-downs</context>
        </context-group>
      </trans-unit>

      <trans-unit id="NA">
        <source>Namibia</source>
        <context-group name="ctx">
          <context context-type="sourcefile">All country select list pull-downs</context>
        </context-group>
      </trans-unit>

      <trans-unit id="NC">
        <source>New Caledonia</source>
        <context-group name="ctx">
          <context context-type="sourcefile">All country select list pull-downs</context>
        </context-group>
      </trans-unit>

      <trans-unit id="NE">
        <source>Niger</source>
        <context-group name="ctx">
          <context context-type="sourcefile">All country select list pull-downs</context>
        </context-group>
      </trans-unit>

      <trans-unit id="NF">
        <source>Norfolk Island</source>
        <context-group name="ctx">
          <context context-type="sourcefile">All country select list pull-downs</context>
        </context-group>
      </trans-unit>

      <trans-unit id="NG">
        <source>Nigeria</source>
        <context-group name="ctx">
          <context context-type="sourcefile">All country select list pull-downs</context>
        </context-group>
      </trans-unit>

      <trans-unit id="NI">
        <source>Nicaragua</source>
        <context-group name="ctx">
          <context context-type="sourcefile">All country select list pull-downs</context>
        </context-group>
      </trans-unit>

      <trans-unit id="NL">
        <source>Netherlands</source>
        <context-group name="ctx">
          <context context-type="sourcefile">All country select list pull-downs</context>
        </context-group>
      </trans-unit>

      <trans-unit id="NO">
        <source>Norway</source>
        <context-group name="ctx">
          <context context-type="sourcefile">All country select list pull-downs</context>
        </context-group>
      </trans-unit>

      <trans-unit id="NP">
        <source>Nepal</source>
        <context-group name="ctx">
          <context context-type="sourcefile">All country select list pull-downs</context>
        </context-group>
      </trans-unit>

      <trans-unit id="NR">
        <source>Nauru</source>
        <context-group name="ctx">
          <context context-type="sourcefile">All country select list pull-downs</context>
        </context-group>
      </trans-unit>

      <trans-unit id="NU">
        <source>Niue</source>
        <context-group name="ctx">
          <context context-type="sourcefile">All country select list pull-downs</context>
        </context-group>
      </trans-unit>

      <trans-unit id="NZ">
        <source>New Zealand</source>
        <context-group name="ctx">
          <context context-type="sourcefile">All country select list pull-downs</context>
        </context-group>
      </trans-unit>

      <trans-unit id="OM">
        <source>Oman</source>
        <context-group name="ctx">
          <context context-type="sourcefile">All country select list pull-downs</context>
        </context-group>
      </trans-unit>

      <trans-unit id="PA">
        <source>Panama</source>
        <context-group name="ctx">
          <context context-type="sourcefile">All country select list pull-downs</context>
        </context-group>
      </trans-unit>

      <trans-unit id="PE">
        <source>Peru</source>
        <context-group name="ctx">
          <context context-type="sourcefile">All country select list pull-downs</context>
        </context-group>
      </trans-unit>

      <trans-unit id="PF">
        <source>French Polynesia</source>
        <context-group name="ctx">
          <context context-type="sourcefile">All country select list pull-downs</context>
        </context-group>
      </trans-unit>

      <trans-unit id="PG">
        <source>Papua New Guinea</source>
        <context-group name="ctx">
          <context context-type="sourcefile">All country select list pull-downs</context>
        </context-group>
      </trans-unit>

      <trans-unit id="PH">
        <source>Philippines</source>
        <context-group name="ctx">
          <context context-type="sourcefile">All country select list pull-downs</context>
        </context-group>
      </trans-unit>

      <trans-unit id="PK">
        <source>Pakistan</source>
        <context-group name="ctx">
          <context context-type="sourcefile">All country select list pull-downs</context>
        </context-group>
      </trans-unit>

      <trans-unit id="PL">
        <source>Poland</source>
        <context-group name="ctx">
          <context context-type="sourcefile">All country select list pull-downs</context>
        </context-group>
      </trans-unit>

      <trans-unit id="PM">
        <source>Saint Pierre and Miquelon</source>
        <context-group name="ctx">
          <context context-type="sourcefile">All country select list pull-downs</context>
        </context-group>
      </trans-unit>

      <trans-unit id="PN">
        <source>Pitcairn Island</source>
        <context-group name="ctx">
          <context context-type="sourcefile">All country select list pull-downs</context>
        </context-group>
      </trans-unit>

      <trans-unit id="PR">
        <source>Puerto Rico</source>
        <context-group name="ctx">
          <context context-type="sourcefile">All country select list pull-downs</context>
        </context-group>
      </trans-unit>

      <trans-unit id="PT">
        <source>Portugal</source>
        <context-group name="ctx">
          <context context-type="sourcefile">All country select list pull-downs</context>
        </context-group>
      </trans-unit>

      <trans-unit id="PW">
        <source>Palau</source>
        <context-group name="ctx">
          <context context-type="sourcefile">All country select list pull-downs</context>
        </context-group>
      </trans-unit>

      <trans-unit id="PY">
        <source>Paraguay</source>
        <context-group name="ctx">
          <context context-type="sourcefile">All country select list pull-downs</context>
        </context-group>
      </trans-unit>

      <trans-unit id="QA">
        <source>Qatar</source>
        <context-group name="ctx">
          <context context-type="sourcefile">All country select list pull-downs</context>
        </context-group>
      </trans-unit>

      <trans-unit id="RE">
        <source>Reunion (French)</source>
        <context-group name="ctx">
          <context context-type="sourcefile">All country select list pull-downs</context>
        </context-group>
      </trans-unit>

      <trans-unit id="RO">
        <source>Romania</source>
        <context-group name="ctx">
          <context context-type="sourcefile">All country select list pull-downs</context>
        </context-group>
      </trans-unit>

      <trans-unit id="RU">
        <source>Russia</source>
        <context-group name="ctx">
          <context context-type="sourcefile">All country select list pull-downs</context>
        </context-group>
      </trans-unit>

      <trans-unit id="RW">
        <source>Rwanda</source>
        <context-group name="ctx">
          <context context-type="sourcefile">All country select list pull-downs</context>
        </context-group>
      </trans-unit>

      <trans-unit id="SA">
        <source>Saudi Arabia</source>
        <context-group name="ctx">
          <context context-type="sourcefile">All country select list pull-downs</context>
        </context-group>
      </trans-unit>

      <trans-unit id="SB">
        <source>Solomon Islands</source>
        <context-group name="ctx">
          <context context-type="sourcefile">All country select list pull-downs</context>
        </context-group>
      </trans-unit>

      <trans-unit id="SC">
        <source>Seychelles</source>
        <context-group name="ctx">
          <context context-type="sourcefile">All country select list pull-downs</context>
        </context-group>
      </trans-unit>

      <trans-unit id="SD">
        <source>Sudan</source>
        <context-group name="ctx">
          <context context-type="sourcefile">All country select list pull-downs</context>
        </context-group>
      </trans-unit>

      <trans-unit id="SE">
        <source>Sweden</source>
        <context-group name="ctx">
          <context context-type="sourcefile">All country select list pull-downs</context>
        </context-group>
      </trans-unit>

      <trans-unit id="SG">
        <source>Singapore</source>
        <context-group name="ctx">
          <context context-type="sourcefile">All country select list pull-downs</context>
        </context-group>
      </trans-unit>

      <trans-unit id="SH">
        <source>Saint Helena</source>
        <context-group name="ctx">
          <context context-type="sourcefile">All country select list pull-downs</context>
        </context-group>
      </trans-unit>

      <trans-unit id="SI">
        <source>Slovenia</source>
        <context-group name="ctx">
          <context context-type="sourcefile">All country select list pull-downs</context>
        </context-group>
      </trans-unit>

      <trans-unit id="SJ">
        <source>Svalbard and Jan Mayen Islands</source>
        <context-group name="ctx">
          <context context-type="sourcefile">All country select list pull-downs</context>
        </context-group>
      </trans-unit>

      <trans-unit id="SK">
        <source>Slovakia</source>
        <context-group name="ctx">
          <context context-type="sourcefile">All country select list pull-downs</context>
        </context-group>
      </trans-unit>

      <trans-unit id="SL">
        <source>Sierra Leone</source>
        <context-group name="ctx">
          <context context-type="sourcefile">All country select list pull-downs</context>
        </context-group>
      </trans-unit>

      <trans-unit id="SM">
        <source>San Marino</source>
        <context-group name="ctx">
          <context context-type="sourcefile">All country select list pull-downs</context>
        </context-group>
      </trans-unit>

      <trans-unit id="SN">
        <source>Senegal</source>
        <context-group name="ctx">
          <context context-type="sourcefile">All country select list pull-downs</context>
        </context-group>
      </trans-unit>

      <trans-unit id="SO">
        <source>Somalia</source>
        <context-group name="ctx">
          <context context-type="sourcefile">All country select list pull-downs</context>
        </context-group>
      </trans-unit>

      <trans-unit id="SR">
        <source>Suriname</source>
        <context-group name="ctx">
          <context context-type="sourcefile">All country select list pull-downs</context>
        </context-group>
      </trans-unit>

      <trans-unit id="ST">
        <source>Saint Tome (Sao Tome) and Principe</source>
        <context-group name="ctx">
          <context context-type="sourcefile">All country select list pull-downs</context>
        </context-group>
      </trans-unit>

      <trans-unit id="SV">
        <source>El Salvador</source>
        <context-group name="ctx">
          <context context-type="sourcefile">All country select list pull-downs</context>
        </context-group>
      </trans-unit>

      <trans-unit id="SY">
        <source>Syria</source>
        <context-group name="ctx">
          <context context-type="sourcefile">All country select list pull-downs</context>
        </context-group>
      </trans-unit>

      <trans-unit id="SZ">
        <source>Swaziland</source>
        <context-group name="ctx">
          <context context-type="sourcefile">All country select list pull-downs</context>
        </context-group>
      </trans-unit>

      <trans-unit id="TC">
        <source>Turks and Caicos Islands</source>
        <context-group name="ctx">
          <context context-type="sourcefile">All country select list pull-downs</context>
        </context-group>
      </trans-unit>

      <trans-unit id="TD">
        <source>Chad</source>
        <context-group name="ctx">
          <context context-type="sourcefile">All country select list pull-downs</context>
        </context-group>
      </trans-unit>

      <trans-unit id="TF">
        <source>French Southern Territories</source>
        <context-group name="ctx">
          <context context-type="sourcefile">All country select list pull-downs</context>
        </context-group>
      </trans-unit>

      <trans-unit id="TG">
        <source>Togo</source>
        <context-group name="ctx">
          <context context-type="sourcefile">All country select list pull-downs</context>
        </context-group>
      </trans-unit>

      <trans-unit id="TH">
        <source>Thailand</source>
        <context-group name="ctx">
          <context context-type="sourcefile">All country select list pull-downs</context>
        </context-group>
      </trans-unit>

      <trans-unit id="TJ">
        <source>Tajikistan</source>
        <context-group name="ctx">
          <context context-type="sourcefile">All country select list pull-downs</context>
        </context-group>
      </trans-unit>

      <trans-unit id="TK">
        <source>Tokelau</source>
        <context-group name="ctx">
          <context context-type="sourcefile">All country select list pull-downs</context>
        </context-group>
      </trans-unit>

      <trans-unit id="TM">
        <source>Turkmenistan</source>
        <context-group name="ctx">
          <context context-type="sourcefile">All country select list pull-downs</context>
        </context-group>
      </trans-unit>

      <trans-unit id="TN">
        <source>Tunisia</source>
        <context-group name="ctx">
          <context context-type="sourcefile">All country select list pull-downs</context>
        </context-group>
      </trans-unit>

      <trans-unit id="TO">
        <source>Tonga</source>
        <context-group name="ctx">
          <context context-type="sourcefile">All country select list pull-downs</context>
        </context-group>
      </trans-unit>

      <trans-unit id="TP">
        <source>East Timor</source>
        <context-group name="ctx">
          <context context-type="sourcefile">All country select list pull-downs</context>
        </context-group>
      </trans-unit>

      <trans-unit id="TR">
        <source>Turkey</source>
        <context-group name="ctx">
          <context context-type="sourcefile">All country select list pull-downs</context>
        </context-group>
      </trans-unit>

      <trans-unit id="TT">
        <source>Trinidad and Tobago</source>
        <context-group name="ctx">
          <context context-type="sourcefile">All country select list pull-downs</context>
        </context-group>
      </trans-unit>

      <trans-unit id="TV">
        <source>Tuvalu</source>
        <context-group name="ctx">
          <context context-type="sourcefile">All country select list pull-downs</context>
        </context-group>
      </trans-unit>

      <trans-unit id="TW">
        <source>Taiwan</source>
        <context-group name="ctx">
          <context context-type="sourcefile">All country select list pull-downs</context>
        </context-group>
      </trans-unit>

      <trans-unit id="TZ">
        <source>Tanzania</source>
        <context-group name="ctx">
          <context context-type="sourcefile">All country select list pull-downs</context>
        </context-group>
      </trans-unit>

      <trans-unit id="UA">
        <source>Ukraine</source>
        <context-group name="ctx">
          <context context-type="sourcefile">All country select list pull-downs</context>
        </context-group>
      </trans-unit>

      <trans-unit id="UG">
        <source>Uganda</source>
        <context-group name="ctx">
          <context context-type="sourcefile">All country select list pull-downs</context>
        </context-group>
      </trans-unit>

      <trans-unit id="UM">
        <source>USA Minor Outlying Islands</source>
        <context-group name="ctx">
          <context context-type="sourcefile">All country select list pull-downs</context>
        </context-group>
      </trans-unit>

      <trans-unit id="US">
        <source>United States</source>
        <context-group name="ctx">
          <context context-type="sourcefile">All country select list pull-downs</context>
        </context-group>
      </trans-unit>

      <trans-unit id="UY">
        <source>Uruguay</source>
        <context-group name="ctx">
          <context context-type="sourcefile">All country select list pull-downs</context>
        </context-group>
      </trans-unit>

      <trans-unit id="UZ">
        <source>Uzbekistan</source>
        <context-group name="ctx">
          <context context-type="sourcefile">All country select list pull-downs</context>
        </context-group>
      </trans-unit>

      <trans-unit id="VA">
        <source>Vatican</source>
        <context-group name="ctx">
          <context context-type="sourcefile">All country select list pull-downs</context>
        </context-group>
      </trans-unit>

      <trans-unit id="VC">
        <source>Saint Vincent &amp; Grenadines</source>
        <context-group name="ctx">
          <context context-type="sourcefile">All country select list pull-downs</context>
        </context-group>
      </trans-unit>

      <trans-unit id="VE">
        <source>Venezuela</source>
        <context-group name="ctx">
          <context context-type="sourcefile">All country select list pull-downs</context>
        </context-group>
      </trans-unit>

      <trans-unit id="VG">
        <source>British Virgin Islands</source>
        <context-group name="ctx">
          <context context-type="sourcefile">All country select list pull-downs</context>
        </context-group>
      </trans-unit>

      <trans-unit id="VI">
        <source>U.S. Virgin Islands</source>
        <context-group name="ctx">
          <context context-type="sourcefile">All country select list pull-downs</context>
        </context-group>
      </trans-unit>

      <trans-unit id="VN">
        <source>Vietnam</source>
        <context-group name="ctx">
          <context context-type="sourcefile">All country select list pull-downs</context>
        </context-group>
      </trans-unit>

      <trans-unit id="VU">
        <source>Vanuatu</source>
        <context-group name="ctx">
          <context context-type="sourcefile">All country select list pull-downs</context>
        </context-group>
      </trans-unit>

      <trans-unit id="WF">
        <source>Wallis and Futuna Islands</source>
        <context-group name="ctx">
          <context context-type="sourcefile">All country select list pull-downs</context>
        </context-group>
      </trans-unit>

      <trans-unit id="WS">
        <source>Samoa</source>
        <context-group name="ctx">
          <context context-type="sourcefile">All country select list pull-downs</context>
        </context-group>
      </trans-unit>

      <trans-unit id="YE">
        <source>Yemen</source>
        <context-group name="ctx">
          <context context-type="sourcefile">All country select list pull-downs</context>
        </context-group>
      </trans-unit>

      <trans-unit id="YT">
        <source>Mayotte</source>
        <context-group name="ctx">
          <context context-type="sourcefile">All country select list pull-downs</context>
        </context-group>
      </trans-unit>

      <trans-unit id="YU">
        <source>Yugoslavia</source>
        <context-group name="ctx">
          <context context-type="sourcefile">All country select list pull-downs</context>
        </context-group>
      </trans-unit>

      <trans-unit id="ZA">
        <source>South Africa</source>
        <context-group name="ctx">
          <context context-type="sourcefile">All country select list pull-downs</context>
        </context-group>
      </trans-unit>

      <trans-unit id="ZM">
        <source>Zambia</source>
        <context-group name="ctx">
          <context context-type="sourcefile">All country select list pull-downs</context>
        </context-group>
      </trans-unit>

      <trans-unit id="ZR">
        <source>Zaire</source>
        <context-group name="ctx">
          <context context-type="sourcefile">All country select list pull-downs</context>
        </context-group>
      </trans-unit>

      <trans-unit id="ZW">
        <source>Zimbabwe</source>
        <context-group name="ctx">
          <context context-type="sourcefile">All country select list pull-downs</context>
        </context-group>
      </trans-unit>

    <trans-unit id="listdisplay.csv">
        <source>Download CSV</source>
        <context-group name="ctx">
          <context context-type="sourcefile">All list pages that include a link to download list as CSV</context>
        </context-group>
      </trans-unit>

    <trans-unit id="listdisplay.sortyby">
        <source>Sort By This Column</source>
        <context-group name="ctx">
          <context context-type="sourcefile">All list pages that include a sortable column</context>
        </context-group>
      </trans-unit>

    <trans-unit id="method.createsuccess">
        <source>Notification Method '{0}' created.</source>
        <context-group name="ctx">
          <context context-type="sourcefile">com.redhat.rhn.frontend.action.monitoring.notification.AbstractMethodEditAction</context>
        </context-group>
      </trans-unit>

      <trans-unit id="method.nametaken">
        <source>Notification Method with name '{0}' is already in use.  Please choose a different name.</source>
        <context-group name="ctx">
          <context context-type="sourcefile">com.redhat.rhn.frontend.action.monitoring.notification.AbstractMethodEditAction</context>
        </context-group>
      </trans-unit>

    <trans-unit id="Certificate">
        <source>Certificate</source>
        <context-group name="ctx">
          <context context-type="sourcefile">Navigation Menu</context>
        </context-group>
      </trans-unit>
                
    <trans-unit id="Bootstrap Script">
        <source>Bootstrap Script</source>
        <context-group name="ctx">
          <context context-type="sourcefile">Navigation Menu</context>
        </context-group>
      </trans-unit>
        
    <trans-unit id="Restart">
        <source>Restart</source>
        <context-group name="ctx">
          <context context-type="sourcefile">Navigation Menu</context>
        </context-group>
      </trans-unit>

    <trans-unit id="message.firstusercreated">
        <source>You have created your first user for the @@PRODUCT_NAME@@ Service.  Additional configuration should be finalized by &lt;a href=&quot;/rhn/admin/config/GeneralConfig.do&quot;&gt;&lt;strong&gt;clicking here&lt;/strong&gt;&lt;/a&gt;</source>
        <context-group name="ctx">
          <context context-type="sourcefile">Navigation Menu</context>
        </context-group>
      </trans-unit>
      
    <trans-unit id="satellite.expired">
        <source>Your satellite certificate has expired.  Please contact Red Hat for a new certificate.</source>
        <context-group name="ctx">
          <context context-type="sourcefile">/rhn/Login.do</context>
        </context-group>
      </trans-unit>  
      
    <trans-unit id="satellite.graceperiod">
        <source>Your satellite certificate has expired.  Please contact Red Hat for a new certificate.  Your satellite will become inactive in {0} day(s).</source>
        <context-group name="ctx">
          <context context-type="sourcefile">/rhn/Login.do</context>
          <context context-type="sourcefile">/rhn/YourRhn.do</context>
        </context-group>
      </trans-unit>  
        
    <trans-unit id="certificate.config.error.nocert">
        <source>No certificate found.  Please select a local certificate file or paste contents into the form.</source>
        <context-group name="ctx">
          <context context-type="sourcefile">/rhn/admin/config/CertificateConfig.do</context>
        </context-group>
      </trans-unit>
        
    <trans-unit id="certificate.config.success">
        <source>Certificate uploaded.  @@PRODUCT_NAME@@ has been re-activated.</source>
        <context-group name="ctx">
          <context context-type="sourcefile">/rhn/admin/config/CertificateConfig.do</context>
        </context-group>
      </trans-unit>

    <trans-unit id="certificate.config.error.10">
        <source>Could not parse certificate file</source>
        <context-group name="ctx">
          <context context-type="sourcefile">/rhn/admin/config/CertificateConfig.do</context>
        </context-group>
      </trans-unit>

    <trans-unit id="certificate.config.error.11">
        <source>Certificate expired</source>
        <context-group name="ctx">
          <context context-type="sourcefile">/rhn/admin/config/CertificateConfig.do</context>
        </context-group>
      </trans-unit>

    <trans-unit id="certificate.config.error.12">
        <source>Unknown @@PRODUCT_NAME@@ version</source>
        <context-group name="ctx">
          <context context-type="sourcefile">/rhn/admin/config/CertificateConfig.do</context>
        </context-group>
      </trans-unit>

    <trans-unit id="certificate.config.error.20">
        <source>Remote activation failure</source>
        <context-group name="ctx">
          <context context-type="sourcefile">/rhn/admin/config/CertificateConfig.do</context>
        </context-group>
      </trans-unit>

    <trans-unit id="certificate.config.error.30">
        <source>Local activation failure</source>
        <context-group name="ctx">
          <context context-type="sourcefile">/rhn/admin/config/CertificateConfig.do</context>
        </context-group>
      </trans-unit>

    <trans-unit id="certificate.config.error.40">
        <source>Channel population failure</source>
        <context-group name="ctx">
          <context context-type="sourcefile">/rhn/admin/config/CertificateConfig.do</context>
        </context-group>
      </trans-unit>

    <trans-unit id="certificate.config.error.80">
        <source>No management entitlements remaining</source>
        <context-group name="ctx">
          <context context-type="sourcefile">/rhn/admin/config/CertificateConfig.do</context>
        </context-group>
      </trans-unit>

    <trans-unit id="certificate.config.error.82">
        <source>@@PRODUCT_NAME@@ channel not found</source>
        <context-group name="ctx">
          <context context-type="sourcefile">/rhn/admin/config/CertificateConfig.do</context>
        </context-group>
      </trans-unit>

    <trans-unit id="certificate.config.error.83">
        <source>No @@PRODUCT_NAME@@ channel entitlements remaining</source>
        <context-group name="ctx">
          <context context-type="sourcefile">/rhn/admin/config/CertificateConfig.do</context>
        </context-group>
      </trans-unit>

    <trans-unit id="certificate.config.error.84">
        <source>Invalid @@PRODUCT_NAME@@ certificate</source>
        <context-group name="ctx">
          <context context-type="sourcefile">/rhn/admin/config/CertificateConfig.do</context>
        </context-group>
      </trans-unit>

    <trans-unit id="certificate.config.error.85">
        <source>Unknown activation error</source>
        <context-group name="ctx">
          <context context-type="sourcefile">/rhn/admin/config/CertificateConfig.do</context>
        </context-group>
      </trans-unit>

    <trans-unit id="certificate.config.error.86">
        <source>@@PRODUCT_NAME@@ has no base channel on parent server</source>
        <context-group name="ctx">
          <context context-type="sourcefile">/rhn/admin/config/CertificateConfig.do</context>
        </context-group>
      </trans-unit>

    <trans-unit id="certificate.config.error.87">
        <source>No @@PRODUCT_NAME@@ channel available for this version</source>
        <context-group name="ctx">
          <context context-type="sourcefile">/rhn/admin/config/CertificateConfig.do</context>
        </context-group>
      </trans-unit>

    <trans-unit id="certificate.config.error.127">
        <source>Unhandled error</source>
        <context-group name="ctx">
          <context context-type="sourcefile">/rhn/admin/config/CertificateConfig.do</context>
        </context-group>
      </trans-unit>

    <trans-unit id="hostname">
        <source>@@PRODUCT_NAME@@ server hostname</source>
        <context-group name="ctx">
          <context context-type="sourcefile">/rhn/admin/config/BootstrapConfig.do</context>
        </context-group>
      </trans-unit>


    <trans-unit id="bootstrap.config.error.10">
        <source>A script with that name already exists</source>
        <context-group name="ctx">
          <context context-type="sourcefile">/rhn/admin/config/CertificateConfig.do</context>
        </context-group>
      </trans-unit>

    <trans-unit id="bootstrap.config.error.11">
        <source>Invalid script name</source>
        <context-group name="ctx">
          <context context-type="sourcefile">/rhn/admin/config/CertificateConfig.do</context>
        </context-group>
      </trans-unit>

    <trans-unit id="bootstrap.config.error.12">
        <source>Invalid arguments</source>
        <context-group name="ctx">
          <context context-type="sourcefile">/rhn/admin/config/CertificateConfig.do</context>
        </context-group>
      </trans-unit>

    <trans-unit id="bootstrap.config.error.13">
        <source>Could not parse httpd proxy URL</source>
        <context-group name="ctx">
          <context context-type="sourcefile">/rhn/admin/config/CertificateConfig.do</context>
        </context-group>
      </trans-unit>

    <trans-unit id="bootstrap.config.error.14">
        <source>Cannot find pub tree</source>
        <context-group name="ctx">
          <context context-type="sourcefile">/rhn/admin/config/CertificateConfig.do</context>
        </context-group>
      </trans-unit>

    <trans-unit id="bootstrap.config.error.15">
        <source>The hostname was not valid</source>
        <context-group name="ctx">
          <context context-type="sourcefile">/rhn/admin/config/CertificateConfig.do</context>
          <context context-type="sourcefile">/rhn/admin/config/GeneralConfig</context>
        </context-group>
      </trans-unit>

    <trans-unit id="bootstrap.config.error.16">
        <source>Could not find the CA certificate</source>
        <context-group name="ctx">
          <context context-type="sourcefile">/rhn/admin/config/CertificateConfig.do</context>
        </context-group>
      </trans-unit>

    <trans-unit id="bootstrap.config.error.17">
        <source>Could not find GPG key</source>
        <context-group name="ctx">
          <context context-type="sourcefile">/rhn/admin/config/CertificateConfig.do</context>
        </context-group>
      </trans-unit>

    <trans-unit id="bootstrap.config.error.127">
        <source>Unhandled error</source>
        <context-group name="ctx">
          <context context-type="sourcefile">/rhn/admin/config/CertificateConfig.do</context>
        </context-group>
      </trans-unit>
        
    <trans-unit id="bootstrap.config.success">
        <source>Bootstrap script successfully generated.  You can access it &lt;a href=&quot;{0}/pub/bootstrap/&quot;&gt;{0}/pub/bootstrap/&lt;/a&gt;</source>
        <context-group name="ctx">
          <context context-type="sourcefile">/rhn/admin/config/CertificateConfig.do</context>
        </context-group>
      </trans-unit>
        

    <trans-unit id="restart.config.error">    
        <source>There was an error restarting the satellite.  It can be manually restarted from the console by issuing the command: &lt;strong&gt;/usr/sbin/service rhn-satellite restart&lt;/strong&gt;.  Please contact support for more information.</source>
        <context-group name="ctx">
          <context context-type="sourcefile">/rhn/admin/config/Restart.do</context>
        </context-group>
      </trans-unit>

    <trans-unit id="config.storeconfig.error">    
        <source>An error occurred and your satellite configuration changes could not be stored. Please contact support for more information</source>
        <context-group name="ctx">
          <context context-type="sourcefile">/rhn/admin/config/GeneralConfig.do</context>
        </context-group>
      </trans-unit>

    <trans-unit id="restart.config.success">    
        <source>@@PRODUCT_NAME@@ restarting.  If this page has not refreshed in 5 minutes please click &lt;a href=&quot;/rhn/YourRhn.do&quot;&gt;here&lt;/a&gt; to try manually. </source>
        <context-group name="ctx">
          <context context-type="sourcefile">/rhn/admin/config/Restart.do</context>
        </context-group>
      </trans-unit>

    <trans-unit id="restart.config.norestart">    
        <source>Please confirm you want to restart the @@PRODUCT_NAME@@ by checking the box in the form below.</source>
        <context-group name="ctx">
          <context context-type="sourcefile">/rhn/admin/config/Restart.do</context>
        </context-group>
    </trans-unit>
    <trans-unit id="restart.config.restarted">
        <source>@@PRODUCT_NAME@@ has been restarted.</source>
        <context-group name="ctx">
           <context context-type="sourcefile">/rhn/admin/config/Restart.do</context>
         </context-group>
    </trans-unit>


    <trans-unit id="scout.default.name">    
        <source>@@PRODUCT_NAME@@ Monitoring Scout</source>
        <context-group name="ctx">
          <context context-type="sourcefile">/rhn/admin/config/Restart.do</context>
        </context-group>
      </trans-unit>

    <trans-unit id="Panic Destination">    
        <source>Panic Destination</source>
        <context-group name="ctx">
          <context context-type="sourcefile">Name of Monitoring Notification Method that is created during setup/install process.</context>
        </context-group>
      </trans-unit>
      
    <trans-unit id="crypto.key.gpg">    
        <source>GPG</source>
        <context-group name="ctx">
          <context context-type="sourcefile">/rhn/keys/CryptoKeysCreate.do</context>
        </context-group>
      </trans-unit>
      
    <trans-unit id="crypto.key.ssl">    
        <source>SSL</source>
        <context-group name="ctx">
          <context context-type="sourcefile">/rhn/keys/CryptoKeysCreate.do</context>
        </context-group>
      </trans-unit>
      
    <trans-unit id="crypto.key.nokey">    
        <source>No file found.  Please select a file from your local machine to upload.</source>
        <context-group name="ctx">
          <context context-type="sourcefile">/rhn/keys/CryptoKeysCreate.do</context>
        </context-group>
      </trans-unit>

    <trans-unit id="crypto.key.success">    
        <source>Key updated.</source>
        <context-group name="ctx">
          <context context-type="sourcefile">/rhn/keys/CryptoKeysCreate.do</context>
        </context-group>
      </trans-unit>

    <trans-unit id="cryptokey.delete.success">    
        <source>Key deleted successfully.</source>
        <context-group name="ctx">
          <context context-type="sourcefile">/rhn/keys/CryptoKeyDelete</context>
        </context-group>
      </trans-unit>

    <trans-unit id="crypto.key.descinuse">    
        <source>This description is already in use.  Please type a new description for this key.</source>
        <context-group name="ctx">
          <context context-type="sourcefile">/rhn/keys/CryptoKeysCreate.do</context>
        </context-group>
      </trans-unit>
      
    <trans-unit id="label">    
        <source>Label</source>
        <context-group name="ctx">
          <context context-type="sourcefile">/rhn/kickstart/KickstartDetailsEdit.do</context>
        </context-group>
      </trans-unit>
      
    <trans-unit id="emptyselectionerror">    
        <source>There was no selection. Please make your selection and try again.</source>
        <context-group name="ctx">
          <context context-type="sourcefile">/rhn/monitoring/config/PreservationList.do</context>
        </context-group>
     </trans-unit>

    <trans-unit id="nocripterror">    
        <source>Please enable Javascript or use a Javascript enabled browsr before proceeding with this action.</source>
        <context-group name="ctx">
          <context context-type="sourcefile">/rhn/monitoring/config/PreservationList.do</context>
        </context-group>
     </trans-unit>


	
    <trans-unit id="root_confirm_passwds.mismatch">    
        <source>The two passwords are not the same.</source>
        <context-group name="ctx">
          <context context-type="sourcefile">/rhn/kickstart/KickstartDetailsEdit.do</context>
        </context-group>
      </trans-unit>

    <trans-unit id="preservation.key.success">    
        <source>File Preservation list updated.</source>
        <context-group name="ctx">
          <context context-type="sourcefile">/rhn/systems/provisioning/preservation/PreservationListCreate.do</context>
        </context-group>
      </trans-unit>
      
    <trans-unit id="preservation.key.labelexists">    
        <source>File Preservation label already exists. Please choose a unique File Preservation label. </source>
        <context-group name="ctx">
          <context context-type="sourcefile">/rhn/systems/provisioning/preservation/PreservationListCreate.do</context>
        </context-group>
      </trans-unit>

      <trans-unit id="file_lists.success">
<source>{0} File List(s) deleted.</source>
        <context-group name="ctx">
            <context context-type="sourcefile">/rhn/systems/provisioning/preservation/PreservationListDelete.do</context>
        </context-group>
      </trans-unit>

      <trans-unit id="file_lists.failure">
<source>{0} File List(s) could not be deleted.</source>
        <context-group name="ctx">
            <context context-type="sourcefile">/rhn/systems/provisioning/preservation/PreservationListDelete.do</context>
        </context-group>
      </trans-unit> 

      <trans-unit id="filelists.jsp.selectafilelist">
  <source>No File List(s) selected.</source>
  <context-group name="ctx">
      <context context-type="sourcefile">/rhn/monitoring/config/PreservationList.do</context>
        </context-group>
      </trans-unit>
  
      <trans-unit id="kickstart_activation_keys.added">
<source>{0} Activation Key(s) added.</source>
        <context-group name="ctx">
            <context context-type="sourcefile">/rhn/kickstart/ActivationKeys.do</context>
        </context-group>
      </trans-unit>

      <trans-unit id="kickstart_activation_keys.removed">
<source>{0} Activation Key(s) removed.</source>
        <context-group name="ctx">
            <context context-type="sourcefile">/rhn/kickstart/ActivationKeys.do</context>
        </context-group>
      </trans-unit>

      <trans-unit id="file_lists.added">
<source>{0} File Preservation List(s) added.</source>
        <context-group name="ctx">
            <context context-type="sourcefile">/rhn/kickstart/FilePreservationLists.do</context>
        </context-group>
      </trans-unit>

      <trans-unit id="file_lists.removed">
<source>{0} File Preservation List(s) removed.</source>
        <context-group name="ctx">
            <context context-type="sourcefile">/rhn/kickstart/FilePreservationLists.do</context>
        </context-group>
      </trans-unit>
      
            <trans-unit id="package_profiles.added">
<source>{0} Package Profile(s) added.</source>
        <context-group name="ctx">
            <context context-type="sourcefile">/rhn/kickstart/KickstartPackageProfileEditSubmit.do</context>
        </context-group>
      </trans-unit>
      
            <trans-unit id="package_profiles.removed">
<source>{0} Package Profile(s) removed.</source>
        <context-group name="ctx">
            <context context-type="sourcefile">/rhn/kickstart/KickstartPackageProfileEditSubmit.do</context>
        </context-group>
      </trans-unit>
      
      <trans-unit id="taskomatic.msg.awolservers">    
        <source>Systems Not Checking In:
-------------------------
The following systems recently stopped checking in with @@PRODUCT_NAME@@:

{0}


Please note that inactive systems cannot receive any updates.

Follow this url to see the full list of inactive systems:
{1}</source>
        <context-group name="ctx">
          <context context-type="sourcefile">/rhn/keys/CryptoKeysCreate.do</context>
        </context-group>
      </trans-unit>
      <trans-unit id="taskomatic.daily.sid">
        <source>System Id</source>
        <context-group name="ctx">
          <context context-type="sourcefile">Daily Summary Email</context>
        </context-group>
      </trans-unit>
      <trans-unit id="taskomatic.daily.systemname">
        <source>System Name</source>
        <context-group name="ctx">
          <context context-type="sourcefile">Daily Summary Email</context>
        </context-group>
      </trans-unit>
      <trans-unit id="taskomatic.daily.checkin">
        <source>Last Checkin</source>
        <context-group name="ctx">
          <context context-type="sourcefile">Daily Summary Email</context>
        </context-group>
      </trans-unit>
      <trans-unit id="taskomatic.daily.errata">
        <source>Errata Synopses:</source>
        <context-group name="ctx">
          <context context-type="sourcefile">Daily Summary Email</context>
        </context-group>
      </trans-unit>
      
      <trans-unit id="kickstart.software.success">
        <source>Kickstart Operating System selection successfully updated.</source>
        <context-group name="ctx">
          <context context-type="sourcefile">/rhn/kickstart/KickstartSoftwareEdit.do</context>
        </context-group>
      </trans-unit>

    <trans-unit id="kickstart.software.notree">
        <source>The specified base channel and kickstart tree was not found.</source>
        <context-group name="ctx">
          <context context-type="sourcefile">/rhn/kickstart/KickstartSoftwareEdit.do</context>
        </context-group>
      </trans-unit>

      <trans-unit id="gpgssl_keys.added">
<source>{0} Key(s) added.</source>
        <context-group name="ctx">
            <context context-type="sourcefile">/rhn/kickstart/KickstartCryptoKeysList.do</context>
        </context-group>
      </trans-unit>

      <trans-unit id="gpgssl_keys.removed">
<source>{0} Key(s) removed.</source>
        <context-group name="ctx">
            <context context-type="sourcefile">/rhn/kickstart/KickstartCryptoKeysList.do</context>
        </context-group>
      </trans-unit>

      <trans-unit id="kickstart.script.success">
        <source>Kickstart Script successfully updated.</source>
        <context-group name="ctx">
          <context context-type="sourcefile">/rhn/kickstart/KickstartScriptEdit.do</context>
        </context-group>
      </trans-unit>

      <trans-unit id="language">
        <source>Language</source>
        <context-group name="ctx">
          <context context-type="sourcefile">/rhn/kickstart/KickstartPreEdit.do</context>
        </context-group>
      </trans-unit>

      <trans-unit id="contents">
        <source>Script Contents</source>
        <context-group name="ctx">
          <context context-type="sourcefile">/rhn/kickstart/KickstartScriptEdit.do</context>
        </context-group>
      </trans-unit>

      <trans-unit id="kickstart.script.pre">
        <source>Pre Script</source>
        <context-group name="ctx">
          <context context-type="sourcefile">/rhn/kickstart/KickstartScriptEdit.do</context>
        </context-group>
      </trans-unit>

      <trans-unit id="kickstart.script.post">
        <source>Post Script</source>
        <context-group name="ctx">
          <context context-type="sourcefile">/rhn/kickstart/KickstartScriptEdit.do</context>
        </context-group>
      </trans-unit>

      <trans-unit id="listdisplaytag.viewall">
        <source>View All</source>
        <context-group name="ctx">
          <context context-type="sourcefile">/rhn/users/ActiveList.do</context>
        </context-group>
      </trans-unit>

      <trans-unit id="kickstart.troubleshooting.success">
        <source>Kickstart options updated.</source>
        <context-group name="ctx">
          <context context-type="sourcefile">/rhn/kickstart/Troubleshooting.do</context>
        </context-group>
      </trans-unit>
	
      <trans-unit id="tree.delete.success">
        <source>Kickstart Distribution deleted successfully.</source>
        <context-group name="ctx">
          <context context-type="sourcefile">/rhn/kickstart/Troubleshooting.do</context>
        </context-group>
      </trans-unit>      

      <trans-unit id="kickstart.troubleshooting.validation.kernelparams.too_long">
        <source>Extra kernel parameters can be no longer than 128 characters.</source>
        <context-group name="ctx">
          <context context-type="sourcefile">/rhn/kickstart/Troubleshooting.do</context>
        </context-group>
      </trans-unit>

      <trans-unit id="kickstart.locale.success">
        <source>Kickstart locale options updated.</source>
        <context-group name="ctx">
          <context context-type="sourcefile">/rhn/kickstart/Locale.do</context>
        </context-group>
      </trans-unit>

      <trans-unit id="kickstart.locale.validation.timezone.invalid">
        <source>Invalid timezone.</source>
        <context-group name="ctx">
          <context context-type="sourcefile">/rhn/kickstart/Locale.do</context>
        </context-group>
      </trans-unit>

      <trans-unit id="kickstart.script.delete">
        <source>Kickstart Script Deleted.</source>
        <context-group name="ctx">
          <context context-type="sourcefile">/rhn/kickstart/KickstartScriptDelete.do</context>
        </context-group>
      </trans-unit>

      <trans-unit id="kickstart.clone.success">
        <source>Kickstart cloned successfully.  You are now editing the cloned Kickstart.</source>
        <context-group name="ctx">
          <context context-type="sourcefile">/rhn/kickstart/KickstartClone.do</context>
        </context-group>
      </trans-unit>

      <trans-unit id="kickstart.session_cancel.success">
        <source>Kickstart canceled.</source>
        <context-group name="ctx">
          <context context-type="sourcefile">/rhn/kickstart/KickstartClone.do</context>
        </context-group>
      </trans-unit>
        
      <trans-unit id="kickstart.session.user_canceled">
        <source>Kickstart canceled by user: {0}</source>
        <context-group name="ctx">
          <context context-type="sourcefile">/rhn/kickstart/KickstartSessionCancel.do</context>
        </context-group>
      </trans-unit>
        

      <trans-unit id="kickstart.schedule.success">
        <source>System Kickstart scheduled for {0}</source>
        <context-group name="ctx">
          <context context-type="sourcefile">/rhn/kickstart/ScheduleKickstart.do</context>
        </context-group>
      </trans-unit>

      <trans-unit id="kickstart.schedule.noprofiles">
        <source>No profiles found that are compatible with this System.  Either you haven't created any Kickstart Profiles or this system does not have a Base Channel.</source>
        <context-group name="ctx">
          <context context-type="sourcefile">/rhn/kickstart/ScheduleKickstart.do</context>
        </context-group>
      </trans-unit>
                        
      <trans-unit id="kickstart.schedule.nobasechannel">
        <source>System &lt;strong&gt; {0} &lt;/strong&gt; cannot be kickstarted because it does not have a base channel.</source>
        <context-group name="ctx">
          <context context-type="sourcefile">/rhn/kickstart/ScheduleKickstart.do</context>
        </context-group>
      </trans-unit>
        
      <trans-unit id="kickstart.schedule.nosubs">
        <source>You have no remaining subscriptions to the @@PRODUCT_NAME@@ provisioning channel for this system's current base channel.</source>
        <context-group name="ctx">
          <context context-type="sourcefile">/rhn/kickstart/ScheduleKickstart.do</context>
        </context-group>
</trans-unit>

      <trans-unit id="kickstart.schedule.nopackage">
        <source>Could not find the needed @@PRODUCT_NAME@@ provisioning packages given this system's current base channel and desired target channel: {0}</source>
        <context-group name="ctx">
          <context context-type="sourcefile">/rhn/kickstart/ScheduleKickstart.do</context>
        </context-group>
      </trans-unit>
                
      <trans-unit id="kickstart.schedule.cantsubscribe">
        <source>You have no remaining subscriptions to the @@PRODUCT_NAME@@ provisioning channel for this system's current base channel.</source>
        <context-group name="ctx">
          <context context-type="sourcefile">/rhn/kickstart/ScheduleKickstart.do</context>
        </context-group>
      </trans-unit>
      <trans-unit id="kickstart.schedule.cantsubscribe.channel">
        <source>You have no remaining subscriptions to the channel {0} for this system's current base channel.</source>
        <context-group name="ctx">
          <context context-type="sourcefile">/rhn/kickstart/ScheduleKickstart.do</context>
        </context-group>
      </trans-unit>

      <trans-unit id="kickstart.schedule.noup2date">
        <source>A kickstart was not scheduled for &lt;strong&gt;&lt;a href=&quot;/rhn/systems/details/Overview.do?sid={0}&quot;&gt;{1}&lt;/a&gt;&lt;/strong&gt; because the package profile did not contain the 'up2date' package. An update of that system's package profile may be required.</source>
        <context-group name="ctx">
          <context context-type="sourcefile">/rhn/kickstart/ScheduleKickstart.do</context>
        </context-group>
      </trans-unit>

      <trans-unit id="kickstart.schedule.up2dateerror">
        <source>The latest version of up2date has been scheduled for install before the kickstart action, because the currently-installed version does not support automatic reboot.</source>
        <context-group name="ctx">
          <context context-type="sourcefile">/rhn/kickstart/ScheduleKickstart.do</context>
        </context-group>
      </trans-unit>
        
      <trans-unit id="kickstart.session.newsession">
        <source>A new kickstart session was initiated for this system.</source>
        <context-group name="ctx">
          <context context-type="sourcefile">/rhn/kickstart/ScheduleKickstart.do</context>
        </context-group>
      </trans-unit>

      <trans-unit id="kickstart.session.notoolschannel">
        <source>Could not look up the @@PRODUCT_NAME@@ Tools channel for {1}.</source>
        <context-group name="ctx">
          <context context-type="sourcefile">/rhn/kickstart/ScheduleKickstart.do</context>
        </context-group>
      </trans-unit>

      <trans-unit id="kickstart.session.newtokennote">
        <source>Kickstart re-activation key for {0}.</source>
        <context-group name="ctx">
          <context context-type="sourcefile">/rhn/kickstart/ScheduleKickstart.do</context>
        </context-group>
      </trans-unit>
                
      <trans-unit id="kickstart.session.newprofile">
        <source>Profile for kickstart session {0}.</source>
        <context-group name="ctx">
          <context context-type="sourcefile">/rhn/kickstart/ScheduleKickstart.do</context>
        </context-group>
      </trans-unit>

      <trans-unit id="kickstart.schedule.noup2dateinchannel">
        <source>We require version {0} or greater of up2date in order to kickstart a system.  This system has {1} installed but we could not find a version of up2date in this system&#8217;s channels to upgrade it to the required version or above.</source>
        <context-group name="ctx">
          <context context-type="sourcefile">/rhn/kickstart/ScheduleKickstart.do</context>
        </context-group>
      </trans-unit>

      <trans-unit id="kickstart.state.guesttimedout">
          <source>The guest system has not communicated with @@PRODUCT_NAME@@ in the past {0} minutes. The install process might be progressing slowly due to hardware constraints, or it might be frozen.&lt;p/&gt;You may wish to troubleshoot this issue by running &lt;em&gt;virsh console &lt;strong&gt;guestname&lt;/strong%gt;&lt;/em&gt; on the host system. This command will allow you to connect to the text console of the guest as it is installing, which may provide additional information about this guest system's installation status.</source>
        <context-group name="ctx">
          <context context-type="sourcefile">rhn/systems/details/kickstart/SessionStatus.do</context>
        </context-group>
      </trans-unit>

      <trans-unit id="tree.edit.success">
        <source>Kickstart Distribution Updated</source>
        <context-group name="ctx">
          <context context-type="sourcefile">/rhn/kickstart/TreeEdit.do</context>
        </context-group>
      </trans-unit>

      <trans-unit id="tree.create.success">
        <source>Kickstart Distribution Created</source>
        <context-group name="ctx">
          <context context-type="sourcefile">/rhn/kickstart/TreeEdit.do</context>
        </context-group>
      </trans-unit>
        
      <trans-unit id="kickstart.tree.invalidurl">
        <source>The External Location field is not a valid URL.  Please reformat the field to contain a valid http/https/ftp type value.</source>
        <context-group name="ctx">
          <context context-type="sourcefile">/rhn/kickstart/TreeEdit.do</context>
        </context-group>
      </trans-unit>

      <trans-unit id="kickstart.tree.invalidlabel">
        <source>The label is not formatted properly.  The label should contain only letters, numbers, hyphens, periods, and underscores.  It must also be at least 4 characters long</source>
        <context-group name="ctx">
          <context context-type="sourcefile">/rhn/kickstart/TreeEdit.do</context>
        </context-group>
      </trans-unit>
        
      <trans-unit id="kickstart.tree.inuse">
        <source>The Kickstart Distribution you have chosen to delete is in use.  Please delete or change the Distribution for Kickstart Profiles using this Distribution.</source>
        <context-group name="ctx">
          <context context-type="sourcefile">/rhn/kickstart/TreeDelete.do</context>
        </context-group>
      </trans-unit>
      <trans-unit id="basepath">
        <source>External Location</source>
        <context-group name="ctx">
          <context context-type="sourcefile">/rhn/kickstart/TreeEdit.do</context>
        </context-group>
      </trans-unit>
      
      <trans-unit id="kickstart.edit.software.notrees.jsp">
        <source>No trees were found for the selected channel</source>
        <context-group name="ctx">
          <context context-type="sourcefile">/rhn/kickstart/TreeEdit.do</context>
        </context-group>
      </trans-unit>
      
      <trans-unit id="kickstart.edit.software.nofiles.jsp">
        <source>No files found for selected kickstart tree</source>
        <context-group name="ctx">
          <context context-type="sourcefile">/rhn/kickstart/KickstartSoftwareEdit.do</context>
        </context-group>
      </trans-unit>      
      
      <trans-unit id="kickstart.schedule.already.scheduled.jsp">
        <source>System {0} has a pending kickstart scheduled.</source>
        <context-group name="ctx">
          <context context-type="sourcefile">/rhn/systems/details/kickstart/ScheduleWizard.do</context>
        </context-group>
      </trans-unit>
  
      <!-- Activation Keys -->
     <group>
       <context-group name="ctx">
         <context context-type="sourcefile">Activation Key Pages</context>
     </context-group>
     <trans-unit id="activation-key.java.invalid_chars">
         <source>Activation key label &lt;strong&gt;{0}&lt;/strong&gt; has one or more of the following invalid characters &lt;strong&gt;{1}&lt;/strong&gt;. Please remove these characters from the label.</source>
     </trans-unit>

     <trans-unit id="activation-key.java.exists">
         <source>An activation key with label &lt;strong&gt;{0}&lt;/strong&gt; is already taken. Please choose a different label.</source>
     </trans-unit>
     <trans-unit id="activation-key.java.created">
         <source>Activation key &lt;strong&gt;{0}&lt;/strong&gt; has been created.</source>
     </trans-unit>
     <trans-unit id="activation-key.java.deleted">
         <source>Activation key &lt;strong&gt;{0}&lt;/strong&gt; has been deleted.</source>
     </trans-unit>

     <trans-unit id="activation-key.java.modified">
         <source>Activation key &lt;strong&gt;{0}&lt;/strong&gt; has been modified.</source>
     </trans-unit>
     <trans-unit id="activation-key.java.org_prefixed">
         <source>Please note that &lt;strong&gt;{0}&lt;/strong&gt; has been modified to &lt;strong&gt;{1}&lt;/strong&gt;.</source>
     </trans-unit>

     <trans-unit id="system.sdc.missing.config_deploy1">
         <source>This system does not yet have configuration deployment capability. Configuration deployment requires that particular software is installed and enabled on your system.</source>
     </trans-unit>     
     <trans-unit id="system.sdc.missing.config_deploy2">
         <source>You may ensure that configuration deployment capability will be enabled on this system by selecting this system in the  &lt;a href={0}&gt;{1}&lt;/a&gt; screen and then clicking &quot;{2}&quot;</source>
     </trans-unit>

     <trans-unit id="system.sdc.config_enablement.client">
         <source>Also be certain that configuration management is enabled on this system by running the following commands:.</source>
     </trans-unit>
     
     <trans-unit id="system.sdc.addtossm">
         <source>System added to the System Set Manager.</source>
     </trans-unit>     

     <trans-unit id="system.sdc.removefromssm">
         <source>System removed from the System Set Manager.</source>
     </trans-unit>          
     
     <trans-unit id="usageLimit">
         <source>Usage Limit</source>
     </trans-unit>
     <trans-unit id="key">
         <source>Key</source>
     </trans-unit>     

   </group>

      <trans-unit id="file_size.b">
        <source>{0} B</source>
        <context-group name="ctx">
          <context context-type="sourcefile">/rhn/configuration/Quota.do</context>
          <context context-type="paramnotes">40 B</context>
        </context-group>
      </trans-unit>
      
      <trans-unit id="file_size.kb">
        <source>{0} KB</source>
        <context-group name="ctx">
          <context context-type="sourcefile">/rhn/configuration/Quota.do</context>
          <context context-type="paramnotes">40 KB</context>
        </context-group>
      </trans-unit>
      
      <trans-unit id="file_size.mb">
        <source>{0} MB</source>
        <context-group name="ctx">
          <context context-type="sourcefile">/rhn/configuration/Quota.do</context>
          <context context-type="paramnotes">40 MB</context>
        </context-group>
      </trans-unit>

      <trans-unit id="error.config-cannot-change-dir2file">
        <source>Error creating configuration file revision: ({0}) is a directory, but you are attempting to change it to a file. If you want to change its file type, you'll need to delete ({0}) and re-add it as a 'file' rather than a 'directory'.</source>
        <context-group name="ctx">
          <context context-type="sourcefile">/rhn/configuration/file/ManageConfigRevision.do</context>
        </context-group>
      </trans-unit>

      <trans-unit id="error.config-cannot-change-file2dir">
        <source>Error creating configuration file revision: ({0}) is a file, but you are attempting to change it to a directory. If you want to change its file type, you'll need to delete ({0}) and re-add it as a 'directory' rather than a 'file'.</source>
        <context-group name="ctx">
          <context context-type="sourcefile">/rhn/configuration/file/ManageConfigRevision.do</context>
        </context-group>
      </trans-unit>


      <trans-unit id="error.config-not-specified">
        <source>Error creating Configuration File Revision:  Upload file not found.</source>
        <context-group name="ctx">
          <context context-type="sourcefile">/rhn/configuration/file/ManageConfigRevision.do</context>
        </context-group>
      </trans-unit>
      
      <trans-unit id="error.config-empty">
        <source>Error creating Configuration File Revision:  File {0} is empty.</source>
        <context-group name="ctx">
          <context context-type="sourcefile">/rhn/configuration/file/ManageConfigRevision.do</context>
		  <context context-type="paramnotes">Error creating Configuration File Revision:  File /etc/testfile.txt not found.</context>
        </context-group>
      </trans-unit>
      
      <trans-unit id="error.configtoolarge">
        <source>Error creating Configuration File Revision:  File too large.  The maximum file size is {0}</source>
        <context-group name="ctx">
          <context context-type="sourcefile">/rhn/configuration/file/ManageConfigRevision.do</context>
          <context context-type="paramnotes">Error creating Configuration File Revision:  File too large.  The maximum file size is 128 KB</context>
        </context-group>
      </trans-unit>
      
      <trans-unit id="config_revisions.failure">
        <source>{0} revision deletions failed.</source>
        <context-group name="ctx">
          <context context-type="sourcefile">/rhn/configuration/file/ManageConfigRevision.do</context>
          <context context-type="paramnotes">7 revision deletions failed.</context>
        </context-group>
      </trans-unit>
      
      <trans-unit id="config_revisions.success">
        <source>{0} revisions were deleted successfully.</source>
        <context-group name="ctx">
          <context context-type="sourcefile">/rhn/configuration/file/ManageConfigRevision.do</context>
          <context context-type="paramnotes">7 revisions were deleted successfully.</context>
        </context-group>
      </trans-unit>
      
      <trans-unit id="config_revisions.failure.singular">
        <source>1 revision deletion failed.</source>
        <context-group name="ctx">
          <context context-type="sourcefile">/rhn/configuration/file/ManageConfigRevision.do</context>
        </context-group>
      </trans-unit>
      
      <trans-unit id="config_revisions.success.singular">
        <source>1 revision was deleted successfully.</source>
        <context-group name="ctx">
          <context context-type="sourcefile">/rhn/configuration/file/ManageConfigRevision.do</context>
        </context-group>
      </trans-unit>
      
      <trans-unit id="config_files.setFilesToRemove.success">
<source>{0} configuration file(s) successfully deleted.</source>
        <context-group name="ctx">
          <context context-type="sourcefile">/rhn/configuration/ChannelFiles.do</context>
          <context context-type="paramnotes">7 configuration files were successfully deleted.</context>
        </context-group>
     </trans-unit>
     
     <trans-unit id="config_files.setFilesToRemove.failure">
<source>{0} file deletion(s) failed.</source>
        <context-group name="ctx">
          <context context-type="sourcefile">/rhn/configuration/ChannelFiles.do</context>
          <context context-type="paramnotes">7 file deletions failed.</context>
        </context-group>
     </trans-unit>
     
     <trans-unit id="config_subscribed_systems.unsubscribeSystems.failure">
        <source>Failed to unsubscribe {0} system(s).</source>
        <context-group name="ctx">
          <context context-type="sourcefile">/rhn/configuration/file/CopyFilesCentral.do</context>
          <context context-type="paramnotes">7 revision deletions failed.</context>
        </context-group>
      </trans-unit>
      
      <trans-unit id="config_subscribed_systems.unsubscribeSystems.success">
        <source>Successfully unsubscribed {0} system(s).</source>
        <context-group name="ctx">
          <context context-type="sourcefile">/rhn/configuration/file/CopyFilesCentral.do</context>
          <context context-type="paramnotes">Successfully copied file to 7 channels.</context>
        </context-group>
      </trans-unit>
      
     <trans-unit id="config_target_systems.subscribeSystems.failure">
        <source>Failed to subscribe {0} system(s).</source>
        <context-group name="ctx">
          <context context-type="sourcefile">/rhn/configuration/file/CopyFilesCentral.do</context>
          <context context-type="paramnotes">7 revision deletions failed.</context>
        </context-group>
      </trans-unit>
      
      <trans-unit id="config_target_systems.subscribeSystems.success">
        <source>Successfully subscribed {0} system(s).</source>
        <context-group name="ctx">
          <context context-type="sourcefile">/rhn/configuration/file/CopyFilesCentral.do</context>
          <context context-type="paramnotes">Successfully copied file to 7 channels.</context>
        </context-group>
      </trans-unit>
      
     <trans-unit id="config_channels.failure">
        <source>Failed to copy file to {0} channels.</source>
        <context-group name="ctx">
          <context context-type="sourcefile">/rhn/configuration/file/CopyFilesCentral.do</context>
          <context context-type="paramnotes">7 revision deletions failed.</context>
        </context-group>
      </trans-unit>
      
      <trans-unit id="config_channels.success">
        <source>Successfully copied file to {0} channels.</source>
        <context-group name="ctx">
          <context context-type="sourcefile">/rhn/configuration/file/CopyFilesCentral.do</context>
          <context context-type="paramnotes">Successfully copied file to 7 channels.</context>
        </context-group>
      </trans-unit>
      
      <trans-unit id="config_channel_name.local">
        <source>local override for {0}</source>
        <context-group name="ctx">
          <context context-type="sourcefile">/rhn/configuration/Quota.do</context>
          <context context-type="paramnotes">local override for devserv.tootles.com</context>
        </context-group>
      </trans-unit>
    
      <trans-unit id="config_channel_name.sandbox">
        <source>sandbox for {0}</source>
        <context-group name="ctx">
          <context context-type="sourcefile">/rhn/configuration/Quota.do</context>
          <context context-type="paramnotes">sandbox for devserv.tootles.com</context>
        </context-group>
      </trans-unit>
      
      <trans-unit id="config_channel.local_override">
        <source>Locally-Managed</source>
        <context-group name="ctx">
          <context context-type="sourcefile">/rhn/configuration/file/CompareCopy.do</context>
        </context-group>
      </trans-unit>
      
      <trans-unit id="config_channel.normal">
        <source>Centrally-Managed</source>
        <context-group name="ctx">
          <context context-type="sourcefile">/rhn/configuration/file/CompareCopy.do</context>
        </context-group>
      </trans-unit>
      
      <trans-unit id="config_channel.server_import">
        <source>Sandbox</source>
        <context-group name="ctx">
          <context context-type="sourcefile">/rhn/configuration/file/CompareCopy.do</context>
        </context-group>
      </trans-unit>
      
      <trans-unit id="schedulediff.ssm.success">
        <source>Configuration Comparison Action scheduled successfully for &lt;strong&gt;1 system&lt;/strong&gt;.</source>
        <context-group name="ctx">
          <context context-type="sourcefile">/rhn/systems/ssm/config/Diff.do</context>
        </context-group>
      </trans-unit>
      
      <trans-unit id="schedulediff.ssm.successes">
        <source>Configuration Comparison Action scheduled successfully for &lt;strong&gt;{0} systems&lt;/strong&gt;.</source>
        <context-group name="ctx">
          <context context-type="sourcefile">/rhn/systems/ssm/config/Diff.do</context>
          <context context-type="paramnotes">Configuration Comparison Action scheduled successfully for {0} systems.</context>
        </context-group>
      </trans-unit>
      
      <trans-unit id="schedulediff.ssm.failure">
        <source>Failed to schedule Configuration Comparison Action</source>
        <context-group name="ctx">
          <context context-type="sourcefile">/rhn/systems/ssm/config/Diff.do</context>
        </context-group>
      </trans-unit>
      
      <trans-unit id="scheduledeploy.ssm.success">
        <source>Configuration Deploy Action scheduled successfully for &lt;strong&gt;1 system&lt;/strong&gt;.</source>
        <context-group name="ctx">
          <context context-type="sourcefile">/rhn/systems/ssm/config/Diff.do</context>
        </context-group>
      </trans-unit>
      
      <trans-unit id="scheduledeploy.ssm.successes">
        <source>Configuration Deploy Action scheduled successfully for &lt;strong&gt;{0} systems&lt;/strong&gt;.</source>
        <context-group name="ctx">
          <context context-type="sourcefile">/rhn/systems/ssm/config/Diff.do</context>
          <context context-type="paramnotes">Configuration Comparison Action scheduled successfully for {0} systems.</context>
        </context-group>
      </trans-unit>
      
      <trans-unit id="unsubscribe.ssm.success">
        <source>&lt;strong&gt;1 system&lt;/strong&gt; successfully unsubscribed from configuration channels.</source>
        <context-group name="ctx">
          <context context-type="sourcefile">/rhn/systems/ssm/config/Unsubscribe.do</context>
        </context-group>
      </trans-unit>
      
      <trans-unit id="unsubscribe.ssm.successes">
        <source>&lt;strong&gt;{0} systems&lt;/strong&gt; successfully unsubscribed from configuration channels.</source>
        <context-group name="ctx">
          <context context-type="sourcefile">/rhn/systems/ssm/config/Unsubscribe.do</context>
          <context context-type="paramnotes">3 systems successfully unsubscribed from configuration channels.</context>
        </context-group>
      </trans-unit>
      
	<!-- config-channel form bean I18N -->
      <trans-unit id="cofName">
<source>Configuration channel name</source>
        <context-group name="ctx">
          <context context-type="sourcefile">/rhn/configuration/channel/ChannelOverview.do</context>
        </context-group>
      </trans-unit>
      <trans-unit id="cofLabel">
<source>Configuration channel label</source>
        <context-group name="ctx">
          <context context-type="sourcefile">/rhn/configuration/channel/ChannelOverview.do</context>
        </context-group>
      </trans-unit>
      <trans-unit id="cofDescription">
<source>Configuration channel description</source>
        <context-group name="ctx">
          <context context-type="sourcefile">/rhn/configuration/channel/ChannelOverview.do</context>
        </context-group>
      </trans-unit>
		
	<!-- config-file form-bean I18N -->
      <trans-unit id="cffUid">
<source>User name or id</source>
        <context-group name="ctx">
          <context context-type="sourcefile">/rhn/configuration/file/FileDetails.do</context>
        </context-group>
      </trans-unit>
      <trans-unit id="cffGid">
<source>Group name or id</source>
        <context-group name="ctx">
          <context context-type="sourcefile">/rhn/configuration/file/FileDetails.do</context>
        </context-group>
      </trans-unit>
      <trans-unit id="cffPermissions">
<source>File permissions setting</source>
        <context-group name="ctx">
          <context context-type="sourcefile">/rhn/configuration/file/FileDetails.do</context>
        </context-group>
      </trans-unit>
      <trans-unit id="cffMacroStart">
<source>Macro start tag</source>
        <context-group name="ctx">
          <context context-type="sourcefile">/rhn/configuration/file/FileDetails.do</context>
        </context-group>
      </trans-unit>
      <trans-unit id="cffMacroEnd">
<source>Macro end tag</source>
        <context-group name="ctx">
          <context context-type="sourcefile">/rhn/configuration/file/FileDetails.do</context>
        </context-group>
      </trans-unit>
		
	<!-- FileDetail errors -->
      <trans-unit id="configmanager.filedetails.path.empty">
<source>No file path specified</source>
        <context-group name="ctx">
          <context context-type="sourcefile">/rhn/configuration/file/FileDetails.do</context>
        </context-group>
      </trans-unit>
      <trans-unit id="configmanager.filedetails.path.no-starting-slash">
<source>&lt;strong&gt;{0}&lt;/strong&gt;: Configuration file path names must start with a '/'</source>
        <context-group name="ctx">
          <context context-type="sourcefile">/rhn/configuration/file/FileDetails.do</context>
          <context context-type="paramnotes">etc/tomcat5: Configuration file path names must start with a '/'</context>
        </context-group>
      </trans-unit>
      <trans-unit id="configmanager.filedetails.path.has-ending-slash">
<source>&lt;strong&gt;{0}&lt;/strong&gt;: Configuration file path names may not end with a '/'</source>
        <context-group name="ctx">
          <context context-type="sourcefile">/rhn/configuration/file/FileDetails.do</context>
          <context context-type="paramnotes">/etc/tomcat5/: Configuration file path names may not end with a '/'</context>
        </context-group>
      </trans-unit>
      <trans-unit id="configmanager.filedetails.path.has-relative-dirs">
<source>&lt;strong&gt;{0}&lt;/strong&gt;: Configuration file path names must be absolute paths - '..' is not allowed</source>
        <context-group name="ctx">
          <context context-type="sourcefile">/rhn/configuration/file/FileDetails.do</context>
          <context context-type="paramnotes">/etc/../etc/tomcat5: Configuration file path names must be absolute paths - '..' is not allowed</context>
        </context-group>
      </trans-unit>
      <trans-unit id="configmanager.filedetails.content.no-macro-name">
<source>Cannot find a macro function name - make sure the file isn't a binary file!&lt;p/&gt;'{0}'</source>
        <context-group name="ctx">
          <context context-type="sourcefile">/rhn/configuration/file/FileDetails.do</context>
          <context context-type="paramnotes">Cannot find a macro function name  - make sure the file isn't a binary file!\n'() = default-value'</context>
        </context-group>
      </trans-unit>
      <trans-unit id="configmanager.filedetails.content.bad-macro-name">
<source>Invalid macro function name {0}</source>
        <context-group name="ctx">
          <context context-type="sourcefile">/rhn/configuration/file/FileDetails.do</context>
          <context context-type="paramnotes">Invalid macro function name foo.bar.blech</context>
        </context-group>
      </trans-unit>
      <trans-unit id="configmanager.filedetails.content.bad-arg-content">
<source>Invalid arguments '{1}' to macro function '{0}'</source>
        <context-group name="ctx">
          <context context-type="sourcefile">/rhn/configuration/file/FileDetails.do</context>
          <context context-type="paramnotes">Invalid arguments '{]*' to macro function 'rhn.system.net_interface.ip_address'</context>
        </context-group>
      </trans-unit>
      <trans-unit id="configmanager.filedetails.content.bad-macro">
<source>Invalid macro - make sure the file isn't a binary file!&lt;p/&gt;'{0}'</source>
        <context-group name="ctx">
          <context context-type="sourcefile">/rhn/configuration/file/FileDetails.do</context>
          <context context-type="paramnotes">Invalid macro - make sure the file isn't a binary file!\n'kjhafkjgy((7623=' </context>
        </context-group>
      </trans-unit>
		
      <trans-unit id="configdiff.schedule.success">
        <source>&lt;a href=&quot;{0}&quot;&gt;Configuration file compare action&lt;/a&gt; scheduled successfully for {1} systems.</source>
        <context-group name="ctx">
          <context context-type="sourcefile">/rhn/configuration/file/CompareDeployed.do</context>
          <context context-type="paramnotes">Configuration file compare action scheduled successfully for 8 systems.</context>
        </context-group>
      </trans-unit>
      
      <trans-unit id="configdiff.schedule.success.singular">
        <source>&lt;a href=&quot;{0}&quot;&gt;Configuration file compare action&lt;/a&gt; scheduled successfully for {1} system.</source>
        <context-group name="ctx">
          <context context-type="sourcefile">/rhn/configuration/file/CompareDeployed.do</context>
          <context context-type="paramnotes">Configuration file compare action scheduled successfully for 1 system.</context>
        </context-group>
      </trans-unit>
      
      <trans-unit id="configdiff.schedule.error">
        <source>Failed to schedule configuration file compare action</source>
        <context-group name="ctx">
          <context context-type="sourcefile">/rhn/configuration/file/CompareDeployed.do</context>
        </context-group>
      </trans-unit>
      
      <trans-unit id="channel">
        <source>Channel</source>
        <context-group name="ctx">
          <context context-type="sourcefile">/rhn/errata/manage/CloneErrata.do</context>
        </context-group>
      </trans-unit>
      
      <trans-unit id="cloneerrata.anychannel">
        <source>Any managed channel</source>
        <context-group name="ctx">
          <context context-type="sourcefile">/rhn/errata/manage/CloneErrata.do</context>
        </context-group>
      </trans-unit>
      
      <trans-unit id="traceback_mail">
        <source>Email address</source>
        <context-group name="ctx">
          <context context-type="sourcefile">/rhn/errata/manage/CloneErrata.do</context>
        </context-group>
      </trans-unit>
      
      <trans-unit id="server|jabber_server">
        <source>Hostname</source>
        <context-group name="ctx">
          <context context-type="sourcefile">/rhn/errata/manage/CloneErrata.do</context>
        </context-group>
      </trans-unit>

     <!-- SDC Overview Page -->
      
      <trans-unit id="sdc.details.overview.notifications.disabled">
        <source>E-mail notifications disabled globally</source>
        <context-group name="ctx">
          <context context-type="sourcefile">/rhn/systems/details/Overview.do</context>
          <context context-type="sourcefile">/rhn/systems/details/Edit.do</context>
        </context-group>
      </trans-unit>
      
      <trans-unit id="sdc.details.overview.lock.reason">
        <source>Manually locked</source>
        <context-group name="ctx">
          <context context-type="sourcefile">/rhn/systems/details/Overview.do</context>
        </context-group>
      </trans-unit>
      
      <trans-unit id="sdc.details.overview.locked.alert">
        <source>&lt;strong&gt;{0}&lt;/strong&gt; has been locked</source>
        <context-group name="ctx">
          <context context-type="sourcefile">/rhn/systems/details/Overview.do</context>
          <context context-type="p	aramnotes">{0} - name of a system ex: highwind</context>
        </context-group>
      </trans-unit>
      
      <trans-unit id="sdc.details.overview.unlocked.alert">
        <source>&lt;strong&gt;{0}&lt;/strong&gt; has been unlocked</source>
        <context-group name="ctx">
          <context context-type="sourcefile">/rhn/systems/details/Overview.do</context>
          <context context-type="paramnotes">{0} - name of a system ex: highwind</context>
        </context-group>
      </trans-unit>
      
      <trans-unit id="sdc.details.overview.osa.status.pinged">
        <source>&lt;strong&gt;{0}&lt;/strong&gt; has been pinged. OSA Status will be updated within the next minute.</source>
        <context-group name="ctx">
          <context context-type="sourcefile">/rhn/systems/details/Overview.do</context>
          <context context-type="paramnotes">{0} - name of a system ex: highwind</context>
        </context-group>
      </trans-unit>
      
      <trans-unit id="sdc.details.overview.applet.scheduled">
        <source>RHN Applet @@PRODUCT_NAME@@ activation &lt;a href=&quot;{0}&quot;&gt;scheduled&lt;/a&gt;</source>
        <context-group name="ctx">
          <context context-type="sourcefile">/rhn/systems/details/Overview.do</context>
          <context context-type="paramnotes">{0} - name of a system ex: highwind</context>
        </context-group>
      </trans-unit>
      
      <trans-unit id="sdc.details.edit.none">
        <source>None</source>
        <context-group name="ctx">
          <context context-type="sourcefile">/rhn/systems/details/Edit.do</context>
        </context-group>
      </trans-unit>

      <trans-unit id="sdc.details.edit.unentitle">
        <source>Unentitle System</source>
        <context-group name="ctx">
          <context context-type="sourcefile">/rhn/systems/details/Edit.do</context>
        </context-group>
      </trans-unit>
      
      <trans-unit id="sdc.details.edit.propertieschanged">
        <source>System properties changed for &lt;strong&gt;{0}&lt;/strong&gt;.</source>
        <context-group name="ctx">
          <context context-type="sourcefile">/rhn/systems/details/Edit.do</context>
          <context context-type="paramnotes">{0} - name of a system ex: highwind</context>
        </context-group>
      </trans-unit>      
      
      <trans-unit id="sdc.details.edit.propertieschangedupdate">
        <source>System properties changed for &lt;strong&gt;{0}&lt;/strong&gt;. &lt;br/&gt; &lt;strong&gt;{0}&lt;/strong&gt; will be &lt;strong&gt;fully updated&lt;/strong&gt; in accordance with Auto Errata Update preference.</source>
        <context-group name="ctx">
          <context context-type="sourcefile">/rhn/systems/details/Edit.do</context>
          <context context-type="paramnotes">{0} - name of a system ex: highwind</context>
        </context-group>
      </trans-unit>

    <group>
       <context-group name="sdc_action_deploy_counts">
		    <context context-type="sourcefile">/rhn/systems/details/configuration/Overview.do</context>		    
		</context-group>
	     <trans-unit id="sdc.config.deploy.noaction">
			<source>No deploy action completed. [&lt;a href=&quot;{0}&quot;&gt;Schedule Deploy Action&lt;/a&gt;]</source>
	     </trans-unit>

         <trans-unit id="sdc.config.deploy.failure">
             <source>All file and/or directory ({0}) deployments failed. [&lt;a href=&quot;{1}&quot;&gt;View Details&lt;/a&gt;]</source>
	     </trans-unit>
	     
	     <trans-unit id="sdc.config.deploy.success">
             <source>All files and/or directories ({0}) were successfully deployed. [&lt;a href=&quot;{1}&quot;&gt;View Details&lt;/a&gt;]</source>
	     </trans-unit>
	</group>
	
    <group>
       <context-group name="sdc_action_diff_counts">
		    <context context-type="sourcefile">/rhn/systems/details/configuration/Overview.do</context>		    
		</context-group>
	     <trans-unit id="sdc.config.diff.noaction">
			<source>No system comparisons completed. [&lt;a href=&quot;{0}&quot;&gt;Schedule System Comparison&lt;/a&gt;]</source>
        </trans-unit>
	     <trans-unit id="sdc.config.diff.files_0_dirs_0">
			<source>No files or directories were selected for comparison. [&lt;a href=&quot;{0}&quot;&gt; View Details&lt;/a&gt;]</source>
	     </trans-unit>

	     <trans-unit id="sdc.config.diff.files_1_dirs_0">
<source>{0} of 1 file on the system was successfully compared with @@PRODUCT_NAME@@-Managed files and directories. [&lt;a href=&quot;{1}&quot;&gt; View Details&lt;/a&gt;]</source>
	     </trans-unit>
                      
                        
	     <trans-unit id="sdc.config.diff.files_2_dirs_0">
             <source>{0} of {1} files on the system were successfully compared with @@PRODUCT_NAME@@-Managed files and directories. [&lt;a href=&quot;{2}&quot;&gt; View Details&lt;/a&gt;]</source>
         </trans-unit>
                      

	     <trans-unit id="sdc.config.diff.files_0_dirs_1">
<source>{0} of 1 directory on the system was successfully compared with @@PRODUCT_NAME@@-Managed files and directories. [&lt;a href=&quot;{1}&quot;&gt; View Details&lt;/a&gt;]</source>
	     </trans-unit>
                      
                        
	     <trans-unit id="sdc.config.diff.files_0_dirs_2">
             <source>{0} of {1} directories on the system were successfully compared with @@PRODUCT_NAME@@-Managed files and directories. [&lt;a href=&quot;{2}&quot;&gt; View Details&lt;/a&gt;]</source>
         </trans-unit>

	     <trans-unit id="sdc.config.diff.files_1_dirs_1">
<source>{0} of 1  file and {1} of 1 directory on the system was successfully compared with @@PRODUCT_NAME@@-Managed files and directories. [&lt;a href=&quot;{2}&quot;&gt; View Details&lt;/a&gt;]</source>
	     </trans-unit>
                      
                        
	     <trans-unit id="sdc.config.diff.files_1_dirs_2">
             <source>{0} of 1 file and {1} of {2} directories on the system were successfully compared with @@PRODUCT_NAME@@-Managed files and directories. [&lt;a href=&quot;{3}&quot;&gt; View Details&lt;/a&gt;]</source>
         </trans-unit>
                
	     <trans-unit id="sdc.config.diff.files_2_dirs_1">
             <source>{0} of {1} files and {2} of 1 directory on the system were successfully compared with @@PRODUCT_NAME@@-Managed files and directories. [&lt;a href=&quot;{3}&quot;&gt; View Details&lt;/a&gt;]</source>
         </trans-unit>
                                
	     <trans-unit id="sdc.config.diff.files_2_dirs_2">
             <source>{0} of {1} files and {2} of 1 directory on the system were successfully compared with @@PRODUCT_NAME@@-Managed files and directories. [&lt;a href=&quot;{3}&quot;&gt; View Details&lt;/a&gt;]</source>
         </trans-unit>	     

	     <trans-unit id="sdc.config.differing.files_0">
			<source>No existing files in the existing system differed from the @@PRODUCT_NAME@@-Managed files.</source>
        </trans-unit>
	     		
	     <trans-unit id="sdc.config.differing.files_1">
             <source>1 of 1 file on the system differed from the @@PRODUCT_NAME@@-Managed files</source>
	     </trans-unit>
	     <trans-unit id="sdc.config.differing.files_2">
             <source>{0} of {1} files on the system differed from the @@PRODUCT_NAME@@-Managed files.</source>
	     </trans-unit>	     
	</group>	

    <group>
       <context-group name="sdc_actions_time_messages">
		    <context context-type="sourcefile">/rhn/systems/details/configuration/Overview.do</context>		    
		</context-group>
     
	     <trans-unit id="sdc.config.time.message">
            <source>{0} by {1}</source>
	     </trans-unit>
	     
	     <trans-unit id="sdc.config.time.message_url">
                <source>{0} by &lt;a href=&quot;{1}&quot;&gt;{2}&lt;/a&gt;</source>
	     </trans-unit>	     	     						
     </group>
    <group>
    <context-group name="config_counts">
		    <context context-type="sourcefile">Every Caller of ConfigActionHelper.makeFileCountsMessage</context>		    
		</context-group>
	     <trans-unit id="config.files_0_dirs_0_url">
			<source>No files or directories. &lt;a href=&quot;{0}&quot;&gt; Add&lt;/a&gt;</source>
	     </trans-unit>		
	     <trans-unit id="config.files_0_dirs_0">
			<source>No files or directories.</source>
	     </trans-unit> 		
 		
	     <trans-unit id="config.files_1_dirs_0">
			<source>{0} file</source>
	     </trans-unit> 		
	     <trans-unit id="config.files_2_dirs_0">
			<source>{0} files</source>
	     </trans-unit> 		
	     <trans-unit id="config.files_0_dirs_1">
			<source>{0} directory</source>
	     </trans-unit> 		
	     <trans-unit id="config.files__0_dirs_2">
			<source>{0} directories</source>
	     </trans-unit>
	     <trans-unit id="config.files_1_dirs_1">
			<source>{0} file and {1} directory</source>
	     </trans-unit>
	     <trans-unit id="config.files_2_dirs_1">
			<source>{0} files and {1} directory</source>
	     </trans-unit>
	     <trans-unit id="config.files_2_dirs_2">
			<source>{0} files and {1} directories</source>
	     </trans-unit>
	     <trans-unit id="config.files_1_dirs_2">
			<source>{0} file and {1} directories</source>
	     </trans-unit>
	</group>	

    <group>
        <context-group name="config_channel_counts">
            <context context-type="sourcefile">Every Caller of ConfigActionHelper.makeChannelCountsMessage</context>
        </context-group>
	     <trans-unit id="config.channels_0">
			<source>No configuration channels</source>
        </trans-unit>
	     <trans-unit id="config.channels_1">
			<source>1 configuration channel</source>
        </trans-unit>
	     <trans-unit id="config.channels_2">
             <source>{0} configuration channels</source>
	     </trans-unit>        
    </group>  
    
      <trans-unit id="channel.unavailable">
        <source>(no access to parent channel)</source>
        <context-group name="ctx">
          <context context-type="sourcefile">/rhn/system/details/kickstart/ScheduleWizard.do</context>
        </context-group>
      </trans-unit>      

      <trans-unit id="kickstart.script.required">
        <source>Kickstart script required.</source>
        <context-group name="ctx">
          <context context-type="sourcefile">/rhn/system/details/kickstart/KickstartScriptEdit.do</context>
        </context-group>
      </trans-unit>      
                
      <trans-unit id="kickstart.script.toolarge">
        <source>The script must be smaller than {0} characters.</source>
        <context-group name="ctx">
          <context context-type="sourcefile">/rhn/system/details/kickstart/KickstartScriptEdit.do</context>
        </context-group>
      </trans-unit>      
        
      <trans-unit id="oneday">
        <source>within the past day</source>
        <context-group name="ctx">
          <context context-type="sourcefile">/rhn/systems/Registered.do</context>
        </context-group>
      </trans-unit>
      
      <trans-unit id="oneweek">
        <source>within the past week</source>
        <context-group name="ctx">
          <context context-type="sourcefile">/rhn/systems/Registered.do</context>
        </context-group>
      </trans-unit>
      
      <trans-unit id="onemonth">
        <source>within the past 30 days</source>
        <context-group name="ctx">
          <context context-type="sourcefile">/rhn/systems/Registered.do</context>
        </context-group>
      </trans-unit>
      
      <trans-unit id="sixmonths">
        <source>within the past 180 days</source>
        <context-group name="ctx">
          <context context-type="sourcefile">/rhn/systems/Registered.do</context>
        </context-group>
      </trans-unit>
      
      <trans-unit id="oneyear">
        <source>with the past year</source>
        <context-group name="ctx">
          <context context-type="sourcefile">/rhn/systems/Registered.do</context>
        </context-group>
      </trans-unit>
      
      <trans-unit id="allregisteredsystems">
        <source>All Systems</source>
        <context-group name="ctx">
          <context context-type="sourcefile">/rhn/systems/Registered.do</context>
        </context-group>
      </trans-unit>

      <trans-unit id="kickstar.error.missingprofile">
        <source>A kickstart profile must be selected.</source>
        <context-group name="ctx">
          <context context-type="sourcefile">/rhn/system/details/kickstart/ScheduleWizard.do</context>
        </context-group>
      </trans-unit>

      <trans-unit id="systems.details.virt.guest.virt.shutdown">
        <source>Shutdown</source>
        <context-group name="ctx">
          <context context-type="sourcefile">/rhn/system/details/virtualization/VirtualGuestsConfirm.do</context>
        </context-group>
      </trans-unit>

      <trans-unit id="systems.details.virt.guest.virt.start">
        <source>Start</source>
        <context-group name="ctx">
          <context context-type="sourcefile">/rhn/system/details/virtualization/VirtualGuestsConfirm.do</context>
        </context-group>
      </trans-unit>

      <trans-unit id="systems.details.virt.guest.virt.suspend">
        <source>Suspend</source>
        <context-group name="ctx">
          <context context-type="sourcefile">/rhn/system/details/virtualization/VirtualGuestsConfirm.do</context>
        </context-group>
      </trans-unit>

      <trans-unit id="systems.details.virt.guest.virt.resume">
        <source>Resume</source>
        <context-group name="ctx">
          <context context-type="sourcefile">/rhn/system/details/virtualization/VirtualGuestsConfirm.do</context>
        </context-group>
      </trans-unit>

      <trans-unit id="systems.details.virt.guest.virt.reboot">
        <source>Restart</source>
        <context-group name="ctx">
          <context context-type="sourcefile">/rhn/system/details/virtualization/VirtualGuestsConfirm.do</context>
        </context-group>
      </trans-unit>

      <trans-unit id="systems.details.virt.guest.virt.destroy">
        <source>Destroy</source>
        <context-group name="ctx">
          <context context-type="sourcefile">/rhn/system/details/virtualization/VirtualGuestsConfirm.do</context>
        </context-group>
      </trans-unit>

      <trans-unit id="systems.details.virt.guest.virt.delete">
        <source>Delete</source>
        <context-group name="ctx">
          <context context-type="sourcefile">/rhn/system/details/virtualization/VirtualGuestsConfirm.do</context>
        </context-group>
      </trans-unit>
		
      <trans-unit id="systems.details.virt.guest.virt.setMemory">
          <source>Set Memory ({0} MB)</source>
        <context-group name="ctx">
          <context context-type="sourcefile">/rhn/system/details/virtualization/VirtualGuestsConfirm.do</context>
        </context-group>
      </trans-unit>
		
      <trans-unit id="systems.details.virt.guest.virt.setVCPUs">
          <source>Set Virtual CPUs ({0})</source>
        <context-group name="ctx">
          <context context-type="sourcefile">/rhn/system/details/virtualization/VirtualGuestsConfirm.do</context>
        </context-group>
      </trans-unit>
		
      <trans-unit id="systems.details.virt.guest.already.running">
        <source>This system is already running.</source>
        <context-group name="ctx">
          <context context-type="sourcefile">/rhn/system/details/virtualization/VirtualGuestsConfirm.do</context>
        </context-group>
      </trans-unit>

      <trans-unit id="systems.details.virt.guest.already.stopped">
        <source>This system is already stopped.</source>
        <context-group name="ctx">
          <context context-type="sourcefile">/rhn/system/details/virtualization/VirtualGuestsConfirm.do</context>
        </context-group>
      </trans-unit>

      <trans-unit id="systems.details.virt.guest.already.paused">
        <source>This system is already paused.</source>
        <context-group name="ctx">
          <context context-type="sourcefile">/rhn/system/details/virtualization/VirtualGuestsConfirm.do</context>
        </context-group>
      </trans-unit>

      <trans-unit id="systems.details.virt.guest.already.crashed">
        <source>This system is crashed.</source>
        <context-group name="ctx">
          <context context-type="sourcefile">/rhn/system/details/virtualization/VirtualGuestsConfirm.do</context>
        </context-group>
      </trans-unit>

      <trans-unit id="systems.details.virt.vcpu.limit.msg">
          <source>Virtual CPUs limited to {0} on {1}.</source>
        <context-group name="ctx">
          <context context-type="sourcefile">/rhn/system/details/virtualization/VirtualGuestsConfirm.do</context>
        </context-group>
      </trans-unit>

      <trans-unit id="systems.details.virt.vcpu.exceeds.host.cpus">
          <source>Exceeding the number of physical CPUs ({0}) on {1} may impact performance.</source>
        <context-group name="ctx">
          <context context-type="sourcefile">/rhn/system/details/virtualization/VirtualGuestsConfirm.do</context>
        </context-group>
      </trans-unit>

      <trans-unit id="systems.details.virt.vcpu.increase.warning">
          <source>{1} must be shutdown if last started with less than {0} vCPUs for changes to take effect.</source>
        <context-group name="ctx">
          <context context-type="sourcefile">/rhn/system/details/virtualization/VirtualGuestsConfirm.do</context>
        </context-group>
      </trans-unit>

      <trans-unit id="systems.details.virt.memory.warning">
          <source>{0} must be shutdown for max memory settings to take effect.</source>
        <context-group name="ctx">
          <context context-type="sourcefile">/rhn/system/details/virtualization/VirtualGuestsConfirm.do</context>
        </context-group>
      </trans-unit>

      <trans-unit id="systems.details.virt.memory.check.host">
          <source>Ensure the host system has sufficient free memory if increasing guest memory allocation. Otherwise the guest may refuse to boot the next time it is started.</source>
        <context-group name="ctx">
          <context context-type="sourcefile">/rhn/system/details/virtualization/VirtualGuestsConfirm.do</context>
        </context-group>
      </trans-unit>

      <trans-unit id="virtualsystems.none">
        <source>No virtual systems selected.</source>
        <context-group name="ctx">
          <context context-type="sourcefile">/rhn/system/details/virtualization/VirtualGuestsConfirm.do</context>
        </context-group>
      </trans-unit>

      <trans-unit id="systems.details.virt.no.actions.scheduled">
        <source>No actions scheduled.</source>
        <context-group name="ctx">
          <context context-type="sourcefile">/rhn/system/details/virtualization/VirtualGuestsConfirm.do</context>
        </context-group>
      </trans-unit>

      <trans-unit id="systems.details.virt.one.actions.scheduled">
        <source>Scheduled one action.</source>
        <context-group name="ctx">
          <context context-type="sourcefile">/rhn/system/details/virtualization/VirtualGuestsConfirm.do</context>
        </context-group>
      </trans-unit>

      <trans-unit id="systems.details.virt.actions.scheduled">
        <source>Scheduled {0} actions.</source>
        <context-group name="ctx">
          <context context-type="sourcefile">/rhn/system/details/virtualization/VirtualGuestsConfirm.do</context>
        </context-group>
      </trans-unit>

      <trans-unit id="systems.details.virt.no.virt.deleted">
        <source>No virtual systems deleted.</source>
        <context-group name="ctx">
          <context context-type="sourcefile">/rhn/system/details/virtualization/VirtualGuestsConfirm.do</context>
        </context-group>
      </trans-unit>

      <trans-unit id="systems.details.virt.one.virt.deleted">
        <source>Deleted one virtual system.</source>
        <context-group name="ctx">
          <context context-type="sourcefile">/rhn/system/details/virtualization/VirtualGuestsConfirm.do</context>
        </context-group>
      </trans-unit>

      <trans-unit id="systems.details.virt.virt.deleted">
        <source>Deleted {0} virtual systems.</source>
        <context-group name="ctx">
          <context context-type="sourcefile">/rhn/system/details/virtualization/VirtualGuestsConfirm.do</context>
        </context-group>
      </trans-unit>

	  <trans-unit id="sdc.channels.edit.base_channel_updated">
<source>System's Base Channel has been updated.</source>
        <context-group name="ctx">
          <context context-type="sourcefile">/rhn/systems/details/SystemChannels.do</context>
        </context-group>
      </trans-unit>

	  <trans-unit id="sdc.channels.edit.child_channels_updated">
<source>Child channel subscriptions updated.</source>
        <context-group name="ctx">
          <context context-type="sourcefile">/rhn/systems/details/SystemChannels.do</context>
        </context-group>
    </trans-unit>
        
	  <trans-unit id="sdc.channels.edit.failed_channels">
<source>Note:  Some channel subscriptions could not be updated because there were no available subscriptions.</source>
        <context-group name="ctx">
          <context context-type="sourcefile">/rhn/systems/details/SystemChannels.do</context>
        </context-group>
    </trans-unit>
	  <trans-unit id="selinux.java.invalid_mode">
          <source>Invalid SE Linux mode &quot;{0}&quot; specified. Valid values are {1}.</source>
        <context-group name="ctx">
          <context context-type="sourcefile">SELinuxMode</context>
        </context-group>
    </trans-unit>    


	  <trans-unit id="softwareEntitlementSubs.successMessage">
<source>Updated entitlement count for '{0}'</source>
        <context-group name="ctx">
          <context context-type="sourcefile">/rhn/systems/details/SystemChannels.do</context>
        </context-group>
    </trans-unit>
    <trans-unit id="orgsyssub.invalidnum">
        <source>Provisioning must be a valid number.</source>
        <context-group name="ctx">
          <context context-type="sourcefile">/rhn/systems/details/SystemChannels.do</context>
        </context-group>
    </trans-unit>
      <trans-unit id="orgsystemsubs.invalid">
        <source>Entitlement modification must be a valid number for {0}.</source>
          <context-group name="ctx">
            <context context-type="sourcefile">/rhn/admin/multiorg/OrgSystemSubscriptions.do</context>
          </context-group>
      </trans-unit>
      <trans-unit id="orgsoftwaresubs.invalid">
        <source>Entitlement modification must be a valid number for {0}.</source>
          <context-group name="ctx">
            <context context-type="sourcefile">/rhn/admin/multiorg/OrgSoftwareSubscriptions.do</context>
          </context-group>
      </trans-unit>
	  <trans-unit id="multiorg.delete.org.button">
<source>Delete Selected Organizations</source>
        <context-group name="ctx">
          <context context-type="sourcefile">/rhn/admin/multiorg/Organizations.do</context>
        </context-group>
      </trans-unit>
      <trans-unit id="message.org_name_updated">
<source>Organization {0} was successfully updated.</source>
        <context-group name="ctx">
          <context context-type="sourcefile">/rhn/admin/multiorg/OrgDetails</context>
        </context-group>
      </trans-unit>
      <trans-unit id="message.org_name_not_updated">
<source>Organization {0} was not updated due to identical name.</source>
        <context-group name="ctx">
          <context context-type="sourcefile">/rhn/admin/multiorg/OrgDetails</context>
        </context-group>
      </trans-unit>
      <trans-unit id="message.org_deleted">
<source>Organization {0} was successfully deleted.</source>
        <context-group name="ctx">
          <context context-type="sourcefile">/rhn/users/UserDetails</context>
        </context-group>
      </trans-unit>

    <trans-unit id="config.error.file-exists">
           <source>A file named &quot;{0}&quot; already exists in this channel.</source>
        <context-group name="ctx">
          <context context-type="sourcefile">/rhn/systems/details/configuration/addfiles/UploadFile</context>
		  <context context-type="paramnotes">A file named &quot;/etc/passwd&quot; already exists in this channel.</context>
        </context-group>
    </trans-unit>
	  <trans-unit id="system.entitle.notoolschannel">
<source>Could not automatically subscribe the system to the @@PRODUCT_NAME@@ Tools Channel.  This channel contains packages required for virtualization.  This is most likely caused by a lack of channel entitlements.</source>
        <context-group name="ctx">
          <context context-type="sourcefile">/rhn/systems/details/Overview.do</context>
        </context-group>
      </trans-unit>
        
	  <trans-unit id="system.entitle.novirtchannel">
<source>Could not automatically subscribe the system to the RHEL Virtualization Channel.  This channel contains packages required for virtualization.  This is most likely caused by a lack of channel entitlements.</source>
        <context-group name="ctx">
          <context context-type="sourcefile">/rhn/systems/details/Overview.do</context>
        </context-group>
      </trans-unit>

	  <trans-unit id="system.entitle.novirtpackage">
<source>Could not find the {0} package in the &lt;strong&gt;{1}&lt;/strong&gt; channel which is required to perform virtualization with the @@PRODUCT_NAME@@.</source>
        <context-group name="ctx">
          <context context-type="sourcefile">/rhn/systems/details/Overview.do</context>
        </context-group>
      </trans-unit>

	  <trans-unit id="system.entitle.alreadyentitled">
<source>The system already has the {0} entitlement.</source>
        <context-group name="ctx">
          <context context-type="sourcefile">/rhn/systems/details/Overview.do</context>
        </context-group>
      </trans-unit>

	  <trans-unit id="system.entitle.addedvirtualization">
<source>Since you added a Virtualization entitlement to the system we also performed some extra steps to ensure your system will be able to manage virtual guests better.  See &lt;a href=&quot;{0}&quot;&gt;here&lt;/a&gt; for more info.</source>
        <context-group name="ctx">
          <context context-type="sourcefile">/rhn/systems/details/Overview.do</context>
        </context-group>
      </trans-unit>
        
	  <trans-unit id="system.entitle.alreadyvirt">
<source>A system can have either the Virtualization or Virtualization Platform entitlement but not both.</source>
        <context-group name="ctx">
          <context context-type="sourcefile">/rhn/systems/details/Overview.do</context>
        </context-group>
      </trans-unit>

	  <trans-unit id="system.entitle.invalid_addon_entitlement">
<source>Invalid add-on entitlement [{0}] provided.No such entitlement exists.</source>
        <context-group name="ctx">
          <context context-type="sourcefile">/rhn/systems/details/Overview.do</context>
        </context-group>
      </trans-unit>
        
	  <trans-unit id="system.entitle.noslots">
<source>There were no more {0} System Entitlements available.</source>
        <context-group name="ctx">
          <context context-type="sourcefile">/rhn/systems/details/Overview.do</context>
        </context-group>
      </trans-unit>

	  <trans-unit id="system.channel.nochannelslots">
<source>There are no more channel entitlements available.</source>
        <context-group name="ctx">
          <context context-type="sourcefile">/rhn/systems/details/Overview.do</context>
        </context-group>
      </trans-unit>

	  <trans-unit id="system.entitle.no-add.solaris-slots">
<source>{0} entitlements cannot be added to solaris machines</source>
        <context-group name="ctx">
          <context context-type="sourcefile">/rhn/systems/details/Overview.do</context>
        </context-group>
      </trans-unit>

	  <trans-unit id="system.invalidsystem">
<source>Invalid system</source>
      </trans-unit>

	  <trans-unit id="api.action.nosuchaction">
          <source>No such action: {0}</source>
      </trans-unit>

	  <trans-unit id="api.action.invalidactiontype">
          <source>Invalid action type</source>
      </trans-unit>

	  <trans-unit id="api.org.nosuchorg">
          <source>No such organization: {0}</source>
      </trans-unit>

	  <trans-unit id="api.org.cannotperformonsatelliteorg">
          <source>Cannot perform this operation on the satellite organization. (Org ID 1)</source>
      </trans-unit>

	  <trans-unit id="api.errata.invaliderrata">
          <source>Invalid errata: {0}</source>
      </trans-unit>

	  <trans-unit id="api.package.invalidpackage">
          <source>Invalid package: {0}</source>
      </trans-unit>
      
      <trans-unit id="api.errata.duplicateerrata">
          <source>Errata already exists with advisory {0}</source>
      </trans-unit>
      
      <trans-unit id="api.system.invalidarch">
          <source>Invalid arch specified: {0}</source>
      
	  </trans-unit>
      	  <trans-unit id="api.systemgroup.lookupServerGroup">
          <source>Unable to locate or access server group: &quot;{0}&quot;</source>
      </trans-unit>

      <trans-unit id="api.system.invalidprofilelabel">
          <source>Invalid profile label specified: {0}</source>
      </trans-unit>

		
      <trans-unit id="api.systemgroup.serverNotInGroup">
          <source>The specified server is not a member of the specified group</source>
      </trans-unit>
		
      <trans-unit id="api.errata.invalidadvisorytype">
          <source>Invalid errata type, &quot;{0}&quot;. Please use one of the following: "Security Advisory", "Product Enhancement Advisory", or "Bug Fix Advisory".</source>
      </trans-unit>
      
      <trans-unit id="api.errata.nochannelsselected">
          <source>You are trying to publish an errata but have not selected any channels to publish to.  Errata must be published to at least one channel.</source>
      </trans-unit>
      
     <trans-unit id="api.package.download.toolarge">
          <source>The requested file is too large to download over XMLRPC.</source>
      </trans-unit>            
      
     <trans-unit id="api.package.download.ioerror">
          <source>There was a general IO Error, check permissions on the requested file.</source>
      </trans-unit>            
      
      <trans-unit id="api.channel.software.channelsubscription">
          <source>Unable to subscribe this system to the requested channel: &quot;{0}&quot;</source>
      </trans-unit>
      
      <trans-unit id="api.channel.software.multiplebasechannel">
          <source>Multiple base channels selected for subscription.  The channels {0} and {1} were both selected for subscription, but a system can only be subscribed to a single base channel.</source>
      </trans-unit>
      
      <trans-unit id="channel.invalidchannelarch">
          <source>The channel arch specified ({0}) is invalid.</source>
      </trans-unit>     
      
      <trans-unit id="api.channel.duplicatechannellabel">
          <source>The channel label specified ({0}) already exists.</source>
      </trans-unit>   

      <trans-unit id="Certificate Administrators">
          <source>Certificate Administrators</source>
      </trans-unit>
     
      <trans-unit id="Monitoring Administrators">
          <source>Monitoring Administrators</source>
      </trans-unit>

      <trans-unit id="Configuration Administrators">
          <source>Configuration Administrators</source>
      </trans-unit>

      <trans-unit id="user.unspecified.name">
          <source>(unspecified)</source>
      </trans-unit>

      <trans-unit id="api.kickstart.labelalreadyinuse">
          <source>Kickstart label already exists: {0}</source>
      </trans-unit>   

      <trans-unit id="api.kickstart.invalidvirttype">
          <source>Invalid virtualization type: {0}</source>
      </trans-unit>   
      
      <trans-unit id="org.create.success">
          <source>Organization {0} created successfully</source>
      </trans-unit>
      
      <trans-unit id="orgName">
          <source>Organization Name</source>
      </trans-unit>
      
      <trans-unit id="api.kickstart.nosuchkickstarttreelabel">
          <source>Unable to locate kickstart tree for your organization: {0}</source>
      </trans-unit>   
      
     <trans-unit id="api.kickstart.invalidkickstartlabel">
          <source>Invalid kickstart label: {0}</source>
      </trans-unit>   
      
     <trans-unit id="api.package.invalidpackagearch">
          <source>The package arch specified ({0}) is invalid.</source>
      </trans-unit>   
      
      <trans-unit id="api.errata.missingerrataaction">
          <source>A required errata attribute ({0}) was missing.</source>
      </trans-unit>   
      
      <trans-unit id="org.entitlements.system.toomany">
          <source>You attempted to give {0} too many entitlements.  Please enter a value lower than or equal to {1}</source>
      </trans-unit>

      <trans-unit id="org.entitlements.syssoft.success">
          <source>Entitlements successfully updated.</source>
      </trans-unit>
      
      <trans-unit id="org.entitlements.software.toomany">
          <source>You attempted to give {0} too many entitlements.  Please enter a value lower than or equal to {1}</source>
      </trans-unit>

      <trans-unit id="org.entitlements.software.proposedwarning">
          <source>Warning: Your Proposed entitlement allocation for {0} requires more entitlements than are in use for the {1} Organization. Please adjust your proposed allocation accordingly.</source>
      </trans-unit>
            
      <trans-unit id="securityErrata">
          <source>Security Errata</source>
      </trans-unit>

      <trans-unit id="bugErrata">
          <source>Bug Errata</source>
      </trans-unit>            
      
      <trans-unit id="enhancementErrata">
          <source>Enhancement Errata</source>
      </trans-unit>      

      <trans-unit id="outdatedPackages">
          <source>Outdated Packages</source>
      </trans-unit>      
      
      <trans-unit id="lastCheckin">
          <source>Last Checkin</source>
      </trans-unit>           
      
      <trans-unit id="entitlement">
          <source>Entitlements</source>
      </trans-unit>       

      <trans-unit id="org.entitlements.system.defaultorg">
          <source>You are not allowed to update entitlements in the Default Org.  These entitlements are determined by your satellite certificate file.</source>
      </trans-unit>
     
      <trans-unit id="groupAdmins">
      	<source>Group Admins</source>
      </trans-unit>
      
      <trans-unit id="serverCount">
      	<source>Server Count</source>
      </trans-unit>
      
      <trans-unit id="monitoringStatus">
      	<source>Monitor Status</source>
      </trans-unit>
    
      <trans-unit id="userLogin">
      	<source>User Login</source>
      </trans-unit>
      
      <trans-unit id="userLastName">
      	<source>User Last Name</source>
      </trans-unit>
          
      <trans-unit id="userFirstName">
      	<source>User First Name</source>
      </trans-unit>
          
      <trans-unit id="roleNames">
      	<source>Role Names</source>
      </trans-unit>
          
      <trans-unit id="lastLoggedIn">
      	<source>Last Logged In</source>
      </trans-unit>
      
      <trans-unit id="changedByFirstName">
      	<source>Changed by First Name</source>
      </trans-unit>
      
      <trans-unit id="changedByLastName">
      	<source>Changed by Last Name</source>
      </trans-unit>
      
      <trans-unit id="changeDate">
      	<source>Change Date</source>
      </trans-unit>
      
      <trans-unit id="channelLabels">
      	<source>Channel Labels</source>
      </trans-unit>
      
      <trans-unit id="entitlementLevel">
      	<source>Entitlement Level</source>
      </trans-unit>
      <trans-unit id="listtag.note">
          <source>Note:</source>
      </trans-unit>
      
      <trans-unit id="listtag.listfiltered">
          <source> This list is filtered.  </source>
      </trans-unit>      
      
      <trans-unit id="listtag.clearfilter">
          <source>Clear filter </source>
      </trans-unit>       
      
      <trans-unit id="listtag.seeall">
          <source>to see all {0} items.  </source>
      </trans-unit>         
      
      <trans-unit id="listtag.filteredmessage">
          <source>The list of {0} item(s) below is filtered.</source>
      </trans-unit>
      <trans-unit id="listtag.all_items_in_filter">
          <source>The list below is not filtered, because the term you entered to filter by, '&lt;strong&gt;{0}&lt;/strong&gt;', returned matches for every item in the list. Try to filter by a more unique term.</source>
      </trans-unit>                       

      <trans-unit id="listtag.filteredmessageempty">
          <source>The empty list below is filtered.</source>
      </trans-unit>              

      <trans-unit id="frontend.actions.systems.virt.invalidguestnamelength">
          <source>Length of guest names must be at least {0} characters.</source>
      </trans-unit>     
      
       <trans-unit id="frontend.actions.systems.virt.invalidmemvalue">
          <source>Memory Allocation must be a positive value greater than 0.</source>
      </trans-unit>           

       <trans-unit id="frontend.actions.systems.virt.invalidcpuvalue">
          <source>Virtual CPUs must be set to a positive value greater than 0 and less than {0}.</source>
      </trans-unit>             
      
       <trans-unit id="frontend.actions.systems.virt.invalidstoragevalue">
          <source>Storage must be set to a value greater than 0.</source>
      </trans-unit>                   
      
       <trans-unit id="frontend.actions.channels.manager.add.viewChannels">
          <source>View Associated Channels</source>
      </trans-unit> 
      
       <trans-unit id="frontend.actions.channels.manager.add.viewErrata">
          <source>View Associated Errata</source>
      </trans-unit>                                           
      
      <trans-unit id="frontend.actions.channels.manager.add.selectArch">
          <source>Select Architectures</source>
      </trans-unit>        
      
    <trans-unit id="frontend.actions.channels.manager.add.submit">
          <source>Confirm</source>
      </trans-unit>          

    <trans-unit id="frontend.actions.channels.manager.add.customizePackages">
          <source>Customize Package Arch Selection</source>
     </trans-unit> 
      
       <trans-unit id="frontend.actions.channels.manager.add.success">
          <source>Succesfully added {0} Errata and {1} package(s) to channel {2}.</source>
     </trans-unit>      
     
       <trans-unit id="frontend.actions.channels.manager.add.clone">
          <source>"Clone"</source>
     </trans-unit>           
     
       <trans-unit id="frontend.actions.channels.manager.add.permsfailure">
          <source>You do not have sufficient permissions to perform this action.</source>
     </trans-unit>
	  <trans-unit id="IA-32">
	    <source>IA-32</source>
	  </trans-unit>
	  <trans-unit id="IA-64">
	    <source>IA-64</source>
	  </trans-unit>
	  <trans-unit id="s390">
	    <source>s390</source>
	  </trans-unit>
	  <trans-unit id="s390x">
	    <source>s390x</source>
	  </trans-unit>
  	  <trans-unit id="x86_64">
	    <source>x86_64</source>
	  </trans-unit>
	  <trans-unit id="PPC">
	    <source>PPC</source>
	  </trans-unit>
	  <trans-unit id="Sparc Solaris">
	    <source>Sparc Solaris</source>
	  </trans-unit>
	  <trans-unit id="i386 Solaris">
	    <source>i386 Solaris</source>
	  </trans-unit>
	  
	  <trans-unit id="channel.manage.patchset.deleteconfirm">
	    <source>{0} patch cluster(s) have been removed from this channel</source>
	  </trans-unit>
	  
      <trans-unit id="frontend.xmlrpc.channels.software.merge.permsfailure">
        <source>You do not have sufficient permissions to merge packages into channel {0}</source>
      </trans-unit>                 
     
      <trans-unit id="probeparam.passnomatch">
        <source>The Password and Password Confirm did not match.</source>
      </trans-unit>

      <trans-unit id="Password_confirm">
        <source>Password Confirm</source>
      </trans-unit>
      
      <trans-unit id="permission.configadmin.needed">
        <source>The requested function requires a Configuration Admin or Organizational Admin role.</source>
      </trans-unit>      
      
      <trans-unit id="api.kickstart.invalidscripttype">
        <source>Only script types of "pre" and "post" are allowed for kickstarts.</source>
      </trans-unit>      
      
      <trans-unit id="api.kickstart.invalidscript">
        <source>You have specified an invalid kickstart script.</source>
      </trans-unit>                  

      <trans-unit id="filter.kickstart.label">
        <source>Label</source>
      </trans-unit>                  

      <trans-unit id="list.filter.iprange">
        <source>Single Ip Address</source>
      </trans-unit> 

      <trans-unit id="api.kickstart.iprange.duplicate">
        <source>The Ip Range specified, {0}, conflicts with an existing Ip Range.</source>
      </trans-unit>     
      
      <trans-unit id="api.kickstart.iprange.invalid">
        <source>The Ip Range specified, {0}, is not a valid Ip Range.</source>
      </trans-unit>        
      
      <trans-unit id="api.kickstart.ip.invalid">
        <source>The Ip Address specified, {0}, is not valid..</source>
      </trans-unit>

      <trans-unit id="api.kickstart.keys.exists">
         <source>The specified key conflicts with an existing key.</source>
      </trans-unit>

      <trans-unit id="api.kickstart.keys.delete">
         <source>The specified key cannot be deleted.</source>
      </trans-unit>

     <trans-unit id="Compare">
        <source>Compare</source>
      </trans-unit>
     <trans-unit id="system.customkey.error.alreadyexists">
        <source>A Custom Key with this label already exists.</source>
      </trans-unit>
     <trans-unit id="system.customkey.error.tooshort">
        <source>A Custom Key label and description must be at least two characters long.</source>
      </trans-unit>
     <trans-unit id="system.customkey.addsuccess">
        <source>Successfully added 1 custom key.</source>
      </trans-unit>
     <trans-unit id="channel.java.package.deletesuccess">
        <source>Successfully deleted {0} packages.</source>
      </trans-unit>
<<<<<<< HEAD
      <trans-unit id="edit.channel.invalidgpgfp">
        <source>Invalid GPG Fingerprint</source>
        <context-group name="ctx">
          <context context-type="sourcefile">/channels/manage/Edit</context>
        </context-group>
      </trans-unit>
      <trans-unit id="edit.channel.invalidgpgkey">
        <source>Invalid GPG Key Id</source>
        <context-group name="ctx">
          <context context-type="sourcefile">/channels/manage/Edit</context>
        </context-group>
      </trans-unit>
      <trans-unit id="edit.channel.invalidgpgurl">
        <source>Invalid GPG Url</source>
        <context-group name="ctx">
          <context context-type="sourcefile">/channels/manage/Edit</context>
        </context-group>
      </trans-unit>
      <trans-unit id="edit.channel.invalidchannelname">
        <source>Invalid Channel Name</source>
        <context-group name="ctx">
          <context context-type="sourcefile">/channels/manage/Edit</context>
        </context-group>
      </trans-unit>
      <trans-unit id="edit.channel.invalidchannellabel">
        <source>Invalid Channel Label</source>
        <context-group name="ctx">
          <context context-type="sourcefile">/channels/manage/Edit</context>
        </context-group>
      </trans-unit>
      <trans-unit id="edit.channel.invalidchannelsummary">
        <source>Invalid Channel Summary</source>
        <context-group name="ctx">
          <context context-type="sourcefile">/channels/manage/Edit</context>
        </context-group>
      </trans-unit>
=======
     <trans-unit id="api.channel.delete.redhat">
        <source>Red Hat Channels cannot be deleted, only custom channels can.</source>
      </trans-unit>    
     <trans-unit id="api.channel.delete.haschild">
        <source>This channel has child channels associated with it.  You must delete those channels first before deleting the parent.</source>
      </trans-unit>              
      
>>>>>>> 30b2698d

    </body>
  </file>
</xliff><|MERGE_RESOLUTION|>--- conflicted
+++ resolved
@@ -7757,7 +7757,6 @@
      <trans-unit id="channel.java.package.deletesuccess">
         <source>Successfully deleted {0} packages.</source>
       </trans-unit>
-<<<<<<< HEAD
       <trans-unit id="edit.channel.invalidgpgfp">
         <source>Invalid GPG Fingerprint</source>
         <context-group name="ctx">
@@ -7794,7 +7793,6 @@
           <context context-type="sourcefile">/channels/manage/Edit</context>
         </context-group>
       </trans-unit>
-=======
      <trans-unit id="api.channel.delete.redhat">
         <source>Red Hat Channels cannot be deleted, only custom channels can.</source>
       </trans-unit>    
@@ -7802,7 +7800,6 @@
         <source>This channel has child channels associated with it.  You must delete those channels first before deleting the parent.</source>
       </trans-unit>              
       
->>>>>>> 30b2698d
 
     </body>
   </file>
