--- conflicted
+++ resolved
@@ -5836,143 +5836,6 @@
           <context context-type="sourcefile">Navigation Menu</context>
         </context-group>
       </trans-unit>
-<<<<<<< HEAD
-=======
-      <trans-unit id="satellite.expired">
-        <source>Your satellite certificate has expired. Please visit the following link for steps on how to request or generate a new certificate: &lt;a href="https://access.redhat.com/knowledge/tools/satcert"&gt;https://access.redhat.com/knowledge/tools/satcert&lt;/a&gt;</source>
-        <context-group name="ctx">
-          <context context-type="sourcefile">/rhn/Login.do</context>
-        </context-group>
-      </trans-unit>
-      <trans-unit id="satellite.expired.restricted">
-        <source>Your Satellite Certificate has expired. Your Satellite is on day {0} of {1} day restricted period and will soon stop functioning. Please visit the following url for steps on how to request or generate a new certificate: https://access.redhat.com/knowledge/tools/satcert</source>
-        <context-group name="ctx">
-          <context context-type="sourcefile">/rhn/Login.do</context>
-        </context-group>
-      </trans-unit>
-      <trans-unit id="satellite.graceperiod">
-        <source>Your satellite certificate has expired. Please visit the following link for steps on how to request or generate a new certificate: &lt;a href="https://access.redhat.com/knowledge/tools/satcert"&gt;https://access.redhat.com/knowledge/tools/satcert&lt;/a&gt; Your satellite enters restricted period in {0} day(s).</source>
-        <context-group name="ctx">
-          <context context-type="sourcefile">/rhn/Login.do</context>
-          <context context-type="sourcefile">/rhn/YourRhn.do</context>
-        </context-group>
-      </trans-unit>
-      <trans-unit id="restricted.forbidden">
-        <source>You are not allowed to perform this action until your Satellite Certificate is renewed. Your Satellite is on day {0} of the {1} restricted period and will soon stop functioning. Please visit the following url for steps on how to request or generate a new certificate: https://access.redhat.com/knowledge/tools/satcert</source>
-        <context-group name="ctx">
-          <context context-type="sourcefile">/rhn/Login.do</context>
-        </context-group>
-      </trans-unit>
-      <trans-unit id="certificate.config.error.nocert">
-        <source>No certificate found.  Please select a local certificate file or paste contents into the form.</source>
-        <context-group name="ctx">
-          <context context-type="sourcefile">/rhn/admin/config/CertificateConfig.do</context>
-        </context-group>
-        <target>कोई प्रमाणपत्र नहीं मिला.  कृपया एक स्थानीय प्रमाणपत्र फाइल चुनें या प्रपत्र में सामग्री चिपकायें.</target>
-      </trans-unit>
-      <trans-unit id="certificate.config.success">
-        <source>Certificate uploaded.  @@PRODUCT_NAME@@ has been re-activated.</source>
-        <context-group name="ctx">
-          <context context-type="sourcefile">/rhn/admin/config/CertificateConfig.do</context>
-        </context-group>
-        <target>प्रमाणपत्र अपलोड किया गया.  @@PRODUCT_NAME@@ फिर से सक्रिय किया गया.</target>
-      </trans-unit>
-      <trans-unit id="certificate.config.error.10">
-        <source>Could not parse certificate file, see log file for more details.</source>
-        <context-group name="ctx">
-          <context context-type="sourcefile">/rhn/admin/config/CertificateConfig.do</context>
-        </context-group>
-        <target>प्रमाणपत्र फाइल का विश्लेषण नहीं कर सका</target>
-      </trans-unit>
-      <trans-unit id="certificate.config.error.11">
-        <source>Certificate expired</source>
-        <context-group name="ctx">
-          <context context-type="sourcefile">/rhn/admin/config/CertificateConfig.do</context>
-        </context-group>
-        <target>प्रमाणपत्र समाप्त</target>
-      </trans-unit>
-      <trans-unit id="certificate.config.error.12">
-        <source>Unknown @@PRODUCT_NAME@@ version, see log file for more details.</source>
-        <context-group name="ctx">
-          <context context-type="sourcefile">/rhn/admin/config/CertificateConfig.do</context>
-        </context-group>
-        <target>अज्ञात @@PRODUCT_NAME@@ संस्करण</target>
-      </trans-unit>
-      <trans-unit id="certificate.config.error.20">
-        <source>Remote activation failure, see log file for more details.</source>
-        <context-group name="ctx">
-          <context context-type="sourcefile">/rhn/admin/config/CertificateConfig.do</context>
-        </context-group>
-        <target>दूरस्थ सक्रियकरण विफलता</target>
-      </trans-unit>
-      <trans-unit id="certificate.config.error.30">
-        <source>Local activation failure, see log file for more details.</source>
-        <context-group name="ctx">
-          <context context-type="sourcefile">/rhn/admin/config/CertificateConfig.do</context>
-        </context-group>
-      </trans-unit>
-      <trans-unit id="certificate.config.error.40">
-        <source>Channel population failure, see log file for more details.</source>
-        <context-group name="ctx">
-          <context context-type="sourcefile">/rhn/admin/config/CertificateConfig.do</context>
-        </context-group>
-        <target>चैनल जनसंख्या विफलता</target>
-      </trans-unit>
-      <trans-unit id="certificate.config.error.80">
-        <source>No management entitlements remaining</source>
-        <context-group name="ctx">
-          <context context-type="sourcefile">/rhn/admin/config/CertificateConfig.do</context>
-        </context-group>
-        <target>कोई प्रबंधन एंटाइटेलमेंट शेष नहीं</target>
-      </trans-unit>
-      <trans-unit id="certificate.config.error.82">
-        <source>@@PRODUCT_NAME@@ channel not found</source>
-        <context-group name="ctx">
-          <context context-type="sourcefile">/rhn/admin/config/CertificateConfig.do</context>
-        </context-group>
-        <target>@@PRODUCT_NAME@@ चैनल नहीं मिला</target>
-      </trans-unit>
-      <trans-unit id="certificate.config.error.83">
-        <source>No @@PRODUCT_NAME@@ channel entitlements remaining</source>
-        <context-group name="ctx">
-          <context context-type="sourcefile">/rhn/admin/config/CertificateConfig.do</context>
-        </context-group>
-        <target>कोई @@PRODUCT_NAME@@ चैनल एंटाइटेलमेंट शेष नहीं</target>
-      </trans-unit>
-      <trans-unit id="certificate.config.error.84">
-        <source>Invalid @@PRODUCT_NAME@@ certificate</source>
-        <context-group name="ctx">
-          <context context-type="sourcefile">/rhn/admin/config/CertificateConfig.do</context>
-        </context-group>
-        <target>अमान्य @@PRODUCT_NAME@@ प्रमाणपत्र</target>
-      </trans-unit>
-      <trans-unit id="certificate.config.error.85">
-        <source>Unknown activation error, see log file for more details.</source>
-        <context-group name="ctx">
-          <context context-type="sourcefile">/rhn/admin/config/CertificateConfig.do</context>
-        </context-group>
-      </trans-unit>
-      <trans-unit id="certificate.config.error.86">
-        <source>@@PRODUCT_NAME@@ has no base channel on parent server</source>
-        <context-group name="ctx">
-          <context context-type="sourcefile">/rhn/admin/config/CertificateConfig.do</context>
-        </context-group>
-        <target>@@PRODUCT_NAME@@ के पास कोई जनक सर्वर कोई बेस चैनल नहीं है</target>
-      </trans-unit>
-      <trans-unit id="certificate.config.error.87">
-        <source>No @@PRODUCT_NAME@@ channel available for this version</source>
-        <context-group name="ctx">
-          <context context-type="sourcefile">/rhn/admin/config/CertificateConfig.do</context>
-        </context-group>
-        <target>इस संस्करण के लिये कोई @@PRODUCT_NAME@@ चैनल नहीं उपलब्ध है</target>
-      </trans-unit>
-      <trans-unit id="certificate.config.error.127">
-        <source>Unhandled error, see log file for more details.</source>
-        <context-group name="ctx">
-          <context context-type="sourcefile">/rhn/admin/config/CertificateConfig.do</context>
-        </context-group>
-      </trans-unit>
->>>>>>> 2d33a750
       <trans-unit id="hostname">
         <source>@@PRODUCT_NAME@@ server hostname</source>
         <context-group name="ctx">
