--- conflicted
+++ resolved
@@ -5934,150 +5934,6 @@
         </context-group>
         <target>Você se autenticou como usuário externo &lt;strong&gt;{0}&lt;/strong&gt;. Para que você possa se autenticar utilizando esta conta com o login e senha, por favor defina sua senha no &lt;a href=&quot;/rhn/account/UserDetails.do&quot;&gt;&lt;strong&gt;{0} user page&lt;/strong&gt;&lt;/a&gt;.</target>
       </trans-unit>
-<<<<<<< HEAD
-=======
-      <trans-unit id="satellite.expired">
-        <source>Your satellite certificate has expired. Please visit the following link for steps on how to request or generate a new certificate: &lt;a href="https://access.redhat.com/knowledge/tools/satcert"&gt;https://access.redhat.com/knowledge/tools/satcert&lt;/a&gt;</source>
-        <context-group name="ctx">
-          <context context-type="sourcefile">/rhn/Login.do</context>
-        </context-group>
-        <target>O certificado do seu Satellite está vencido.  Por favor visite o link a seguir onde encontrará os passos sobre como requisitar ou gerar um novo certificado. &lt;a href=&quot;https://access.redhat.com/knowledge/tools/satcert&quot;&gt;https://access.redhat.com/knowledge/tools/satcert&lt;/a&gt;</target>
-      </trans-unit>
-      <trans-unit id="satellite.expired.restricted">
-        <source>Your Satellite Certificate has expired. Your Satellite is on day {0} of {1} day restricted period and will soon stop functioning. Please visit the following url for steps on how to request or generate a new certificate: https://access.redhat.com/knowledge/tools/satcert</source>
-        <context-group name="ctx">
-          <context context-type="sourcefile">/rhn/Login.do</context>
-        </context-group>
-        <target>O certificado do seu Satellite está vencido. Seu Satellite está no dia {0} do dia {1} de período de restrição e irá parar de funcionar. Por favor visite a seguinte url para obter os passos sobre como requisitar ou gerar um novo certificado:  https://access.redhat.com/knowledge/tools/satcert</target>
-      </trans-unit>
-      <trans-unit id="satellite.graceperiod">
-        <source>Your satellite certificate has expired. Please visit the following link for steps on how to request or generate a new certificate: &lt;a href="https://access.redhat.com/knowledge/tools/satcert"&gt;https://access.redhat.com/knowledge/tools/satcert&lt;/a&gt; Your satellite enters restricted period in {0} day(s).</source>
-        <context-group name="ctx">
-          <context context-type="sourcefile">/rhn/Login.do</context>
-          <context context-type="sourcefile">/rhn/YourRhn.do</context>
-        </context-group>
-        <target>O certificado do seu Satellite está vencido.  Por favor visite o link a seguir onde encontrará os passos sobre como requisitar ou gerar um novo certificado. &lt;a href=&quot;https://access.redhat.com/knowledge/tools/satcert&quot;&gt;https://access.redhat.com/knowledge/tools/satcert&lt;a&gt; Seu satellite entra no período de restrição em {0} dia(s).</target>
-      </trans-unit>
-      <trans-unit id="restricted.forbidden">
-        <source>You are not allowed to perform this action until your Satellite Certificate is renewed. Your Satellite is on day {0} of the {1} restricted period and will soon stop functioning. Please visit the following url for steps on how to request or generate a new certificate: https://access.redhat.com/knowledge/tools/satcert</source>
-        <context-group name="ctx">
-          <context context-type="sourcefile">/rhn/Login.do</context>
-        </context-group>
-        <target>Você não poderá realizar esta ação até que seu Certificado Satellite seja renovado. Seu Satellite está no dia {0} do dia {1} de período de restrição e irá parar de funcionar. Por favor visite a seguinte url para obter os passos sobre como requisitar ou gerar um novo certificado:  https://access.redhat.com/knowledge/tools/satcert</target>
-      </trans-unit>
-      <trans-unit id="certificate.config.error.nocert">
-        <source>No certificate found.  Please select a local certificate file or paste contents into the form.</source>
-        <context-group name="ctx">
-          <context context-type="sourcefile">/rhn/admin/config/CertificateConfig.do</context>
-        </context-group>
-        <target>Nenhum certificado encontrado.  Por favor, selecione um arquivo do certificado local ou cole o conteúdo no formulário.</target>
-      </trans-unit>
-      <trans-unit id="certificate.config.success">
-        <source>Certificate uploaded.  @@PRODUCT_NAME@@ has been re-activated.</source>
-        <context-group name="ctx">
-          <context context-type="sourcefile">/rhn/admin/config/CertificateConfig.do</context>
-        </context-group>
-        <target>Upload do certificado bem-sucedido.  O @@PRODUCT_NAME@@ foi reativado.</target>
-      </trans-unit>
-      <trans-unit id="certificate.config.error.10">
-        <source>Could not parse certificate file, see log file for more details.</source>
-        <context-group name="ctx">
-          <context context-type="sourcefile">/rhn/admin/config/CertificateConfig.do</context>
-        </context-group>
-        <target>Não foi possível analisar o arquivo do certificado</target>
-      </trans-unit>
-      <trans-unit id="certificate.config.error.11">
-        <source>Certificate expired</source>
-        <context-group name="ctx">
-          <context context-type="sourcefile">/rhn/admin/config/CertificateConfig.do</context>
-        </context-group>
-        <target>Certificado expirou</target>
-      </trans-unit>
-      <trans-unit id="certificate.config.error.12">
-        <source>Unknown @@PRODUCT_NAME@@ version, see log file for more details.</source>
-        <context-group name="ctx">
-          <context context-type="sourcefile">/rhn/admin/config/CertificateConfig.do</context>
-        </context-group>
-        <target>Versão desconhecida do @@PRODUCT_NAME@@</target>
-      </trans-unit>
-      <trans-unit id="certificate.config.error.20">
-        <source>Remote activation failure, see log file for more details.</source>
-        <context-group name="ctx">
-          <context context-type="sourcefile">/rhn/admin/config/CertificateConfig.do</context>
-        </context-group>
-        <target>Falha na ativação remota</target>
-      </trans-unit>
-      <trans-unit id="certificate.config.error.30">
-        <source>Local activation failure, see log file for more details.</source>
-        <context-group name="ctx">
-          <context context-type="sourcefile">/rhn/admin/config/CertificateConfig.do</context>
-        </context-group>
-        <target>Falha de ativação local, consulte o arquivo de registro para maiores detalhes.</target>
-      </trans-unit>
-      <trans-unit id="certificate.config.error.40">
-        <source>Channel population failure, see log file for more details.</source>
-        <context-group name="ctx">
-          <context context-type="sourcefile">/rhn/admin/config/CertificateConfig.do</context>
-        </context-group>
-        <target>Falha no preenchimento do canal</target>
-      </trans-unit>
-      <trans-unit id="certificate.config.error.80">
-        <source>No management entitlements remaining</source>
-        <context-group name="ctx">
-          <context context-type="sourcefile">/rhn/admin/config/CertificateConfig.do</context>
-        </context-group>
-        <target>Nenhum atributo de administração remanescente</target>
-      </trans-unit>
-      <trans-unit id="certificate.config.error.82">
-        <source>@@PRODUCT_NAME@@ channel not found</source>
-        <context-group name="ctx">
-          <context context-type="sourcefile">/rhn/admin/config/CertificateConfig.do</context>
-        </context-group>
-        <target>canal do @@PRODUCT_NAME@@ não foi encontrado</target>
-      </trans-unit>
-      <trans-unit id="certificate.config.error.83">
-        <source>No @@PRODUCT_NAME@@ channel entitlements remaining</source>
-        <context-group name="ctx">
-          <context context-type="sourcefile">/rhn/admin/config/CertificateConfig.do</context>
-        </context-group>
-        <target>Nenhum serviço de canal do @@PRODUCT_NAME@@ remanescente</target>
-      </trans-unit>
-      <trans-unit id="certificate.config.error.84">
-        <source>Invalid @@PRODUCT_NAME@@ certificate</source>
-        <context-group name="ctx">
-          <context context-type="sourcefile">/rhn/admin/config/CertificateConfig.do</context>
-        </context-group>
-        <target>Certificado inválido do @@PRODUCT_NAME@@</target>
-      </trans-unit>
-      <trans-unit id="certificate.config.error.85">
-        <source>Unknown activation error, see log file for more details.</source>
-        <context-group name="ctx">
-          <context context-type="sourcefile">/rhn/admin/config/CertificateConfig.do</context>
-        </context-group>
-        <target>Erro de ativação desconhecido, consulte o arquivo do registro para maiores informações.</target>
-      </trans-unit>
-      <trans-unit id="certificate.config.error.86">
-        <source>@@PRODUCT_NAME@@ has no base channel on parent server</source>
-        <context-group name="ctx">
-          <context context-type="sourcefile">/rhn/admin/config/CertificateConfig.do</context>
-        </context-group>
-        <target>@@PRODUCT_NAME@@ sem canal base ou servidor pai</target>
-      </trans-unit>
-      <trans-unit id="certificate.config.error.87">
-        <source>No @@PRODUCT_NAME@@ channel available for this version</source>
-        <context-group name="ctx">
-          <context context-type="sourcefile">/rhn/admin/config/CertificateConfig.do</context>
-        </context-group>
-        <target>Nenhum canal do @@PRODUCT_NAME@@ disponível para esta versão</target>
-      </trans-unit>
-      <trans-unit id="certificate.config.error.127">
-        <source>Unhandled error, see log file for more details.</source>
-        <context-group name="ctx">
-          <context context-type="sourcefile">/rhn/admin/config/CertificateConfig.do</context>
-        </context-group>
-        <target>Erro não-manuseado, consulte o arquivo do registro para maiores detalhes.</target>
-      </trans-unit>
->>>>>>> 2d33a750
       <trans-unit id="hostname">
         <source>@@PRODUCT_NAME@@ server hostname</source>
         <context-group name="ctx">
