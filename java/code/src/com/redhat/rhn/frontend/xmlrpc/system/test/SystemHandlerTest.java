/**
 * Copyright (c) 2009--2015 Red Hat, Inc.
 *
 * This software is licensed to you under the GNU General Public License,
 * version 2 (GPLv2). There is NO WARRANTY for this software, express or
 * implied, including the implied warranties of MERCHANTABILITY or FITNESS
 * FOR A PARTICULAR PURPOSE. You should have received a copy of GPLv2
 * along with this software; if not, see
 * http://www.gnu.org/licenses/old-licenses/gpl-2.0.txt.
 *
 * Red Hat trademarks are not licensed under GPLv2. No permission is
 * granted to use or replicate Red Hat trademarks that are incorporated
 * in this software or its documentation.
 */
package com.redhat.rhn.frontend.xmlrpc.system.test;

import java.util.ArrayList;
import java.util.Calendar;
import java.util.Date;
import java.util.GregorianCalendar;
import java.util.HashMap;
import java.util.HashSet;
import java.util.Iterator;
import java.util.LinkedList;
import java.util.List;
import java.util.Map;
import java.util.Set;
import java.util.regex.Matcher;
import java.util.regex.Pattern;

import org.apache.commons.lang.StringUtils;

import com.redhat.rhn.FaultException;
import com.redhat.rhn.common.client.ClientCertificate;
import com.redhat.rhn.common.db.datasource.DataResult;
import com.redhat.rhn.common.db.datasource.ModeFactory;
import com.redhat.rhn.common.db.datasource.WriteMode;
import com.redhat.rhn.common.hibernate.HibernateFactory;
import com.redhat.rhn.common.localization.LocalizationService;
import com.redhat.rhn.domain.action.Action;
import com.redhat.rhn.domain.action.ActionFactory;
import com.redhat.rhn.domain.action.script.ScriptActionDetails;
import com.redhat.rhn.domain.action.script.ScriptResult;
import com.redhat.rhn.domain.action.script.ScriptRunAction;
import com.redhat.rhn.domain.action.virtualization.VirtualizationSetMemoryAction;
import com.redhat.rhn.domain.action.virtualization.VirtualizationSetVcpusAction;
import com.redhat.rhn.domain.channel.Channel;
import com.redhat.rhn.domain.channel.ChannelFactory;
import com.redhat.rhn.domain.channel.test.ChannelFactoryTest;
import com.redhat.rhn.domain.entitlement.Entitlement;
import com.redhat.rhn.domain.errata.Errata;
import com.redhat.rhn.domain.errata.ErrataFactory;
import com.redhat.rhn.domain.errata.test.ErrataFactoryTest;
import com.redhat.rhn.domain.kickstart.KickstartData;
import com.redhat.rhn.domain.kickstart.KickstartFactory;
import com.redhat.rhn.domain.kickstart.test.KickstartDataTest;
import com.redhat.rhn.domain.org.CustomDataKey;
import com.redhat.rhn.domain.org.Org;
import com.redhat.rhn.domain.org.test.CustomDataKeyTest;
import com.redhat.rhn.domain.product.test.SUSEProductTestUtils;
import com.redhat.rhn.domain.rhnpackage.Package;
import com.redhat.rhn.domain.rhnpackage.PackageArch;
import com.redhat.rhn.domain.rhnpackage.PackageFactory;
import com.redhat.rhn.domain.rhnpackage.profile.Profile;
import com.redhat.rhn.domain.rhnpackage.profile.ProfileFactory;
import com.redhat.rhn.domain.rhnpackage.test.PackageTest;
import com.redhat.rhn.domain.role.RoleFactory;
import com.redhat.rhn.domain.server.CPU;
import com.redhat.rhn.domain.server.CustomDataValue;
import com.redhat.rhn.domain.server.Device;
import com.redhat.rhn.domain.server.Dmi;
import com.redhat.rhn.domain.server.InstalledPackage;
import com.redhat.rhn.domain.server.InstalledProduct;
import com.redhat.rhn.domain.server.ManagedServerGroup;
import com.redhat.rhn.domain.server.MinionServer;
import com.redhat.rhn.domain.server.Network;
import com.redhat.rhn.domain.server.NetworkInterface;
import com.redhat.rhn.domain.server.Note;
import com.redhat.rhn.domain.server.Server;
import com.redhat.rhn.domain.server.ServerConstants;
import com.redhat.rhn.domain.server.ServerFactory;
import com.redhat.rhn.domain.server.ServerGroup;
import com.redhat.rhn.domain.server.ServerHistoryEvent;
import com.redhat.rhn.domain.server.VirtualInstance;
import com.redhat.rhn.domain.server.VirtualInstanceFactory;
import com.redhat.rhn.domain.server.test.CPUTest;
import com.redhat.rhn.domain.server.test.GuestBuilder;
import com.redhat.rhn.domain.server.test.MinionServerFactoryTest;
import com.redhat.rhn.domain.server.test.NetworkInterfaceTest;
import com.redhat.rhn.domain.server.test.NetworkTest;
import com.redhat.rhn.domain.server.test.ServerFactoryTest;
import com.redhat.rhn.domain.token.ActivationKey;
import com.redhat.rhn.domain.token.test.ActivationKeyTest;
import com.redhat.rhn.domain.user.User;
import com.redhat.rhn.domain.user.UserFactory;
import com.redhat.rhn.frontend.dto.ErrataOverview;
import com.redhat.rhn.frontend.dto.HistoryEvent;
import com.redhat.rhn.frontend.dto.OperationDetailsDto;
import com.redhat.rhn.frontend.dto.PackageMetadata;
import com.redhat.rhn.frontend.dto.ScheduledAction;
import com.redhat.rhn.frontend.dto.ServerPath;
import com.redhat.rhn.frontend.dto.SystemOverview;
import com.redhat.rhn.frontend.events.SsmDeleteServersAction;
import com.redhat.rhn.frontend.xmlrpc.ChannelSubscriptionException;
import com.redhat.rhn.frontend.xmlrpc.InvalidActionTypeException;
import com.redhat.rhn.frontend.xmlrpc.InvalidChannelException;
import com.redhat.rhn.frontend.xmlrpc.InvalidChannelLabelException;
import com.redhat.rhn.frontend.xmlrpc.InvalidEntitlementException;
import com.redhat.rhn.frontend.xmlrpc.InvalidErrataException;
import com.redhat.rhn.frontend.xmlrpc.InvalidPackageException;
import com.redhat.rhn.frontend.xmlrpc.MissingCapabilityException;
import com.redhat.rhn.frontend.xmlrpc.NoSuchActionException;
import com.redhat.rhn.frontend.xmlrpc.NoSuchPackageException;
import com.redhat.rhn.frontend.xmlrpc.NoSuchSystemException;
import com.redhat.rhn.frontend.xmlrpc.PermissionCheckFailureException;
import com.redhat.rhn.frontend.xmlrpc.UndefinedCustomFieldsException;
import com.redhat.rhn.frontend.xmlrpc.system.SUSEInstalledProduct;
import com.redhat.rhn.frontend.xmlrpc.system.SystemHandler;
import com.redhat.rhn.frontend.xmlrpc.test.BaseHandlerTestCase;
import com.redhat.rhn.manager.action.ActionManager;
import com.redhat.rhn.manager.channel.ChannelManager;
import com.redhat.rhn.manager.entitlement.EntitlementManager;
import com.redhat.rhn.manager.errata.cache.ErrataCacheManager;
import com.redhat.rhn.manager.profile.ProfileManager;
import com.redhat.rhn.manager.rhnpackage.test.PackageManagerTest;
import com.redhat.rhn.manager.ssm.SsmOperationManager;
import com.redhat.rhn.manager.system.ServerGroupManager;
import com.redhat.rhn.manager.system.SystemManager;
import com.redhat.rhn.manager.system.test.SystemManagerTest;
import com.redhat.rhn.manager.user.UserManager;
import com.redhat.rhn.testing.ChannelTestUtils;
import com.redhat.rhn.testing.ServerGroupTestUtils;
import com.redhat.rhn.testing.ServerTestUtils;
import com.redhat.rhn.testing.TestUtils;
import com.redhat.rhn.testing.UserTestUtils;

<<<<<<< HEAD
import org.apache.commons.lang.StringUtils;

import java.util.ArrayList;
import java.util.Calendar;
import java.util.Date;
import java.util.GregorianCalendar;
import java.util.HashMap;
import java.util.HashSet;
import java.util.Iterator;
import java.util.LinkedList;
import java.util.List;
import java.util.Map;
import java.util.Set;
import java.util.regex.Matcher;
import java.util.regex.Pattern;

=======
/**
 * SystemHandlerTest
 */
>>>>>>> 7e1632d6
public class SystemHandlerTest extends BaseHandlerTestCase {

    private SystemHandler handler = new SystemHandler();

    public void testGetNetworkDevices() throws Exception {
        Server server = ServerFactoryTest.createTestServer(admin, true);
        server.setNetworkInterfaces(new HashSet());
        Integer sid = new Integer(server.getId().intValue());
        assertEquals(0, server.getNetworkInterfaces().size());

        NetworkInterface device = NetworkInterfaceTest.createTestNetworkInterface(server);
        server.addNetworkInterface(device);
        assertEquals(1, server.getNetworkInterfaces().size());
        TestUtils.saveAndFlush(server);

        List<NetworkInterface> results = handler.getNetworkDevices(admin, sid);
        assertEquals(1, results.size());

        NetworkInterface dev = results.get(0);
        assertEquals(device.getName(), dev.getName());
        assertEquals(device.getIpaddr(), dev.getIpaddr());
    }

    public void testObtainReactivationKey() throws Exception {
        Server server = ServerFactoryTest.createUnentitledTestServer(admin, true,
                ServerFactoryTest.TYPE_SERVER_NORMAL, new Date());
        //since we can't really test this without giving the server entitlements, just
        //make sure we get a permission exception
        try {
            handler.obtainReactivationKey(admin, new Integer(server.getId().intValue()));
            fail("SystemHandler.obtainReactivationKey allowed key to be generated for " +
            "system without agent smith feature.");
        }
        catch (PermissionCheckFailureException e) {
            //success
        }

    }

    public void testObtainReactivationKeyWithCert() throws Exception {
        Server server = ServerFactoryTest.createTestServer(admin, true);
        ClientCertificate cert = SystemManager.createClientCertificate(server);
        cert.validate(server.getSecret());
        assertFalse(StringUtils.isBlank(handler.obtainReactivationKey(cert.toString())));
    }

    public void xxxtestUpgradeEntitlement() throws Exception {
        Server server = ServerFactoryTest.createTestServer(admin, true,
                ServerConstants.getServerGroupTypeEnterpriseEntitled());
        Entitlement ent = EntitlementManager.VIRTUALIZATION;

        assertTrue(SystemManager.canEntitleServer(server, ent));

        int result = handler.upgradeEntitlement(admin,
                new Integer(server.getId().intValue()),
                ent.getLabel());

        assertEquals(1, result);
        assertFalse(SystemManager.canEntitleServer(server, ent));

        //Cause PermissionCheckFailureException
        try {
            result = handler.upgradeEntitlement(admin,
                    new Integer(server.getId().intValue()),
                    ent.getLabel());
            fail("SystemHandler.upgradeEntitlement allowed upgrade when canEntitleServer " +
            "evalueated to false.");
        }
        catch (PermissionCheckFailureException e) {
            //success
        }

        //Cause InvalidEntitlementException
        try {
            result = handler.upgradeEntitlement(admin,
                    new Integer(server.getId().intValue()),
                    TestUtils.randomString());
            fail("SystemHandler.upgradeEntitlement allowed upgrade to phoney entitlement");
        }
        catch (InvalidEntitlementException e) {
            //success
        }
    }

    public void testSetChildChannelsDeprecated() throws Exception {
        // the usage of setChildChannels API as tested by this junit where
        // channel ids are passed as arguments is being deprecated...

        Server server = ServerFactoryTest.createTestServer(admin, true);
        assertNull(server.getBaseChannel());
        Integer sid = new Integer(server.getId().intValue());

        Channel base = ChannelFactoryTest.createTestChannel(admin);
        base.setParentChannel(null);

        Channel child1 = ChannelFactoryTest.createTestChannel(admin);
        child1.setParentChannel(base);

        Channel child2 = ChannelFactoryTest.createTestChannel(admin);
        child2.setParentChannel(base);

        //subscribe to base channel.
        SystemManager.subscribeServerToChannel(admin, server, base);
        server = (Server) reload(server);
        assertNotNull(server.getBaseChannel());

        List cids = new ArrayList();
        cids.add(new Integer(child1.getId().intValue()));
        cids.add(new Integer(child2.getId().intValue()));

        int result = handler.setChildChannels(admin, sid, cids);
        server = (Server) TestUtils.reload(server);
        assertEquals(1, result);
        assertEquals(3, server.getChannels().size());

        //Try 'unsubscribing' from child1...
        cids = new ArrayList();
        cids.add(new Integer(child2.getId().intValue()));
        assertEquals(1, cids.size());

        result = handler.setChildChannels(admin, sid, cids);
        server = (Server) TestUtils.reload(server);
        assertEquals(1, result);
        assertEquals(2, server.getChannels().size());

        //Try putting an invalid channel in there
        cids = new ArrayList();
        cids.add(new Integer(-32339));
        assertEquals(1, cids.size());

        try {
            result = handler.setChildChannels(admin, sid, cids);
            fail("SystemHandler.setChildChannels allowed invalid child channel to be set.");
        }
        catch (InvalidChannelException e) {
            //success
        }
        assertEquals(2, server.getChannels().size());

        Channel base2 = ChannelFactoryTest.createTestChannel(admin);
        base2.setParentChannel(null);
        cids = new ArrayList();
        cids.add(new Integer(base2.getId().intValue()));
        assertEquals(1, cids.size());

        try {
            result = handler.setChildChannels(admin, sid, cids);
            fail("SystemHandler.setChildChannels allowed invalid child channel to be set.");
        }
        catch (InvalidChannelException e) {
            //success
        }
        catch (ChannelSubscriptionException e) {
            //success
        }

        server = (Server) reload(server);
        assertEquals(2, server.getChannels().size());

        // try setting the base channel of an s390 server to
        // IA-32.
        try {
            List ia32Children = new ArrayList();
            ia32Children.add(new Integer(child1.getId().intValue()));
            ia32Children.add(new Integer(child2.getId().intValue()));

            // change the arch of the server
            server.setServerArch(
                    ServerFactory.lookupServerArchByLabel("s390-redhat-linux"));
            ServerFactory.save(server);


            result = handler.setChildChannels(admin, sid, ia32Children);
            fail("allowed invalid child channel to be set.");
        }
        catch (InvalidChannelException e) {
            // success
        }
    }

    public void testSetChildChannels() throws Exception {
        Server server = ServerFactoryTest.createTestServer(admin, true);
        assertNull(server.getBaseChannel());
        Integer sid = new Integer(server.getId().intValue());

        Channel base = ChannelFactoryTest.createTestChannel(admin);
        base.setParentChannel(null);

        Channel child1 = ChannelFactoryTest.createTestChannel(admin);
        child1.setParentChannel(base);

        Channel child2 = ChannelFactoryTest.createTestChannel(admin);
        child2.setParentChannel(base);

        //subscribe to base channel.
        SystemManager.subscribeServerToChannel(admin, server, base);
        server = (Server) reload(server);
        assertNotNull(server.getBaseChannel());

        List channelLabels = new ArrayList();
        channelLabels.add(new String(child1.getLabel()));
        channelLabels.add(new String(child2.getLabel()));

        int result = handler.setChildChannels(admin, sid, channelLabels);
        server = (Server) TestUtils.reload(server);
        assertEquals(1, result);
        assertEquals(3, server.getChannels().size());

        //Try 'unsubscribing' from child1...
        channelLabels = new ArrayList();
        channelLabels.add(new String(child2.getLabel()));
        assertEquals(1, channelLabels.size());

        result = handler.setChildChannels(admin, sid, channelLabels);
        server = (Server) TestUtils.reload(server);
        assertEquals(1, result);
        assertEquals(2, server.getChannels().size());

        //Try putting an invalid channel in there
        channelLabels = new ArrayList();
        channelLabels.add(new String("invalid-unknown-channel-label"));
        assertEquals(1, channelLabels.size());

        try {
            result = handler.setChildChannels(admin, sid, channelLabels);
            fail("SystemHandler.setChildChannels allowed invalid child channel to be set.");
        }
        catch (InvalidChannelLabelException e) {
            //success
        }
        assertEquals(2, server.getChannels().size());

        Channel base2 = ChannelFactoryTest.createTestChannel(admin);
        base2.setParentChannel(null);
        channelLabels = new ArrayList();
        channelLabels.add(new String(base2.getLabel()));
        assertEquals(1, channelLabels.size());

        try {
            result = handler.setChildChannels(admin, sid, channelLabels);
            fail("SystemHandler.setChildChannels allowed invalid child channel to be set.");
        }
        catch (InvalidChannelException e) {
            //success
        }
        catch (ChannelSubscriptionException e) {
            //success
        }

        server = (Server) reload(server);
        assertEquals(2, server.getChannels().size());

        // try setting the base channel of an s390 server to
        // IA-32.
        try {
            List ia32Children = new ArrayList();
            ia32Children.add(new String(child1.getLabel()));
            ia32Children.add(new String(child2.getLabel()));

            // change the arch of the server
            server.setServerArch(
                    ServerFactory.lookupServerArchByLabel("s390-redhat-linux"));
            ServerFactory.save(server);


            result = handler.setChildChannels(admin, sid, ia32Children);
            fail("allowed invalid child channel to be set.");
        }
        catch (InvalidChannelException e) {
            // success
        }
    }

    public void testSetBaseChannelDeprecated() throws Exception {
        // the setBaseChannel API tested by this junit is being deprecated

        Server server = ServerFactoryTest.createTestServer(admin, true);
        assertNull(server.getBaseChannel());
        Integer sid = new Integer(server.getId().intValue());

        Channel base1 = ChannelFactoryTest.createTestChannel(admin);
        base1.setParentChannel(null);

        Channel base2 = ChannelFactoryTest.createTestChannel(admin);
        base2.setParentChannel(null);

        Channel child1 = ChannelFactoryTest.createTestChannel(admin);
        child1.setParentChannel(base1);

        // Set base channel to base1
        int result = handler.setBaseChannel(admin, sid,
                new Integer(base1.getId().intValue()));
        server = (Server) reload(server);
        assertEquals(1, result);
        assertNotNull(server.getBaseChannel());
        assertEquals(server.getBaseChannel().getLabel(), base1.getLabel());

        // Set base channel to base2
        result = handler.setBaseChannel(admin, sid,
                new Integer(base2.getId().intValue()));
        server = (Server) TestUtils.reload(server);
        assertEquals(1, result);
        assertNotNull(server.getBaseChannel());
        assertEquals(server.getBaseChannel().getLabel(), base2.getLabel());

        // Try setting base channel to child
        try {
            result = handler.setBaseChannel(admin, sid,
                    new Integer(child1.getId().intValue()));
            fail("SystemHandler.setBaseChannel allowed invalid base channel to be set.");
        }
        catch (InvalidChannelException e) {
            // success
        }
        assertEquals(server.getBaseChannel().getLabel(), base2.getLabel());

        // try setting the base channel of an s390 server to
        // IA-32.
        try {
            // change the arch of the server
            server.setServerArch(
                    ServerFactory.lookupServerArchByLabel("s390-redhat-linux"));
            ServerFactory.save(server);


            result = handler.setBaseChannel(admin, sid,
                    new Integer(base1.getId().intValue()));
            fail("allowed channel with incompatible arch to be set");
        }
        catch (InvalidChannelException e) {
            // success
        }
    }

    public void testSetBaseChannel() throws Exception {
        Server server = ServerFactoryTest.createTestServer(admin, true);
        assertNull(server.getBaseChannel());
        Integer sid = new Integer(server.getId().intValue());

        Channel base1 = ChannelFactoryTest.createTestChannel(admin);
        base1.setParentChannel(null);

        Channel base2 = ChannelFactoryTest.createTestChannel(admin);
        base2.setParentChannel(null);

        Channel child1 = ChannelFactoryTest.createTestChannel(admin);
        child1.setParentChannel(base1);

        // Set base channel to base1
        int result = handler.setBaseChannel(admin, sid, base1.getLabel());
        server = (Server) reload(server);
        assertEquals(1, result);
        assertNotNull(server.getBaseChannel());
        assertEquals(server.getBaseChannel().getLabel(), base1.getLabel());

        // Set base channel to base2
        result = handler.setBaseChannel(admin, sid, base2.getLabel());
        server = (Server) TestUtils.reload(server);
        assertEquals(1, result);
        assertNotNull(server.getBaseChannel());
        assertEquals(server.getBaseChannel().getLabel(), base2.getLabel());

        // Try setting base channel to child
        try {
            result = handler.setBaseChannel(admin, sid, child1.getLabel());
            fail("SystemHandler.setBaseChannel allowed invalid base channel to be set.");
        }
        catch (InvalidChannelException e) {
            // success
        }
        assertEquals(server.getBaseChannel().getLabel(), base2.getLabel());

        // try setting the base channel of an s390 server to
        // IA-32.
        try {
            // change the arch of the server
            server.setServerArch(
                    ServerFactory.lookupServerArchByLabel("s390-redhat-linux"));
            ServerFactory.save(server);


            result = handler.setBaseChannel(admin, sid, base1.getLabel());
            fail("allowed channel with incompatible arch to be set");
        }
        catch (InvalidChannelException e) {
            // success
        }
    }

    public void testListSubscribableBaseChannels() throws Exception {
        Server server = ServerFactoryTest.createTestServer(admin, true);

        Channel base = ChannelFactoryTest.createTestChannel(admin);
        base.setParentChannel(null);
        SystemManager.subscribeServerToChannel(admin, server, base);

        Object[] results = handler.listSubscribableBaseChannels(admin,
                new Integer(server.getId().intValue()));

        assertTrue(results.length > 0);
        //make sure that every channel returned has null for parent_channel
        for (int i = 0; i < results.length; i++) {
            Map map = (Map) results[i];
            Number id = (Number) map.get("id");
            Long cid = new Long(id.longValue());
            Channel c = ChannelManager.lookupByIdAndUser(cid, admin);
            assertNull(c.getParentChannel());
        }
    }

    public void testListSubscribableChildChannels() throws Exception {
        Server server = ServerFactoryTest.createTestServer(admin, true);
        Channel parent = ChannelFactoryTest.createTestChannel(admin);
        parent.setParentChannel(null);

        Channel child = ChannelFactoryTest.createTestChannel(admin);
        child.setParentChannel(parent);

        Object[] result = handler.listSubscribableChildChannels(admin,
                new Integer(server.getId().intValue()));
        //server shouldn't have any channels yet
        assertEquals(0, result.length);
        SystemManager.subscribeServerToChannel(admin, server, parent);
        server = (Server) reload(server);
        result = handler.listSubscribableChildChannels(admin,
                new Integer(server.getId().intValue()));

        //server should have 1 child channel
        assertEquals(1, result.length);
    }

    public void testListBaseChannels() throws Exception {
        Server server = ServerFactoryTest.createTestServer(admin, true);

        Channel base = ChannelFactoryTest.createTestChannel(admin);
        base.setParentChannel(null);
        SystemManager.subscribeServerToChannel(admin, server, base);

        Object[] results = handler.listBaseChannels(admin,
                new Integer(server.getId().intValue()));

        assertTrue(results.length > 0);
        //make sure that every channel returned has null for parent_channel
        for (int i = 0; i < results.length; i++) {
            Map map = (Map) results[i];
            Number id = (Number) map.get("id");
            Long cid = new Long(id.longValue());
            Channel c = ChannelManager.lookupByIdAndUser(cid, admin);
            assertNull(c.getParentChannel());
        }
    }

    public void testListChildChannels() throws Exception {
        Server server = ServerFactoryTest.createTestServer(admin, true);
        Channel parent = ChannelFactoryTest.createTestChannel(admin);
        parent.setParentChannel(null);

        Channel child = ChannelFactoryTest.createTestChannel(admin);
        child.setParentChannel(parent);

        Object[] result = handler.listChildChannels(admin,
                new Integer(server.getId().intValue()));
        //server shouldn't have any channels yet
        assertEquals(0, result.length);
        SystemManager.subscribeServerToChannel(admin, server, parent);
        server = (Server) reload(server);
        result = handler.listChildChannels(admin,
                new Integer(server.getId().intValue()));

        //server should have 1 child channel
        assertEquals(1, result.length);
    }

    public void testListNewerOlderInstalledPackages() throws Exception {
        //TODO: not really sure how to test this guy. For now, send in a foobared nvre and
        //make sure we get back a fault exception
        Server server = ServerFactoryTest.createTestServer(admin, true);
        try {
            handler.listNewerInstalledPackages(admin,
                    new Integer(server.getId().intValue()),
                    TestUtils.randomString(), "3", "4", "");
            fail("listNewerInstalledPackages did not throw fault exception.");
        }
        catch (NoSuchPackageException e) {
            //success
        }

        try {
            handler.listOlderInstalledPackages(admin,
                    new Integer(server.getId().intValue()),
                    "" + System.currentTimeMillis(), "3", "4", "");
            fail("listOlderInstalledPackages did not throw fault exception.");
        }
        catch (NoSuchPackageException e) {
            //success
        }
    }

    public void testListLatestUpgradablePackages() throws Exception {
        Server server = ServerFactoryTest.createTestServer(admin, true);

        int numPackages = SystemManager.latestUpgradablePackages(server.getId()).size();

        List<Map<String, Object>> results =
                handler.listLatestUpgradablePackages(admin,
                new Integer(server.getId().intValue()));

        //make sure the handler returns the same number of packages as systemmanger...
        assertEquals(numPackages, results.size());
    }

    public void testListLatestInstallablePackages() throws Exception {
        Server server = ServerFactoryTest.createTestServer(admin, true);

        int numPackages = SystemManager.latestInstallablePackages(server.getId()).size();

        List<Map<String, Object>> results =
                handler.listLatestInstallablePackages(admin,
                new Integer(server.getId().intValue()));

        //make sure the handler returns the same number of packages as systemmanger...
        assertEquals(numPackages, results.size());
    }


    public void testGetEntitlements() throws Exception {
        Server server = ServerFactoryTest.createTestServer(admin, true);

        int numEntitlements = server.getEntitlements().size();

        Object[] results = handler.getEntitlements(admin,
                new Integer(server.getId().intValue()));
        assertEquals(numEntitlements, results.length);
        assertTrue(results.length > 0);
        String entLabel = (String) results[0];
        Entitlement e = EntitlementManager.getByName(entLabel);
        assertTrue(server.hasEntitlement(e));
    }

    public void testDownloadSystemId() throws Exception {
        Server server = ServerFactoryTest.createTestServer(admin, true);
        String sysid = handler.downloadSystemId(admin,
                new Integer(server.getId().intValue()));
        assertNotNull(sysid);
    }

    public void testListPackages() throws Exception {
        Server server = ServerFactoryTest.createTestServer(admin, true);

        int numPackages = SystemManager.installedPackages(server.getId(), false).size();

        List<Map<String, Object>> result =
                handler.listPackages(admin,
                new Integer(server.getId().intValue()));

        int numPackages2 = result.size();

        assertEquals(numPackages, numPackages2);

        //TODO: when we can add packages to servers via a test method, make revisit this.
    }

    public void testIsNvreInstalled() throws Exception {
        Server server = ServerFactoryTest.createTestServer(admin, true);

        int result = handler.isNvreInstalled(admin,
                new Integer(server.getId().intValue()),
                "foo", "-4", "1.b2", "bar");

        assertEquals(0, result);

        result = handler.isNvreInstalled(admin,
                new Integer(server.getId().intValue()),
                "foo", "-4", "1.b2");

        assertEquals(0, result);

    }

    public void testDeleteSystemWithCert() throws Exception {
        Server server = ServerFactoryTest.createTestServer(admin, true);
        Long sid = server.getId();
        ClientCertificate cert = SystemManager.createClientCertificate(server);
        cert.validate(server.getSecret());
        KickstartDataTest.setupTestConfiguration(admin);
        assertEquals(1, handler.deleteSystem(cert.toString()));
        assertNull(ServerFactory.lookupById(sid));
    }

    public void testDeleteSystems() throws Exception {
        Server server = ServerFactoryTest.createTestServer(admin, true);
        Long sid = server.getId();
        Integer id = new Integer(sid.intValue());

        Server test = SystemManager.lookupByIdAndUser(sid, admin);
        assertNotNull(test);
        //ok, we have an admin with a server he has access to
        List sids = new ArrayList();
        sids.add(id);
        try {
            handler.deleteSystems(regular, sids);
            fail("SystemHandler.deleteSystems allowed unauthorized deletion");
        }
        catch (FaultException e) {
            //success
        }
        assertEquals(1, handler.deleteSystems(admin, sids));

        List<OperationDetailsDto> ops = SsmOperationManager.allOperations(admin);
        for (OperationDetailsDto op : ops) {
            assertEquals(op.getDescription(), LocalizationService.getInstance().
                    getMessage(SsmDeleteServersAction.OPERATION_NAME));
        }
    }

    public void testScheduleVirtProvision() throws Exception {
        Server server = ServerTestUtils.createTestSystem(admin);
        server.setBaseEntitlement(EntitlementManager.MANAGEMENT);
        TestUtils.saveAndFlush(server);
        server = (Server) reload(server);
        KickstartDataTest.setupTestConfiguration(admin);
        KickstartData k = KickstartDataTest.createKickstartWithProfile(admin);
        KickstartDataTest.addCommand(admin, k, "url", "--url http://cascade.sfbay.redhat." +
        "com/rhn/kickstart/ks-rhel-i386-server-5");

        k.getKickstartDefaults().getKstree().setChannel(server.getBaseChannel());
        ChannelTestUtils.setupBaseChannelForVirtualization(admin, server.getBaseChannel());


        String guestName = "vguest-" + TestUtils.randomString();
        String profileName = k.getLabel();

        int result = handler.provisionVirtualGuest(admin,
                new Integer(server.getId().intValue()),
                guestName, profileName,
                new Integer(256), new Integer(1), new Integer(2048));
        assertEquals(1, result);
        assertNotNull(KickstartFactory.lookupAllKickstartSessionsByServer(server.getId()));
    }

    public void testAddNote() throws Exception {
        Server server = ServerFactoryTest.createTestServer(admin);
        int sizeBefore = server.getNotes().size();
        int result = handler.addNote(admin, new Integer(server.getId().intValue()),
                "TestNote", "TestNote body");
        int sizeAfter = server.getNotes().size();
        assertEquals(1, result);
        assertTrue(sizeAfter > sizeBefore);
        assertEquals(1, sizeAfter - sizeBefore);
    }

    public void testDeleteNote() throws Exception {
        // Setup
        Server server = ServerFactoryTest.createTestServer(admin);
        int sizeBefore = server.getNotes().size();
        int result = handler.addNote(admin, server.getId().intValue(),
                "TestNote", "TestNote body");
        int sizeAfter = server.getNotes().size();
        assertEquals(1, result);
        assertTrue(sizeAfter > sizeBefore);

        // Test
        Note deleteMe = server.getNotes().iterator().next();
        result = handler.deleteNote(admin, server.getId().intValue(),
                deleteMe.getId().intValue());

        // Verify
        assertEquals(1, result);
    }

    public void testDeleteAllNotes() throws Exception {
        // Setup
        Server server = ServerFactoryTest.createTestServer(admin);
        int sizeBefore = server.getNotes().size();
        int result = handler.addNote(admin, server.getId().intValue(),
                "TestNote", "TestNote body");
        int sizeAfter = server.getNotes().size();
        assertEquals(1, result);
        assertTrue(sizeAfter > sizeBefore);

        // Test
        result = handler.deleteNotes(admin, server.getId().intValue());

        // Verify
        assertEquals(1, result);

        server = ServerFactory.lookupById(server.getId());
        assertEquals(0, server.getNotes().size());
    }

    public void testListAllEvents() throws Exception {
        Server server = ServerFactoryTest.createTestServer(admin);
        List<Map<String, Object>>results = handler.listSystemEvents(admin,
                new Integer(server.getId().intValue()));
        assertEquals(0, results.size());

        Action a = ActionManager.scheduleHardwareRefreshAction(admin, server, new Date());

        ActionFactory.save(a);
        a = (Action) reload(a);

        results = handler.listSystemEvents(admin,
                new Integer(server.getId().intValue()));

        assertEquals(1, results.size());
    }


    public void testSetProfileName() throws Exception {
        Server server = ServerFactoryTest.createTestServer(admin);
        int result;
        //try empty string
        try {
            result = handler.setProfileName(admin,
                    new Integer(server.getId().intValue()), "    ");
            fail("SystemHandler.setProfileName allowed an invalid profile name to be set.");
        }
        catch (FaultException e) {
            //success
        }
        //try name that is too short
        try {
            result = handler.setProfileName(admin,
                    new Integer(server.getId().intValue()), "   f   ");
            fail("SystemHandler.setProfileName allowed an invalid profile name to be set.");
        }
        catch (FaultException e) {
            //success
        }

        //try name that is too long
        try {
            result = handler.setProfileName(admin,
                    new Integer(server.getId().intValue()), getLongTestString());
            fail("SystemHandler.setProfileName allowed an invalid profile name to be set.");
        }
        catch (FaultException e) {
            //success
        }

        String validProfileName = "XmlRpcTest - " + TestUtils.randomString();
        result = handler.setProfileName(admin,
                new Integer(server.getId().intValue()), validProfileName);
        assertEquals(1, result);
        assertEquals(validProfileName, server.getName());
    }

    private String getLongTestString() {
        StringBuffer longString = new StringBuffer();
        //run 15 times for good measure
        for (int i = 0; i < 15; i++) {
            longString.append(TestUtils.randomString());
        }
        return longString.toString();
    }

    public void testCustomDataValues() throws Exception {
        Server server = ServerFactoryTest.createTestServer(admin);
        CustomDataKey testKey = CustomDataKeyTest.createTestCustomDataKey(admin);

        // setCustomValues
        Org org = admin.getOrg();
        org.addCustomDataKey(testKey);

        String keyLabel = testKey.getLabel();

        String val1 = TestUtils.randomString();
        String val2 = "foo" + TestUtils.randomString();
        String fooKey = "foo" + TestUtils.randomString();

        server.addCustomDataValue(testKey, val1, admin);

        CustomDataValue val = server.getCustomDataValue(testKey);
        //make sure the value was set properly
        assertEquals(val1, val.getValue());

        Map valuesToSet = new HashMap();
        valuesToSet.put(keyLabel, val2);

        int setResult = handler.setCustomValues(admin,
                new Integer(server.getId().intValue()),
                valuesToSet);

        //make sure the val was updated
        val = server.getCustomDataValue(testKey);
        assertEquals(val2, val.getValue());
        assertEquals(1, setResult);

        // try to set custom values with some undefined keys
        valuesToSet.put(fooKey, val1);
        try {
            setResult = handler.setCustomValues(admin,
                    new Integer(server.getId().intValue()),
                    valuesToSet);
            fail("Didn't get exception for undefined keys.");
        }
        catch (UndefinedCustomFieldsException e) {
            //success
        }

        //getCustomValues
        Map result = handler.getCustomValues(admin,
                new Integer(server.getId().intValue()));

        assertEquals(1, result.size());

        // try to delete custom values using undefined keys
        List<String> valuesToDelete = new ArrayList<String>();
        valuesToDelete.add(fooKey);
        try {
            setResult = handler.deleteCustomValues(admin,
                    new Integer(server.getId().intValue()),
                    valuesToDelete);
            fail("Didn't get exception for undefined keys.");
        }
        catch (UndefinedCustomFieldsException e) {
            //success
        }
        val = server.getCustomDataValue(testKey);
        assertNotNull(val);

        result = handler.getCustomValues(admin, new Integer(server.getId().intValue()));
        assertEquals(1, result.size());

        // now delete the custom value that was previously added
        valuesToDelete.clear();
        valuesToDelete.add(testKey.getLabel());
        setResult = handler.deleteCustomValues(admin,
                new Integer(server.getId().intValue()),
                valuesToDelete);

        assertEquals(1, setResult);
        val = server.getCustomDataValue(testKey);
        assertNull(val);
    }

    public void testListUserSystems() throws Exception {

        DataResult adminSystems = UserManager.visibleSystems(admin);
        int numAdminSystems = adminSystems.size();

        List results = handler.listUserSystems(admin, admin.getLogin());
        assertEquals(numAdminSystems, results.size());

        ServerFactoryTest.createTestServer(admin, true);
        results = handler.listUserSystems(admin, admin.getLogin());
        assertTrue(results.size() > numAdminSystems);
    }

    public void testListGroups() throws Exception {
        Server server = ServerFactoryTest.createTestServer(admin, true);
        DataResult dr = SystemManager.availableSystemGroups(server, admin);
        Object[] results = handler.listGroups(admin,
                new Integer(server.getId().intValue()));
        assertEquals(dr.size(), results.length);
    }

    public void testSetMembership() throws Exception {
        Server server = ServerFactoryTest.createTestServer(admin, true);
        ServerGroup group = ServerGroupTestUtils.createManaged(admin);

        assertEquals(0, group.getServers().size());

        handler.setGroupMembership(admin,
                new Integer(server.getId().intValue()),
                new Integer(group.getId().intValue()),
                true);

        assertEquals(1, group.getServers().size());


        handler.setGroupMembership(admin,
                new Integer(server.getId().intValue()),
                new Integer(group.getId().intValue()),
                false);

        assertEquals(0, group.getServers().size());


        try {
            handler.setGroupMembership(admin,
                    new Integer(server.getId().intValue()),
                    new Integer(-10),
                    true);
            fail();
        }
        catch (FaultException e) {
            //success
        }
    }

    public void testGetNetwork() throws Exception {
        Server server = ServerFactoryTest.createTestServer(admin, true);
        server.setNetworkInterfaces(new HashSet());
        assertNull(server.getIpAddress());
        assertNull(server.getHostname());
        Network testNetwork = NetworkTest.createTestNetwork();
        server.addNetwork(testNetwork);

        Map result = handler.getNetwork(admin, new Integer(server.getId().intValue()));
        assertNotNull(result.get("ip"));
        assertNotNull(result.get("hostname"));
    }

    public void testGetId() throws Exception {
        Server server = ServerFactoryTest.createTestServer(admin, true);

        List<SystemOverview> idList = handler.getId(admin, server.getName());
        assertTrue(1 == idList.size());
        SystemOverview smap = idList.get(0);
        assertEquals(server.getId(), smap.getId());
        assertEquals(server.getName(), smap.getName());
        assertNotNull(smap.getLastCheckin());
    }

    public void testGetName() throws Exception {
        Server server = ServerFactoryTest.createTestServer(admin, true);

        Map name = handler.getName(admin, server.getId().intValue());

        assertTrue(null != name);
        assertEquals(server.getId(), name.get("id"));
        assertEquals(server.getName(), (String)name.get("name"));
        assertNotNull(name.get("last_checkin"));

        try {
            Map invalid = handler.getName(admin, 10001234);
            assertTrue(null != invalid);
            assertNull(invalid.get("id"));
            assertNull(invalid.get("name"));
        }
        catch (NoSuchSystemException e) {
            // expected
        }
    }

    public void testGetRegistrationDate() throws Exception {
        Server server = ServerFactoryTest.createTestServer(admin, true);
        assertEquals(server.getCreated(), handler.getRegistrationDate(admin,
                new Integer(server.getId().intValue())));

    }

    public void testListSubscribedChildChannels() throws Exception {

        Server server = ServerFactoryTest.createTestServer(admin, true);
        Channel child = ChannelFactoryTest.createTestChannel(admin);
        Channel child2 = ChannelFactoryTest.createTestChannel(admin);
        Channel parent = ChannelFactoryTest.createTestChannel(admin);
        child.setParentChannel(parent);
        child2.setParentChannel(parent);

        server.addChannel(parent);
        server.addChannel(child);
        server.addChannel(child2);

        List<Channel> list = handler.listSubscribedChildChannels(admin,
                new Integer(server.getId().intValue()));

        assertEquals(2, list.size());

        Channel childMap =  list.get(0);
        Channel childMap2 = list.get(1);
        String id1 =  childMap.getId().toString();
        String id2 =  childMap2.getId().toString();

        //make sure the two aren't equal
        assertFalse(id1.equals(id2));
        //make sure each one is in the list
        assertTrue(id1.equals(child.getId().toString()) ||
                id2.equals(child.getId().toString()));
        assertTrue(id1.equals(child2.getId().toString()) ||
                id2.equals(child2.getId().toString()));

    }


    public void testSearchForIds() throws Exception {
        Server server = ServerFactoryTest.createTestServer(admin, true);
        server.setName("ydjdk1234");
        Server server2 = ServerFactoryTest.createTestServer(admin, true);
        server2.setName("ydjdk-test1234");

        List<SystemOverview> sysList = handler.searchByName(admin, "ydjdk1");
        assertTrue(sysList.size() == 1);
        SystemOverview result = sysList.get(0);
        assertEquals(server.getId().intValue(), (result.getId().intValue()));
        assertEquals("ydjdk1234", result.getName());
        assertTrue(null != result.getLastCheckin());
    }

    public void testListAdministrators() throws Exception {
        ManagedServerGroup group = ServerGroupTestUtils.createManaged(admin);
        Server server = ServerFactoryTest.createTestServer(admin, true);
        Set servers = new HashSet();
        servers.add(server);
        ServerGroupManager manager = ServerGroupManager.getInstance();
        manager.addServers(group, servers, admin);

        Set admins = new HashSet();
        admins.add(regular);
        manager.associateAdmins(group, admins, admin);


        User nonGroupAdminUser = UserTestUtils.createUser(
                "testUser3", admin.getOrg().getId());
        nonGroupAdminUser.removePermanentRole(RoleFactory.ORG_ADMIN);

        List users = ServerFactory.listAdministrators(server);

        boolean containsAdmin = false;
        boolean containsRegular = false;
        boolean containsNonGroupAdmin = false;  //we want this to be false to pass

        for (Iterator itr = users.iterator(); itr.hasNext();) {

            User user = (User) itr.next();
            if (user.getLogin().equals(admin.getLogin())) {
                containsAdmin = true;
            }
            if (user.getLogin().equals(regular.getLogin())) {
                containsRegular = true;
            }
            if (user.getLogin().equals(nonGroupAdminUser.getLogin())) {
                containsNonGroupAdmin = true;
            }
        }
        assertTrue(containsAdmin);
        assertTrue(containsRegular);
        assertFalse(containsNonGroupAdmin);
    }

    public void testGetRunningKernel() throws Exception {
        Server server = ServerFactoryTest.createTestServer(admin, true);
        assertEquals(ServerFactoryTest.RUNNING_KERNEL, handler.getRunningKernel(admin,
                new Integer(server.getId().intValue())));
    }

    public void testUserCantSeeRunningKernel() throws Exception {
        Server server = ServerFactoryTest.createTestServer(admin, true);
        try {
            handler.getRunningKernel(regular, new Integer(server.getId().intValue()));
            fail();
        }
        catch (NoSuchSystemException e) {
            // expected
        }
    }

    public void testGetEventHistory() throws Exception {

        Server server = ServerFactoryTest.createTestServer(admin, true);

        ServerHistoryEvent event = new ServerHistoryEvent();
        event.setServer(server);
        event.setDetails("details");
        event.setSummary("summary");

        Set history = server.getHistory();
        server.setHistory(history);
        TestUtils.saveAndFlush(event);
        TestUtils.saveAndFlush(server);

        Object[] supposedHistory = handler.getEventHistory(admin,
                new Integer(server.getId().intValue()));

        assertEquals(((HistoryEvent) supposedHistory[0]).getId().longValue(),
                event.getId().longValue());
    }

    public void testGetRelevantErrata() throws Exception {

        Errata e = ErrataFactoryTest.createTestErrata(admin.getOrg().getId());
        e.setAdvisoryType(ErrataFactory.ERRATA_TYPE_BUG);
        TestUtils.flushAndEvict(e);
        Server s = ServerFactoryTest.createTestServer(admin);
        ServerFactory.save(s);
        TestUtils.flushAndEvict(s);

        UserFactory.save(admin);
        TestUtils.flushAndEvict(admin);
        Package p = e.getPackages().iterator().next();
        ErrataCacheManager.insertNeededErrataCache(
                s.getId(), e.getId(), p.getId());

        Object[] array = handler.getRelevantErrata(admin,
                new Integer(s.getId().intValue()));
        assertEquals(array.length, 1);
        ErrataOverview errata = (ErrataOverview) array[0];
        assertEquals(e.getId().intValue(), errata.getId().intValue());
    }

    public void testGetRelevantErrataByType() throws Exception {
        Server server = ServerFactoryTest.createTestServer(admin, true);

        int numErrata = SystemManager.relevantErrataByType(admin, server.getId(),
        "Bug Fix Advisory").size();

        Object[] result = handler.getRelevantErrataByType(admin,
                new Integer(server.getId().intValue()), "Bug Fix Advisory");

        int numErrata2 = result.length;

        assertEquals(numErrata, numErrata2);
    }

    public void testGetDmi() throws Exception {
        Server server = ServerFactoryTest.createTestServer(admin, true);
        Dmi dmi = new Dmi();
        dmi.setAsset("asset_string");
        dmi.setBoard("board_string");
        dmi.setProduct("product_string");
        dmi.setVendor("vendor_string");
        dmi.setSystem("system_string");
        dmi.setBios("release_string", "version_string", "release_string");
        dmi.setServer(server);
        server.setDmi(dmi);

        Dmi dmiMap = (Dmi) handler.getDmi(admin,
                new Integer(server.getId().intValue()));

        assertEquals(dmi.getAsset(), dmiMap.getAsset());
        assertEquals(dmi.getBoard(), dmiMap.getBoard());
        assertEquals(dmi.getProduct(), dmiMap.getProduct());
        assertEquals(dmi.getVendor(), dmiMap.getVendor());
        assertEquals(dmi.getSystem(), dmiMap.getSystem());
        assertEquals(dmi.getBios().getVendor(), dmiMap.getBios().getVendor());
        assertEquals(dmi.getBios().getVersion(), dmiMap.getBios().getVersion());
        assertEquals(dmi.getBios().getRelease(), dmiMap.getBios().getRelease());
    }

    public void testGetCpu() throws Exception {
        Server server = ServerFactoryTest.createTestServer(admin, true);
        CPU cpu = new CPU();
        cpu.setCache("cache_string");
        cpu.setFamily("family_string");
        cpu.setMHz("MHz_string");
        cpu.setVendor("vendor_string");
        cpu.setFlags("flags_string");
        cpu.setModel("model_string");
        cpu.setStepping("stepping_string");

<<<<<<< HEAD
=======
        CPUArch arch = ServerFactory.lookupCPUArchByName("x86_64");

>>>>>>> 7e1632d6
        cpu.setServer(server);
        cpu.setArch(ServerFactory.lookupCPUArchByName(CPUTest.ARCH_NAME));
        server.setCpu(cpu);

        CPU cpuMap = (CPU) handler.getCpu(admin,
                new Integer(server.getId().intValue()));
        assertEquals(cpu.getCache(), cpuMap.getCache());
        assertEquals(cpu.getFamily(), cpuMap.getFamily());
        assertEquals(cpu.getMHz(), cpuMap.getMHz());
        assertEquals(cpu.getVendor(), cpuMap.getVendor());
        assertEquals(cpu.getFlags(), cpuMap.getFlags());
        assertEquals(cpu.getModel(), cpuMap.getModel());
        assertEquals(cpu.getStepping(), cpuMap.getStepping());
        assertEquals(cpu.getArchName(), cpuMap.getArchName());
    }

    public void testGetMemory() throws Exception {
        Server server = ServerFactoryTest.createTestServer(admin, true);
        server.setRam(1024);
        server.setSwap(1025);

        Map memory = handler.getMemory(admin,
                new Integer(server.getId().intValue()));
        assertEquals(new Long(server.getRam()), memory.get("ram"));
        assertEquals(new Long(server.getSwap()), memory.get("swap"));
    }

    public void testGetDevices() throws Exception {
        Server server = ServerFactoryTest.createTestServer(admin, true);

        Device device = new Device();
        device.setBus(Device.BUS_ADB);
        device.setDeviceClass(Device.CLASS_FLOPPY);
        device.setDescription("description_string");
        device.setDriver("mighty_mouse");
        device.setPcitype(new Long(-3));
        device.setDevice("device_string");

        device.setServer(server);
        server.addDevice(device);

        Object[] dev =  handler.getDevices(admin,
                new Integer(server.getId().intValue()));

        Device fetchedDev = (Device) dev[0];
        assertEquals(device.getBus(), fetchedDev.getBus());
        assertEquals(device.getDeviceClass(), fetchedDev.getDeviceClass());
        assertEquals(device.getDescription(), fetchedDev.getDescription());
        assertEquals(device.getDriver(), fetchedDev.getDriver());
        assertEquals(device.getPcitype(), fetchedDev.getPcitype());
        assertEquals(device.getDevice(), fetchedDev.getDevice());
    }


    public void testScheduleNonExistentPackageInstall() throws Exception {
        Server server = ServerFactoryTest.createTestServer(admin, true,
                ServerConstants.getServerGroupTypeEnterpriseEntitled());
        List packageIds = new LinkedList();
        packageIds.add(new Integer(-1));

        try {
            handler.schedulePackageInstall(admin, new Integer(
                    server.getId().intValue()), packageIds, new Date());
            fail();
        }
        catch (InvalidPackageException e) {
            // expected
        }
    }

    public void testScheduleScript() throws Exception {
        Server server = ServerFactoryTest.createTestServer(admin, true);
        SystemManagerTest.giveCapability(server.getId(), "script.run", new Long(1));

        List serverIds = new ArrayList();
        serverIds.add(server.getId().intValue());

        Integer actionId = handler.scheduleScriptRun(admin,
                serverIds, "root", "root",
                new Integer(600), "", new Date());

        ScriptRunAction newAction = (ScriptRunAction)ActionManager.lookupAction(
                admin, new Long(actionId.longValue()));
        assertNotNull(newAction);
        ScriptActionDetails newActionDetails = newAction.getScriptActionDetails();
        assertNotNull(newActionDetails);

        // Results not yet available:
        Object [] result = handler.getScriptResults(admin, actionId);
        assertEquals(0, result.length);
    }

    public void testScheduleScriptMissingCapability() throws Exception {
        Server server = ServerFactoryTest.createTestServer(admin, true);

        List serverIds = new ArrayList();
        serverIds.add(server.getId().intValue());

        try {
            handler.scheduleScriptRun(admin,
                    serverIds, "root", "root",
                    new Integer(600), "", new Date());
            fail();
        }
        catch (MissingCapabilityException e) {
            // expected
        }
    }

    public void testScheduleScriptAsUnentitledUser() throws Exception {
        Server server = ServerFactoryTest.createTestServer(admin, true);

        List serverIds = new ArrayList();
        serverIds.add(server.getId().intValue());

        try {
            handler.scheduleScriptRun(regular,
                    serverIds, "root", "root",
                    new Integer(600), "", new Date());
            fail();
        }
        catch (NoSuchSystemException e) {
            // expected
        }
    }

    public void testScheduleScriptNoSuchServer() throws Exception {
        List serverIds = new ArrayList();
        serverIds.add(new Integer(-1));

        try {
            handler.scheduleScriptRun(admin, serverIds, "root", "root",
                    new Integer(600), "", new Date());
            fail();
        }
        catch (NoSuchSystemException e) {
            // expected
        }
    }

    public void testGetScriptResult() throws Exception {
        Calendar futureCal = GregorianCalendar.getInstance();
        futureCal.set(2050, 12, 14);

        Server server = ServerFactoryTest.createTestServer(admin, true);
        SystemManagerTest.giveCapability(server.getId(), "script.run", new Long(1));

        List serverIds = new ArrayList();
        serverIds.add(server.getId().intValue());

        Integer actionId = handler.scheduleScriptRun(admin,
                serverIds, "root", "root",
                new Integer(600), "", new Date());

        ScriptRunAction newAction = (ScriptRunAction)ActionManager.lookupAction(
                admin, new Long(actionId.longValue()));

        ScriptActionDetails newActionDetails = newAction.getScriptActionDetails();
        newActionDetails.setParentAction(newAction);

        ScriptResult result = new ScriptResult();
        result.setServerId(server.getId());
        result.setReturnCode(new Long(1));
        result.setStartDate(new Date());
        result.setStopDate(futureCal.getTime());
        result.setParentScriptActionDetails(newActionDetails);
        result.setActionScriptId(newActionDetails.getId());

        newActionDetails.addResult(result);
        newAction.setScriptActionDetails(newActionDetails);

        ActionFactory.save(newAction);
        flushAndEvict(newAction);

        Object [] scriptResult = handler.getScriptResults(admin,
                new Integer(newAction.getId().intValue()));
        assertEquals(1, scriptResult.length);
    }

    public void testGetScriptResultForNonExistentAction() throws Exception {
        try {
            handler.getScriptResults(admin, new Integer(-1));
            fail();
        }
        catch (NoSuchActionException e) {
            // expected
        }
    }

    public void testGetScriptResultForWrongActionType() throws Exception {
        Server server = ServerFactoryTest.createTestServer(admin, true);
        Action a = ActionManager.scheduleHardwareRefreshAction(admin, server, new Date());
        ActionFactory.save(a);

        try {
            handler.getScriptResults(admin, new Integer(a.getId().intValue()));
            fail();
        }
        catch (InvalidActionTypeException e) {
            // expected
        }
    }

    public void testApplyIrrelevantErrata() throws Exception {
        Server server = ServerFactoryTest.createTestServer(admin, true);

        List serverIds = new ArrayList();
        serverIds.add(new Integer(server.getId().intValue()));

        Errata irrelevantErrata = ErrataFactoryTest.createTestPublishedErrata(
                admin.getOrg().getId());
        assertEquals(0, SystemManager.relevantErrata(admin, server.getId()).size());
        List errataIds = new LinkedList();
        errataIds.add(new Integer(irrelevantErrata.getId().intValue()));
        try {
            handler.applyErrata(admin, new Integer(server.getId().intValue()),
                    errataIds);
            fail();
        }
        catch (InvalidErrataException e) {
            // expected
        }
        try {
            handler.scheduleApplyErrata(admin, serverIds, errataIds);
            fail();
        }
        catch (InvalidErrataException e) {
            // expected
        }
    }

    public void testSchedulePackageInstall() throws Exception {
        Server server = ServerFactoryTest.createTestServer(admin, true,
                ServerConstants.getServerGroupTypeEnterpriseEntitled());
        Package pkg = PackageTest.createTestPackage(admin.getOrg());
        List packageIds = new LinkedList();
        packageIds.add(new Integer(pkg.getId().intValue()));

        DataResult dr = ActionManager.recentlyScheduledActions(admin, null, 30);
        int preScheduleSize = dr.size();
        handler.schedulePackageInstall(admin, new Integer(server.getId().intValue()),
                packageIds, new Date());

        dr = ActionManager.recentlyScheduledActions(admin, null, 30);
        assertEquals(1, dr.size() - preScheduleSize);
        assertEquals("Package Install", ((ScheduledAction)dr.get(0)).getTypeName());
    }

    public void testSchedulePackageRemove() throws Exception {
        Server server = ServerFactoryTest.createTestServer(admin, true,
                ServerConstants.getServerGroupTypeEnterpriseEntitled());

        // add a package to the server
        Package pkg = PackageManagerTest.addPackageToSystemAndChannel(
                "test-package-name" + TestUtils.randomString(), server,
                ChannelFactoryTest.createTestChannel(admin));
        server = (Server)TestUtils.reload(server);

        DataResult dr = ActionManager.recentlyScheduledActions(admin, null, 30);
        int preScheduleSize = dr.size();
        server.getPackages().size();

        List packageIds = new LinkedList();
        packageIds.add(pkg.getId().intValue());

        handler.schedulePackageRemove(admin, new Integer(server.getId().intValue()),
                packageIds, new Date());

        dr = ActionManager.recentlyScheduledActions(admin, null, 30);
        assertEquals(1, dr.size() - preScheduleSize);
        assertEquals("Package Removal", ((ScheduledAction)dr.get(0)).getTypeName());
    }

    public void testHardwareRefresh() throws Exception {
        Server server = ServerFactoryTest.createTestServer(admin, true);

        DataResult dr = ActionManager.recentlyScheduledActions(admin, null, 30);
        int preScheduleSize = dr.size();
        handler.scheduleHardwareRefresh(admin, new Integer(server.getId().intValue()),
                new Date());

        dr = ActionManager.recentlyScheduledActions(admin, null, 30);
        assertEquals(1, dr.size() - preScheduleSize);
        assertEquals("Hardware List Refresh", ((ScheduledAction)dr.get(0)).getTypeName());
    }

    public void testPackageRefresh() throws Exception {
        Server server = ServerFactoryTest.createTestServer(admin, true);

        DataResult dr = ActionManager.recentlyScheduledActions(admin, null, 30);
        int preScheduleSize = dr.size();
        handler.schedulePackageRefresh(admin, new Integer(server.getId().intValue()),
                new Date());

        dr = ActionManager.recentlyScheduledActions(admin, null, 30);
        assertEquals(1, dr.size() - preScheduleSize);
        assertEquals("Package List Refresh", ((ScheduledAction)dr.get(0)).getTypeName());
    }

    public void testGetDetails() throws Exception {
        Server server = ServerFactoryTest.createTestServer(admin, true);
        Server lookupServer = (Server)handler.getDetails(admin,
                new Integer(server.getId().intValue()));
        assertNotNull(lookupServer);
    }

    public void testGetDetailsNoSuchServer() throws Exception {
        try {
            handler.getDetails(admin, new Integer(-1));
            fail();
        }
        catch (NoSuchSystemException e) {
            // expected
        }
    }

    public void testSetDetails() throws Exception {
        Server server = ServerFactoryTest.createTestServer(admin, true,
                ServerConstants.getServerGroupTypeEnterpriseEntitled());
        SystemManager.removeAllServerEntitlements(server.getId());

        Map details = new HashMap();
        String profileName = "blah";
        String description = "some description";
        String address1 = "address1";
        String address2 = "address2";
        String city = "Halifax";
        String state = "Nova Scotia";
        String country = "CA";
        String building = "building";
        String room = "room";
        String rack = "rack";
        String contactMethod = "ssh-push";

        details.put("profile_name", profileName);
        details.put("base_entitlement", "enterprise_entitled");
        details.put("description", description);
        details.put("auto_errata_update", Boolean.TRUE);
        details.put("address1", address1);
        details.put("address2", address2);
        details.put("city", city);
        details.put("state", state);
        details.put("country", country);
        details.put("building", building);
        details.put("room", room);
        details.put("rack", rack);
        details.put("contact_method", contactMethod);

        handler.setDetails(admin, new Integer(server.getId().intValue()), details);
        TestUtils.saveAndFlush(server);
        server = (Server)reload(server);

        assertEquals(profileName, server.getName());
        assertEquals(description, server.getDescription());
        assertEquals("Y", server.getAutoUpdate());
        assertEquals("enterprise_entitled", server.getBaseEntitlement().getLabel());
        assertEquals(address1, server.getLocation().getAddress1());
        assertEquals(address2, server.getLocation().getAddress2());
        assertEquals(city, server.getLocation().getCity());
        assertEquals(state, server.getLocation().getState());
        assertEquals(country, server.getLocation().getCountry());
        assertEquals(building, server.getLocation().getBuilding());
        assertEquals(room, server.getLocation().getRoom());
        assertEquals(rack, server.getLocation().getRack());
        assertEquals(contactMethod, server.getContactMethod().getLabel());
    }

    public void testSetDetailsContactMethodInvalid() throws Exception {
        Server server = ServerFactoryTest.createTestServer(admin, true,
                ServerConstants.getServerGroupTypeEnterpriseEntitled());
        SystemManager.removeAllServerEntitlements(server.getId());

        Map details = new HashMap();
        details.put("contact_method", "foobar");
        try {
            handler.setDetails(admin, new Integer(server.getId().intValue()), details);
            fail("Setting invalid contact method should throw exception!");
        }
        catch (FaultException e) {
            // expected
        }
    }

    public void testSetDetailsContactMethodForSalt() throws Exception {
        MinionServer server = MinionServerFactoryTest.createTestMinionServer(admin);

        Map details = new HashMap();
        details.put("contact_method", "ssh-push");
        try {
            handler.setDetails(admin, new Integer(server.getId().intValue()), details);
            fail("Modifying contact method on salt system should throw exception!");
        }
        catch (FaultException e) {
            assertEquals("contactMethodChangeNotAllowed", e.getLabel());
            // expected
        }
    }

    public void testSetLockStatus() throws Exception {
        Server server = ServerFactoryTest.createTestServer(admin, true);

        //server unlocked by default
        assertNull(server.getLock());

        //lock the server
        handler.setLockStatus(admin, new Integer(server.getId().intValue()),
                true);

        TestUtils.saveAndFlush(server);
        server = (Server)reload(server);
        assertNotNull(server.getLock());

        //unlock the server
        handler.setLockStatus(admin, new Integer(server.getId().intValue()),
                false);

        TestUtils.saveAndFlush(server);
        server = (Server)reload(server);
        assertNull(server.getLock());
    }

    public void testSetDetailsUnentitleServer() throws Exception {
        Server server = ServerFactoryTest.createTestServer(admin, true);
        SystemManager.removeAllServerEntitlements(server.getId());
        Map details = new HashMap();
        details.put("base_entitlement", "unentitle");

        handler.setDetails(admin, new Integer(server.getId().intValue()), details);
        TestUtils.saveAndFlush(server);
        server = (Server)reload(server);

        assertNull(server.getBaseEntitlement());
    }

    public void testSetDetailsBaseEntitlementAsNonOrgAdmin() throws Exception {
        Server server = ServerFactoryTest.createTestServer(regular, true);
        SystemManager.removeAllServerEntitlements(server.getId());
        Map details = new HashMap();
        details.put("base_entitlement", "unentitle");

        try {
            handler.setDetails(regular, new Integer(server.getId().intValue()), details);
            fail();
        }
        catch (PermissionCheckFailureException e) {
            // expected
        }
    }

    public void testAddEntitlements() throws Exception {
        Server server = ServerTestUtils.createVirtHostWithGuests(admin, 0);

        Integer serverId = server.getId().intValue();
        List<String> entitlements = new LinkedList<String>() { {
            add(EntitlementManager.VIRTUALIZATION_ENTITLED);
        } };

        assertTrue(server.hasEntitlement(EntitlementManager.VIRTUALIZATION));

        int result = handler.removeEntitlements(admin, serverId, entitlements);
        assertEquals(1, result);

        TestUtils.flushAndEvict(server);
        server = SystemManager.lookupByIdAndUser(server.getId(), admin);
        assertFalse(server.hasEntitlement(EntitlementManager.VIRTUALIZATION));

        result = handler.addEntitlements(admin, serverId, entitlements);
        assertEquals(1, result);

        TestUtils.flushAndEvict(server);
        server = SystemManager.lookupByIdAndUser(server.getId(), admin);
        assertTrue(server.hasEntitlement(EntitlementManager.VIRTUALIZATION));
    }

    public void testAddEntitlementSystemAlreadyHas() throws Exception {
        Server server = ServerTestUtils.createVirtHostWithGuests(admin, 0);

        Integer serverId = server.getId().intValue();
        List<String> entitlements = new LinkedList<String>() { {
            add(EntitlementManager.VIRTUALIZATION_ENTITLED);
        } };

        assertTrue(server.hasEntitlement(EntitlementManager.VIRTUALIZATION));

        // Shouldn't fail:
        int result = handler.addEntitlements(admin, serverId, entitlements);
        assertEquals(1, result);

        TestUtils.flushAndEvict(server);
        server = SystemManager.lookupByIdAndUser(server.getId(), admin);
        assertTrue(server.hasEntitlement(EntitlementManager.VIRTUALIZATION));
    }

    public void testRemoveEntitlements() throws Exception {
        Server server = ServerFactoryTest.createTestServer(admin, true,
                ServerConstants.getServerGroupTypeEnterpriseEntitled());
        SystemManager.entitleServer(server, EntitlementManager.VIRTUALIZATION);
        List entitlements = new LinkedList();
        entitlements.add(EntitlementManager.VIRTUALIZATION_ENTITLED);

        handler.removeEntitlements(admin, new Integer(server.getId().intValue()),
                entitlements);
    }

    public void testRemoveEntitlementsServerDoesNotHave() throws Exception {
        Server server = ServerFactoryTest.createTestServer(admin, true,
                ServerConstants.getServerGroupTypeEnterpriseEntitled());
        assertFalse(server.hasEntitlement(EntitlementManager.VIRTUALIZATION));
        List entitlements = new LinkedList();
        entitlements.add(EntitlementManager.VIRTUALIZATION_ENTITLED);

        handler.removeEntitlements(admin, new Integer(server.getId().intValue()),
                entitlements);
    }

    public void testListPackagesFromChannel() throws Exception {
        Server testServer = ServerFactoryTest.createTestServer(admin, true);
        Channel testChannel = ChannelFactoryTest.createTestChannel(admin);

        Package testPackage = PackageTest.createTestPackage(admin.getOrg());

        testChannel.addPackage(testPackage);

        Set<InstalledPackage> instPackages = testServer.getPackages();
        InstalledPackage testInstPack = new InstalledPackage();
        testInstPack.setArch(testPackage.getPackageArch());
        testInstPack.setEvr(testPackage.getPackageEvr());
        testInstPack.setName(testPackage.getPackageName());
        testInstPack.setServer(testServer);

        instPackages.add(testInstPack);
        Integer serverId = testServer.getId().intValue();
        Map<String, Object> returned = handler
            .listPackagesFromChannel(admin, serverId,
                        testChannel.getLabel()).get(0);

        assertEquals(testPackage.getPackageName().getName(), returned.get("name"));
        assertEquals(testPackage.getPackageEvr().getVersion(), returned.get("version"));
        assertEquals(testPackage.getPackageEvr().getRelease(), returned.get("release"));
        assertEquals(testPackage.getPackageEvr().getEpoch(), returned.get("epoch"));
        assertEquals(testPackage.getId(), returned.get("id"));
        assertEquals(testPackage.getPackageArch().getLabel(), returned.get("arch_label"));

        // reload object as modified data is changed by a trigger
        HibernateFactory.getSession().refresh(testPackage);
        assertEquals(testPackage.getModified().getTime(),
                ((Date) returned.get("last_modified")).getTime());

        assertEquals(testPackage.getPath(), returned.get("path"));
    }

    public void testScheduleSyncPackagesWithSystem() throws Exception {

        Channel testChannel = ChannelFactoryTest.createTestChannel(admin);

        Package p1 = PackageTest.createTestPackage(admin.getOrg());
        Package p2 = PackageTest.createTestPackage(admin.getOrg());

        testChannel.addPackage(p1);
        testChannel.addPackage(p2);
        ChannelFactory.save(testChannel);

        Server s1 = ServerFactoryTest.createTestServer(admin, true,
                ServerConstants.getServerGroupTypeEnterpriseEntitled());
        Server s2 = ServerFactoryTest.createTestServer(admin, true,
                ServerConstants.getServerGroupTypeEnterpriseEntitled());

        s1.addChannel(testChannel);
        s2.addChannel(testChannel);

        PackageManagerTest.associateSystemToPackageWithArch(s1, p1);
        PackageManagerTest.associateSystemToPackageWithArch(s2, p2);

        ServerFactory.save(s1);
        ServerFactory.save(s2);

        List packagesToSync = new LinkedList();
        packagesToSync.add(new Integer(p2.getId().intValue()));

        // This call has an embedded transaction in the stored procedure:
        // lookup_transaction_package(:operation, :n, :e, :v, :r, :a)
        // which can cause deadlocks.  We are forced to call commitAndCloseTransaction()
        commitAndCloseSession();
        handler.scheduleSyncPackagesWithSystem(admin, new Integer(s1.getId().
                intValue()), new Integer(s2.getId().intValue()), packagesToSync,
                new Date());
    }

    public void testScheduleReboot() throws Exception {
        Server testServer = ServerFactoryTest.createTestServer(admin, true);

        DataResult dr = ActionManager.recentlyScheduledActions(admin, null, 30);
        dr = ActionManager.recentlyScheduledActions(admin, null, 30);

        int preScheduleSize = dr.size();

        Long returnInt = handler.scheduleReboot(admin,
                new Integer(testServer.getId().intValue()), new Date());
        assertNotNull(returnInt);

        dr = ActionManager.recentlyScheduledActions(admin, null, 30);
        assertEquals(1, dr.size() - preScheduleSize);
        assertEquals("System reboot", ((ScheduledAction)dr.get(0)).getTypeName());

    }


    public void testCreatePackageProfile() throws Exception {
        Server testServer = ServerFactoryTest.createTestServer(admin, true);
        Channel channel = ChannelFactoryTest.createBaseChannel(admin);
        testServer.addChannel(channel);

        Package testPackage = PackageTest.createTestPackage(admin.getOrg());

        //Test a package the satellite knows about
        InstalledPackage testInstPack = new InstalledPackage();
        testInstPack.setArch(testPackage.getPackageArch());
        testInstPack.setEvr(testPackage.getPackageEvr());
        testInstPack.setName(testPackage.getPackageName());
        testInstPack.setServer(testServer);

        Set<InstalledPackage> serverPackages = testServer.getPackages();
        serverPackages.add(testInstPack);

        String profileLabel = TestUtils.randomString();

        Profile newProfile = ProfileFactory.findByNameAndOrgId(profileLabel,
                admin.getOrg().getId());
        assertNull(newProfile);

        Integer returned = handler.createPackageProfile(admin,
                new Integer(testServer.getId().intValue()),
                profileLabel, TestUtils.randomString());

        assertEquals(new Integer(1), returned);

        newProfile = ProfileFactory.findByNameAndOrgId(profileLabel,
                admin.getOrg().getId());
        assertNotNull(newProfile);

        DataResult profilePackages = ProfileManager.listProfilePackages(newProfile.getId());
        assertEquals(1, profilePackages.size());
    }

    public void testComparePackageProfile() throws Exception {
        Server testServer = ServerFactoryTest.createTestServer(admin, true);
        Channel channel = ChannelFactoryTest.createBaseChannel(admin);
        testServer.addChannel(channel);

        Package testPackage = PackageTest.createTestPackage(admin.getOrg());

        //Test a package the satellite knows about
        InstalledPackage testInstPack = new InstalledPackage();
        testInstPack.setArch(testPackage.getPackageArch());
        testInstPack.setEvr(testPackage.getPackageEvr());
        testInstPack.setName(testPackage.getPackageName());
        testInstPack.setServer(testServer);

        Set<InstalledPackage> serverPackages = testServer.getPackages();
        serverPackages.add(testInstPack);

        String profileLabel = TestUtils.randomString();

        handler.createPackageProfile(admin,
                new Integer(testServer.getId().intValue()),
                profileLabel, TestUtils.randomString());

        // create another test server... this is the server that we will
        // compare the newly created profile against.
        Server testServer2 = ServerFactoryTest.createTestServer(admin, true);

        Object[] compareResults = handler.comparePackageProfile(admin,
                new Integer(testServer2.getId().intValue()), profileLabel);

        assertEquals(1, compareResults.length);

        PackageMetadata metadata = (PackageMetadata) compareResults[0];

        // verify that the package found existed only in the profile
        assertEquals(3, metadata.getComparisonAsInt());
    }

    public void testListOutOfDateSystems() throws Exception {
        Server testServer = ServerFactoryTest.createTestServer(regular, true);

        Long sid = new Long(testServer.getId().longValue());
        Package pack = PackageTest.createTestPackage(admin.getOrg());

        ErrataCacheManager.insertNeededErrataCache(sid, null,
                pack.getId());

        Object [] array =  handler.listOutOfDateSystems(regular);

        assertTrue(array.length > 0);
        boolean sidExists  = false;
        for (int i = 0; i < array.length; i++) {
            SystemOverview s = (SystemOverview)array[i];
            if (testServer.getId().equals(s.getId().longValue())) {
                sidExists = true;
                break;
            }
        }
        assertTrue(sidExists);
    }


    public void testListUngroupedSystems() throws Exception {

        Server testServer = ServerFactoryTest.createTestServer(admin, false);
        ServerFactoryTest.createTestServer(admin, true);

        List<SystemOverview> servers = handler.listUngroupedSystems(admin);
        assertTrue(servers.size() > 0);
        boolean sidExists  = false;
        for (int i = 0; i < servers.size(); i++) {
            SystemOverview s = servers.get(i);
            if (testServer.getId().equals(s.getId())) {
                sidExists = true;
                break;
            }
        }
        assertTrue(sidExists);
    }

    public void testGetSubscribedBaseChannel() throws Exception {
        Server srv1 = ServerFactoryTest.createTestServer(regular, true);
        if (srv1.getBaseChannel() != null) {
            Channel base = (Channel) handler.getSubscribedBaseChannel(admin,
                new Integer(srv1.getId().intValue()));
            assertEquals(srv1.getBaseChannel(), base);
        }
    }

    public void testListInactiveSystems() throws Exception {
        Server srv1 = ServerFactoryTest.createTestServer(regular, true);
        Calendar cal = Calendar.getInstance();
        srv1.getServerInfo().setCheckin(cal.getTime());

        List list = handler.listInactiveSystems(admin);
        assertFalse(systemInList(srv1.getId(), list));

        cal.add(Calendar.DAY_OF_YEAR, -5);

        srv1.getServerInfo().setCheckin(cal.getTime());
        list = handler.listInactiveSystems(admin);
        System.out.println(list);
        assertTrue(systemInList(srv1.getId(), list));

        list = handler.listInactiveSystems(admin, 2);
        assertTrue(systemInList(srv1.getId(), list));

        list = handler.listInactiveSystems(admin, 10);
        assertFalse(systemInList(srv1.getId(), list));

    }

    private boolean systemInList(Long id, List<SystemOverview> list) {
        for (SystemOverview server : list) {
            if (server.getId().equals(id)) {
                return true;
            }
        }
        return false;
    }


    public void testWhoCreated() throws Exception {
        Server srv1 = ServerFactoryTest.createTestServer(regular, true);
        srv1.setCreator(admin);
        assertEquals(admin, handler.whoRegistered(admin, srv1.getId().intValue()));
    }


    public void testListSystemsWithPackage() throws Exception {
        Server srv1 = ServerFactoryTest.createTestServer(regular, true);


        Package pack = PackageTest.createTestPackage(admin.getOrg());
        pack.setOrg(admin.getOrg());
        InstalledPackage iPack = new InstalledPackage();
        iPack.setName(pack.getPackageName());
        iPack.setEvr(pack.getPackageEvr());
        iPack.setArch(pack.getPackageArch());
        iPack.setServer(srv1);
        Set<InstalledPackage> set = srv1.getPackages();
        set.add(iPack);

        PackageFactory.getSession().save(pack);

        List list = handler.listSystemsWithPackage(admin, iPack.getName().getName(),
                iPack.getEvr().getVersion(), iPack.getEvr().getRelease());

        assertTrue(systemInList(srv1.getId(), list));

        list = handler.listSystemsWithPackage(admin, pack.getId().intValue());
        assertTrue(systemInList(srv1.getId(), list));


    }

    public void testScheduleGuestAction() throws Exception {
        Server host = ServerFactoryTest.createTestServer(admin, true);
        GuestBuilder build = new GuestBuilder(admin);
        VirtualInstance guest = build.createGuest().withVirtHost().build();
        guest.setHostSystem(host);

        VirtualInstanceFactory.getInstance().saveVirtualInstance(guest);

        int id = handler.scheduleGuestAction(admin,
                guest.getGuestSystem().getId().intValue(), "restart");

        List<Action> actions = ActionFactory.listActionsForServer(admin, host);

        boolean contains = false;
        for (Action act : actions) {
            if (act.getId() == id) {
                contains = true;
                assertEquals(act.getActionType(), ActionFactory.TYPE_VIRTUALIZATION_REBOOT);
            }
        }
        assertTrue(contains);
    }

    public void testSetGuestMemory() throws Exception {
        Server host = ServerFactoryTest.createTestServer(admin, true);
        GuestBuilder build = new GuestBuilder(admin);
        VirtualInstance guest = build.createGuest().withVirtHost().build();
        guest.setHostSystem(host);

        VirtualInstanceFactory.getInstance().saveVirtualInstance(guest);

        int id = handler.setGuestMemory(admin,
                guest.getGuestSystem().getId().intValue(), 512);

        List<Action> actions = ActionFactory.listActionsForServer(admin, host);

        boolean contains = false;
        for (Action act : actions) {
            if (act.getId() == id) {
                contains = true;
                assertEquals(act.getActionType(),
                        ActionFactory.TYPE_VIRTUALIZATION_SET_MEMORY);
                VirtualizationSetMemoryAction action = (VirtualizationSetMemoryAction)
                HibernateFactory.getSession().load(
                        VirtualizationSetMemoryAction.class,  (long) id);
                assertEquals(action.getMemory(), new Integer(512 * 1024));
            }
        }
        assertTrue(contains);
    }


    public void testSetGuestCpus() throws Exception {
        Server host = ServerFactoryTest.createTestServer(admin, true);
        GuestBuilder build = new GuestBuilder(admin);
        VirtualInstance guest = build.createGuest().withVirtHost().build();
        guest.setHostSystem(host);

        VirtualInstanceFactory.getInstance().saveVirtualInstance(guest);

        int id = handler.setGuestCpus(admin,
                guest.getGuestSystem().getId().intValue(), 3);

        List<Action> actions = ActionFactory.listActionsForServer(admin, host);

        boolean contains = false;
        for (Action act : actions) {
            if (act.getId() == id) {
                contains = true;
                assertEquals(act.getActionType(),
                        ActionFactory.TYPE_VIRTUALIZATION_SET_VCPUS);
                VirtualizationSetVcpusAction action = (VirtualizationSetVcpusAction)
                HibernateFactory.getSession().load(
                        VirtualizationSetVcpusAction.class,  (long) id);
                assertEquals(action.getVcpu(), new Integer(3));
            }
        }
        assertTrue(contains);
    }

    public void testListActivationKeys() throws Exception {
        Server server = ServerFactoryTest.createTestServer(admin, true);

        ActivationKey key = ActivationKeyTest.createTestActivationKey(admin);

        List<String> keys = handler.listActivationKeys(admin, server.getId().intValue());
        assertEquals(0, keys.size());

        key.getToken().getActivatedServers().add(server);
        TestUtils.saveAndFlush(key);

        keys = handler.listActivationKeys(admin, server.getId().intValue());
        assertEquals(1, keys.size());
    }

    public void testGetConnectionPath() throws Exception {

        Server server = ServerFactoryTest.createTestServer(admin, true);

        // check the initial state of the connection path for the server
        Object[] results = handler.getConnectionPath(admin,
                new Integer(server.getId().intValue()));

        assertEquals(0, results.length);

        // create 2 dummy servers to represent proxys and add them to the
        // server's 'server path'
        Server proxy1 = ServerFactoryTest.createTestServer(admin, true);
        Server proxy2 = ServerFactoryTest.createTestServer(admin, true);

        Long position1 = new Long(0);
        Long position2 = new Long(1);

        WriteMode m = ModeFactory.getWriteMode("test_queries",
        "insert_into_rhnServerPath");
        Map<String, Object> params = new HashMap<String, Object>();
        params.put("server_id", server.getId());
        params.put("proxy_server_id", proxy1.getId());
        params.put("proxy_hostname", proxy1.getName());
        params.put("position", position1);
        m.executeUpdate(params);

        params.clear();
        params.put("server_id", server.getId());
        params.put("proxy_server_id", proxy2.getId());
        params.put("proxy_hostname", proxy2.getName());
        params.put("position", position2);
        m.executeUpdate(params);

        // execute test...
        results = handler.getConnectionPath(admin,
                new Integer(server.getId().intValue()));

        assertEquals(2, results.length);
        assertEquals(proxy1.getId(), ((ServerPath) results[0]).getId());
        assertEquals(proxy1.getName(), ((ServerPath) results[0]).getHostname());

        assertEquals(proxy2.getId(), ((ServerPath) results[1]).getId());
        assertEquals(proxy2.getName(), ((ServerPath) results[1]).getHostname());
    }


    public void testTest() throws Exception {
        String pattern = "0 \\d+ \\d+ \\? \\* \\*";
        String str = "0 0 23 ? * *";

        Pattern p = Pattern.compile(pattern);
        Matcher m = p.matcher(str);
        assertTrue(m.matches());
    }
    
    public void testListMigrationTargetNoProducts() throws Exception {

        Server server = ServerFactoryTest.createTestServer(admin, true);
        boolean thrown = false;
        try {
            handler.listMigrationTargets(admin, server.getId().intValue());
        }
        catch(FaultException e) {
            if(e.getMessage().contains("Server has no Products installed")) {
                thrown = true;
            }
        }
        assertTrue("Expected exception not thrown", thrown);
    }

    public void testListMigrationTargetBaseOnly() throws Exception {
        SUSEProductTestUtils.createVendorSUSEProductEnvironment(admin);

        InstalledProduct installedPrd = new InstalledProduct();
        installedPrd.setName("SLES");
        installedPrd.setVersion("12");
        installedPrd.setArch(PackageFactory.lookupPackageArchByLabel("x86_64"));
        installedPrd.setBaseproduct(true);
        assertNull(installedPrd.getId());

        Server server = ServerFactoryTest.createTestServer(admin, true);
        server.setServerArch(ServerFactory.lookupServerArchByLabel("x86_64-redhat-linux"));
        assertNotNull(server);
        assertNotNull(server.getId());

        Set<InstalledProduct> products = new HashSet<>();
        products.add(installedPrd);

        server.setInstalledProducts(products);
        TestUtils.saveAndReload(server);

        assertNotNull(server.getInstalledProductSet());

        server.getInstalledProductSet().getBaseProduct().getUpgrades();

        List<Map<String, Object>> result = handler.listMigrationTargets(admin, server.getId().intValue());

        assertNotEmpty("no target found", result);

        assertContains(result.get(0).get("friendly").toString(), "SUSE Linux Enterprise Server 12 SP2");
        assertContains(result.get(1).get("friendly").toString(), "SUSE Linux Enterprise Server 12 SP1");
    }

    public void testListMigrationTargetExtension() throws Exception {
        SUSEProductTestUtils.createVendorSUSEProductEnvironment(admin);

        InstalledProduct installedPrd = new InstalledProduct();
        installedPrd.setName("SLES");
        installedPrd.setVersion("12");
        installedPrd.setArch(PackageFactory.lookupPackageArchByLabel("x86_64"));
        installedPrd.setBaseproduct(true);
        assertNull(installedPrd.getId());

        InstalledProduct installedExt = new InstalledProduct();
        installedExt.setName("sle-ha");
        installedExt.setVersion("12");
        installedExt.setArch(PackageFactory.lookupPackageArchByLabel("x86_64"));
        assertNull(installedExt.getId());

        Server server = ServerFactoryTest.createTestServer(admin, true);
        server.setServerArch(ServerFactory.lookupServerArchByLabel("x86_64-redhat-linux"));
        assertNotNull(server);
        assertNotNull(server.getId());

        Set<InstalledProduct> products = new HashSet<>();
        products.add(installedPrd);
        products.add(installedExt);

        server.setInstalledProducts(products);
        TestUtils.saveAndReload(server);

        assertNotNull(server.getInstalledProductSet());

        server.getInstalledProductSet().getBaseProduct().getUpgrades();

        List<Map<String, Object>> result = handler.listMigrationTargets(admin, server.getId().intValue());

        assertNotEmpty("no target found", result);

        assertContains(result.get(0).get("friendly").toString(), "SUSE Linux Enterprise Server 12 SP2");
        assertContains(result.get(0).get("friendly").toString(), "SUSE Linux Enterprise High Availability Extension 12 SP2");
        assertContains(result.get(1).get("friendly").toString(), "SUSE Linux Enterprise Server 12 SP1");
        assertContains(result.get(1).get("friendly").toString(), "SUSE Linux Enterprise High Availability Extension 12 SP1");
    }

    public void testListMigrationTargetExtensionNotSynced() throws Exception {
        SUSEProductTestUtils.createVendorSUSEProductEnvironment(admin);

        InstalledProduct installedPrd = new InstalledProduct();
        installedPrd.setName("SLES");
        installedPrd.setVersion("12");
        installedPrd.setArch(PackageFactory.lookupPackageArchByLabel("x86_64"));
        installedPrd.setBaseproduct(true);
        assertNull(installedPrd.getId());

        InstalledProduct installedExt = new InstalledProduct();
        installedExt.setName("sle-ha");
        installedExt.setVersion("12");
        installedExt.setArch(PackageFactory.lookupPackageArchByLabel("x86_64"));
        assertNull(installedExt.getId());

        InstalledProduct installedExt2 = new InstalledProduct();
        installedExt2.setName("sle-ha-geo");
        installedExt2.setVersion("12");
        installedExt2.setArch(PackageFactory.lookupPackageArchByLabel("x86_64"));
        assertNull(installedExt2.getId());

        Server server = ServerFactoryTest.createTestServer(admin, true);
        server.setServerArch(ServerFactory.lookupServerArchByLabel("x86_64-redhat-linux"));
        assertNotNull(server);
        assertNotNull(server.getId());

        Set<InstalledProduct> products = new HashSet<>();
        products.add(installedPrd);
        products.add(installedExt);
        products.add(installedExt2);

        server.setInstalledProducts(products);
        TestUtils.saveAndReload(server);

        assertNotNull(server.getInstalledProductSet());

        server.getInstalledProductSet().getBaseProduct().getUpgrades();

        List<Map<String, Object>> result = handler.listMigrationTargets(admin, server.getId().intValue());

        assertNotEmpty("no target found", result);
        assertTrue(result.size() == 1);
        assertContains(result.get(0).get("friendly").toString(), "SUSE Linux Enterprise Server 12 SP1");
        assertContains(result.get(0).get("friendly").toString(), "SUSE Linux Enterprise High Availability Extension 12 SP1");
    }

    public void testGetInstalledProducts() throws Exception {
        SUSEProductTestUtils.createVendorSUSEProductEnvironment(admin);

        Server server = ServerFactoryTest.createTestServer(admin, true);
        assertNotNull(server);
        assertNotNull(server.getId());

        List<SUSEInstalledProduct> results = handler.getInstalledProducts(admin,
                server.getId().intValue());
        assertEquals(0, results.size());

        PackageArch arch = PackageFactory.lookupPackageArchByLabel("x86_64");

        Set<InstalledProduct> products = new HashSet<>();
        products.add(new InstalledProduct("SLES", "12", arch, null, true));
        products.add(new InstalledProduct("sle-ha", "12", arch, null, false));
        products.add(new InstalledProduct("sle-ha-geo", "12", arch, null, false));
        //This one should be ignored (only SUSE products):
        products.add(new InstalledProduct("unknown-product", "1", arch, null, false));

        server.setInstalledProducts(products);
        TestUtils.saveAndReload(server);

        results = handler.getInstalledProducts(admin, server.getId().intValue());

        assertEquals("invalid number of results", 3, results.size());

    }

    public void testGetKernelLivePatch() throws Exception {
        MinionServer server = MinionServerFactoryTest.createTestMinionServer(admin);
        assertNotNull(server);
        assertNotNull(server.getId());

        String testVersion = "kgraft_patch_2_2_1";

        String result = handler.getKernelLivePatch(admin, server.getId().intValue());
        assertEquals("", result);

        server.setKernelLiveVersion(testVersion);
        TestUtils.saveAndReload(server);

        result = handler.getKernelLivePatch(admin, server.getId().intValue());
        assertEquals(testVersion, result);

        Server nonMinionServer = ServerFactoryTest.createTestServer(admin, true);
        assertNotNull(nonMinionServer);
        assertNotNull(nonMinionServer.getId());

        result = handler.getKernelLivePatch(admin, nonMinionServer.getId().intValue());
        assertEquals("", result);
    }

}<|MERGE_RESOLUTION|>--- conflicted
+++ resolved
@@ -134,28 +134,6 @@
 import com.redhat.rhn.testing.TestUtils;
 import com.redhat.rhn.testing.UserTestUtils;
 
-<<<<<<< HEAD
-import org.apache.commons.lang.StringUtils;
-
-import java.util.ArrayList;
-import java.util.Calendar;
-import java.util.Date;
-import java.util.GregorianCalendar;
-import java.util.HashMap;
-import java.util.HashSet;
-import java.util.Iterator;
-import java.util.LinkedList;
-import java.util.List;
-import java.util.Map;
-import java.util.Set;
-import java.util.regex.Matcher;
-import java.util.regex.Pattern;
-
-=======
-/**
- * SystemHandlerTest
- */
->>>>>>> 7e1632d6
 public class SystemHandlerTest extends BaseHandlerTestCase {
 
     private SystemHandler handler = new SystemHandler();
@@ -1298,11 +1276,6 @@
         cpu.setModel("model_string");
         cpu.setStepping("stepping_string");
 
-<<<<<<< HEAD
-=======
-        CPUArch arch = ServerFactory.lookupCPUArchByName("x86_64");
-
->>>>>>> 7e1632d6
         cpu.setServer(server);
         cpu.setArch(ServerFactory.lookupCPUArchByName(CPUTest.ARCH_NAME));
         server.setCpu(cpu);
