/**
 * Copyright (c) 2009--2012 Red Hat, Inc.
 *
 * This software is licensed to you under the GNU General Public License,
 * version 2 (GPLv2). There is NO WARRANTY for this software, express or
 * implied, including the implied warranties of MERCHANTABILITY or FITNESS
 * FOR A PARTICULAR PURPOSE. You should have received a copy of GPLv2
 * along with this software; if not, see
 * http://www.gnu.org/licenses/old-licenses/gpl-2.0.txt.
 *
 * Red Hat trademarks are not licensed under GPLv2. No permission is
 * granted to use or replicate Red Hat trademarks that are incorporated
 * in this software or its documentation.
 */
/*
 * Copyright (c) 2010 SUSE LINUX Products GmbH, Nuernberg, Germany.
 */
package com.redhat.rhn.frontend.xmlrpc.errata;

import java.util.ArrayList;
import java.util.Date;
import java.util.HashMap;
import java.util.HashSet;
import java.util.Iterator;
import java.util.List;
import java.util.Map;
import java.util.Set;

import org.apache.commons.collections.IteratorUtils;
import org.apache.commons.lang.StringUtils;
import org.apache.log4j.Logger;

import com.redhat.rhn.FaultException;
import com.redhat.rhn.common.db.datasource.DataResult;
import com.redhat.rhn.common.hibernate.HibernateFactory;
import com.redhat.rhn.common.hibernate.LookupException;
import com.redhat.rhn.common.localization.LocalizationService;
import com.redhat.rhn.domain.channel.Channel;
import com.redhat.rhn.domain.channel.ChannelFactory;
import com.redhat.rhn.domain.channel.ClonedChannel;
import com.redhat.rhn.domain.channel.InvalidChannelRoleException;
import com.redhat.rhn.domain.errata.Bug;
import com.redhat.rhn.domain.errata.Cve;
import com.redhat.rhn.domain.errata.CveFactory;
import com.redhat.rhn.domain.errata.Errata;
import com.redhat.rhn.domain.errata.ErrataFactory;
import com.redhat.rhn.domain.errata.Keyword;
import com.redhat.rhn.domain.org.Org;
import com.redhat.rhn.domain.rhnpackage.Package;
import com.redhat.rhn.domain.rhnpackage.PackageFactory;
import com.redhat.rhn.domain.user.User;
import com.redhat.rhn.frontend.dto.CVE;
import com.redhat.rhn.frontend.xmlrpc.BaseHandler;
import com.redhat.rhn.frontend.xmlrpc.DuplicateErrataException;
import com.redhat.rhn.frontend.xmlrpc.InvalidAdvisoryReleaseException;
import com.redhat.rhn.frontend.xmlrpc.InvalidAdvisoryTypeException;
import com.redhat.rhn.frontend.xmlrpc.InvalidChannelException;
import com.redhat.rhn.frontend.xmlrpc.InvalidChannelLabelException;
import com.redhat.rhn.frontend.xmlrpc.InvalidErrataException;
import com.redhat.rhn.frontend.xmlrpc.InvalidPackageException;
import com.redhat.rhn.frontend.xmlrpc.InvalidParameterException;
import com.redhat.rhn.frontend.xmlrpc.MissingErrataAttributeException;
import com.redhat.rhn.frontend.xmlrpc.NoChannelsSelectedException;
import com.redhat.rhn.frontend.xmlrpc.NoSuchChannelException;
import com.redhat.rhn.frontend.xmlrpc.PermissionCheckFailureException;
import com.redhat.rhn.frontend.xmlrpc.packages.PackageHelper;
import com.redhat.rhn.manager.errata.ErrataManager;
import com.redhat.rhn.manager.errata.cache.ErrataCacheManager;
import com.redhat.rhn.manager.rhnpackage.PackageManager;
import com.redhat.rhn.manager.user.UserManager;


/**
 * ErrataHandler - provides methods to access errata information.
 * @version $Rev$
 * @xmlrpc.namespace errata
 * @xmlrpc.doc Provides methods to access and modify errata.
 */
public class ErrataHandler extends BaseHandler {

    /**
     * Returns an OVAL metadata file for a given errata or CVE
     * @param sessionKey The authenticated user's session key
     * @param identifier Errata identifier (either id, CVE/CAN, or Advisory name)
     * @return Escaped XML representing the OVAL metadata document
     * @throws IOException error building XML file
     * @throws FaultException general error occurred
     *
     * @xmlrpc.doc Retrieves the OVAL metadata associated with one or more erratas.
     * @xmlrpc.param #session_key()
     * @xmlrpc.param #param_desc("string", "identifier", "Can either be an erratum's ID,
     *              CVE/CAN, or advisory name.  In the case of CVE/CAN, all dashes must be
     *             removed from the name.Numeric advisory IDs and advisory names
     *              (RHSA-2006:011) can be submitted as they are.")
     * @xmlrpc.returntype string - The OVAL metadata document in escaped XML form.
     */
    /**
     * The getOval method is being commented out due to bugzilla 504054.  This bug
     * raises an issue of a null exception being generated on execution.  The method
     * has been updated to address that exception; however, there is a larger issue at
     * hand in that the OVAL functionality is not fully supported by the application.
     * For example, the OVAL meta data is not synced to the database; therefore, there
     * will never be data to return by the method.  So it is better to comment it out
     * than to have the method that cannot return any data. :)  It is, however,
     * desirable to support this in the future, so we don't want to lose the logic.
     *
    public String getOval(String sessionKey, String identifier) throws IOException,
            FaultException {
        User loggedInUser = getLoggedInUser(sessionKey);

        String retval = "";
        List<Errata> erratas = ErrataManager.lookupErrataByIdentifier(identifier);
        for (Errata errata : erratas) {
            if (errata.getOrg() != null &&
                    !errata.getOrg().equals(loggedInUser.getOrg())) {
                erratas.remove(errata);
            }
        }

        if (erratas == null) {
            throw new FaultException(-1, "errataNotFound",
                    "No patches found for given identifier");
        }
        List files = new LinkedList();
        if (erratas != null) {
            for (Iterator iter = erratas.iterator(); iter.hasNext();) {
                Errata e = (Errata) iter.next();
                List tmp =
                    ErrataFactory.lookupErrataFilesByErrataAndFileType(e.getId(),
                            "oval");
                if ((tmp != null && tmp.size() > 0) &&
                        (e.getOrg() == null || e.getOrg().equals(loggedInUser.getOrg()))) {
                    files.addAll(tmp);
                }
            }
            files = ErrataManager.resolveOvalFiles(files);
            if (files != null) {
                if (files.size() == 0) {
                    throw new FaultException(-1, "ovalNotFound",
                            "No OVAL files found for given patches");
                }
                else if (files.size() == 1) {
                    File f = (File) files.get(0);
                    if (f != null) {
                        InputStream in = null;
                        byte[] buf = new byte[4096];
                        int readsize = 0;
                        ByteArrayOutputStream accum  = new ByteArrayOutputStream();
                        try {
                            in = new FileInputStream(f);
                            while ((readsize = in.read(buf)) > -1) {
                                accum.write(buf, 0, readsize);
                            }
                            retval = new String(accum.toByteArray(), "UTF-8");
                        }
                        finally {
                            if (in != null) {
                                in.close();
                            }
                        }
                    }
                }
                else if (files.size() > 1) {
                    try {
                        OvalFileAggregator agg = new OvalFileAggregator();
                        for (Iterator iter = files.iterator(); iter.hasNext();) {
                            File f = (File) iter.next();
                            if (f != null && !f.getPath().endsWith("test-5.xml")) {
                                agg.add(f);
                            }
                        }
                        retval = StringEscapeUtils.escapeXml(agg.finish(false));
                    }
                    catch (JDOMException e) {
                        throw new FaultException(-1, "err_building_oval", e.getMessage());
                    }
                }
            }
        }
        return retval;
    }
     */

    /**
     * GetDetails - Retrieves the details for a given errata.
     * @param sessionKey The sessionKey for the logged in user
     * @param advisoryName The advisory name of the errata
     * @return Returns a map containing the details of the errata
     * @throws FaultException A FaultException is thrown if the errata
     * corresponding to advisoryName cannot be found.
     *
     * @xmlrpc.doc Retrieves the details for the erratum matching the given
     * advisory name.
     * @xmlrpc.param #session_key()
     * @xmlrpc.param #param("string", "advisoryName")
     * @xmlrpc.returntype
     *      #struct("erratum")
     *          #prop("string", "issue_date")
     *          #prop("string", "update_date")
     *          #prop_desc("string", "last_modified_date", "This date is only included for
     *          published erratum and it represents the last time the erratum was
     *          modified.")
     *          #prop("string", "synopsis")
     *          #prop("int", "release")
     *          #prop("string", "type")
     *          #prop("string", "product")
     *          #prop("string", "errataFrom")
     *          #prop("string", "topic")
     *          #prop("string", "description")
     *          #prop("string", "references")
     *          #prop("string", "notes")
     *          #prop("string", "solution")
     *     #struct_end()
     */
    public Map getDetails(String sessionKey, String advisoryName) throws FaultException {
        // Get the logged in user. We don't care what roles this user has, we
        // just want to make sure the caller is logged in.
        User loggedInUser = getLoggedInUser(sessionKey);

        Errata errata = lookupErrataReadOnly(advisoryName, loggedInUser.getOrg());

        Map errataMap = new HashMap();

        if (errata.getIssueDate() != null) {
            errataMap.put("issue_date",
                    LocalizationService.getInstance()
                    .formatShortDate(errata.getIssueDate()));
        }
        if (errata.getUpdateDate() != null) {
            errataMap.put("update_date",
                    LocalizationService.getInstance()
                    .formatShortDate(errata.getUpdateDate()));
        }
        if (errata.getLastModified() != null) {
            errataMap.put("last_modified_date", errata.getLastModified().toString());
        }
        if (errata.getAdvisoryRel() != null) {
            errataMap.put("release", errata.getAdvisoryRel());
        }
        errataMap.put("product",
                StringUtils.defaultString(errata.getProduct()));
        errataMap.put("errataFrom",
                StringUtils.defaultString(errata.getErrataFrom()));
        errataMap.put("solution",
                StringUtils.defaultString(errata.getSolution()));
        errataMap.put("description",
                StringUtils.defaultString(errata.getDescription()));
        errataMap.put("synopsis",
                StringUtils.defaultString(errata.getSynopsis()));
        errataMap.put("topic",
                StringUtils.defaultString(errata.getTopic()));
        errataMap.put("references",
                StringUtils.defaultString(errata.getRefersTo()));
        errataMap.put("notes",
                StringUtils.defaultString(errata.getNotes()));
        errataMap.put("type",
                StringUtils.defaultString(errata.getAdvisoryType()));


        return errataMap;
    }

    /**
     * Set erratum details.
     *
     * @param sessionKey User's session key.
     * @param advisoryName The advisory name of the errata
     * @param details Map of (optional) erratum details to be set.
     * @return 1 on success, exception thrown otherwise.
     *
     * @xmlrpc.doc Set erratum details. All arguments are optional and will only be modified
     * if included in the struct. This method will only allow for modification of custom
     * errata created either through the UI or API.
     * @xmlrpc.param #param("string", "sessionKey")
     * @xmlrpc.param #param("string", "advisoryName")
     * @xmlrpc.param
     *      #struct("errata details")
     *          #prop("string", "synopsis")
     *          #prop("string", "advisory_name")
     *          #prop("int", "advisory_release")
     *          #prop_desc("string", "advisory_type", "Type of advisory (one of the
     *                  following: 'Security Advisory', 'Product Enhancement Advisory',
     *                  or 'Bug Fix Advisory'")
     *          #prop("string", "product")
     *          #prop("dateTime.iso8601", "issue_date")
     *          #prop("dateTime.iso8601", "update_date")
     *          #prop("string", "errataFrom")
     *          #prop("string", "topic")
     *          #prop("string", "description")
     *          #prop("string", "references")
     *          #prop("string", "notes")
     *          #prop("string", "solution")
     *          #prop_desc("array", "bugs", "'bugs' is the key into the struct")
     *              #array()
     *                 #struct("bug")
     *                    #prop_desc("int", "id", "Bug Id")
     *                    #prop("string", "summary")
     *                    #prop("string", "url")
     *                 #struct_end()
     *              #array_end()
     *          #prop_desc("array", "keywords", "'keywords' is the key into the struct")
     *              #array_single("string", "keyword - List of keywords to associate
     *                  with the errata.")
     *          #prop_desc("array", "CVEs", "'cves' is the key into the struct")
     *              #array_single("string", "cves - List of CVEs to associate
     *                  with the errata. (valid only for published errata)")
     *     #struct_end()
     *
     *  @xmlrpc.returntype #return_int_success()
     */
    public Integer setDetails(String sessionKey, String advisoryName, Map details) {

        User loggedInUser = getLoggedInUser(sessionKey);
        Errata errata = lookupErrata(advisoryName, loggedInUser.getOrg());

        if (errata.getOrg() == null) {
            // Errata in the null org should not be modified; therefore, this is
            // considered an invalid errata for this request
            throw new InvalidErrataException(errata.getAdvisoryName());
        }

        // confirm that the user only provided valid keys in the map
        Set<String> validKeys = new HashSet<String>();
        validKeys.add("synopsis");
        validKeys.add("advisory_name");
        validKeys.add("advisory_release");
        validKeys.add("advisory_type");
        validKeys.add("product");
        validKeys.add("issue_date");
        validKeys.add("update_date");
        validKeys.add("errataFrom");
        validKeys.add("topic");
        validKeys.add("description");
        validKeys.add("references");
        validKeys.add("notes");
        validKeys.add("solution");
        validKeys.add("bugs");
        validKeys.add("keywords");
        if (errata.isPublished()) {
            validKeys.add("cves");
        }
        validateMap(validKeys, details);

        validKeys.clear();
        validKeys.add("id");
        validKeys.add("summary");
        validKeys.add("url");
        if (details.containsKey("bugs")) {
            for (Map<String, Object> bugMap :
                (ArrayList<Map<String, Object>>) details.get("bugs")) {

                validateMap(validKeys, bugMap);
            }
        }

        if (details.containsKey("issue_date")) {
            try {
                errata.setIssueDate((Date)details.get("issue_date"));
            }
            catch (ClassCastException e) {
                throw new InvalidParameterException("Wrong 'issue_date' format.");
            }
        }

        if (details.containsKey("update_date")) {
            try {
                errata.setUpdateDate((Date)details.get("update_date"));
            }
            catch (ClassCastException e) {
                throw new InvalidParameterException("Wrong 'update_date' format.");
            }
        }

        if (details.containsKey("issue_date")) {
            try {
                errata.setIssueDate((Date)details.get("issue_date"));
            }
            catch (ClassCastException e) {
                throw new InvalidParameterException("Wrong 'issue_date' format.");
            }
        }

        if (details.containsKey("update_date")) {
            try {
                errata.setUpdateDate((Date)details.get("update_date"));
            }
            catch (ClassCastException e) {
                throw new InvalidParameterException("Wrong 'update_date' format.");
            }
        }

        if (details.containsKey("synopsis")) {
            errata.setSynopsis((String)details.get("synopsis"));
        }
        if (details.containsKey("advisory_name")) {
            errata.setAdvisoryName((String)details.get("advisory_name"));
        }
        if (details.containsKey("advisory_release")) {
            Long rel = new Long((Integer)details.get("advisory_release"));
            if (rel.longValue() > ErrataManager.MAX_ADVISORY_RELEASE) {
                throw new InvalidAdvisoryReleaseException(rel.longValue());
            }
            errata.setAdvisoryRel(rel);
        }
        if (details.containsKey("advisory_type")) {
            errata.setAdvisoryType((String)details.get("advisory_type"));
        }
        if (details.containsKey("product")) {
            errata.setProduct((String)details.get("product"));
        }
        if (details.containsKey("errataFrom")) {
            errata.setErrataFrom((String)details.get("errataFrom"));
        }
        if (details.containsKey("topic")) {
            errata.setTopic((String)details.get("topic"));
        }
        if (details.containsKey("description")) {
            errata.setDescription((String)details.get("description"));
        }
        if (details.containsKey("solution")) {
            errata.setSolution((String)details.get("solution"));
        }
        if (details.containsKey("references")) {
            errata.setRefersTo((String)details.get("references"));
        }
        if (details.containsKey("notes")) {
            errata.setNotes((String)details.get("notes"));
        }
        if (details.containsKey("bugs")) {

            if (errata.getBugs() != null) {
                errata.getBugs().clear();
                HibernateFactory.getSession().flush();
            }

            for (Map<String, Object> bugMap :
                (ArrayList<Map<String, Object>>) details.get("bugs")) {

                if (bugMap.containsKey("id") && bugMap.containsKey("summary")) {
                    String url = "";
                    if (bugMap.containsKey("url")) {
                        url = (String) bugMap.get("url");
                    }

                    Bug bug = ErrataFactory.createPublishedBug(
                            new Long((Integer) bugMap.get("id")),
                            (String) bugMap.get("summary"), url);

                    errata.addBug(bug);
                }
            }
        }
        if (details.containsKey("keywords")) {
            if (errata.getKeywords() != null) {
                errata.getKeywords().clear();
                HibernateFactory.getSession().flush();
            }
            for (String keyword : (ArrayList<String>) details.get("keywords")) {
                errata.addKeyword(keyword);
            }
        }
        if (details.containsKey("cves")) {
            if (errata.getCves() != null) {
                errata.getCves().clear();
                HibernateFactory.getSession().flush();
            }
            for (String cveName : (ArrayList<String>) details.get("cves")) {
                Cve c = CveFactory.lookupByName(cveName);
                if (c == null) {
                    c = new Cve();
                    c.setName(cveName);
                    CveFactory.save(c);
                }
                errata.getCves().add(c);
            }
        }

        // ALWAYS change the advisory to match, as we do in the UI.
        errata.setAdvisory(errata.getAdvisoryName() + "-" +
                errata.getAdvisoryRel().toString());

        //Save the errata
        ErrataManager.storeErrata(errata);

        return 1;
    }

    /**
     * ListAffectedSystems
     * @param sessionKey The sessionKey for the logged in user
     * @param advisoryName The advisory name of the errata
     * @return Returns an object array containing the system ids and system name
     * @throws FaultException A FaultException is thrown if the errata corresponding to
     * advisoryName cannot be found.
     *
     * @xmlrpc.doc Return the list of systems affected by the erratum with
     * advisory name.
     * @xmlrpc.param #session_key()
     * @xmlrpc.param #param("string", "advisoryName")
     * @xmlrpc.returntype
     *      #array()
     *          $SystemOverviewSerializer
     *      #array_end()
     */
    public Object[] listAffectedSystems(String sessionKey, String advisoryName)
            throws FaultException {

        // Get the logged in user
        User loggedInUser = getLoggedInUser(sessionKey);
        Errata errata = lookupErrata(advisoryName, loggedInUser.getOrg());

        DataResult dr = ErrataManager.systemsAffectedXmlRpc(loggedInUser, errata.getId());

        return dr.toArray();
    }

    /**
     * Get the Bugzilla fixes for a given errata
     * @param sessionKey The sessionKey for the logged in user
     * @param advisoryName The advisory name of the errata
     * @return Returns a map containing the Bugzilla id and summary for each bug
     * @throws FaultException A FaultException is thrown if the errata
     * corresponding to the given advisoryName cannot be found.
     *
     * @xmlrpc.doc Get the Bugzilla fixes for an erratum matching the given
     * advisoryName. The bugs will be returned in a struct where the bug id is
     * the key.  i.e. 208144="errata.bugzillaFixes Method Returns different
     * results than docs say"
     * @xmlrpc.param #session_key()
     * @xmlrpc.param #param("string", "advisoryName")
     * @xmlrpc.returntype
     *      #struct("Bugzilla info")
     *          #prop_desc("string", "bugzilla_id", "actual bug number is the key into the
     *                      struct")
     *          #prop_desc("string", "bug_summary", "summary who's key is the bug id")
     *      #struct_end()
     */
    public Map bugzillaFixes(String sessionKey, String advisoryName)
            throws FaultException {

        // Get the logged in user
        User loggedInUser = getLoggedInUser(sessionKey);
        Errata errata = lookupErrata(advisoryName, loggedInUser.getOrg());

        Set bugs = errata.getBugs();
        Map returnMap = new HashMap();

        /*
         * Loop through and stick the bug ids and summaries into a map. This
         * is ok since (afaict) there isn't an unreasonable number of bugs
         * attatched to any erratum.
         */
        for (Iterator itr = IteratorUtils.getIterator(bugs.iterator()); itr.hasNext();) {
            Bug bug = (Bug) itr.next();
            returnMap.put(bug.getId(), bug.getSummary());
        }

        return returnMap;
    }

    /**
     * Get the keywords for a given erratum
     * @param sessionKey The sessionKey for the logged in user
     * @param advisoryName The advisory name of the erratum
     * @return Returns an array of keywords for the erratum
     * @throws FaultException A FaultException is thrown if the errata corresponding to the
     * given advisoryName cannot be fo
     *
     * @xmlrpc.doc Get the keywords associated with an erratum matching the
     * given advisory name.
     * @xmlrpc.param #session_key()
     * @xmlrpc.param #param("string", "advisoryName")
     * @xmlrpc.returntype #array_single("string", "Keyword associated with erratum.")

     */
    public Object[] listKeywords(String sessionKey, String advisoryName)
            throws FaultException {

        // Get the logged in user
        User loggedInUser = getLoggedInUser(sessionKey);
        Errata errata = lookupErrata(advisoryName, loggedInUser.getOrg());

        Set keywords = errata.getKeywords();
        List returnList = new ArrayList();

        for (Iterator itr = IteratorUtils.getIterator(keywords); itr.hasNext();) {
            Keyword keyword = (Keyword) itr.next();
            returnList.add(keyword.getKeyword());
        }

        return returnList.toArray();
    }

    /**
     * Returns a list of channels (represented by a map) that the given erratum is
     * applicable to.
     * @param sessionKey The sessionKey for the logged in user.
     * @param advisoryName The advisory name of the erratum
     * @return Returns an array of channels for the erratum
     * @throws FaultException A FaultException is thrown if the errata corresponding to the
     * given advisoryName cannot be found
     *
     * @xmlrpc.doc Returns a list of channels applicable to the erratum
     * with the given advisory name.
     * @xmlrpc.param #session_key()
     * @xmlrpc.param #param("string", "advisoryName")
     * @xmlrpc.returntype
     *      #array()
     *          #struct("channel")
     *              #prop("int", "channel_id")
     *              #prop("string", "label")
     *              #prop("string", "name")
     *              #prop("string", "parent_channel_label")
     *          #struct_end()
     *       #array_end()
     */
    public Object[] applicableToChannels(String sessionKey, String advisoryName)
            throws FaultException {

        // Get the logged in user
        User loggedInUser = getLoggedInUser(sessionKey);
        Errata errata = lookupErrata(advisoryName, loggedInUser.getOrg());

        return ErrataManager.applicableChannels(errata.getId(),
                loggedInUser.getOrg().getId(), null, Map.class).toArray();
    }

    /**
     * Returns a list of unpublished errata for the logged-in user's Org.
     * @param sessionKey The sessionKey for the logged in user
     * @return Returns an array of errata
     *
     * @xmlrpc.doc Returns a list of unpublished errata
     * @xmlrpc.param #session_key()
     * @xmlrpc.returntype
     *      #array()
     *          #struct("erratum")
     *              #prop("int", "id")
     *              #prop("int", "published")
     *              #prop("string", "advisory")
     *              #prop("string", "advisory_name")
     *              #prop("string", "advisory_type")
     *              #prop("string", "synopsis")
     *              #prop("dateTime.iso8601", "created")
     *              #prop("dateTime.iso8601", "update_date")
     *          #struct_end()
     *      #array_end()
     */
    public Object[] listUnpublishedErrata(String sessionKey) {
        User loggedInUser = getLoggedInUser(sessionKey);
        Map[] unpub = (Map[])ErrataManager.unpublishedOwnedErrata(loggedInUser, Map.class)
                .toArray(new Map[0]);

        for (Map errataItem : unpub) {
            // remove items that can be NULL to prevent xmlrpc failure
            Iterator<Map.Entry> itr = errataItem.entrySet().iterator();
            for (; itr.hasNext();) {
                if (itr.next().getValue() == null) {
                    itr.remove();
                }
            }
        }

        return unpub;
    }

    /**
     * Returns a list of CVEs for a given erratum
     * @param sessionKey The sessionKey for the logged in user
     * @param advisoryName The advisory name of the erratum
     * @return Returns a list of CVEs
     * @throws FaultException A FaultException is thrown if the errata corresponding to the
     * given advisoryName cannot be found
        throws FaultException {
     *
     * @xmlrpc.doc Returns a list of <a href="http://www.cve.mitre.org/">CVE</a>s
     * applicable to the erratum with the given advisory name. CVEs may be associated
     * only with published errata.
     * @xmlrpc.param #session_key()
     * @xmlrpc.param #param("string",  "advisoryName")
     * @xmlrpc.returntype
     *      #array_single("string", "cveName")
     *
     */
    public List listCves(String sessionKey, String advisoryName) throws FaultException {
        // Get the logged in user
        User loggedInUser = getLoggedInUser(sessionKey);
        Errata errata = lookupErrata(advisoryName, loggedInUser.getOrg());

        DataResult dr = ErrataManager.errataCVEs(errata.getId());
        List returnList = new ArrayList();

        //Just return the name of the cve...
        for (Iterator itr = dr.iterator(); itr.hasNext();) {
            CVE cve = (CVE) itr.next();
            returnList.add(cve.getName());
        }

        return returnList;
    }

    /**
     * List the packages for a given erratum
     * @param sessionKey The sessionKey for the logged in user
     * @param advisoryName The advisory name of the erratum
     * @return Returns an Array of maps representing a package
     * @throws FaultException A FaultException is thrown if the errata corresponding to the
     * given advisoryName cannot be found
     *
     * @xmlrpc.doc Returns a list of the packages affected by the erratum
     * with the given advisory name.
     * @xmlrpc.param #session_key()
     * @xmlrpc.param #param("string", "advisoryName")
     * @xmlrpc.returntype
     *          #array()
     *              #struct("package")
     *                  #prop("int", "id")
     *                  #prop("string", "name")
     *                  #prop("string", "epoch")
     *                  #prop("string", "version")
     *                  #prop("string", "release")
     *                  #prop("string", "arch_label")
     *                  #prop_array("providing_channels", "string", "- Channel label
     *                              providing this package.")
     *                  #prop("string", "build_host")
     *                  #prop("string", "description")
     *                  #prop("string", "checksum")
     *                  #prop("string", "checksum_type")
     *                  #prop("string", "vendor")
     *                  #prop("string", "summary")
     *                  #prop("string", "cookie")
     *                  #prop("string", "license")
     *                  #prop("string", "path")
     *                  #prop("string", "file")
     *                  #prop("string", "build_date")
     *                  #prop("string", "last_modified_date")
     *                  #prop("string", "size")
     *                  #prop("string", "payload_size")
     *               #struct_end()
     *           #array_end()
     */
    public List<Map> listPackages(String sessionKey, String advisoryName)
            throws FaultException {
        // Get the logged in user
        User loggedInUser = getLoggedInUser(sessionKey);
        Errata errata = lookupErrataReadOnly(advisoryName, loggedInUser.getOrg());

        List<Map> toRet = new ArrayList<Map>();
        for (Iterator iter = errata.getPackages().iterator(); iter.hasNext();) {
            Package pkg = (Package) iter.next();
            toRet.add(PackageHelper.packageToMap(pkg, loggedInUser));
        }
        return toRet;
    }

    /**
     * Add a set of packages to an erratum
     * @param sessionKey The sessionKey for the logged in user
     * @param advisoryName The advisory name of the erratum
     * @param packageIds The ids for packages to remove
     * @return Returns int - representing the number of packages added, exception otherwise
     * @throws FaultException A FaultException is thrown if the errata corresponding to the
     * given advisoryName cannot be found
     *
     * @xmlrpc.doc Add a set of packages to an erratum
     * with the given advisory name. This method will only allow for modification
     * of custom errata created either through the UI or API.
     * @xmlrpc.param #session_key()
     * @xmlrpc.param #param("string", "advisoryName")
     * @xmlrpc.param #array_single("int", "packageId")
     * @xmlrpc.returntype int - representing the number of packages added,
     * exception otherwise
     */
    public int addPackages(String sessionKey, String advisoryName,
            List<Integer> packageIds) throws FaultException {

        // Get the logged in user
        User loggedInUser = getLoggedInUser(sessionKey);
        Errata errata = lookupErrata(advisoryName, loggedInUser.getOrg());

        if (errata.getOrg() == null) {
            // Errata in the null org should not be modified; therefore, this is
            // considered an invalid errata for this request
            throw new InvalidErrataException(errata.getAdvisoryName());
        }

        int packagesAdded = 0;
        for (Integer packageId : packageIds) {

            Package pkg = PackageManager.lookupByIdAndUser(new Long(packageId),
                    loggedInUser);

            if ((pkg != null) && (!errata.getPackages().contains(pkg))) {
                errata.addPackage(pkg);
                packagesAdded++;
            }
        }

        //Update Errata Cache
        if ((packagesAdded > 0) && errata.isPublished() &&
                (errata.getChannels() != null)) {
            ErrataCacheManager.updateCacheForChannelsAsync(
                    errata.getChannels());
        }

        //Save the errata
        ErrataManager.storeErrata(errata);

        return packagesAdded;
    }

    /**
     * Remove a set of packages from an erratum
     * @param sessionKey The sessionKey for the logged in user
     * @param advisoryName The advisory name of the erratum
     * @param packageIds The ids for packages to remove
     * @return Returns int - representing the number of packages removed,
     * exception otherwise
     * @throws FaultException A FaultException is thrown if the errata corresponding to the
     * given advisoryName cannot be found
     *
     * @xmlrpc.doc Remove a set of packages from an erratum
     * with the given advisory name.  This method will only allow for modification
     * of custom errata created either through the UI or API.
     * @xmlrpc.param #session_key()
     * @xmlrpc.param #param("string", "advisoryName")
     * @xmlrpc.param #array_single("int", "packageId")
     * @xmlrpc.returntype int - representing the number of packages removed,
     * exception otherwise
     */
    public int removePackages(String sessionKey, String advisoryName,
            List<Integer> packageIds) throws FaultException {

        // Get the logged in user
        User loggedInUser = getLoggedInUser(sessionKey);
        Errata errata = lookupErrata(advisoryName, loggedInUser.getOrg());

        if (errata.getOrg() == null) {
            // Errata in the null org should not be modified; therefore, this is
            // considered an invalid errata for this request
            throw new InvalidErrataException(errata.getAdvisoryName());
        }

        int packagesRemoved = 0;
        for (Integer packageId : packageIds) {

            Package pkg = PackageManager.lookupByIdAndUser(new Long(packageId),
                    loggedInUser);

            if ((pkg != null) && (errata.getPackages().contains(pkg))) {
                errata.removePackage(pkg);
                packagesRemoved++;
            }
        }

        //Update Errata Cache
        if ((packagesRemoved > 0) && errata.isPublished() &&
                (errata.getChannels() != null)) {
            ErrataCacheManager.updateCacheForChannelsAsync(
                    errata.getChannels());
        }

        //Save the errata
        ErrataManager.storeErrata(errata);

        return packagesRemoved;
    }

    /**
     * Private helper method to lookup an errata and throw a Fault exception if it isn't
     * found
     * @param advisoryName The advisory name for the erratum you're looking for
     * @return Returns the errata or a Fault Exception
     * @throws FaultException Occurs when the erratum is not found
     */
    private Errata lookupErrata(String advisoryName, Org org) throws FaultException {
        Errata errata = ErrataManager.lookupByAdvisory(advisoryName);

        /*
         * ErrataManager.lookupByAdvisory() could return null, so we need to check
         * and throw a no_such_errata exception if the errata was not found.
         */
        if (errata == null) {
            throw new FaultException(-208, "no_such_patch",
                                     "The patch " + advisoryName + " cannot be found.");
        }
        /**
         * errata with org_id of null are public, but ones with an org id of !null are not
         * need to make sure here that everything is checked correclty
         */
        if (errata.getOrg() != null && !errata.getOrg().equals(org)) {
<<<<<<< HEAD
            throw new FaultException(-209, "no_such_patch",
                    "The patch " + advisoryName + " cannot be found.");
=======
            throw new FaultException(-209, "no_rights_to_access",
                    "You don't have rights to access " + advisoryName + " errata.");
>>>>>>> 4869bc83
        }

        return errata;
    }

    /**
     * Private helper method to lookup an errata and throw a Fault exception if it isn't
     * found
     * @param advisoryName The advisory name for the erratum you're looking for
     * @return Returns the errata or a Fault Exception
     * @throws FaultException Occurs when the erratum is not found
     */
    private Errata lookupErrataReadOnly(String advisoryName, Org org)
            throws FaultException {
        Errata errata = ErrataManager.lookupByAdvisory(advisoryName);

        /*
         * ErrataManager.lookupByAdvisory() could return null, so we need to check
         * and throw a no_such_errata exception if the errata was not found.
         */
        if (errata == null) {
            throw new FaultException(-208, "no_such_errata",
                    "The errata " + advisoryName + " cannot be found.");
        }
        /**
         * errata with org_id of null are public, but ones with an org id of !null are not
         * need to make sure here that everything is checked correclty
         */

        if (errata.getOrg() == null || errata.getOrg().equals(org)) {
            return errata;
        }
        Set<Channel> errataChannels = errata.getChannels();
        List orgChannels = org.getAccessibleChannels();
        for (Channel channel : errataChannels) {
           if (orgChannels.contains(channel)) {
               return errata;
           }
        }
        throw new FaultException(-209, "no_rights_to_access",
                "You don't have rights to access " + advisoryName + " errata.");
    }

    /**
     * Clones a list of errata into a specified channel
     *
     * @param sessionKey The sessionKey containing the logged in user
     * @param channelLabel the channel's label that we are cloning into
     * @param advisoryNames an array of String objects containing the advisory name
     *          of every errata you want to clone
     * @throws InvalidChannelRoleException if the user perms are incorrect
     * @return Returns an array of Errata objects, which get serialized into XMLRPC
     *
     * @xmlrpc.doc Clone a list of errata into the specified channel.
     *
     * @xmlrpc.param #session_key()
     * @xmlrpc.param #param("string", "channel_label")
     * @xmlrpc.param
     *     #array_single("string", " advisory - The advisory name of the errata to clone.")
     * @xmlrpc.returntype
     *          #array()
     *              $ErrataSerializer
     *          #array_end()
     */
    public Object[] clone(String sessionKey, String channelLabel,
            List advisoryNames) throws InvalidChannelRoleException {
        return clone(sessionKey, channelLabel, advisoryNames, false, false);
    }

    /**
     * Asynchronously clones a list of errata into a specified channel
     *
     * @param sessionKey The sessionKey containing the logged in user
     * @param channelLabel the channel's label that we are cloning into
     * @param advisoryNames an array of String objects containing the advisory name
     *          of every errata you want to clone
     * @throws InvalidChannelRoleException if the user perms are incorrect
     * @return 1 on success, exception thrown otherwise.
     *
     * @xmlrpc.doc Asynchronously clone a list of errata into the specified channel.
     *
     * @xmlrpc.param #session_key()
     * @xmlrpc.param #param("string", "channel_label")
     * @xmlrpc.param
     *     #array_single("string", " advisory - The advisory name of the errata to clone.")
     * @xmlrpc.returntype
     *          #return_int_success()
     */
    public int cloneAsync(String sessionKey, String channelLabel,
            List advisoryNames) throws InvalidChannelRoleException {
        clone(sessionKey, channelLabel, advisoryNames, false, false);
        return 1;
    }


    private Object[] clone(String sessionKey, String channelLabel,
<<<<<<< HEAD
            List<String> advisoryNames, boolean inheritPackages) {
=======
            List<String> advisoryNames, boolean inheritPackages,
            boolean asynchronous) {
>>>>>>> 4869bc83
        User loggedInUser = getLoggedInUser(sessionKey);

        Logger log = Logger.getLogger(ErrataFactory.class);

        Channel channel = ChannelFactory.lookupByLabelAndUser(channelLabel,
                loggedInUser);

        if (channel == null) {
            throw new NoSuchChannelException();
        }

        //if calling cloneAsOriginal, do additional checks to verify a clone
        if (inheritPackages) {
            if (!channel.isCloned()) {
                throw new InvalidChannelException("Cloned channel expected: " +
<<<<<<< HEAD
                    channel.getLabel());
=======
                        channel.getLabel());
>>>>>>> 4869bc83
            }

            Channel original = ChannelFactory.lookupOriginalChannel(channel);

            if (original == null) {
                throw new InvalidChannelException("Cannot access original " +
                        "of the channel: " + channel.getLabel());
            }
            // check access to the original
            if (ChannelFactory.lookupByIdAndUser(original.getId(), loggedInUser) == null) {
                throw new LookupException("User " + loggedInUser.getLogin() +
                        " does not have access to channel " + original.getLabel());
            }
        }


        if (!UserManager.verifyChannelAdmin(loggedInUser, channel)) {
            throw new PermissionCheckFailureException();
        }

        List<Errata> errataToClone = new ArrayList<Errata>();
<<<<<<< HEAD
        List<Errata> errataToPublish = new ArrayList<Errata>();
=======
        List<Long> errataIds = new ArrayList<Long>();
>>>>>>> 4869bc83
        //We loop through once, making sure all the errata exist
        for (String advisory : advisoryNames) {
            Errata toClone = lookupErrata(advisory, loggedInUser.getOrg());
            errataToClone.add(toClone);
            errataIds.add(toClone.getId());
        }

        if (asynchronous) {
            ErrataManager.cloneErrataApiAsync(channel, errataIds, loggedInUser,
                    inheritPackages);
            return new ArrayList<Errata>().toArray();
        }
<<<<<<< HEAD

        //Now publish them all to the channel in a single shot
        List<Errata> published = ErrataFactory.publishToChannel(errataToPublish, channel,
                loggedInUser, inheritPackages);
        for (Errata e : published) {
            ErrataFactory.save(e);
        }

        return published.toArray();
=======
        else if (ErrataManager.channelHasPendingAsyncCloneJobs(channel)) {
            throw new InvalidChannelException(
                    "Channel " +
                            channel.getLabel() +
                            " has pending asynchronous errata clone jobs. You must wait" +
                    "until asychronous errata clone jobs are done.");
        }
        else {
            return ErrataManager.cloneErrataApi(channel, errataToClone,
                    loggedInUser, inheritPackages);
        }
>>>>>>> 4869bc83
    }


    /**
     * Clones a list of errata into a specified cloned channel
     * according the original erratas
     *
     * @param sessionKey The sessionKey containing the logged in user
     * @param channelLabel the cloned channel's label that we are cloning into
     * @param advisoryNames an array of String objects containing the advisory name
     *          of every errata you want to clone
     * @throws InvalidChannelRoleException if the user perms are incorrect
     * @return Returns an array of Errata objects, which get serialized into XMLRPC
     *
     * @xmlrpc.doc Clones a list of errata into a specified cloned channel
     * according the original erratas.
     *
     * @xmlrpc.param #session_key()
     * @xmlrpc.param #param("string", "channel_label")
     * @xmlrpc.param
     *     #array_single("string", " advisory - The advisory name of the errata to clone.")
     * @xmlrpc.returntype
     *          #array()
     *              $ErrataSerializer
     *          #array_end()
     */
    public Object[] cloneAsOriginal(String sessionKey, String channelLabel,
            List<String> advisoryNames) throws InvalidChannelRoleException {
        return clone(sessionKey, channelLabel, advisoryNames, true, false);
    }

    /**
     * Asynchronously clones a list of errata into a specified cloned channel
     * according the original erratas
     *
     * @param sessionKey The sessionKey containing the logged in user
     * @param channelLabel the cloned channel's label that we are cloning into
     * @param advisoryNames an array of String objects containing the advisory name
     *          of every errata you want to clone
     * @throws InvalidChannelRoleException if the user perms are incorrect
     * @return 1 on success, exception thrown otherwise.
     *
     * @xmlrpc.doc Asynchronously clones a list of errata into a specified cloned channel
     * according the original erratas
     *
     * @xmlrpc.param #session_key()
     * @xmlrpc.param #param("string", "channel_label")
     * @xmlrpc.param
     *     #array_single("string", " advisory - The advisory name of the errata to clone.")
     * @xmlrpc.returntype
     *          #return_int_success()
     */
    public int cloneAsOriginalAsync(String sessionKey, String channelLabel,
            List<String> advisoryNames) throws InvalidChannelRoleException {
        clone(sessionKey, channelLabel, advisoryNames, true, true);
        return 1;
    }


    private Object getRequiredAttribute(Map map, String attribute) {
        Object value = map.get(attribute);
        if (value == null || StringUtils.isEmpty(value.toString())) {
            throw new MissingErrataAttributeException(attribute);
        }
        return value;
    }

    /**
     * creates an errata
     * @param sessionKey  The sessionKey containing the logged in user
     * @param errataInfo map containing the following values:
     *  String "synopsis" short synopsis of the errata
     *  String "advisory_name" advisory name of the errata
     *  Integer "advisory_release" release number of the errata
     *  String "advisory_type" the type of advisory for the errata (Must be one of the
     *          following: "Security Advisory", "Product Enhancement Advisory", or
     *          "Bug Fix Advisory"
     *  String "product" the product the errata affects
     *  String "errataFrom" the author of the errata
     *  String "topic" the topic of the errata
     *  String "description" the description of the errata
     *  String "solution" the solution of the errata
     *  String "references" references of the errata to be created
     *  String "notes" notes on the errata
     * @param bugs a List of maps consisting of 'id' Integers and 'summary' strings
     * @param keywords a List of keywords for the errata
     * @param packageIds a List of package Id packageId Integers
     * @param publish should the errata be published
     * @param channelLabels an array of channel labels to publish to if the errata is to
     *          be published
     * @throws InvalidChannelRoleException if the user perms are incorrect
     * @return The errata created (whether published or unpublished)
     *
     * @xmlrpc.doc Create a custom errata.  If "publish" is set to true,
     *      the errata will be published as well
     * @xmlrpc.param #session_key()
     * @xmlrpc.param
     *      #struct("errata info")
     *          #prop("string", "synopsis")
     *          #prop("string", "advisory_name")
     *          #prop("int", "advisory_release")
     *          #prop_desc("string", "advisory_type", "Type of advisory (one of the
     *                  following: 'Security Advisory', 'Product Enhancement Advisory',
     *                  or 'Bug Fix Advisory'")
     *          #prop("string", "product")
     *          #prop("string", "errataFrom")
     *          #prop("string", "topic")
     *          #prop("string", "description")
     *          #prop("string", "references")
     *          #prop("string", "notes")
     *          #prop("string", "solution")
     *       #struct_end()
     *  @xmlrpc.param
     *       #array()
     *              #struct("bug")
     *                  #prop_desc("int", "id", "Bug Id")
     *                  #prop("string", "summary")
     *                  #prop("string", "url")
     *               #struct_end()
     *       #array_end()
     * @xmlrpc.param #array_single("string", "keyword - List of keywords to associate
     *              with the errata.")
     * @xmlrpc.param #array_single("int", "packageId")
     * @xmlrpc.param #param_desc("boolean", "publish", "Should the errata be published.")
     * @xmlrpc.param
     *       #array_single("string", "channelLabel - list of channels the errata should be
     *                  published too, ignored if publish is set to false")
     * @xmlrpc.returntype
     *      $ErrataSerializer
     */
    public Errata create(String sessionKey, Map errataInfo,
            List bugs, List keywords, List packageIds, boolean publish,
            List channelLabels) throws InvalidChannelRoleException {

        // confirm that the user only provided valid keys in the map
        Set<String> validKeys = new HashSet<String>();
        validKeys.add("synopsis");
        validKeys.add("advisory_name");
        validKeys.add("advisory_release");
        validKeys.add("advisory_type");
        validKeys.add("product");
        validKeys.add("errataFrom");
        validKeys.add("topic");
        validKeys.add("description");
        validKeys.add("references");
        validKeys.add("notes");
        validKeys.add("solution");
        validateMap(validKeys, errataInfo);

        validKeys.clear();
        validKeys.add("id");
        validKeys.add("summary");
        validKeys.add("url");
        for (Map<String, Object> bugMap : (ArrayList<Map<String, Object>>) bugs) {
            validateMap(validKeys, bugMap);
        }

        User loggedInUser = getLoggedInUser(sessionKey);

        //Don't want them to publish an errata without any channels,
        //so check first before creating anything
        List channels = null;
        if (publish) {
            channels = verifyChannelList(channelLabels, loggedInUser);
        }

        String synopsis = (String) getRequiredAttribute(errataInfo, "synopsis");
        String advisoryName = (String) getRequiredAttribute(errataInfo, "advisory_name");
        Integer advisoryRelease = (Integer) getRequiredAttribute(errataInfo,
                "advisory_release");
        if (advisoryRelease.longValue() > ErrataManager.MAX_ADVISORY_RELEASE) {
            throw new InvalidAdvisoryReleaseException(advisoryRelease.longValue());
        }
        String advisoryType = (String) getRequiredAttribute(errataInfo, "advisory_type");
        String product = (String) getRequiredAttribute(errataInfo, "product");
        String errataFrom = (String) errataInfo.get("errataFrom");
        String topic = (String) getRequiredAttribute(errataInfo, "topic");
        String description = (String) getRequiredAttribute(errataInfo, "description");
        String solution = (String) getRequiredAttribute(errataInfo, "solution");
        String references = (String) errataInfo.get("references");
        String notes = (String) errataInfo.get("notes");

        Errata newErrata = ErrataManager.lookupByAdvisory(advisoryName);
        if (newErrata != null) {
            throw new DuplicateErrataException(advisoryName);
        }
        newErrata = ErrataManager.createNewErrata();
        newErrata.setOrg(loggedInUser.getOrg());

        //all required
        newErrata.setSynopsis(synopsis);
        newErrata.setAdvisory(advisoryName + "-" + advisoryRelease.toString());
        newErrata.setAdvisoryName(advisoryName);
        newErrata.setAdvisoryRel(new Long(advisoryRelease.longValue()));

        if (advisoryType.equals("Security Advisory") ||
                advisoryType.equals("Product Enhancement Advisory") ||
                advisoryType.equals("Bug Fix Advisory")) {

            newErrata.setAdvisoryType(advisoryType);
        }
        else {
            throw new InvalidAdvisoryTypeException(advisoryType);
        }

        newErrata.setProduct(product);
        newErrata.setTopic(topic);
        newErrata.setDescription(description);
        newErrata.setSolution(solution);
        newErrata.setIssueDate(new Date());
        newErrata.setUpdateDate(new Date());

        //not required
        newErrata.setErrataFrom(errataFrom);
        newErrata.setRefersTo(references);
        newErrata.setNotes(notes);

        for (Iterator itr = bugs.iterator(); itr.hasNext();) {
            Map bugMap = (Map) itr.next();
            String url = "";
            if (bugMap.containsKey("url")) {
                url = (String) bugMap.get("url");
            }

            Bug bug = ErrataFactory.createPublishedBug(
                    new Long(((Integer)bugMap.get("id")).longValue()),
                    (String)bugMap.get("summary"), url);
            newErrata.addBug(bug);
        }
        for (Iterator itr = keywords.iterator(); itr.hasNext();) {
            String  keyword = (String) itr.next();
            newErrata.addKeyword(keyword);
        }

        newErrata.setPackages(new HashSet());
        for (Iterator itr = packageIds.iterator(); itr.hasNext();) {
            Integer pid = (Integer) itr.next();
            Package pack = PackageFactory.lookupByIdAndOrg(new Long(pid.longValue()),
                    loggedInUser.getOrg());
            if (pack != null) {
                newErrata.addPackage(pack);
            }
            else {
                throw new InvalidPackageException(pid.toString());
            }
        }

        ErrataFactory.save(newErrata);

        //if true, channels will not be null, but will be a List of channel objects
        if (publish) {
            return publish(newErrata, channels, loggedInUser, false);
        }
        return newErrata;
    }

    /**
     * Delete an erratum.
     * @param sessionKey session of the logged in user
     * @param advisoryName The advisory Name of the erratum to delete
     * @throws FaultException if unknown or invalid erratum is provided.
     * @return 1 on success, exception thrown otherwise.
     *
     * @xmlrpc.doc Delete an erratum.  This method will only allow for deletion
     * of custom errata created either through the UI or API.
     * @xmlrpc.param #session_key()
     * @xmlrpc.param #param("string", "advisoryName")
     * @xmlrpc.returntype #return_int_success()
     */
    public Integer delete(String sessionKey, String advisoryName)
            throws FaultException {
        User loggedInUser = getLoggedInUser(sessionKey);
        Errata errata = lookupErrata(advisoryName, loggedInUser.getOrg());

        if (errata.getOrg() == null) {
            // Errata in the null org should not be modified; therefore, this is
            // considered an invalid errata for this request
            throw new InvalidErrataException(errata.getAdvisoryName());
        }

        ErrataManager.deleteErratum(loggedInUser, errata);
        return 1;
    }

    /**
     * Publishes an existing (unpublished) errata to a set of channels
     * @param sessionKey session of the logged in user
     * @param advisory The advisory Name of the errata to publish
     * @param channelLabels List of channels to publish the errata to
     * @throws InvalidChannelRoleException if the user perms are incorrect
     * @return the published errata
     *
     * @xmlrpc.doc Publish an existing (unpublished) errata to a set of channels.
     * @xmlrpc.param #session_key()
     * @xmlrpc.param #param("string", "advisoryName")
     * @xmlrpc.param
     *      #array_single("string", "channelLabel - list of channel labels to publish to")
     * @xmlrpc.returntype
     *          $ErrataSerializer
     */
    public Errata publish(String sessionKey, String advisory, List channelLabels)
            throws InvalidChannelRoleException {
        User loggedInUser = getLoggedInUser(sessionKey);
        List channels = verifyChannelList(channelLabels, loggedInUser);
        Errata toPublish = lookupErrata(advisory, loggedInUser.getOrg());
        return publish(toPublish, channels, loggedInUser, false);
    }

    /**
     * Publishes an existing (unpublished) cloned errata to a set of cloned channels
     * according to its original erratum
     * @param sessionKey session of the logged in user
     * @param advisory The advisory Name of the errata to publish
     * @param channelLabels List of channels to publish the errata to
     * @throws InvalidChannelRoleException if the user perms are incorrect
     * @return the published errata
     *
     * @xmlrpc.doc Publishes an existing (unpublished) cloned errata to a set of cloned
     * channels according to its original erratum
     * @xmlrpc.param #session_key()
     * @xmlrpc.param #param("string", "advisoryName")
     * @xmlrpc.param
     *      #array_single("string", "channelLabel - list of channel labels to publish to")
     * @xmlrpc.returntype
     *          $ErrataSerializer
     */
    public Errata publishAsOriginal(String sessionKey, String advisory,
            List channelLabels) throws InvalidChannelRoleException {
        User loggedInUser = getLoggedInUser(sessionKey);
        List<Channel> channels = verifyChannelList(channelLabels, loggedInUser);
        for (Channel c : channels) {
            ClonedChannel cc = null;
            try {
                cc = (ClonedChannel) c;
            }
            catch (ClassCastException e) {
                // just catch, do not do anything
            }
            finally {
                if (cc == null || !cc.isCloned()) {
                    throw new InvalidChannelException("Cloned channel " +
                            "expected: " + c.getLabel());
                }
            }
            Channel original = ChannelFactory.lookupOriginalChannel(c);
            if (original == null) {
                throw new InvalidChannelException("Cannot access original " +
                        "of the channel: " + c.getLabel());
            }
            // check access to the original
            if (ChannelFactory.lookupByIdAndUser(original.getId(), loggedInUser) == null) {
                throw new LookupException("User " + loggedInUser.getLogin() +
                        " does not have access to channel " + original.getLabel());
            }
        }
        Errata toPublish = lookupErrata(advisory, loggedInUser.getOrg());
        if (!toPublish.isCloned()) {
            throw new InvalidErrataException("Cloned errata expected.");
        }
        return publish(toPublish, channels, loggedInUser, true);
    }

    /**
     * Verify a list of channels labels, and populate their corresponding
     *      Channel objects into a List.  This is primarily used before publishing
     *      to verify all channels are valid before starting the errata creation
     * @param channelsLabels the List of channel labels to verify
     * @param org the org of the user
     * @return a List of channel objects
     */
    private List<Channel> verifyChannelList(List channelsLabels, User user) {
        if (channelsLabels.size() == 0) {
            throw new NoChannelsSelectedException();
        }

        List<Channel> resolvedList = new ArrayList<Channel>();
        for (Iterator itr = channelsLabels.iterator(); itr.hasNext();) {
            String  channelLabel = (String) itr.next();
            Channel channel = ChannelFactory.lookupByLabelAndUser(channelLabel, user);
            if (channel == null) {
                throw new InvalidChannelLabelException();
            }
            if (!UserManager.verifyChannelAdmin(user, channel)) {
                throw new PermissionCheckFailureException();
            }
            resolvedList.add(channel);
        }
        return resolvedList;
    }

    /**
     * private helper method to publish the errata
     * @param errata the Unpublished errata to publish
     * @param channels A list of channel objects
     * @return The published Errata
     */
    private Errata publish(Errata errata, List<Channel> channels, User user,
            boolean inheritPackages) {
        Errata published = ErrataFactory.publish(errata);
        for (Channel chan : channels) {
            List<Errata> list = new ArrayList<Errata>();
            list.add(published);
            published = ErrataFactory.publishToChannel(list, chan, user,
                    inheritPackages).get(0);

        }
        return published;
    }


    /**
     * list errata by date
     * @param sessionKey session of the logged in user
     * @param channelLabel channel associated with the errata you are interested in.
     * @return List of Errata objects
     * @deprecated being replaced by channel.software.listErrata(string sessionKey,
     * string channelLabel)
     *
     * @xmlrpc.doc List errata that have been applied to a particular channel by date.
     * @xmlrpc.param #session_key()
     * @xmlrpc.param #param("string", "channelLabel")
     * @xmlrpc.returntype
     *          #array()
     *              $ErrataSerializer
     *          #array_end()
     */
    @Deprecated
    public List listByDate(String sessionKey, String channelLabel) {
        User loggedInUser = getLoggedInUser(sessionKey);
        Channel channel = ChannelFactory.lookupByLabel(loggedInUser.getOrg(),
                channelLabel);
        return ErrataFactory.lookupByChannelSorted(loggedInUser.getOrg(), channel);
    }

    /**
     * Lookup the details for errata associated with the given CVE.
     * @param sessionKey session of the logged in user
     * @param cveName name of the CVE
     * @return List of Errata objects
     *
     * @xmlrpc.doc Lookup the details for errata associated with the given CVE
     * (e.g. CVE-2008-3270)
     * @xmlrpc.param #session_key()
     * @xmlrpc.param #param("string", "cveName")
     * @xmlrpc.returntype
     *          #array()
     *              $ErrataSerializer
     *          #array_end()
     */
    public List<Errata> findByCve(String sessionKey, String cveName) {
        // Get the logged in user. We don't care what roles this user has, we
        // just want to make sure the caller is logged in.
        User loggedInUser = getLoggedInUser(sessionKey);

        List<Errata> erratas = ErrataManager.lookupByCVE(cveName);
        for (Iterator iter = erratas.iterator(); iter.hasNext();) {
            Errata errata = (Errata) iter.next();
            // Remove errata that do not apply to the user's org
            if (errata.getOrg() != null &&
                    !errata.getOrg().equals(loggedInUser.getOrg())) {
                iter.remove();
            }
        }
        return erratas;
    }

}<|MERGE_RESOLUTION|>--- conflicted
+++ resolved
@@ -889,13 +889,8 @@
          * need to make sure here that everything is checked correclty
          */
         if (errata.getOrg() != null && !errata.getOrg().equals(org)) {
-<<<<<<< HEAD
-            throw new FaultException(-209, "no_such_patch",
-                    "The patch " + advisoryName + " cannot be found.");
-=======
             throw new FaultException(-209, "no_rights_to_access",
-                    "You don't have rights to access " + advisoryName + " errata.");
->>>>>>> 4869bc83
+                    "You don't have rights to access " + advisoryName + " patch.");
         }
 
         return errata;
@@ -992,12 +987,8 @@
 
 
     private Object[] clone(String sessionKey, String channelLabel,
-<<<<<<< HEAD
-            List<String> advisoryNames, boolean inheritPackages) {
-=======
             List<String> advisoryNames, boolean inheritPackages,
             boolean asynchronous) {
->>>>>>> 4869bc83
         User loggedInUser = getLoggedInUser(sessionKey);
 
         Logger log = Logger.getLogger(ErrataFactory.class);
@@ -1013,11 +1004,7 @@
         if (inheritPackages) {
             if (!channel.isCloned()) {
                 throw new InvalidChannelException("Cloned channel expected: " +
-<<<<<<< HEAD
-                    channel.getLabel());
-=======
                         channel.getLabel());
->>>>>>> 4869bc83
             }
 
             Channel original = ChannelFactory.lookupOriginalChannel(channel);
@@ -1039,11 +1026,7 @@
         }
 
         List<Errata> errataToClone = new ArrayList<Errata>();
-<<<<<<< HEAD
-        List<Errata> errataToPublish = new ArrayList<Errata>();
-=======
         List<Long> errataIds = new ArrayList<Long>();
->>>>>>> 4869bc83
         //We loop through once, making sure all the errata exist
         for (String advisory : advisoryNames) {
             Errata toClone = lookupErrata(advisory, loggedInUser.getOrg());
@@ -1056,17 +1039,6 @@
                     inheritPackages);
             return new ArrayList<Errata>().toArray();
         }
-<<<<<<< HEAD
-
-        //Now publish them all to the channel in a single shot
-        List<Errata> published = ErrataFactory.publishToChannel(errataToPublish, channel,
-                loggedInUser, inheritPackages);
-        for (Errata e : published) {
-            ErrataFactory.save(e);
-        }
-
-        return published.toArray();
-=======
         else if (ErrataManager.channelHasPendingAsyncCloneJobs(channel)) {
             throw new InvalidChannelException(
                     "Channel " +
@@ -1078,7 +1050,6 @@
             return ErrataManager.cloneErrataApi(channel, errataToClone,
                     loggedInUser, inheritPackages);
         }
->>>>>>> 4869bc83
     }
 
 
