/**
 * Copyright (c) 2009--2012 Red Hat, Inc.
 *
 * This software is licensed to you under the GNU General Public License,
 * version 2 (GPLv2). There is NO WARRANTY for this software, express or
 * implied, including the implied warranties of MERCHANTABILITY or FITNESS
 * FOR A PARTICULAR PURPOSE. You should have received a copy of GPLv2
 * along with this software; if not, see
 * http://www.gnu.org/licenses/old-licenses/gpl-2.0.txt.
 *
 * Red Hat trademarks are not licensed under GPLv2. No permission is
 * granted to use or replicate Red Hat trademarks that are incorporated
 * in this software or its documentation.
 */
package com.redhat.rhn.frontend.xmlrpc.channel.software;

import com.redhat.rhn.FaultException;
import com.redhat.rhn.common.client.InvalidCertificateException;
import com.redhat.rhn.common.db.datasource.DataResult;
import com.redhat.rhn.common.db.datasource.ModeFactory;
import com.redhat.rhn.common.db.datasource.SelectMode;
import com.redhat.rhn.common.db.datasource.WriteMode;
import com.redhat.rhn.common.hibernate.LookupException;
import com.redhat.rhn.common.messaging.MessageQueue;
import com.redhat.rhn.common.security.PermissionException;
import com.redhat.rhn.domain.channel.Channel;
import com.redhat.rhn.domain.channel.ChannelArch;
import com.redhat.rhn.domain.channel.ChannelFactory;
import com.redhat.rhn.domain.channel.ContentSource;
import com.redhat.rhn.domain.channel.ContentSourceFilter;
import com.redhat.rhn.domain.channel.InvalidChannelRoleException;
import com.redhat.rhn.domain.channel.NewChannelHelper;
import com.redhat.rhn.domain.errata.impl.PublishedClonedErrata;
import com.redhat.rhn.domain.errata.Errata;
import com.redhat.rhn.domain.errata.ErrataFactory;
import com.redhat.rhn.domain.org.Org;
import com.redhat.rhn.domain.rhnpackage.Package;
import com.redhat.rhn.domain.rhnpackage.PackageFactory;
import com.redhat.rhn.domain.role.Role;
import com.redhat.rhn.domain.role.RoleFactory;
import com.redhat.rhn.domain.server.Server;
import com.redhat.rhn.domain.server.ServerFactory;
import com.redhat.rhn.domain.user.User;
import com.redhat.rhn.frontend.dto.ErrataOverview;
import com.redhat.rhn.frontend.dto.PackageDto;
import com.redhat.rhn.frontend.dto.PackageOverview;
import com.redhat.rhn.frontend.events.UpdateErrataCacheEvent;
import com.redhat.rhn.frontend.xmlrpc.BaseHandler;
import com.redhat.rhn.frontend.xmlrpc.DuplicateChannelLabelException;
import com.redhat.rhn.frontend.xmlrpc.InvalidChannelArchException;
import com.redhat.rhn.frontend.xmlrpc.InvalidChannelException;
import com.redhat.rhn.frontend.xmlrpc.InvalidChannelLabelException;
import com.redhat.rhn.frontend.xmlrpc.InvalidChannelNameException;
import com.redhat.rhn.frontend.xmlrpc.InvalidParameterException;
import com.redhat.rhn.frontend.xmlrpc.InvalidParentChannelException;
import com.redhat.rhn.frontend.xmlrpc.MultipleBaseChannelException;
import com.redhat.rhn.frontend.xmlrpc.NoSuchChannelException;
import com.redhat.rhn.frontend.xmlrpc.NoSuchContentSourceException;
import com.redhat.rhn.frontend.xmlrpc.NoSuchPackageException;
import com.redhat.rhn.frontend.xmlrpc.PermissionCheckFailureException;
import com.redhat.rhn.frontend.xmlrpc.channel.repo.InvalidRepoLabelException;
import com.redhat.rhn.frontend.xmlrpc.channel.repo.InvalidRepoUrlException;
import com.redhat.rhn.frontend.xmlrpc.system.SystemHandler;
import com.redhat.rhn.frontend.xmlrpc.system.XmlRpcSystemHelper;
import com.redhat.rhn.frontend.xmlrpc.user.XmlRpcUserHelper;
import com.redhat.rhn.manager.channel.ChannelEditor;
import com.redhat.rhn.manager.channel.ChannelManager;
import com.redhat.rhn.manager.channel.CreateChannelCommand;
import com.redhat.rhn.manager.channel.UpdateChannelCommand;
import com.redhat.rhn.manager.channel.repo.BaseRepoCommand;
import com.redhat.rhn.manager.channel.repo.CreateRepoCommand;
import com.redhat.rhn.manager.errata.ErrataManager;
import com.redhat.rhn.manager.errata.cache.ErrataCacheManager;
import com.redhat.rhn.manager.system.SystemManager;
import com.redhat.rhn.manager.user.UserManager;
import com.redhat.rhn.taskomatic.TaskomaticApi;
import com.redhat.rhn.taskomatic.task.TaskConstants;

import org.apache.commons.lang.BooleanUtils;
import org.apache.commons.lang.StringUtils;
import org.apache.commons.lang.time.StopWatch;
import org.apache.log4j.Logger;

import java.sql.Timestamp;
import java.util.ArrayList;
import java.util.Date;
import java.util.HashMap;
import java.util.HashSet;
import java.util.Iterator;
import java.util.List;
import java.util.Map;
import java.util.Set;

/**
 * ChannelSoftwareHandler
 * @version $Rev$
 * @xmlrpc.namespace channel.software
 * @xmlrpc.doc Provides methods to access and modify many aspects of a channel.
 */
public class ChannelSoftwareHandler extends BaseHandler {

    private static Logger log = Logger.getLogger(ChannelSoftwareHandler.class);

    /**
     * If you have satellite-synced a new channel then Red Hat Errata
     * will have been updated with the packages that are in the newly synced
     * channel. A cloned erratum will not have been automatically updated
     * however. If you cloned a channel that includes those cloned errata and
     * should include the new packages, they will not be included when they
     * should. This method lists the errata that will be updated if you run the
     * syncErrata method.
     * @param loggedInUser The current user
     * @param channelLabel Label of cloned channel to check
     * @return List of errata that are missing packages
     *
     * @xmlrpc.doc If you have satellite-synced a new channel then Red Hat
     * Errata will have been updated with the packages that are in the newly
     * synced channel. A cloned erratum will not have been automatically updated
     * however. If you cloned a channel that includes those cloned errata and
     * should include the new packages, they will not be included when they
     * should. This method lists the errata that will be updated if you run the
     * syncErrata method.
     * @xmlrpc.param #session_key()
     * @xmlrpc.param #param_desc("string", "channelLabel", "channel to update")
     * @xmlrpc.returntype
     *      #array()
     *          $ErrataOverviewSerializer
     *      #array_end()
     */
    public List<ErrataOverview> listErrataNeedingSync(User loggedInUser,
                String channelLabel) {
        Channel channel = lookupChannelByLabel(loggedInUser, channelLabel);

        return ChannelManager.listErrataNeedingResync(channel, loggedInUser);
    }

    /**
     * If you have satellite-synced a new channel then Red Hat Errata
     * will have been updated with the packages that are in the newly synced
     * channel. A cloned erratum will not have been automatically updated
     * however. If you cloned a channel that includes those cloned errata and
     * should include the new packages, they will not be included when they
     * should. This method updates all the errata in the given cloned channel
     * with packages that have recently been added, and ensures that all the
     * packages you expect are in the channel.
     * @param loggedInUser The current user
     * @param channelLabel Label of cloned channel to update
     * @return Returns 1 if successfull, FaultException otherwise
     * @throws NoSuchChannelException thrown if no channel is found.
     *
     * @xmlrpc.doc If you have satellite-synced a new channel then Red Hat
     * Errata will have been updated with the packages that are in the newly
     * synced channel. A cloned erratum will not have been automatically updated
     * however. If you cloned a channel that includes those cloned errata and
     * should include the new packages, they will not be included when they
     * should. This method updates all the errata in the given cloned channel
     * with packages that have recently been added, and ensures that all the
     * packages you expect are in the channel.
     * @xmlrpc.param #session_key()
     * @xmlrpc.param #param_desc("string", "channelLabel", "channel to update")
     * @xmlrpc.returntype  #return_int_success()
     */
    public Integer syncErrata(User loggedInUser, String channelLabel) {
        Channel channel = lookupChannelByLabel(loggedInUser, channelLabel);
        //Verify permissions
        if (!(UserManager.verifyChannelAdmin(loggedInUser, channel) ||
                loggedInUser.hasRole(RoleFactory.CHANNEL_ADMIN))) {
            throw new PermissionCheckFailureException();
        }

        List<ErrataOverview> errata = ChannelManager.listErrataNeedingResync(channel,
                loggedInUser);
        List<Long> eids = new ArrayList<Long>();
        for (ErrataOverview e : errata) {
            eids.add(e.getId());
        }

        List<PackageOverview> packages = ChannelManager
                .listErrataPackagesForResync(channel, loggedInUser);
        List<Long> pids = new ArrayList<Long>();
        for (PackageOverview p : packages) {
            pids.add(p.getId());
        }

        ChannelEditor.getInstance().addPackages(loggedInUser, channel, pids);

        for (Long eid : eids) {
            Errata e = ErrataManager.lookupErrata(eid, loggedInUser);
            if (e.isPublished() && e.isCloned()) {
                ErrataFactory.syncErrataDetails((PublishedClonedErrata) e);
            }
            else {
                log.fatal("Tried to sync errata with id " + eid +
                        " But it was not published or was not cloned");
            }
        }
        return 1;
    }

    /**
     * Lists the packages with the latest version (including release and epoch)
     * for the unique package names
     * @param loggedInUser The current user
     * @param channelLabel Label of channel whose package are sought.
     * @return Lists the packages with the largest version (including release
     * and epoch) for the unique package names
     * @throws NoSuchChannelException thrown if no channel is found.
     *
     * @xmlrpc.doc Lists the packages with the latest version (including release and
     * epoch) for the given channel
     * @xmlrpc.param #session_key()
     * @xmlrpc.param #param_desc("string", "channelLabel", "channel to query")
     * @xmlrpc.returntype
     *      #array()
     *          #struct("package")
     *              #prop("string", "name")
     *              #prop("string", "version")
     *              #prop("string", "release")
     *              #prop("string", "epoch")
     *              #prop("int", "id")
     *              #prop("string", "arch_label")
     *          #struct_end()
     *      #array_end()
     */
    public Object[] listLatestPackages(User loggedInUser, String channelLabel)
        throws NoSuchChannelException {

        Channel channel = lookupChannelByLabel(loggedInUser, channelLabel);

        List<Map<String, Object>> pkgs = ChannelManager.latestPackagesInChannel(channel);
        return pkgs.toArray();
    }

    /**
     * Lists all packages in the channel, regardless of version, between the
     * given dates.
     * @param loggedInUser The current user
     * @param channelLabel Label of channel whose package are sought.
     * @param startDate last modified begin date (as a string)
     * @param endDate last modified end date (as a string)
     * @return all packages in the channel, regardless of version between the
     * given dates.
     * @throws NoSuchChannelException thrown if no channel is found.
     *
     * @xmlrpc.doc Lists all packages in the channel, regardless of package version,
     * between the given dates.
     * @xmlrpc.param #session_key()
     * @xmlrpc.param #param_desc("string", "channelLabel", "channel to query")
     * @xmlrpc.param #param($date, "startDate")
     * @xmlrpc.param #param($date, "endDate")
     * @xmlrpc.returntype
     *      #array()
     *              $PackageDtoSerializer
     *      #array_end()
     */
    public Object[] listAllPackages(User loggedInUser, String channelLabel,
            Date startDate, Date endDate) throws NoSuchChannelException {

<<<<<<< HEAD
        User user = getLoggedInUser(sessionKey);
        Channel channel = lookupChannelByLabel(user, channelLabel);
=======
        Channel channel = lookupChannelByLabel(loggedInUser, channelLabel);
>>>>>>> 4f1c3dcf
        List<PackageDto> pkgs = ChannelManager.listAllPackages(channel, startDate, endDate);
        return pkgs.toArray();
    }

    /**
     * Lists all packages in the channel, regardless of version whose last
     * modified date is greater than given date.
     * @param loggedInUser The current user
     * @param channelLabel Label of channel whose package are sought.
     * @param startDate last modified begin date (as a string)
     * @return all packages in the channel, regardless of version whose last
     * modified date is greater than given date.
     * @throws NoSuchChannelException thrown if no channel is found.
     *
     * @xmlrpc.doc Lists all packages in the channel, regardless of version whose last
     * modified date is greater than given date.
     * @xmlrpc.param #session_key()
     * @xmlrpc.param #param_desc("string", "channelLabel", "channel to query")
     * @xmlrpc.param #param($date, "startDate")
     * @xmlrpc.returntype
     *      #array()
     *              $PackageDtoSerializer
     *      #array_end()
     */
    public Object[] listAllPackages(User loggedInUser, String channelLabel,
            Date startDate) throws NoSuchChannelException {
        return listAllPackages(loggedInUser, channelLabel, startDate, null);
    }

    /**
     * Lists all packages in the channel, regardless of version
     * @param loggedInUser The current user
     * @param channelLabel Label of channel whose package are sought.
     * @return all packages in the channel, regardless of version
     * @throws NoSuchChannelException thrown if no channel is found.
     *
     * @xmlrpc.doc Lists all packages in the channel, regardless of the package version
     * @xmlrpc.param #session_key()
     * @xmlrpc.param #param_desc("string", "channelLabel", "channel to query")
     * @xmlrpc.returntype
     *      #array()
     *              $PackageDtoSerializer
     *      #array_end()
     */
    public Object[] listAllPackages(User loggedInUser, String channelLabel)
        throws NoSuchChannelException {

        Channel channel = lookupChannelByLabel(loggedInUser, channelLabel);
        List pkgs = ChannelManager.listAllPackages(channel);
        return pkgs.toArray();
    }

    /**
     * Lists all packages in the channel, regardless of version, between the
     * given dates.
     * @param loggedInUser The current user
     * @param channelLabel Label of channel whose package are sought.
     * @param startDate last modified begin date (as a string)
     * @param endDate last modified end date (as a string)
     * @return all packages in the channel, regardless of version between the
     * given dates.
     * @throws NoSuchChannelException thrown if no channel is found.
     * @deprecated being replaced by listAllPackages(string sessionKey,
     * string channelLabel, dateTime.iso8601 startDate, dateTime.iso8601 endDate)
     *
     * @xmlrpc.doc Lists all packages in the channel, regardless of package version,
     * between the given dates.
     * Example Date:  '2008-08-20 08:00:00'
     * @xmlrpc.param #session_key()
     * @xmlrpc.param #param_desc("string", "channelLabel", "channel to query")
     * @xmlrpc.param #param("string", "startDate")
     * @xmlrpc.param #param("string", "endDate")
     * @xmlrpc.returntype
     *      #array()
     *              $PackageDtoSerializer
     *      #array_end()
     */
    @Deprecated
    public Object[] listAllPackages(User loggedInUser, String channelLabel,
            String startDate, String endDate) throws NoSuchChannelException {

        Channel channel = lookupChannelByLabel(loggedInUser, channelLabel);
        List pkgs = ChannelManager.listAllPackages(channel, startDate, endDate);
        return pkgs.toArray();
    }

    /**
     * Lists all packages in the channel, regardless of version whose last
     * modified date is greater than given date.
     * @param loggedInUser The current user
     * @param channelLabel Label of channel whose package are sought.
     * @param startDate last modified begin date (as a string)
     * @return all packages in the channel, regardless of version whose last
     * modified date is greater than given date.
     * @throws NoSuchChannelException thrown if no channel is found.
     * @deprecated being replaced by listAllPackages(string sessionKey,
     * string channelLabel, dateTime.iso8601 startDate)
     *
     * @xmlrpc.doc Lists all packages in the channel, regardless of version whose last
     * modified date is greater than given date. Example Date: '2008-08-20 08:00:00'
     * @xmlrpc.param #session_key()
     * @xmlrpc.param #param_desc("string", "channelLabel", "channel to query")
     * @xmlrpc.param #param("string", "startDate")
     * @xmlrpc.returntype
     *      #array()
     *              $PackageDtoSerializer
     *      #array_end()
     */
    @Deprecated
    public Object[] listAllPackages(User loggedInUser, String channelLabel,
            String startDate) throws NoSuchChannelException {
        return listAllPackages(loggedInUser, channelLabel, startDate, null);
    }

    /**
     * Lists all packages in the channel, regardless of version, between the
     * given dates.
     * @param loggedInUser The current user
     * @param channelLabel Label of channel whose package are sought.
     * @param startDate last modified begin date (as a string)
     * @param endDate last modified end date (as a string)
     * @return all packages in the channel, regardless of version between the
     * given dates.
     * @throws NoSuchChannelException thrown if there is the channel is not
     * found.
     * @deprecated being replaced by listAllPackages(string sessionKey,
     * string channelLabel, dateTime.iso8601 startDate, dateTime.iso8601 endDate)
     *
     * @xmlrpc.doc Lists all packages in the channel, regardless of the package version,
     * between the given dates. Example Date: '2008-08-20 08:00:00'
     * @xmlrpc.param #session_key()
     * @xmlrpc.param #param_desc("string", "channelLabel", "channel to query")
     * @xmlrpc.param #param("string", "startDate")
     * @xmlrpc.param #param("string", "endDate")
     * @xmlrpc.returntype
     *      #array()
     *          #struct("package")
     *              #prop("string", "name")
     *              #prop("string", "version")
     *              #prop("string", "release")
     *              #prop("string", "epoch")
     *              #prop("string", "id")
     *              #prop("string", "arch_label")
     *              #prop("string", "last_modified")
     *          #struct_end()
     *      #array_end()
     */
    @Deprecated
    public Object[] listAllPackagesByDate(User loggedInUser, String channelLabel,
            String startDate, String endDate) throws NoSuchChannelException {

<<<<<<< HEAD
        User user = getLoggedInUser(sessionKey);
        Channel channel = lookupChannelByLabel(user, channelLabel);
=======
        Channel channel = lookupChannelByLabel(loggedInUser, channelLabel);
>>>>>>> 4f1c3dcf
        List<Map<String, Object>> pkgs =
                ChannelManager.listAllPackagesByDate(channel, startDate, endDate);
        return pkgs.toArray();
    }

    /**
     * Lists all packages in the channel, regardless of version, whose last
     * modified date is greater than given date.
     * @param loggedInUser The current user
     * @param channelLabel Label of channel whose package are sought.
     * @param startDate last modified begin date (as a string)
     * @return all packages in the channel, regardless of version whose last
     * modified date is greater than given date.
     * @throws NoSuchChannelException thrown if no channel is found.
     * @deprecated being replaced by listAllPackages(string sessionKey,
     * string channelLabel, dateTime.iso8601 startDate)
     *
     * @xmlrpc.doc Lists all packages in the channel, regardless of the package version,
     * whose last modified date is greater than given date.
     * Example Date:  '2008-08-20 08:00:00'
     * @xmlrpc.param #session_key()
     * @xmlrpc.param #param_desc("string", "channelLabel", "channel to query")
     * @xmlrpc.param #param("string", "startDate")
     * @xmlrpc.returntype
     *      #array()
     *          #struct("package")
     *              #prop("string", "name")
     *              #prop("string", "version")
     *              #prop("string", "release")
     *              #prop("string", "epoch")
     *              #prop("string", "id")
     *              #prop("string", "arch_label")
     *              #prop("string", "last_modified")
     *          #struct_end()
     *      #array_end()
     */
    @Deprecated
    public Object[] listAllPackagesByDate(User loggedInUser, String channelLabel,
            String startDate) throws NoSuchChannelException {

        return listAllPackagesByDate(loggedInUser, channelLabel, startDate, null);
    }

    /**
     * Lists all packages in the channel, regardless of version
     * @param loggedInUser The current user
     * @param channelLabel Label of channel whose package are sought.
     * @return all packages in the channel, regardless of version between the
     * given dates.
     * @throws NoSuchChannelException thrown if no channel is found.
     * @deprecated being replaced by listAllPackages(string sessionKey,
     * string channelLabel)
     *
     * @xmlrpc.doc Lists all packages in the channel, regardless of the package version
     * @xmlrpc.param #session_key()
     * @xmlrpc.param #param_desc("string", "channelLabel", "channel to query")
     * @xmlrpc.returntype
     *      #array()
     *          #struct("package")
     *              #prop("string", "name")
     *              #prop("string", "version")
     *              #prop("string", "release")
     *              #prop("string", "epoch")
     *              #prop("string", "id")
     *              #prop("string", "arch_label")
     *              #prop("string", "last_modified")
     *          #struct_end()
     *      #array_end()
     */
    @Deprecated
    public Object[] listAllPackagesByDate(User loggedInUser, String channelLabel)
        throws NoSuchChannelException {

        return listAllPackagesByDate(loggedInUser, channelLabel, null, null);
    }

    /**
     * Return Lists potential software channel arches that can be created
     * @param loggedInUser The current user
     * @return Lists potential software channel arches that can be created
     * @throws PermissionCheckFailureException thrown if the user is not a
     * channel admin
     *
     * @xmlrpc.doc Lists the potential software channel architectures that can be created
     * @xmlrpc.param #session_key()
     * @xmlrpc.returntype
     *          #array()
     *              $ChannelArchSerializer
     *          #array_end()
     */
    public Object[] listArches(User loggedInUser) throws PermissionCheckFailureException {
        if (!loggedInUser.hasRole(RoleFactory.CHANNEL_ADMIN)) {
            throw new PermissionCheckFailureException();
        }

        List arches = ChannelManager.getChannelArchitectures();

        return arches.toArray();
    }

    /**
     * Deletes a software channel
     * @param loggedInUser The current user
     * @param channelLabel Label of channel to be deleted.
     * @return 1 if Channel was successfully deleted.
     * @throws PermissionCheckFailureException thrown if User has no access to
     * delete channel.
     * @throws NoSuchChannelException thrown if label is invalid.
     *
     * @xmlrpc.doc Deletes a custom software channel
     * @xmlrpc.param #session_key()
     * @xmlrpc.param #param_desc("string", "channelLabel", "channel to delete")
     * @xmlrpc.returntype #return_int_success()
     */
    public int delete(User loggedInUser, String channelLabel)
        throws PermissionCheckFailureException, NoSuchChannelException {

        try {
            ChannelManager.deleteChannel(loggedInUser, channelLabel);
        }
        catch (InvalidChannelRoleException e) {
            throw new PermissionCheckFailureException(e);
        }

        return 1;
    }

    /**
     * Returns whether the channel is subscribable by any user in the
     * organization.
     * @param loggedInUser The current user
     * @param channelLabel Label of channel to be deleted.
     * @return 1 if the Channel is globally subscribable, 0 otherwise.
     *
     * @xmlrpc.doc Returns whether the channel is subscribable by any user
     * in the organization
     * @xmlrpc.param #session_key()
     * @xmlrpc.param #param_desc("string", "channelLabel", "channel to query")
     * @xmlrpc.returntype int - 1 if true, 0 otherwise
     */
    public int isGloballySubscribable(User loggedInUser, String channelLabel) {
        // TODO: this should return a boolean NOT an int

        // Make sure the channel exists:
        lookupChannelByLabel(loggedInUser, channelLabel);

        return ChannelManager.isGloballySubscribable(loggedInUser, channelLabel) ? 1 : 0;
    }

    /**
     * Returns the details of the given channel as a map with the following
     * keys:
     * @param loggedInUser The current user
     * @param channelLabel Label of channel whose details are sought.
     * @throws NoSuchChannelException thrown if no channel is found.
     * @return the channel requested.
     *
     * @xmlrpc.doc Returns details of the given channel as a map
     * @xmlrpc.param #session_key()
     * @xmlrpc.param #param_desc("string", "channelLabel", "channel to query")
     * @xmlrpc.returntype
     *     $ChannelSerializer
     */
    public Channel getDetails(User loggedInUser, String channelLabel)
        throws NoSuchChannelException {
        return lookupChannelByLabel(loggedInUser, channelLabel);
    }

    /**
     * Returns the requested channel
     * @param loggedInUser The current user
     * @param id - id of channel wanted
     * @throws NoSuchChannelException thrown if no channel is found.
     * @return the channel requested.
     *
     * @xmlrpc.doc Returns details of the given channel as a map
     * @xmlrpc.param #session_key()
     * @xmlrpc.param #param_desc("int", "id", "channel to query")
     * @xmlrpc.returntype
     *     $ChannelSerializer
     */
    public Channel getDetails(User loggedInUser, Integer id)
        throws NoSuchChannelException {
        return lookupChannelById(loggedInUser, id.longValue());
    }

    /**
     * Allows to modify channel attributes
     * @param loggedInUser The current user
     * @param channelId id of channel to be modified
     * @param details map of channel attributes to be changed
     * @return 1 if edit was successful, exception thrown otherwise
     *
     * @xmlrpc.doc Allows to modify channel attributes
     * @xmlrpc.param #session_key()
     * @xmlrpc.param #param_desc("int", "channelId", "channel id")
     * @xmlrpc.param
     *  #struct("channel_map")
     *      #prop_desc("string", "checksum_label", "new channel repository checksum label
     *          (optional)")
     *      #prop_desc("string", "name", "new channel name (optional)")
     *      #prop_desc("string", "summary", "new channel summary (optional)")
     *      #prop_desc("string", "description", "new channel description (optional)")
     *      #prop_desc("string", "maintainer_name", "new channel maintainer name
     *          (optional)")
     *      #prop_desc("string", "maintainer_email", "new channel email address
     *          (optional)")
     *      #prop_desc("string", "maintainer_phone", "new channel phone number (optional)")
     *      #prop_desc("string", "gpg_key_url", "new channel gpg key url (optional)")
     *      #prop_desc("string", "gpg_key_id", "new channel gpg key id (optional)")
     *      #prop_desc("string", "gpg_key_fp", "new channel gpg key fingerprint
     *          (optional)")
     *  #struct_end()

     *@xmlrpc.returntype #return_int_success()
     */
    public int setDetails(User loggedInUser, Integer channelId, Map details) {
        Channel channel = lookupChannelById(loggedInUser, channelId.longValue());

        Set<String> validKeys = new HashSet<String>();
        validKeys.add("checksum_label");
        validKeys.add("name");
        validKeys.add("summary");
        validKeys.add("description");
        validKeys.add("maintainer_name");
        validKeys.add("maintainer_email");
        validKeys.add("maintainer_phone");
        validKeys.add("gpg_key_url");
        validKeys.add("gpg_key_id");
        validKeys.add("gpg_key_fp");
        validateMap(validKeys, details);

        UpdateChannelCommand ucc = new UpdateChannelCommand(loggedInUser, channel);

        if (details.containsKey("checksum_label")) {
            ucc.setChecksumLabel((String) details.get("checksum_label"));
        }

        if (details.containsKey("name")) {
            ucc.setName((String) details.get("name"));
        }

        if (details.containsKey("summary")) {
            ucc.setSummary((String)details.get("summary"));
        }

        if (details.containsKey("description")) {
            ucc.setDescription((String)details.get("description"));
        }

        if (details.containsKey("maintainer_name")) {
            ucc.setMaintainerName((String)details.get("maintainer_name"));
        }

        if (details.containsKey("maintainer_email")) {
            ucc.setMaintainerEmail((String)details.get("maintainer_email"));
        }

        if (details.containsKey("maintainer_phone")) {
            ucc.setMaintainerPhone((String)details.get("maintainer_phone"));
        }

        if (details.containsKey("gpg_key_url")) {
            ucc.setGpgKeyUrl((String)details.get("gpg_key_url"));
        }

        if (details.containsKey("gpg_key_id")) {
            ucc.setGpgKeyId((String)details.get("gpg_key_id"));
        }

        if (details.containsKey("gpg_key_fp")) {
            ucc.setGpgKeyFp((String)details.get("gpg_key_fp"));
        }

       ucc.update(channelId.longValue());
        return 1;
    }


    /**
     * Returns the number of available subscriptions for the given channel
     * @param loggedInUser The current user
     * @param channelLabel Label of channel whose details are sought.
     * @return the number of available subscriptions for the given channel
     * @throws NoSuchChannelException thrown if no channel is found.
     *
     * @xmlrpc.doc Returns the number of available subscriptions for the given channel
     * @xmlrpc.param #session_key()
     * @xmlrpc.param #param_desc("string", "channelLabel", "channel to query")
     * @xmlrpc.returntype int number of available subscriptions for the given channel
     */
    public int availableEntitlements(User loggedInUser, String channelLabel)
        throws NoSuchChannelException {

        Channel c = lookupChannelByLabel(loggedInUser, channelLabel);
        Long cnt = ChannelManager.getAvailableEntitlements(loggedInUser.getOrg(), c);
        if (cnt == null) {
            return 0;
        }
        return cnt.intValue();
    }

    /**
     * Creates a software channel, parent_channel_label can be empty string
     * @param loggedInUser The current user
     * @param label Channel label to be created
     * @param name Name of Channel
     * @param summary Channel Summary
     * @param archLabel Architecture label
     * @param parentLabel Parent Channel label (may be null)
     * @param checksumType checksum type for this channel
     * @param gpgKey a map consisting of
     *      <li>string url</li>
     *      <li>string id</li>
     *      <li>string fingerprint</li>
     * @return 1 if creation of channel succeeds.
     * @since 10.9
     * @throws PermissionCheckFailureException  thrown if user does not have
     * permission to create the channel.
     * @throws InvalidChannelNameException thrown if given name is in use or
     * otherwise, invalid.
     * @throws InvalidChannelLabelException throw if given label is in use or
     * otherwise, invalid.
     * @throws InvalidParentChannelException thrown if parent label is for a
     * channel that is not a base channel.
     *
     * @xmlrpc.doc Creates a software channel
     * @xmlrpc.param #session_key()
     * @xmlrpc.param #param_desc("string", "label", "label of the new channel")
     * @xmlrpc.param #param_desc("string", "name", "name of the new channel")
     * @xmlrpc.param #param_desc("string", "summary" "summary of the channel")
     * @xmlrpc.param #param_desc("string", "archLabel",
     *              "the label of the architecture the channel corresponds to,
     *              see channel.software.listArches API for complete listing")
     * @xmlrpc.param #param_desc("string", "parentLabel", "label of the parent of this
     *              channel, an empty string if it does not have one")
     * @xmlrpc.param #param_desc("string", "checksumType", "checksum type for this channel,
     *              used for yum repository metadata generation")
     *      #options()
     *          #item_desc ("sha1", "Offers widest compatibility  with clients")
     *          #item_desc ("sha256", "Offers highest security, but is compatible
     *                        only with newer clients: Fedora 11 and newer,
     *                        or Enterprise Linux 6 and newer.")
     *      #options_end()
     * @xmlrpc.param
     *      #struct("gpgKey")
     *          #prop_desc("string", "url", "GPG key URL")
     *          #prop_desc("string", "id", "GPG key ID")
     *          #prop_desc("string", "fingerprint", "GPG key Fingerprint")
     *      #struct_end()
     * @xmlrpc.returntype int - 1 if the creation operation succeeded, 0 otherwise
     */
    public int create(User loggedInUser, String label, String name,
            String summary, String archLabel, String parentLabel, String checksumType,
            Map gpgKey)
        throws PermissionCheckFailureException, InvalidChannelLabelException,
               InvalidChannelNameException, InvalidParentChannelException {

        if (!loggedInUser.hasRole(RoleFactory.CHANNEL_ADMIN)) {
            throw new PermissionCheckFailureException();
        }
        CreateChannelCommand ccc = new CreateChannelCommand();
        ccc.setArchLabel(archLabel);
        ccc.setLabel(label);
        ccc.setName(name);
        ccc.setSummary(summary);
        ccc.setParentLabel(parentLabel);
        ccc.setUser(loggedInUser);
        ccc.setChecksumLabel(checksumType);
        ccc.setGpgKeyUrl((String)gpgKey.get("url"));
        ccc.setGpgKeyId((String)gpgKey.get("id"));
        ccc.setGpgKeyFp((String)gpgKey.get("fingerprint"));

        return (ccc.create() != null) ? 1 : 0;
    }

    /**
     * Creates a software channel, parent_channel_label can be empty string
     * @param loggedInUser The current user
     * @param label Channel label to be created
     * @param name Name of Channel
     * @param summary Channel Summary
     * @param archLabel Architecture label
     * @param parentLabel Parent Channel label (may be null)
     * @param checksumType checksum type for this channel
     * @return 1 if creation of channel succeeds.
     * @since 10.9
     * @throws PermissionCheckFailureException  thrown if user does not have
     * permission to create the channel.
     * @throws InvalidChannelNameException thrown if given name is in use or
     * otherwise, invalid.
     * @throws InvalidChannelLabelException throw if given label is in use or
     * otherwise, invalid.
     * @throws InvalidParentChannelException thrown if parent label is for a
     * channel that is not a base channel.
     *
     * @xmlrpc.doc Creates a software channel
     * @xmlrpc.param #session_key()
     * @xmlrpc.param #param_desc("string", "label", "label of the new channel")
     * @xmlrpc.param #param_desc("string", "name", "name of the new channel")
     * @xmlrpc.param #param_desc("string", "summary" "summary of the channel")
     * @xmlrpc.param #param_desc("string", "archLabel",
     *              "the label of the architecture the channel corresponds to,
     *              see channel.software.listArches API for complete listing")
     * @xmlrpc.param #param_desc("string", "parentLabel", "label of the parent of this
     *              channel, an empty string if it does not have one")
     * @xmlrpc.param #param_desc("string", "checksumType", "checksum type for this channel,
     *              used for yum repository metadata generation")
     *      #options()
     *          #item_desc ("sha1", "Offers widest compatibility  with clients")
     *          #item_desc ("sha256", "Offers highest security, but is compatible
     *                        only with newer clients: Fedora 11 and newer,
     *                        or Enterprise Linux 6 and newer.")
     *      #options_end()
     * @xmlrpc.returntype int - 1 if the creation operation succeeded, 0 otherwise
     */

    public int create(User loggedInUser, String label, String name,
            String summary, String archLabel, String parentLabel, String checksumType)
        throws PermissionCheckFailureException, InvalidChannelLabelException,
               InvalidChannelNameException, InvalidParentChannelException {

        return create(loggedInUser, label, name,
                summary, archLabel, parentLabel, checksumType,
                new HashMap());
    }

    /**
     * Creates a software channel, parent_channel_label can be empty string
     * @param loggedInUser The current user
     * @param label Channel label to be created
     * @param name Name of Channel
     * @param summary Channel Summary
     * @param archLabel Architecture label
     * @param parentLabel Parent Channel label (may be null)
     * @return 1 if creation of channel succeeds.
     * @throws PermissionCheckFailureException  thrown if user does not have
     * permission to create the channel.
     * @throws InvalidChannelNameException thrown if given name is in use or
     * otherwise, invalid.
     * @throws InvalidChannelLabelException throw if given label is in use or
     * otherwise, invalid.
     * @throws InvalidParentChannelException thrown if parent label is for a
     * channel that is not a base channel.
     *
     * @xmlrpc.doc Creates a software channel
     * @xmlrpc.param #session_key()
     * @xmlrpc.param #param_desc("string", "label", "label of the new channel")
     * @xmlrpc.param #param_desc("string", "name", "name of the new channel")
     * @xmlrpc.param #param_desc("string", "summary" "summary of the channel")
     * @xmlrpc.param #param_desc("string", "archLabel",
     *              "the label of the architecture the channel corresponds to,
     *              see channel.software.listArches API for complete listing")
     * @xmlrpc.param #param_desc("string", "parentLabel", "label of the parent of this
     *              channel, an empty string if it does not have one")
     * @xmlrpc.returntype int - 1 if the creation operation succeeded, 0 otherwise
     */
    public int create(User loggedInUser, String label, String name,
            String summary, String archLabel, String parentLabel)
        throws PermissionCheckFailureException, InvalidChannelLabelException,
               InvalidChannelNameException, InvalidParentChannelException {

        return create(loggedInUser, label, name, summary, archLabel, parentLabel, "sha1");
    }

    /**
     * Set the contact/support information for given channel.
     * @param loggedInUser The current user
     * @param channelLabel The label for the channel to change
     * @param maintainerName The name of the channel maintainer
     * @param maintainerEmail The email address of the channel maintainer
     * @param maintainerPhone The phone number of the channel maintainer
     * @param supportPolicy The channel support polity
     * @return Returns 1 if successful, exception otherwise
     * @throws FaultException A FaultException is thrown if:
     *   - The sessionKey is invalid
     *   - The channelLabel is invalid
     *   - The user doesn't have channel admin permissions
     *
     * @xmlrpc.doc Set contact/support information for given channel.
     * @xmlrpc.param #session_key()
     * @xmlrpc.param #param_desc("string", "channelLabel", "label of the channel")
     * @xmlrpc.param #param_desc("string", "maintainerName", "name of the channel
     * maintainer")
     * @xmlrpc.param #param_desc("string", "maintainerEmail", "email of the channel
     * maintainer")
     * @xmlrpc.param #param_desc("string", "maintainerPhone", "phone number of the channel
     * maintainer")
     * @xmlrpc.param #param_desc("string", "supportPolicy", "channel support policy")
     * @xmlrpc.returntype  #return_int_success()
     */
    public int setContactDetails(User loggedInUser, String channelLabel,
            String maintainerName, String maintainerEmail, String maintainerPhone,
            String supportPolicy)
        throws FaultException {

        if (!loggedInUser.hasRole(RoleFactory.CHANNEL_ADMIN)) {
            throw new PermissionCheckFailureException();
        }

        Channel channel = lookupChannelByLabel(loggedInUser, channelLabel);

        channel.setMaintainerName(maintainerName);
        channel.setMaintainerEmail(maintainerEmail);
        channel.setMaintainerPhone(maintainerPhone);
        channel.setSupportPolicy(supportPolicy);

        ChannelFactory.save(channel);

        return 1;
    }

    /**
     * Returns list of subscribed systems for the given channel label.
     * @param loggedInUser The current user
     * @param label Label of the channel in question.
     * @return Returns an array of maps representing a system. Contains system id and
     * system name for each system subscribed to this channel.
     * @throws FaultException A FaultException is thrown if:
     *   - Logged in user is not a channel admin.
     *   - Channel does not exist.
     *
     * @xmlrpc.doc Returns list of subscribed systems for the given channel label
     * @xmlrpc.param #session_key()
     * @xmlrpc.param #param_desc("string", "channelLabel", "channel to query")
     * @xmlrpc.returntype
     *          #array()
     *              #struct("system")
     *                  #prop("int", "id")
     *                  #prop("string", "name")
     *              #struct_end()
     *           #array_end()
     */
    public Object[] listSubscribedSystems(User loggedInUser, String label)
        throws FaultException {

        // Make sure user has access to the orgs channels
        if (!loggedInUser.hasRole(RoleFactory.CHANNEL_ADMIN)) {
            throw new PermissionCheckFailureException();
        }

        // Get the channel.
        Channel channel = lookupChannelByLabel(loggedInUser, label);

        DataResult<Map<String, Object>> dr =
<<<<<<< HEAD
                SystemManager.systemsSubscribedToChannel(channel, user);
=======
                SystemManager.systemsSubscribedToChannel(channel, loggedInUser);
>>>>>>> 4f1c3dcf
        for (Map<String, Object> sys : dr) {
            sys.remove("selectable");
        }
        return dr.toArray();
    }

    /**
     * Retrieve the channels for a given system id.
     * @param loggedInUser The current user
     * @param sid The id of the system in question.
     * @return Returns an array of maps representing the channels this system is
     * subscribed to.
     * @throws FaultException A FaultException is thrown if:
     *   - sessionKey is invalid
     *   - Server does not exist
     *   - User does not have access to system
     *
     * @xmlrpc.doc Returns a list of channels that a system is subscribed to for the
     * given system id
     * @xmlrpc.param #session_key()
     * @xmlrpc.param #param("int", "serverId")
     * @xmlrpc.returntype
     *          #array()
     *              #struct("channel")
     *                  #prop("string", "id")
     *                  #prop("string", "label")
     *                  #prop("string", "name")
     *              #struct_end()
     *           #array_end()
     */
    public Object[] listSystemChannels(User loggedInUser, Integer sid)
        throws FaultException {
        Server server = XmlRpcSystemHelper.getInstance().lookupServer(loggedInUser, sid);

        DataResult<Map<String, Object>> dr = SystemManager.channelsForServer(server);
        return dr.toArray();
    }

    /**
     * Change a systems subscribed channels to the list of channels passed in.
     * @param loggedInUser The current user
     * @param sid The id for the system in question
     * @param channelLabels The list of labels to subscribe the system to
     * @return Returns 1 on success, Exception otherwise.
     * @throws FaultException A FaultException is thrown if:
     *   - sessionKey is invalid
     *   - server doesn't exist
     *   - channel doesn't exist
     *   - user can't subscribe server to channel
     *   - a base channel is not specified
     *   - multiple base channels are specified
     * @deprecated being replaced by system.setBaseChannel(string sessionKey,
     * int serverId, string channelLabel) and system.setChildChannels(string sessionKey,
     * int serverId, array[string channelLabel])
     *
     * @xmlrpc.doc Change a systems subscribed channels to the list of channels passed in.
     * @xmlrpc.param #session_key()
     * @xmlrpc.param #param("int", "serverId")
     * @xmlrpc.param #array_single("string", "channelLabel - labels of the channels to
     *              subscribe the system to.")
     * @xmlrpc.returntype #return_int_success()
     */
    @Deprecated
    public int setSystemChannels(User loggedInUser, Integer sid, List channelLabels)
        throws FaultException {
        Server server = XmlRpcSystemHelper.getInstance().lookupServer(loggedInUser, sid);
        List<Channel> channels = new ArrayList<Channel>();
        log.debug("setSystemChannels()");

        // Verify that each channel label we were passed corresponds to a valid channel
        // and store in a list.
        Channel baseChannel = null;
        log.debug("Incoming channels:");
        for (Iterator itr = channelLabels.iterator(); itr.hasNext();) {
            String label = (String) itr.next();
            Channel channel = lookupChannelByLabel(loggedInUser, label);
            log.debug("   " + channel.getLabel());
            if (!ChannelManager.verifyChannelSubscribe(loggedInUser, channel.getId())) {
                throw new PermissionCheckFailureException();
            }

            // let's save ourselves some time and check the arches here
            if (!channel.getChannelArch().isCompatible(server.getServerArch())) {
                throw new InvalidChannelException();
            }

            if (baseChannel == null && channel.isBaseChannel()) {

                baseChannel = channel;

                // need to make sure the base channel is the first
                // item in the list because subscribeToServer can't subscribe
                // to a child channel unless the server is subscribed to a base
                // channel.
                channels.add(0, channel);
            }
            else if (baseChannel != null && channel.isBaseChannel()) {
                throw new MultipleBaseChannelException(baseChannel.getLabel(), label);
            }
            else {
                channels.add(channel);
            }
        }

        // if we can't find a base channel in the list, we need to leave
        // the system alone and punt.
        if (baseChannel == null) {
            throw new InvalidChannelException("No base channel specified");
        }

        // Unsubscribe the server from it's current channels (if any)
        Set<Channel> currentlySubscribed = server.getChannels();
        Channel oldBase = server.getBaseChannel();
        log.debug("Unsubscribing from:");
        for (Channel channel : currentlySubscribed) {
            if (channel.isBaseChannel()) {
                continue; // must leave base for now
            }
            server = SystemManager.unsubscribeServerFromChannel(server, channel);
            log.debug("   " + channel.getLabel());
        }

        // We must unsubscribe from the old Base channel last, so no child channels
        // are still subscribed
        if (!channels.contains(oldBase)) {
            server = SystemManager.unsubscribeServerFromChannel(server, oldBase);
        }
        else {
            // Base is the same, no need to resubscribe:
            channels.remove(oldBase);
        }


        // Subscribe the server to channels in channels list
        log.debug("Subscribing to:");
        for (Channel channel : channels) {
            server = SystemManager.subscribeServerToChannel(loggedInUser, server,
                    channel, true);
            log.debug("   " + channel.getName());
        }

        //Update errata cache
        publishUpdateErrataCacheEvent(loggedInUser.getOrg());
        return 1;
    }

    /**
     * Set the subscribable flag for a given channel and user. If value is set to 'true',
     * this method will give the user subscribe permissions to the channel. Otherwise, this
     * method revokes that privilege.
     * @param loggedInUser The current user
     * @param channelLabel The label for the channel in question
     * @param login The login for the user in question
     * @param value The boolean value telling us whether to grant subscribe permission or
     * revoke it.
     * @return Returns 1 on success, FaultException otherwise
     * @throws FaultException A FaultException is thrown if:
     *   - The loggedInUser doesn't have permission to perform this action
     *   - The login, sessionKey, or channelLabel is invalid
     *
     * @xmlrpc.doc Set the subscribable flag for a given channel and user.
     * If value is set to 'true', this method will give the user
     * subscribe permissions to the channel. Otherwise, that privilege is revoked.
     * @xmlrpc.param #session_key()
     * @xmlrpc.param #param_desc("string", "channelLabel", "label of the channel")
     * @xmlrpc.param #param_desc("string", "login", "login of the target user")
     * @xmlrpc.param #param_desc("boolean", "value", "value of the flag to set")
     * @xmlrpc.returntype #return_int_success()
     */
    public int setUserSubscribable(User loggedInUser, String channelLabel,
                   String login, Boolean value) throws FaultException {
        User target = XmlRpcUserHelper.getInstance().lookupTargetUser(loggedInUser, login);

        Channel channel = lookupChannelByLabel(loggedInUser, channelLabel);
        //Verify permissions
        if (!(UserManager.verifyChannelAdmin(loggedInUser, channel) ||
              loggedInUser.hasRole(RoleFactory.CHANNEL_ADMIN))) {
            throw new PermissionCheckFailureException();
        }

        if (value) {
            // Add the 'subscribe' role for the target user to the channel
            ChannelManager.addSubscribeRole(target, channel);
        }
        else {
            // Remove the 'subscribe' role for the target user to the channel
            ChannelManager.removeSubscribeRole(target, channel);
        }

        return 1;
    }

    /**
     * Set the manageable flag for a given channel and user. If value is set to 'true',
     * this method will give the user manage permissions to the channel. Otherwise, this
     * method revokes that privilege.
     * @param loggedInUser The current user
     * @param channelLabel The label for the channel in question
     * @param login The login for the user in question
     * @param value The boolean value telling us whether to grant manage permission or
     * revoke it.
     * @return Returns 1 on success, FaultException otherwise
     * @throws FaultException A FaultException is thrown if:
     *   - The loggedInUser doesn't have permission to perform this action
     *   - The login, sessionKey, or channelLabel is invalid
     *
     * @xmlrpc.doc Set the manageable flag for a given channel and user.
     * If value is set to 'true', this method will give the user
     * manage permissions to the channel. Otherwise, that privilege is revoked.
     * @xmlrpc.param #session_key()
     * @xmlrpc.param #param_desc("string", "channelLabel", "label of the channel")
     * @xmlrpc.param #param_desc("string", "login", "login of the target user")
     * @xmlrpc.param #param_desc("boolean", "value", "value of the flag to set")
     * @xmlrpc.returntype #return_int_success()
     */
    public int setUserManageable(User loggedInUser, String channelLabel,
                   String login, Boolean value) throws FaultException {
        User target = XmlRpcUserHelper.getInstance().lookupTargetUser(loggedInUser, login);

        Channel channel = lookupChannelByLabel(loggedInUser, channelLabel);
        if (!channel.isCustom()) {
            throw new InvalidChannelException(
                    "Manageable flag is relevant for custom channels only.");
        }
        //Verify permissions
        if (!(UserManager.verifyChannelAdmin(loggedInUser, channel) ||
              loggedInUser.hasRole(RoleFactory.CHANNEL_ADMIN))) {
            throw new PermissionCheckFailureException();
        }

        if (value) {
            // Add the 'manage' role for the target user to the channel
            ChannelManager.addManageRole(target, channel);
        }
        else {
            // Remove the 'manage' role for the target user to the channel
            ChannelManager.removeManageRole(target, channel);
        }

        return 1;
    }

    /**
     * Returns whether the channel may be subscribed to by the given user.
     * @param loggedInUser The current user
     * @param channelLabel The label for the channel in question
     * @param login The login for the user in question
     * @return whether the channel may be subscribed to by the given user.
     * @throws FaultException thrown if
     *   - The loggedInUser doesn't have permission to perform this action
     *   - The login, sessionKey, or channelLabel is invalid
     *
     * @xmlrpc.doc Returns whether the channel may be subscribed to by the given user.
     * @xmlrpc.param #session_key()
     * @xmlrpc.param #param_desc("string", "channelLabel", "label of the channel")
     * @xmlrpc.param #param_desc("string", "login", "login of the target user")
     * @xmlrpc.returntype int - 1 if subscribable, 0 if not
     */
    public int isUserSubscribable(User loggedInUser, String channelLabel,
            String login) throws FaultException {
        User target = XmlRpcUserHelper.getInstance().lookupTargetUser(
                loggedInUser, login);

        Channel channel = lookupChannelByLabel(loggedInUser.getOrg(), channelLabel);
        //Verify permissions
        if (!(UserManager.verifyChannelAdmin(loggedInUser, channel) ||
              loggedInUser.hasRole(RoleFactory.CHANNEL_ADMIN))) {
            throw new PermissionCheckFailureException();
        }

        boolean flag = ChannelManager.verifyChannelSubscribe(target, channel.getId());
        return BooleanUtils.toInteger(flag);
    }

    /**
     * Returns whether the channel may be managed by the given user.
     * @param loggedInUser The current user
     * @param channelLabel The label for the channel in question
     * @param login The login for the user in question
     * @return whether the channel may be managed by the given user.
     * @throws FaultException thrown if
     *   - The loggedInUser doesn't have permission to perform this action
     *   - The login, sessionKey, or channelLabel is invalid
     *
     * @xmlrpc.doc Returns whether the channel may be managed by the given user.
     * @xmlrpc.param #session_key()
     * @xmlrpc.param #param_desc("string", "channelLabel", "label of the channel")
     * @xmlrpc.param #param_desc("string", "login", "login of the target user")
     * @xmlrpc.returntype int - 1 if manageable, 0 if not
     */
    public int isUserManageable(User loggedInUser, String channelLabel,
            String login) throws FaultException {
        User target = XmlRpcUserHelper.getInstance().lookupTargetUser(
                loggedInUser, login);

        Channel channel = lookupChannelByLabel(loggedInUser.getOrg(), channelLabel);
        if (!channel.isCustom()) {
            throw new InvalidChannelException(
                    "Manageable flag is relevant for custom channels only.");
        }
        //Verify permissions
        if (!(UserManager.verifyChannelAdmin(loggedInUser, channel) ||
              loggedInUser.hasRole(RoleFactory.CHANNEL_ADMIN))) {
            throw new PermissionCheckFailureException();
        }

        boolean flag = ChannelManager.verifyChannelManage(target, channel.getId());
        return BooleanUtils.toInteger(flag);
    }

    /**
     * Set globally subscribable attribute for given channel.
     * @param loggedInUser The current user
     * @param channelLabel The label for the channel to change
     * @param value The boolean value to set globally subscribable to.
     * @return Returns 1 if successful, exception otherwise
     * @throws FaultException A FaultException is thrown if:
     *   - The sessionkey is invalid
     *   - The channel is invalid
     *   - The logged in user isn't a channel admin
     *
     * @xmlrpc.doc Set globally subscribable attribute for given channel.
     * @xmlrpc.param #session_key()
     * @xmlrpc.param #param_desc("string", "channelLabel", "label of the channel")
     * @xmlrpc.param #param_desc("boolean", "subscribable", "true if the channel is to be
     *          globally subscribable.  False otherwise.")
     * @xmlrpc.returntype  #return_int_success()
     */
    public int setGloballySubscribable(User loggedInUser, String channelLabel,
                   boolean value) throws FaultException {
        Channel channel = lookupChannelByLabel(loggedInUser.getOrg(), channelLabel);

        try {
            if (!ChannelManager.verifyChannelAdmin(loggedInUser, channel.getId())) {
                throw new PermissionCheckFailureException();
            }
        }
        catch (InvalidChannelRoleException e) {
            throw new PermissionCheckFailureException();
        }

        if (value) {
            channel.setGloballySubscribable(true, loggedInUser.getOrg());
        }
        else {
            channel.setGloballySubscribable(false, loggedInUser.getOrg());
        }

        return 1;
    }

    /**
     * Adds a given list of packages to the given channel.
     * @param loggedInUser The current user
     * @param channelLabel The label for the channel
     * @param packageIds A list containing the ids of the packages to be added
     * @return Returns 1 if successfull, FaultException otherwise
     * @throws FaultException A FaultException is thrown if:
     *   - The user is not a channel admin for the channel
     *   - The channel is invalid
     *   - A package id is invalid
     *   - The user doesn't have access to one of the channels in the list
     *
     * @xmlrpc.doc Adds a given list of packages to the given channel.
     * @xmlrpc.param #session_key()
     * @xmlrpc.param #param_desc("string", "channelLabel", "target channel.")
     * @xmlrpc.param #array_single("int", "packageId -  id of a package to
     *                                   add to the channel.")
     * @xmlrpc.returntype  #return_int_success()
     */
    public int addPackages(User loggedInUser, String channelLabel, List packageIds)
        throws FaultException {
        Channel channel = lookupChannelByLabel(loggedInUser.getOrg(), channelLabel);

        // Try to add the list of packages to the channel. Catch any exceptions and
        // convert to FaultExceptions
        try {
            ChannelEditor.getInstance().addPackages(loggedInUser, channel, packageIds);
        }
        catch (PermissionException e) {
            throw new PermissionCheckFailureException(e.getMessage());
        }
        catch (LookupException le) {
            //This shouldn't happen, but if it does, it is because one of the packages
            //doesn't exist.
            throw new NoSuchPackageException(le);
        }

        //refresh channel with newest packages
        ChannelManager.refreshWithNewestPackages(channel, "api");

        /* Bugzilla # 177673 */
        scheduleErrataCacheUpdate(loggedInUser.getOrg(), channel, 3600000);

        //if we made it this far, the operation was a success!
        return 1;
    }

    /**
     * Removes a given list of errata from the given channel.
     * @param loggedInUser The current user
     * @param channelLabel The label for the channel
     * @param errataNames A list containing the advisory names of errata to remove
     * @param removePackages Boolean to remove packages from the channel also
     * @return Returns 1 if successfull, Exception otherwise
     *   - The user is not a channel admin for the channel
     *   - The channel is invalid
     *   - The user doesn't have access to one of the channels in the list
     *
     * @xmlrpc.doc Removes a given list of errata from the given channel.
     * @xmlrpc.param #session_key()
     * @xmlrpc.param #param_desc("string", "channelLabel", "target channel.")
     * @xmlrpc.param #array_single("string", "advisoryName - name of an erratum to remove")
     * @xmlrpc.param #param_desc("boolean", "removePackages",
     *                          "True to remove packages from the channel")
     * @xmlrpc.returntype  #return_int_success()
     */
    public int removeErrata(User loggedInUser, String channelLabel,
            List errataNames, boolean removePackages) {

        channelAdminPermCheck(loggedInUser);

        Channel channel = lookupChannelByLabel(loggedInUser, channelLabel);

        if (!UserManager.verifyChannelAdmin(loggedInUser, channel)) {
            throw new PermissionCheckFailureException();
        }

        HashSet<Errata> errataToRemove = new HashSet();

        for (Iterator itr = errataNames.iterator(); itr.hasNext();) {
            Errata erratum = ErrataManager.lookupByAdvisory((String)itr.next());

            if (erratum != null) {
                errataToRemove.add(erratum);
                ErrataManager.removeErratumFromChannel(erratum, channel, loggedInUser);
            }
        }

        // remove packages from the channel if requested
        if (removePackages) {
            List<Long> packagesToRemove = new ArrayList<Long>();

            List<Long> channelPkgs = ChannelFactory.getPackageIds(channel.getId());

            for (Errata erratum : errataToRemove) {
                Set<Package> erratumPackageList = erratum.getPackages();

                for (Package pkg : erratumPackageList) {
                    // if the package is in the channel, remove it
                    if (channelPkgs.contains(pkg.getId())) {
                        packagesToRemove.add(pkg.getId());
                    }
                }
            }

            // remove the packages from the channel
            ChannelManager.removePackages(channel, packagesToRemove, loggedInUser);

            // refresh the channel
            ChannelManager.refreshWithNewestPackages(channel, "api");

            // Mark the affected channel to have it's metadata evaluated, where necessary
            // (RHEL5+, mostly)
            ChannelManager.queueChannelChange(channel.getLabel(), "java::removeErrata",
                    loggedInUser.getLogin());

            List<Long> cids = new ArrayList();
            cids.add(channel.getId());
            ErrataCacheManager.insertCacheForChannelPackagesAsync(cids, packagesToRemove);
        }

        return 1;
    }

    /**
     * Removes a given list of packages from the given channel.
     * @param loggedInUser The current user
     * @param channelLabel The label for the channel
     * @param packageIds A list containing the ids of the packages to be removed
     * @return Returns 1 if successfull, FaultException otherwise
     * @throws FaultException A FaultException is thrown if:
     *   - The user is not a channel admin for the channel
     *   - The channel is invalid
     *   - A package id is invalid
     *   - The user doesn't have access to one of the channels in the list
     *
     * @xmlrpc.doc Removes a given list of packages from the given channel.
     * @xmlrpc.param #session_key()
     * @xmlrpc.param #param_desc("string", "channelLabel", "target channel.")
     * @xmlrpc.param #array_single("int", "packageId -  id of a package to
     *                                   remove from the channel.")
     * @xmlrpc.returntype  #return_int_success()
     */
    public int removePackages(User loggedInUser, String channelLabel, List packageIds)
        throws FaultException {
        Channel channel = lookupChannelByLabel(loggedInUser.getOrg(), channelLabel);

        //Make sure the user is a channel admin for the given channel.
        if (!UserManager.verifyChannelAdmin(loggedInUser, channel)) {
            throw new PermissionCheckFailureException();
        }

        // Try to remove the list of packages from the channel. Catch any exceptions and
        // convert to FaultExceptions
        try {
            ChannelEditor.getInstance().removePackages(loggedInUser, channel, packageIds);
        }
        catch (PermissionException e) {
            throw new PermissionCheckFailureException();
        }
        catch (LookupException le) {
            //This shouldn't happen, but if it does, it is because one of the packages
            //doesn't exist.
            throw new NoSuchPackageException(le);
        }

        //refresh channel with newest packages
        ChannelManager.refreshWithNewestPackages(channel, "api");

        /* Bugzilla # 177673 */
        scheduleErrataCacheUpdate(loggedInUser.getOrg(), channel, 3600000);

        //if we made it this far, the operation was a success!
        return 1;
    }

    /**
     * Private helper method to create a new UpdateErrataCacheEvent and publish it to the
     * MessageQueue.
     * @param orgIn The org we're updating.
     */
    private void publishUpdateErrataCacheEvent(Org orgIn) {
        StopWatch sw = new StopWatch();
        if (log.isDebugEnabled()) {
            log.debug("Updating errata cache");
            sw.start();
        }

        UpdateErrataCacheEvent uece =
            new UpdateErrataCacheEvent(UpdateErrataCacheEvent.TYPE_ORG);
        uece.setOrgId(orgIn.getId());
        MessageQueue.publish(uece);

        if (log.isDebugEnabled()) {
            sw.stop();
            log.debug("Finished Updating errata cache. Took [" +
                    sw.getTime() + "]");
        }
    }


    /**
     * List the errata applicable to a channel after given startDate
     * @param loggedInUser The current user
     * @param channelLabel The label for the channel
     * @param startDate begin date
     * @return the errata applicable to a channel
     * @throws NoSuchChannelException thrown if there is no channel matching
     * channelLabel.
     *
     * @xmlrpc.doc List the errata applicable to a channel after given startDate
     * @xmlrpc.param #session_key()
     * @xmlrpc.param #param_desc("string", "channelLabel", "channel to query")
     * @xmlrpc.param #param($date, "startDate")
     * @xmlrpc.returntype
     *      #array()
     *          $ErrataOverviewSerializer
     *      #array_end()
     */
    public List listErrata(User loggedInUser, String channelLabel,
            Date startDate) throws NoSuchChannelException {
        Channel channel = lookupChannelByLabel(loggedInUser, channelLabel);

        DataResult dr = ChannelManager.listErrata(channel, startDate, null, loggedInUser);
        dr.elaborate();
        return dr;
    }

    /**
     * List the errata applicable to a channel between startDate and endDate.
     * @param loggedInUser The current user
     * @param channelLabel The label for the channel
     * @param startDate begin date
     * @param endDate end date
     * @return the errata applicable to a channel
     * @throws NoSuchChannelException thrown if there is no channel matching
     * channelLabel.
     *
     * @xmlrpc.doc List the errata applicable to a channel between startDate and endDate.
     * @xmlrpc.param #session_key()
     * @xmlrpc.param #param_desc("string", "channelLabel", "channel to query")
     * @xmlrpc.param #param($date, "startDate")
     * @xmlrpc.param #param($date, "endDate")
     * @xmlrpc.returntype
     *      #array()
     *          $ErrataOverviewSerializer
     *      #array_end()
     */

    public List<ErrataOverview> listErrata(User loggedInUser, String channelLabel,
            Date startDate, Date endDate) throws NoSuchChannelException {

        Channel channel = lookupChannelByLabel(loggedInUser, channelLabel);

        DataResult errata = ChannelManager.listErrata(channel, startDate, endDate,
                loggedInUser);
        errata.elaborate();
        return errata;
    }




    /**
     * List the errata applicable to a channel
     * @param loggedInUser The current user
     * @param channelLabel The label for the channel
     * @return the errata applicable to a channel
     * @throws NoSuchChannelException thrown if there is no channel matching
     * channelLabel.
     *
     * When removing deprecation, swtich this method over to using
     *     listErrata(sessionKey, null, null) after deleting
     *     listErrata(String, String, String, String), then update docs
     *     to use  $ErrataOverviewSerializer
     *
     *
     * @xmlrpc.doc List the errata applicable to a channel
     * @xmlrpc.param #session_key()
     * @xmlrpc.param #param_desc("string", "channelLabel", "channel to query")
     * @xmlrpc.returntype
     *    #array()
     *      #struct("errata")
     *        #prop_desc("int", "id", "Errata Id")
     *        #prop_desc("string", "advisory_synopsis", "Summary of the erratum.")
     *        #prop_desc("string", "advisory_type", "Type label such as Security, Bug Fix")
     *        #prop_desc("string", "advisory_name", "Name such as RHSA, etc")
     *        #prop_desc("string","advisory", "name of the advisory (Deprecated)")
     *        #prop_desc("string","issue_date",
     *                         "date format follows YYYY-MM-DD HH24:MI:SS (Deprecated)")
     *        #prop_desc("string","update_date",
     *                        "date format follows YYYY-MM-DD HH24:MI:SS (Deprecated)")
     *        #prop("string","synopsis (Deprecated)")
     *        #prop_desc("string","last_modified_date",
     *                         "date format follows YYYY-MM-DD HH24:MI:SS (Deprecated)")
     *      #struct_end()
     *    #array_end()
     */
<<<<<<< HEAD
    public List<Map<String, Object>> listErrata(String sessionKey, String channelLabel)
        throws NoSuchChannelException {
        List<Map<String, Object>> list = listErrata(sessionKey, channelLabel, "", "");
=======
    public List<Map<String, Object>> listErrata(User loggedInUser, String channelLabel)
        throws NoSuchChannelException {
        List<Map<String, Object>> list = listErrata(loggedInUser, channelLabel, "", "");
>>>>>>> 4f1c3dcf
        return list;
    }

    /**
     * List the errata applicable to a channel after given startDate
     * @param loggedInUser The current user
     * @param channelLabel The label for the channel
     * @param startDate begin date
     * @return the errata applicable to a channel
     * @throws NoSuchChannelException thrown if there is no channel matching
     * channelLabel.
     * @deprecated being replaced by listErrata(string sessionKey,
     * string channelLabel, dateTime.iso8601 startDate)
     *
     * @xmlrpc.doc List the errata applicable to a channel after given startDate
     * @xmlrpc.param #session_key()
     * @xmlrpc.param #param_desc("string", "channelLabel", "channel to query")
     * @xmlrpc.param #param("string", "startDate")
     * @xmlrpc.returntype
     *      #array()
     *          #struct("errata")
     *              #prop_desc("string","advisory", "name of the advisory")
     *              #prop_desc("string","issue_date",
     *                         "date format follows YYYY-MM-DD HH24:MI:SS")
     *              #prop_desc("string","update_date",
     *                         "date format follows YYYY-MM-DD HH24:MI:SS")
     *              #prop("string","synopsis")
     *              #prop("string","advisory_type")
     *              #prop_desc("string","last_modified_date",
     *                         "date format follows YYYY-MM-DD HH24:MI:SS")
     *          #struct_end()
     *      #array_end()
     */
    @Deprecated
<<<<<<< HEAD
    public List<Map<String, Object>> listErrata(String sessionKey, String channelLabel,
=======
    public List<Map<String, Object>> listErrata(User loggedInUser, String channelLabel,
>>>>>>> 4f1c3dcf
            String startDate) throws NoSuchChannelException {

        return listErrata(loggedInUser, channelLabel, startDate, null);
    }

    /**
     * List the errata applicable to a channel between startDate and endDate.
     * @param loggedInUser The current user
     * @param channelLabel The label for the channel
     * @param startDate begin date
     * @param endDate end date
     * @return the errata applicable to a channel
     * @throws NoSuchChannelException thrown if there is no channel matching
     * channelLabel.
     * @deprecated being replaced by listErrata(string sessionKey,
     * string channelLabel, dateTime.iso8601 startDate, dateTime.iso8601)
     *
     * @xmlrpc.doc List the errata applicable to a channel between startDate and endDate.
     * @xmlrpc.param #session_key()
     * @xmlrpc.param #param_desc("string", "channelLabel", "channel to query")
     * @xmlrpc.param #param("string", "startDate")
     * @xmlrpc.param #param("string", "endDate")
     * @xmlrpc.returntype
     *      #array()
     *          #struct("errata")
     *              #prop_desc("string","advisory", "name of the advisory")
     *              #prop_desc("string","issue_date",
     *                         "date format follows YYYY-MM-DD HH24:MI:SS")
     *              #prop_desc("string","update_date",
     *                         "date format follows YYYY-MM-DD HH24:MI:SS")
     *              #prop("string","synopsis")
     *              #prop("string","advisory_type")
     *              #prop_desc("string","last_modified_date",
     *                         "date format follows YYYY-MM-DD HH24:MI:SS")
     *          #struct_end()
     *      #array_end()
     */

    @Deprecated
<<<<<<< HEAD
    public List<Map<String, Object>> listErrata(String sessionKey, String channelLabel,
=======
    public List<Map<String, Object>> listErrata(User loggedInUser, String channelLabel,
>>>>>>> 4f1c3dcf
            String startDate, String endDate) throws NoSuchChannelException {

        Channel channel = lookupChannelByLabel(loggedInUser, channelLabel);

        List<Map<String, Object>> errata =
                ChannelManager.listErrataForDates(channel, startDate, endDate);
        return errata;
    }

    /**
     * List the errata of a specific type that are applicable to a channel
     * @param loggedInUser The current user
     * @param channelLabel The label for the channel
     * @param advisoryType The type of advisory (one of the following:
     * "Security Advisory", "Product Enhancement Advisory",
     * "Bug Fix Advisory")
     * @return the errata applicable to a channel
     * @throws NoSuchChannelException thrown if there is no channel matching
     * channelLabel.
     *
     * @xmlrpc.doc List the errata of a specific type that are applicable to a channel
     * @xmlrpc.param #session_key()
     * @xmlrpc.param #param_desc("string", "channelLabel", "channel to query")
     * @xmlrpc.param #param_desc("string", "advisoryType", "type of advisory (one of
     * of the following: 'Security Advisory', 'Product Enhancement Advisory',
     * 'Bug Fix Advisory'")
     * @xmlrpc.returntype
     *      #array()
     *          #struct("errata")
     *              #prop_desc("string","advisory", "name of the advisory")
     *              #prop_desc("string","issue_date",
     *                         "date format follows YYYY-MM-DD HH24:MI:SS")
     *              #prop_desc("string","update_date",
     *                         "date format follows YYYY-MM-DD HH24:MI:SS")
     *              #prop("string","synopsis")
     *              #prop("string","advisory_type")
     *              #prop_desc("string","last_modified_date",
     *                         "date format follows YYYY-MM-DD HH24:MI:SS")
     *          #struct_end()
     *      #array_end()
     */
    public Object[] listErrataByType(User loggedInUser, String channelLabel,
            String advisoryType) throws NoSuchChannelException {

        Channel channel = lookupChannelByLabel(loggedInUser, channelLabel);

        List<Map<String, Object>> errata =
                ChannelManager.listErrataByType(channel, advisoryType);
        return errata.toArray();
    }

    private void scheduleErrataCacheUpdate(Org org, Channel channel, long delay) {
        SelectMode m = ModeFactory.getMode(TaskConstants.MODE_NAME,
                                           "find_channel_in_task_queue");
        Map inParams = new HashMap();

        inParams.put("cid", channel.getId());
        DataResult dr = m.execute(inParams);

        delay /= (24 * 60 * 60);

        if (dr.isEmpty()) {
            WriteMode w = ModeFactory.getWriteMode(TaskConstants.MODE_NAME,
                                                         "insert_into_task_queue");

            inParams = new HashMap();
            inParams.put("org_id", org.getId());
            inParams.put("cid", channel.getId());
            inParams.put("task_data", "update_errata_cache_by_channel");
            inParams.put("earliest", new Timestamp(System.currentTimeMillis() + delay));

            w.executeUpdate(inParams);
        }
        else {
            WriteMode w = ModeFactory.getWriteMode(TaskConstants.MODE_NAME,
                                                         "update_task_queue");
            inParams = new HashMap();
            inParams.put("earliest", new Timestamp(System.currentTimeMillis() + delay));
            inParams.put("cid", channel.getId());

            w.executeUpdate(inParams);
        }
    }

    private Channel lookupChannelByLabel(User user, String label)
        throws NoSuchChannelException {

        Channel channel = ChannelFactory.lookupByLabelAndUser(label, user);
        if (channel == null) {
            throw new NoSuchChannelException(label);
        }

        return channel;
    }


    private Channel lookupChannelByLabel(Org org, String label)
        throws NoSuchChannelException {

        Channel channel = ChannelManager.lookupByLabel(
                org, label);
        if (channel == null) {
            throw new NoSuchChannelException(label);
        }

        return channel;
    }

    private Channel lookupChannelById(User user, Long id)
        throws NoSuchChannelException {

        Channel channel = ChannelManager.lookupByIdAndUser(new Long(id), user);
        if (channel == null) {
            throw new NoSuchChannelException(id);
        }

        return channel;
    }


    /**
     * Lists all packages for an Org that are not contained within any channel
     * @param loggedInUser The current user
     * @return list of Package objects not associated with a channel
     * @throws NoSuchChannelException thrown if no channel is found.
     *
     * @xmlrpc.doc Lists all packages that are not associated with a channel.  Typically
     *          these are custom packages.
     * @xmlrpc.param #session_key()
     * @xmlrpc.returntype
     *  #array()
     *      $PackageSerializer
     *   #array_end()
     */
    public Object[] listPackagesWithoutChannel(User loggedInUser) {
        ensureUserRole(loggedInUser, RoleFactory.CHANNEL_ADMIN);
        return PackageFactory.lookupOrphanPackages(loggedInUser.getOrg()).toArray();
    }

    /**
     * Subscribe a system to a list of channels
     * @param loggedInUser The current user
     * @param labels a list of channel labels to subscribe the system to
     * @param sid the serverId of the system in question
     * @return 1 for success
     * @deprecated being replaced by system.setBaseChannel(string sessionKey,
     * int serverId, string channelLabel) and system.setChildChannels(string sessionKey,
     * int serverId, array[string channelLabel])
     *
     * @xmlrpc.doc Subscribes a system to a list of channels.  If a base channel is
     *      included, that is set before setting child channels.  When setting child
     *      channels the current child channel subscriptions are cleared.  To fully
     *      unsubscribe the system from all channels, simply provide an empty list of
     *      channel labels.
     * @xmlrpc.param #session_key()
     * @xmlrpc.param #param("int", "serverId")
     * @xmlrpc.param #array_single("string", "label - channel label to subscribe
     *                  the system to.")
     * @xmlrpc.returntype #return_int_success()
     */
    @Deprecated
    public int subscribeSystem(User loggedInUser, Integer sid, List labels) {
        Server server = SystemManager.lookupByIdAndUser(new Long(sid.longValue()),
                loggedInUser);


        if (labels.size() == 0) {
            ServerFactory.unsubscribeFromAllChannels(loggedInUser, server);
            return 1;
        }

        Channel base = null;
        List<Integer> childChannelIds = new ArrayList();

        for (Iterator itr = labels.iterator(); itr.hasNext();) {
            String label = (String) itr.next();

            Channel channel = lookupChannelByLabel(loggedInUser.getOrg(), label);

            if (base == null && channel.isBaseChannel()) {
                base = channel;
            }
            else if (base != null && channel.isBaseChannel()) {
                throw new MultipleBaseChannelException(base.getLabel(), label);
            }
            else {
                childChannelIds.add(new Integer(channel.getId().intValue()));
            }
        }
        SystemHandler sysHandler = new SystemHandler();
        if (base != null) {

            sysHandler.setBaseChannel(loggedInUser, sid,
                    new Integer(base.getId().intValue()));
        }
        sysHandler.setChildChannels(loggedInUser, sid, childChannelIds);

        return 1;
    }


    /**
     * Clone a channel
     * @param loggedInUser The current user
     * @param originalLabel the label of the channel to clone
     * @param channelDetails a map consisting of
     *      string name
     *      string label
     *      string summary
     *      string parent_label (optional)
     *      string arch_label (optional)
     *      string gpg_key_url (optional), gpg_url left for historical reasons
     *      string gpg_key_id (optional), gpg_id left for historical reasons
     *      string gpg_key_fp (optional), gpg_fingerprint left for historical reasons
     *      string description (optional)
     * @param originalState if true, only the original packages of the channel to clone
     *          will be cloned.  Any updates will not be.
     * @return int id of clone channel
     *
     * @xmlrpc.doc Clone a channel.  If arch_label is omitted, the arch label of the
     *      original channel will be used. If parent_label is omitted, the clone will be
     *      a base channel.
     * @xmlrpc.param #session_key()
     * @xmlrpc.param #param("string", "original_label")
     * @xmlrpc.param
     *      #struct("channel details")
     *          #prop("string", "name")
     *          #prop("string", "label")
     *          #prop("string", "summary")
     *          #prop_desc("string", "parent_label", "(optional)")
     *          #prop_desc("string", "arch_label", "(optional)")
     *          #prop_desc("string", "gpg_key_url", "(optional),
     *              gpg_url might be used as well")
     *          #prop_desc("string", "gpg_key_id", "(optional),
     *              gpg_id might be used as well")
     *          #prop_desc("string", "gpg_key_fp", "(optional),
     *              gpg_fingerprint might be used as well")
     *          #prop_desc("string", "description", "(optional)")
     *      #struct_end()
     * @xmlrpc.param #param("boolean", "original_state")
     * @xmlrpc.returntype int the cloned channel ID
     */
    public int clone(User loggedInUser, String originalLabel, Map channelDetails,
            Boolean originalState) {

        // confirm that the user only provided valid keys in the map
        Set<String> validKeys = new HashSet<String>();
        validKeys.add("name");
        validKeys.add("label");
        validKeys.add("summary");
        validKeys.add("parent_label");
        validKeys.add("arch_label");
        validKeys.add("gpg_url");           // deprecated, left for compatibility reasons
        validKeys.add("gpg_id");            // deprecated, left for compatibility reasons
        validKeys.add("gpg_fingerprint");   // deprecated, left for compatibility reasons
        validKeys.add("gpg_key_url");
        validKeys.add("gpg_key_id");
        validKeys.add("gpg_key_fp");
        validKeys.add("description");
        validateMap(validKeys, channelDetails);

        channelAdminPermCheck(loggedInUser);

        String name = (String) channelDetails.get("name");
        String label = (String) channelDetails.get("label");
        String parentLabel = (String) channelDetails.get("parent_label");
        String archLabel = (String) channelDetails.get("arch_label");
        String summary = (String) channelDetails.get("summary");
        String description =  (String) channelDetails.get("description");

        if (ChannelFactory.lookupByLabel(loggedInUser.getOrg(), label) != null) {
            throw new DuplicateChannelLabelException(label);
        }

        Channel originalChan = lookupChannelByLabel(loggedInUser.getOrg(), originalLabel);

        Channel parent = null;
        if (parentLabel != null) {
            parent = lookupChannelByLabel(loggedInUser.getOrg(), parentLabel);
        }

        ChannelArch arch = null;
        if (archLabel != null && archLabel.length() > 0) {

            arch = ChannelFactory.lookupArchByName(archLabel);
            if (arch == null) {
                throw new InvalidChannelArchException(archLabel);
            }
        }
        else {
            arch = originalChan.getChannelArch();
        }

        String gpgUrl, gpgId, gpgFingerprint;
        if (channelDetails.containsKey("gpg_key_url") ||
                channelDetails.containsKey("gpg_url") ||
                channelDetails.containsKey("gpg_key_id") ||
                channelDetails.containsKey("gpg_id") ||
                channelDetails.containsKey("gpg_key_fp") ||
                channelDetails.containsKey("gpg_fingerprint")) {
            // if one of the GPG information was set, use it
            if (channelDetails.get("gpg_key_url") == null) {
                gpgUrl = (String) channelDetails.get("gpg_url");
            }
            else {
                gpgUrl = (String) channelDetails.get("gpg_key_url");
            }
            if ((String) channelDetails.get("gpg_key_id") == null) {
                gpgId = (String) channelDetails.get("gpg_id");
            }
            else {
                gpgId = (String) channelDetails.get("gpg_key_id");
            }
            if (channelDetails.get("gpg_key_fp") == null) {
                gpgFingerprint = (String) channelDetails.get("gpg_fingerprint");
            }
            else {
                gpgFingerprint = (String) channelDetails.get("gpg_key_fp");
            }
        }
        else {
            // copy GPG info from the original channel
            gpgUrl = originalChan.getGPGKeyUrl();
            gpgId = originalChan.getGPGKeyId();
            gpgFingerprint = originalChan.getGPGKeyFp();
        }

        NewChannelHelper helper = new NewChannelHelper();
        helper.setName(name);
        helper.setArch(arch);
        helper.setDescription(description);
        helper.setGpgFingerprint(gpgFingerprint);
        helper.setGpgId(gpgId);
        helper.setGpgUrl(gpgUrl);
        helper.setLabel(label);
        helper.setParent(parent);
        helper.setUser(loggedInUser);
        helper.setSummary(summary);
        helper.setProductName(originalChan.getProductName());
        helper.setUpdateTag(originalChan.getUpdateTag());

        Channel clone = helper.clone(originalState.booleanValue(), originalChan);
        ChannelManager.cloneNewestPackages(originalChan.getId(), clone, "api");
        return clone.getId().intValue();
    }

    /**
     * Checks whether a user is an org admin or channnel admin (and thus can admin
     *          a channel)
     * @param loggedInUser the user to check
     */
    private void channelAdminPermCheck(User loggedInUser) {
        Role channelRole = RoleFactory.lookupByLabel("channel_admin");
        Role orgAdminRole = RoleFactory.lookupByLabel("org_admin");
        if (!loggedInUser.hasRole(channelRole) && !loggedInUser.hasRole(orgAdminRole)) {
            throw new PermissionException("Only Org Admins and Channel Admins can clone " +
                    "channels.");
        }
    }

    /**
     * Merge a channel's errata into another channel.
     * @param loggedInUser The current user
     * @param mergeFromLabel the label of the channel to pull the errata from
     * @param mergeToLabel the label of the channel to push errata into
     * @return A list of errata that were merged.
     *
     * @xmlrpc.doc Merges all errata from one channel into another
     * @xmlrpc.param #session_key()
     * @xmlrpc.param #param_desc("string", "mergeFromLabel", "the label of the
     * channel to pull errata from")
     * @xmlrpc.param #param_desc("string", "mergeToLabel", "the label to push the
     * errata into")
     * @xmlrpc.returntype
     *      #array()
     *          $ErrataSerializer
     *      #array_end()
     */
    public Object[] mergeErrata(User loggedInUser, String mergeFromLabel,
            String mergeToLabel) {
        channelAdminPermCheck(loggedInUser);

        Channel mergeFrom = lookupChannelByLabel(loggedInUser, mergeFromLabel);
        Channel mergeTo = lookupChannelByLabel(loggedInUser, mergeToLabel);

        if (!UserManager.verifyChannelAdmin(loggedInUser, mergeTo)) {
            throw new PermissionCheckFailureException();
        }

        Set<Errata> mergedErrata =
            mergeErrataToChannel(loggedInUser, new HashSet(mergeFrom.getErratas()),
                    mergeTo, mergeFrom);

        return mergedErrata.toArray();
    }

    /**
     * Merge a channel's errata into another channel based upon a given start/end date.
     * @param loggedInUser The current user
     * @param mergeFromLabel the label of the channel to pull the errata from
     * @param mergeToLabel the label of the channel to push errata into
     * @param startDate begin date
     * @param endDate end date
     * @return A list of errata that were merged.
     *
     * @xmlrpc.doc Merges all errata from one channel into another based upon a
     * given start/end date.
     * @xmlrpc.param #session_key()
     * @xmlrpc.param #param_desc("string", "mergeFromLabel", "the label of the
     * channel to pull errata from")
     * @xmlrpc.param #param_desc("string", "mergeToLabel", "the label to push the
     * errata into")
     * @xmlrpc.param #param("string", "startDate")
     * @xmlrpc.param #param("string", "endDate")
     * @xmlrpc.returntype
     *      #array()
     *          $ErrataSerializer
     *      #array_end()
     */
    public Object[] mergeErrata(User loggedInUser, String mergeFromLabel,
            String mergeToLabel, String startDate, String endDate) {
        channelAdminPermCheck(loggedInUser);

        Channel mergeFrom = lookupChannelByLabel(loggedInUser, mergeFromLabel);
        Channel mergeTo = lookupChannelByLabel(loggedInUser, mergeToLabel);

        if (!UserManager.verifyChannelAdmin(loggedInUser, mergeTo)) {
            throw new PermissionCheckFailureException();
        }

        List<Errata> fromErrata = ErrataFactory.lookupByChannelBetweenDates(
                loggedInUser.getOrg(), mergeFrom, startDate, endDate);

        Set<Errata> mergedErrata =
            mergeErrataToChannel(loggedInUser, new HashSet(fromErrata), mergeTo, mergeFrom);

        return mergedErrata.toArray();
    }

    /**
     * Merge a list of errata from one channel into another channel
     * @param loggedInUser The current user
     * @param mergeFromLabel the label of the channel to pull the errata from
     * @param mergeToLabel the label of the channel to push errata into
     * @param errataNames the list of errata to merge
     * @return A list of errata that were merged.
     *
     * @xmlrpc.doc Merges a list of errata from one channel into another
     * @xmlrpc.param #session_key()
     * @xmlrpc.param #param_desc("string", "mergeFromLabel", "the label of the
     * channel to pull errata from")
     * @xmlrpc.param #param_desc("string", "mergeToLabel", "the label to push the
     * errata into")
     * @xmlrpc.param
     *      #array_single("string", " advisory - The advisory name of the errata to merge")
     * @xmlrpc.returntype
     *      #array()
     *          $ErrataSerializer
     *      #array_end()
     */
    public Object[] mergeErrata(User loggedInUser, String mergeFromLabel,
            String mergeToLabel, List errataNames) {

        channelAdminPermCheck(loggedInUser);

        Channel mergeFrom = lookupChannelByLabel(loggedInUser, mergeFromLabel);
        Channel mergeTo = lookupChannelByLabel(loggedInUser, mergeToLabel);

        if (!UserManager.verifyChannelAdmin(loggedInUser, mergeTo)) {
            throw new PermissionCheckFailureException();
        }

        HashSet<Errata> sourceErrata = new HashSet(mergeFrom.getErratas());
        HashSet<Errata> errataToMerge = new HashSet();

        // make sure our errata exist in the "from" channel
        for (Iterator itr = errataNames.iterator(); itr.hasNext();) {
            Errata toMerge = ErrataManager.lookupByAdvisory((String)itr.next());

            for (Errata erratum : sourceErrata) {
                if (erratum.getAdvisoryName() == toMerge.getAdvisoryName()) {
                    errataToMerge.add(toMerge);
                    break;
                }
            }
        }

        Set<Errata> mergedErrata =
            mergeErrataToChannel(loggedInUser, errataToMerge, mergeTo, mergeFrom);

        return mergedErrata.toArray();
    }

    private Set<Errata> mergeErrataToChannel(User user, Set<Errata> errataToMerge,
            Channel toChannel, Channel fromChannel) {

        // find errata that we do not need to merge
        List<Errata> same = ErrataManager.listSamePublishedInChannels(
                user, fromChannel, toChannel);
        List<Errata> brothers = ErrataManager.listPublishedBrothersInChannels(
                user, fromChannel, toChannel);
        List<Errata> clones = ErrataManager.listPublishedClonesInChannels(
                user, fromChannel, toChannel);
        // and remove them
        errataToMerge.removeAll(same);
        errataToMerge.removeAll(brothers);
        errataToMerge.removeAll(clones);

        ErrataManager.publishErrataToChannelAsync(toChannel,
                getErrataIds(errataToMerge), user);

        // no need to regenerate errata cache, because we didn't touch any packages

        return errataToMerge;
    }

    private Set<Long> getErrataIds(Set<Errata> errata) {
        Set<Long> ids = new HashSet();
        for (Errata erratum : errata) {
            ids.add(erratum.getId());
        }
        return ids;
    }

    /**
     * Merge a channel's packages into another channel.
     * @param loggedInUser The current user
     * @param mergeFromLabel the label of the channel to pull the packages from
     * @param mergeToLabel the label of the channel to push packages into
     * @return A list of packages that were merged.
     *
     * @xmlrpc.doc Merges all packages from one channel into another
     * @xmlrpc.param #session_key()
     * @xmlrpc.param #param_desc("string", "mergeFromLabel", "the label of the
     *          channel to pull packages from")
     * @xmlrpc.param #param_desc("string", "mergeToLabel", "the label to push the
     *              packages into")
     * @xmlrpc.returntype
     *      #array()
     *          $PackageSerializer
     *      #array_end()
     */
    public Object[] mergePackages(User loggedInUser, String mergeFromLabel,
            String mergeToLabel) {

        channelAdminPermCheck(loggedInUser);

        Channel mergeFrom = lookupChannelByLabel(loggedInUser, mergeFromLabel);
        Channel mergeTo = lookupChannelByLabel(loggedInUser, mergeToLabel);

        if (!UserManager.verifyChannelAdmin(loggedInUser, mergeTo)) {
            throw new PermissionCheckFailureException();
        }

        List<Package> differentPackages = new ArrayList<Package>();

        Set<Package> toPacks = mergeTo.getPackages();
        Set<Package> fromPacks = mergeFrom.getPackages();
        List<Long> pids = new ArrayList<Long>();
        for (Package pack : fromPacks) {
            if (!toPacks.contains(pack)) {
                pids.add(pack.getId());
                differentPackages.add(pack);
            }
        }
        mergeTo.getPackages().addAll(differentPackages);
        ChannelFactory.save(mergeTo);
        ChannelManager.refreshWithNewestPackages(mergeTo, "api");

        // Mark the affected channel to have it's metadata evaluated, where necessary
        // (RHEL5+, mostly)
        ChannelManager.queueChannelChange(mergeTo.getLabel(), "java::mergePackages",
            loggedInUser.getLogin());


        List<Long> cids = new ArrayList<Long>();
        cids.add(mergeTo.getId());
        ErrataCacheManager.insertCacheForChannelPackagesAsync(cids, pids);
        return differentPackages.toArray();
    }

    /**
     * Regenerate the errata cache for all the systems subscribed to a particular channel
     * @param loggedInUser The current user
     * @param channelLabel the channel label
     * @return int - 1 on success!
     *
     * @xmlrpc.doc Completely clear and regenerate the needed Errata and Package
     *      cache for all systems subscribed to the specified channel.  This should
     *      be used only if you believe your cache is incorrect for all the systems
     *      in a given channel.
     * @xmlrpc.param #session_key()
     * @xmlrpc.param #param_desc("string", "channelLabel", "the label of the
     *          channel")
     * @xmlrpc.returntype  #return_int_success()
     *
     */
    public int regenerateNeededCache(User loggedInUser, String channelLabel) {
        channelAdminPermCheck(loggedInUser);
        Channel chan = lookupChannelByLabel(loggedInUser, channelLabel);
        List chanList = new ArrayList<Long>();
        chanList.add(chan.getId());
        ErrataCacheManager.updateCacheForChannelsAsync(chanList);
        return 1;
    }

    /**
     * Regenerate the errata cache for all the systems subscribed to the satellite
     * @param loggedInUser The current user
     * @return int - 1 on success!
     *
     * @xmlrpc.doc Completely clear and regenerate the needed Errata and Package
     *      cache for all systems subscribed.  You must be a Satellite Admin to
     *      perform this action.
     * @xmlrpc.param #session_key()
     * @xmlrpc.returntype  #return_int_success()
     *
     */
    public int regenerateNeededCache(User loggedInUser) {
        if (loggedInUser.hasRole(RoleFactory.SAT_ADMIN)) {
            Set set = new HashSet();
            set.addAll(ChannelFactory.listAllBaseChannels());
            ErrataCacheManager.updateCacheForChannelsAsync(set);
        }
        else {
            throw new PermissionException(RoleFactory.SAT_ADMIN);
        }
        return 1;
    }

    /**
     * Regenerate the yum cache for a specific channel.
     * @param loggedInUser The current user
     * @param channelLabel the channel label
     * @return int - 1 on success!
     *
     * @xmlrpc.doc Regenerate yum cache for the specified channel.
     * @xmlrpc.param #session_key()
     * @xmlrpc.param #param_desc("string", "channelLabel", "the label of the
     *          channel")
     * @xmlrpc.returntype  #return_int_success()
     *
     */
    public int regenerateYumCache(User loggedInUser, String channelLabel) {
        channelAdminPermCheck(loggedInUser);
        Channel chan = lookupChannelByLabel(loggedInUser, channelLabel);
        ChannelManager.queueChannelChange(channelLabel,
                "api: regenerateYumCache", "api called");
        return 1;

    }

    /**
     * List the children of a channel
     * @param loggedInUser The current user
     * @param channelLabel the channel label
     * @return list of channel id's and labels
     *
     * @xmlrpc.doc List the children of a channel
     * @xmlrpc.param #session_key()
     * @xmlrpc.param #param_desc("string", "channelLabel", "the label of the channel")
     * @xmlrpc.returntype
     *      #array()
     *              $ChannelSerializer
     *      #array_end()
     */

    public Object[] listChildren(User loggedInUser, String channelLabel) {
        Channel chan = lookupChannelByLabel(loggedInUser, channelLabel);

        return ChannelFactory.getAccessibleChildChannels(chan, loggedInUser).toArray();
    }

    /**
    * Returns the last build date on the repodata for a channel
    * @param loggedInUser The current user
    * @param id - id of channel wanted
    * @throws NoSuchChannelException thrown if no channel is found.
    * @return the build date on the repodata of the channel requested
    *
    * @xmlrpc.doc Returns the last build date of the repomd.xml file
    * for the given channel as a localised string.
    * @xmlrpc.param #session_key()
    * @xmlrpc.param #param_desc("int", "id", "id of channel wanted")
    * @xmlrpc.returntype the last build date of the repomd.xml file
    * as a localised string
    */

    public String getChannelLastBuildById(User loggedInUser, Integer id)
                                            throws NoSuchChannelException {
        String repoLastBuild =
                ChannelManager.getRepoLastBuild(lookupChannelById(loggedInUser,
                        id.longValue()));
        if (repoLastBuild == null) {
            return "";
        }
        return repoLastBuild;
    }

   /** Returns a list of ContentSource (repos) that the user can see
     * @param loggedInUser The current user
     * @return Lists the repos visible to the user
     * @xmlrpc.doc Returns a list of ContentSource (repos) that the user can see
     * @xmlrpc.param #session_key()
     * @xmlrpc.returntype
     *      #array()
     *          #struct("map")
     *              #prop_desc("long","id", "ID of the repo")
     *              #prop_desc("string","label", "label of the repo")
     *              #prop_desc("string","sourceUrl", "URL of the repo")
     *          #struct_end()
     *      #array_end()
     **/
    public List listUserRepos(User loggedInUser) {
        List<ContentSource> result = ChannelFactory
                .lookupContentSources(loggedInUser.getOrg());

        List list = new ArrayList();
        for (Iterator itr = result.iterator(); itr.hasNext();) {
            ContentSource cs = (ContentSource) itr.next();
            Map map = new HashMap();
            map.put("id", cs.getId());
            map.put("label", cs.getLabel());
            map.put("sourceUrl", cs.getSourceUrl());
            list.add(map);
        }
        return list;
    }

   /**
    * Creates a repository
    * @param loggedInUser The current user
    * @param label of the repo to be created
    * @param type of the repo (YUM only for now)
    * @param url of the repo
    * @return new ContentSource
    *
    * @xmlrpc.doc Creates a repository
    * @xmlrpc.param #session_key()
    * @xmlrpc.param #param_desc("string", "label", "repository label")
    * @xmlrpc.param #param_desc("string", "type", "repository type (only YUM is supported)")
    * @xmlrpc.param #param_desc("string", "url", "repository url")
    * @xmlrpc.returntype $ContentSourceSerializer
   **/
    public ContentSource createRepo(User loggedInUser, String label, String type,
            String url) {

        BaseRepoCommand repoCmd = null;
        repoCmd = new CreateRepoCommand(loggedInUser.getOrg());

        repoCmd.setLabel(label);
        repoCmd.setUrl(url);

        try {
            repoCmd.store();
        }
        catch (InvalidCertificateException e) {
            // this kind of exception gets thrown only for SSL content sources
        }

        ContentSource repo = ChannelFactory.lookupContentSourceByOrgAndLabel(
                loggedInUser.getOrg(), label);
        return repo;
    }

   /**
    * Removes a repository
    * @param loggedInUser The current user
    * @param id of the repo to be removed
    * @return Integer 1 on success
    *
    * @xmlrpc.doc Removes a repository
    * @xmlrpc.param #session_key()
    * @xmlrpc.param #param_desc("long", "id", "ID of repo to be removed")
    * @xmlrpc.returntype #return_int_success()
   **/
    public Integer removeRepo(User loggedInUser, Integer id) {
        ContentSource repo = lookupContentSourceById(id.longValue(), loggedInUser.getOrg());

        ChannelFactory.remove(repo);
        return 1;
    }

   /**
    * Removes a repository
    * @param loggedInUser The current user
    * @param label of the repo to be removed
    * @return Integer 1 on success
    *
    * @xmlrpc.doc Removes a repository
    * @xmlrpc.param #session_key()
    * @xmlrpc.param #param_desc("string", "label", "label of repo to be removed")
    * @xmlrpc.returntype #return_int_success()
   **/
<<<<<<< HEAD
    public Integer removeRepo(String sessionKey, String label) {
        User user = getLoggedInUser(sessionKey);
        ContentSource repo = lookupContentSourceByLabel(label, user.getOrg());
=======
    public Integer removeRepo(User loggedInUser, String label) {
        ContentSource repo = lookupContentSourceByLabel(label, loggedInUser.getOrg());
>>>>>>> 4f1c3dcf
        ChannelFactory.clearContentSourceFilters(repo.getId());

        ChannelFactory.remove(repo);
        return 1;
    }

   /**
    * Associates a repository with a channel
    * @param loggedInUser The current user
    * @param chanLabel of the channel to use
    * @param repoLabel of the repo to associate
    * @return the channel with the newly associated repo
    *
    * @xmlrpc.doc Associates a repository with a channel
    * @xmlrpc.param #session_key()
    * @xmlrpc.param #param_desc("string", "channelLabel", "channel label")
    * @xmlrpc.param #param_desc("string", "repoLabel", "repository label")
    * @xmlrpc.returntype $ChannelSerializer
   **/
    public Channel associateRepo(User loggedInUser, String chanLabel, String repoLabel) {
        Channel channel = lookupChannelByLabel(loggedInUser, chanLabel);
        ContentSource repo = lookupContentSourceByLabel(repoLabel, loggedInUser.getOrg());

        Set<ContentSource> set = channel.getSources();
        set.add(repo);
        ChannelFactory.save(channel);

        return channel;
    }

   /**
    * Disassociates a repository from a channel
    * @param loggedInUser The current user
    * @param chanLabel of the channel to use
    * @param repoLabel of the repo to disassociate
    * @return the channel minus the disassociated repo
    *
    * @xmlrpc.doc Disassociates a repository from a channel
    * @xmlrpc.param #session_key()
    * @xmlrpc.param #param_desc("string", "channelLabel", "channel label")
    * @xmlrpc.param #param_desc("string", "repoLabel", "repository label")
    * @xmlrpc.returntype $ChannelSerializer
   **/
    public Channel disassociateRepo(User loggedInUser, String chanLabel, String repoLabel) {
        Channel channel = lookupChannelByLabel(loggedInUser, chanLabel);
        ContentSource repo = lookupContentSourceByLabel(repoLabel, loggedInUser.getOrg());

        Set<ContentSource> set = channel.getSources();
        set.remove(repo);
        channel.setSources(set);

        ChannelFactory.save(channel);

        return channel;
    }

   /**
    * Updates repository source URL
    * @param loggedInUser The current user
    * @param id ID of the repo
    * @param url new URL to use
    * @return the updated repo
    *
    * @xmlrpc.doc Updates repository source URL
    * @xmlrpc.param #session_key()
    * @xmlrpc.param #param_desc("int", "id", "repository id")
    * @xmlrpc.param #param_desc("string", "url", "new repository url")
    * @xmlrpc.returntype $ContentSourceSerializer
   **/
    public ContentSource updateRepoUrl(User loggedInUser, Integer id, String url) {
        ContentSource repo = lookupContentSourceById(id.longValue(), loggedInUser.getOrg());
        setRepoUrl(repo, url);
        ChannelFactory.save(repo);
        return repo;
    }

   /**
    * Updates repository source URL
    * @param loggedInUser The current user
    * @param label of the repo to use
    * @param url new URL to use
    * @return the updated repo
    *
    * @xmlrpc.doc Updates repository source URL
    * @xmlrpc.param #session_key()
    * @xmlrpc.param #param_desc("string", "label", "repository label")
    * @xmlrpc.param #param_desc("string", "url", "new repository url")
    * @xmlrpc.returntype $ContentSourceSerializer
   **/
    public ContentSource updateRepoUrl(User loggedInUser, String label, String url) {
        ContentSource repo = lookupContentSourceByLabel(label, loggedInUser.getOrg());
        setRepoUrl(repo, url);
        ChannelFactory.save(repo);
        return repo;
    }

   /**
    * Updates repository label
    * @param loggedInUser The current user
    * @param id ID of the repo
    * @param label new label
    * @return the updated repo
    *
    * @xmlrpc.doc Updates repository label
    * @xmlrpc.param #session_key()
    * @xmlrpc.param #param_desc("int", "id", "repository id")
    * @xmlrpc.param #param_desc("string", "label", "new repository label")
    * @xmlrpc.returntype $ContentSourceSerializer
   **/
    public ContentSource updateRepoLabel(User loggedInUser, Integer id, String label) {
        ContentSource repo = lookupContentSourceById(id.longValue(), loggedInUser.getOrg());
        setRepoLabel(repo, label);
        ChannelFactory.save(repo);
        return repo;
    }

    /**
     * Updates repository label
     * @param loggedInUser The current user
     * @param label of the repo
     * @param newLabel new label
     * @return the updated repo
     *
     * @xmlrpc.doc Updates repository label
     * @xmlrpc.param #session_key()
     * @xmlrpc.param #param_desc("string", "label", "repository label")
     * @xmlrpc.param #param_desc("string", "newLabel", "new repository label")
     * @xmlrpc.returntype $ContentSourceSerializer
    **/
     public ContentSource updateRepoLabel(User loggedInUser, String label,
                     String newLabel) {
         ContentSource repo = lookupContentSourceByLabel(label, loggedInUser.getOrg());
         setRepoLabel(repo, newLabel);
         ChannelFactory.save(repo);
         return repo;
     }

   /**
    * Updates a repository
    * @param loggedInUser The current user
    * @param id ID of the repo
    * @param label new label
    * @param url new URL
    * @return the updated repo
    *
    * @xmlrpc.doc Updates a ContentSource (repo)
    * @xmlrpc.param #session_key()
    * @xmlrpc.param #param_desc("int", "id", "repository id")
    * @xmlrpc.param #param_desc("string", "label", "new repository label")
    * @xmlrpc.param #param_desc("string", "url", "new repository URL")
    * @xmlrpc.returntype $ContentSourceSerializer
   **/
    public ContentSource updateRepo(User loggedInUser, Integer id, String label,
            String url) {
        ContentSource repo = lookupContentSourceById(id.longValue(), loggedInUser.getOrg());
        setRepoLabel(repo, label);
        setRepoUrl(repo, url);
        ChannelFactory.save(repo);
        return repo;
    }

    /**
     * Returns the details of the given repo
     * @param loggedInUser The current user
     * @param repoLabel Label of repo whose details are sought.
     * @return the repo requested.
     *
     * @xmlrpc.doc Returns details of the given repository
     * @xmlrpc.param #session_key()
     * @xmlrpc.param #param_desc("string", "repoLabel", "repo to query")
     * @xmlrpc.returntype
     *     $ContentSourceSerializer
     */
    public ContentSource getRepoDetails(User loggedInUser, String repoLabel) {
        return lookupContentSourceByLabel(repoLabel, loggedInUser.getOrg());
    }

    /**
     * Returns the details of the given repo
     * @param loggedInUser The current user
     * @param id ID of repo whose details are sought.
     * @return the repo requested.
     *
     * @xmlrpc.doc Returns details of the given repo
     * @xmlrpc.param #session_key()
     * @xmlrpc.param #param_desc("string", "repoLabel", "repo to query")
     * @xmlrpc.returntype
     *     $ContentSourceSerializer
     */
    public ContentSource getRepoDetails(User loggedInUser, Integer id) {
        return lookupContentSourceById(id.longValue(), loggedInUser.getOrg());
    }

    /**
     * Lists associated repos with the given channel
     * @param loggedInUser The current user
     * @param channelLabel channel label
     * @return list of associates repos
     *
     * @xmlrpc.doc Lists associated repos with the given channel
     * @xmlrpc.param #session_key()
     * @xmlrpc.param #param_desc("string", "channelLabel", "channel label")
     * @xmlrpc.returntype
     *      #array()
     *          $ContentSourceSerializer
     *      #array_end()
     */
    public List<ContentSource> listChannelRepos(User loggedInUser, String channelLabel) {
        Channel channel = lookupChannelByLabel(loggedInUser, channelLabel);
        return ChannelFactory.lookupContentSources(loggedInUser.getOrg(), channel);
    }

    /**
     * Trigger immediate repo synchronization
     * @param loggedInUser The current user
     * @param channelLabel channel label
     * @return 1 on success
     *
     * @xmlrpc.doc Trigger immediate repo synchronization
     * @xmlrpc.param #session_key()
     * @xmlrpc.param #param_desc("string", "channelLabel", "channel label")
     * @xmlrpc.returntype  #return_int_success()
     */
    public int syncRepo(User loggedInUser, String channelLabel) {
        Channel chan = lookupChannelByLabel(loggedInUser, channelLabel);
        new TaskomaticApi().scheduleSingleRepoSync(chan, loggedInUser);
        return 1;
    }

    /**
     * Trigger immediate repo synchronization
<<<<<<< HEAD
     * @param sessionKey session key
=======
     * @param loggedInUser The current user
>>>>>>> 4f1c3dcf
     * @param channelLabel channel label
     * @param params parameters
     * @return 1 on success
     *
     * @xmlrpc.doc Trigger immediate repo synchronization
     * @xmlrpc.param #session_key()
     * @xmlrpc.param #param_desc("string", "channelLabel", "channel label")
     * @xmlrpc.param
     *  #struct("params_map")
     *    #prop_desc("Boolean", "sync-kickstars", "Create kickstartable tree - Optional")
     *    #prop_desc("Boolean", "no-errata", "Do not sync errata - Optional")
     *    #prop_desc("Boolean", "fail", "Terminate upon any error - Optional")
     *  #struct_end()
     * @xmlrpc.returntype  #return_int_success()
     */
<<<<<<< HEAD
    public int syncRepo(String sessionKey, String channelLabel,
                                               Map <String, String> params) {
        User loggedInUser = getLoggedInUser(sessionKey);
=======
    public int syncRepo(User loggedInUser, String channelLabel,
                                               Map <String, String> params) {
>>>>>>> 4f1c3dcf
        Channel chan = lookupChannelByLabel(loggedInUser, channelLabel);
        new TaskomaticApi().scheduleSingleRepoSync(chan, loggedInUser, params);
        return 1;
    }

    /**
     * Schedule periodic repo synchronization
     * @param loggedInUser The current user
     * @param channelLabel channel label
     * @param cronExpr cron expression, if empty all periodic schedules will be disabled
     * @return 1 on success
     *
     * @xmlrpc.doc Schedule periodic repo synchronization
     * @xmlrpc.param #session_key()
     * @xmlrpc.param #param_desc("string", "channelLabel", "channel label")
     * @xmlrpc.param #param_desc("string", "cron expression",
     *      "if empty all periodic schedules will be disabled")
     * @xmlrpc.returntype  #return_int_success()
     */
    public int syncRepo(User loggedInUser, String channelLabel, String cronExpr) {
        Channel chan = lookupChannelByLabel(loggedInUser, channelLabel);
        if (StringUtils.isEmpty(cronExpr)) {
            new TaskomaticApi().unscheduleRepoSync(chan, loggedInUser);
        }
        else {
            new TaskomaticApi().scheduleRepoSync(chan, loggedInUser, cronExpr);
        }
        return 1;
    }

    /**
     * Schedule periodic repo synchronization
<<<<<<< HEAD
     * @param sessionKey session key
=======
     * @param loggedInUser The current user
>>>>>>> 4f1c3dcf
     * @param channelLabel channel label
     * @param cronExpr cron expression, if empty all periodic schedules will be disabled
     * @param params parameters
     * @return 1 on success
     *
     * @xmlrpc.doc Schedule periodic repo synchronization
     * @xmlrpc.param #session_key()
     * @xmlrpc.param #param_desc("string", "channelLabel", "channel label")
     * @xmlrpc.param #param_desc("string", "cron expression",
     *      "if empty all periodic schedules will be disabled")
     * @xmlrpc.param
     *  #struct("params_map")
     *    #prop_desc("Boolean", "sync-kickstars", "Create kickstartable tree - Optional")
     *    #prop_desc("Boolean", "no-errata", "Do not sync errata - Optional")
     *    #prop_desc("Boolean", "fail", "Terminate upon any error - Optional")
     *  #struct_end()
     * @xmlrpc.returntype  #return_int_success()
     */
<<<<<<< HEAD
    public int syncRepo(String sessionKey,
            String channelLabel, String cronExpr, Map <String, String> params) {
        User loggedInUser = getLoggedInUser(sessionKey);
=======
    public int syncRepo(User loggedInUser,
            String channelLabel, String cronExpr, Map <String, String> params) {
>>>>>>> 4f1c3dcf
        Channel chan = lookupChannelByLabel(loggedInUser, channelLabel);
        if (StringUtils.isEmpty(cronExpr)) {
            new TaskomaticApi().unscheduleRepoSync(chan, loggedInUser);
        }
        else {
            new TaskomaticApi().scheduleRepoSync(chan, loggedInUser, cronExpr, params);
        }
        return 1;
    }

    /**
     * Returns repo synchronization quartz expression
     * @param loggedInUser The current user
     * @param channelLabel channel label
     * @return quartz expression
     *
     * @xmlrpc.doc Returns repo synchronization cron expression
     * @xmlrpc.param #session_key()
     * @xmlrpc.param #param_desc("string", "channelLabel", "channel label")
     * @xmlrpc.returntype string quartz expression
     */
    public String getRepoSyncCronExpression(User loggedInUser, String channelLabel) {
        Channel chan = lookupChannelByLabel(loggedInUser, channelLabel);
            String cronExpr = new TaskomaticApi().getRepoSyncSchedule(chan, loggedInUser);
            if (StringUtils.isEmpty(cronExpr)) {
                return new String("");
            }
            return cronExpr;
    }

   /**
    * Lists the filters for a repo
    * @param loggedInUser The current user
    * @param label of the repo to use
    * @return list of filters
    *
    * @xmlrpc.doc Lists the filters for a repo
    * @xmlrpc.param #session_key()
    * @xmlrpc.param #param_desc("string", "label", "repository label")
    * @xmlrpc.returntype
    *      #array()
    *          $ContentSourceFilterSerializer
    *      #array_end()
    *
   **/
    public List<ContentSourceFilter> listRepoFilters(User loggedInUser, String label) {

        ContentSource cs = lookupContentSourceByLabel(label, loggedInUser.getOrg());

        List<ContentSourceFilter> result =
            ChannelFactory.lookupContentSourceFiltersById(cs.getId());

        return result;
    }

    /**
     * adds a filter for a given repo.
     * @param loggedInUser The current user
     * @param label of the repo to use
     * @param filterIn list of filters
     * @return sort order for the new filter
     *
     * @xmlrpc.doc Adds a filter for a given repo.
     * @xmlrpc.param #param("string", "sessionKey ")
     * @xmlrpc.param #param_desc("string", "label", "repository label")
     * @xmlrpc.param
     *  #struct("filter_map")
     *          #prop_desc("string", "filter", "string to filter on")
     *          #prop_desc("string", "flag", "+ for include, - for exclude")
     *  #struct_end()
     * @xmlrpc.returntype int sort order for new filter
     */
    public int addRepoFilter(User loggedInUser, String label, Map filterIn) {
        Role orgAdminRole = RoleFactory.lookupByLabel("org_admin");

        if (!loggedInUser.hasRole(orgAdminRole)) {
            throw new PermissionException("Only Org Admins can add repo filters.");
        }

        ContentSource cs = lookupContentSourceByLabel(label, loggedInUser.getOrg());

        String flag = (String) filterIn.get("flag");
        String filter = (String) filterIn.get("filter");

        if (!(flag.equals("+") || flag.equals("-"))) {
            throw new InvalidParameterException("flag must be + or -");
        }

        // determine the highest sort order of existing filters
        int sortOrder = 0;
        for (ContentSourceFilter f : listRepoFilters(loggedInUser, label)) {
            sortOrder = Math.max(sortOrder, f.getSortOrder());
        }

        ContentSourceFilter newFilter = new ContentSourceFilter();
        newFilter.setSourceId(cs.getId());
        newFilter.setFlag(flag);
        newFilter.setFilter(filter);
        newFilter.setSortOrder(sortOrder + 1);

        ChannelFactory.save(newFilter);

        return sortOrder;
    }

    /**
     * Removes a filter for a given repo.
     * @param loggedInUser The current user
     * @param label of the repo to use
     * @param filterIn list of filters
     * @return 1 on success
     *
     * @xmlrpc.doc Removes a filter for a given repo.
     * @xmlrpc.param #param("string", "sessionKey ")
     * @xmlrpc.param #param_desc("string", "label", "repository label")
     * @xmlrpc.param
     *  #struct("filter_map")
     *          #prop_desc("string", "filter", "string to filter on")
     *          #prop_desc("string", "flag", "+ for include, - for exclude")
     *  #struct_end()
     * @xmlrpc.returntype #return_int_success()
     */
    public int removeRepoFilter(User loggedInUser, String label, Map filterIn) {
        Role orgAdminRole = RoleFactory.lookupByLabel("org_admin");

        if (!loggedInUser.hasRole(orgAdminRole)) {
            throw new PermissionException("Only Org Admins can remove repo filters.");
        }

        ContentSource cs = lookupContentSourceByLabel(label, loggedInUser.getOrg());

        String flag = (String) filterIn.get("flag");
        String filter = (String) filterIn.get("filter");

        if (!(flag.equals("+") || flag.equals("-"))) {
            throw new InvalidParameterException("flag must be + or -");
        }

        // find the existing filter
        ContentSourceFilter oldFilter = null;
        for (ContentSourceFilter f : listRepoFilters(loggedInUser, label)) {
            if (flag.equals(f.getFlag()) && filter.equals(f.getFilter())) {
                oldFilter = f;
                break;
            }
        }

        if (oldFilter == null) {
            throw new InvalidParameterException("filter does not exist");
        }

        ChannelFactory.remove(oldFilter);

        return 1;
    }

    /**
     * replaces the existing set of filters for a given repo.
     * filters are ranked by their order in the array.
     * @param loggedInUser The current user
     * @param label of the repo to use
     * @param filtersIn list of filters
     * @return 1 on success
     *
     * @xmlrpc.doc Replaces the existing set of filters for a given repo.
     * Filters are ranked by their order in the array.
     * @xmlrpc.param #param("string", "sessionKey ")
     * @xmlrpc.param #param_desc("string", "label", "repository label")
     * @xmlrpc.param
     *  #array()
     *      #struct("filter_map")
     *          #prop_desc("string", "filter", "string to filter on")
     *          #prop_desc("string", "flag", "+ for include, - for exclude")
     *      #struct_end()
     *  #array_end()
     * @xmlrpc.returntype #return_int_success()
     */
    public int setRepoFilters(User loggedInUser, String label, List<Map> filtersIn) {
        Role orgAdminRole = RoleFactory.lookupByLabel("org_admin");

        if (!loggedInUser.hasRole(orgAdminRole)) {
            throw new PermissionException("Only Org Admins can set repo filters.");
        }

        ContentSource cs = lookupContentSourceByLabel(label, loggedInUser.getOrg());

        List<ContentSourceFilter> filters = new ArrayList();

        int i = 1;
        for (Map filterIn : filtersIn) {
            String flag = (String) filterIn.get("flag");
            String filter = (String) filterIn.get("filter");

            if (!(flag.equals("+") || flag.equals("-"))) {
                throw new InvalidParameterException("flag must be + or -");
            }

            ContentSourceFilter f = new ContentSourceFilter();
            f.setSourceId(cs.getId());
            f.setFlag(flag);
            f.setFilter(filter);
            f.setSortOrder(i);

            filters.add(f);

            i++;
        }

        ChannelFactory.clearContentSourceFilters(cs.getId());

        for (ContentSourceFilter filter : filters) {
            ChannelFactory.save(filter);
        }

        return 1;
    }

   /**
    * Clears the filters for a repo
    * @param loggedInUser The current user
    * @param label of the repo to use
    * @return 1 on success
    *
    * @xmlrpc.doc Removes the filters for a repo
    * @xmlrpc.param #session_key()
    * @xmlrpc.param #param_desc("string", "label", "repository label")
    * @xmlrpc.returntype #return_int_success()
   **/
    public int clearRepoFilters(User loggedInUser, String label) {
        Role orgAdminRole = RoleFactory.lookupByLabel("org_admin");

        if (!loggedInUser.hasRole(orgAdminRole)) {
            throw new PermissionException("Only Org Admins can remove repo filters.");
        }

        ContentSource cs = lookupContentSourceByLabel(label, loggedInUser.getOrg());

        ChannelFactory.clearContentSourceFilters(cs.getId());

        return 1;
    }

    private ContentSource lookupContentSourceById(Long repoId, Org org) {
        ContentSource cs = ChannelFactory.lookupContentSource(repoId, org);
        if (cs == null) {
            throw new NoSuchContentSourceException(repoId);
        }
        return cs;
    }

    private ContentSource lookupContentSourceByLabel(String repoLabel, Org org) {
        ContentSource cs = ChannelFactory.lookupContentSourceByOrgAndLabel(org, repoLabel);
        if (cs == null) {
            throw new NoSuchContentSourceException(repoLabel);
        }
        return cs;
    }

    private void setRepoLabel(ContentSource cs, String repoLabel) {
        if (StringUtils.isEmpty(repoLabel)) {
            throw new InvalidParameterException("label might not be empty");
        }
        if (ChannelFactory.lookupContentSourceByOrgAndLabel(cs.getOrg(), repoLabel) !=
                null) {
            throw new InvalidRepoLabelException(repoLabel);
        }
        cs.setLabel(repoLabel);
    }

    private void setRepoUrl(ContentSource cs, String repoUrl) {
        if (StringUtils.isEmpty(repoUrl)) {
            throw new InvalidParameterException("url might not be empty");
        }
        if (!ChannelFactory.lookupContentSourceByOrgAndRepo(cs.getOrg(),
                ChannelFactory.CONTENT_SOURCE_TYPE_YUM, repoUrl).isEmpty()) {
            throw new InvalidRepoUrlException(repoUrl);
        }
        cs.setSourceUrl(repoUrl);
    }
}<|MERGE_RESOLUTION|>--- conflicted
+++ resolved
@@ -256,12 +256,7 @@
     public Object[] listAllPackages(User loggedInUser, String channelLabel,
             Date startDate, Date endDate) throws NoSuchChannelException {
 
-<<<<<<< HEAD
-        User user = getLoggedInUser(sessionKey);
-        Channel channel = lookupChannelByLabel(user, channelLabel);
-=======
         Channel channel = lookupChannelByLabel(loggedInUser, channelLabel);
->>>>>>> 4f1c3dcf
         List<PackageDto> pkgs = ChannelManager.listAllPackages(channel, startDate, endDate);
         return pkgs.toArray();
     }
@@ -413,12 +408,7 @@
     public Object[] listAllPackagesByDate(User loggedInUser, String channelLabel,
             String startDate, String endDate) throws NoSuchChannelException {
 
-<<<<<<< HEAD
-        User user = getLoggedInUser(sessionKey);
-        Channel channel = lookupChannelByLabel(user, channelLabel);
-=======
         Channel channel = lookupChannelByLabel(loggedInUser, channelLabel);
->>>>>>> 4f1c3dcf
         List<Map<String, Object>> pkgs =
                 ChannelManager.listAllPackagesByDate(channel, startDate, endDate);
         return pkgs.toArray();
@@ -964,11 +954,7 @@
         Channel channel = lookupChannelByLabel(loggedInUser, label);
 
         DataResult<Map<String, Object>> dr =
-<<<<<<< HEAD
-                SystemManager.systemsSubscribedToChannel(channel, user);
-=======
                 SystemManager.systemsSubscribedToChannel(channel, loggedInUser);
->>>>>>> 4f1c3dcf
         for (Map<String, Object> sys : dr) {
             sys.remove("selectable");
         }
@@ -1618,15 +1604,9 @@
      *      #struct_end()
      *    #array_end()
      */
-<<<<<<< HEAD
-    public List<Map<String, Object>> listErrata(String sessionKey, String channelLabel)
-        throws NoSuchChannelException {
-        List<Map<String, Object>> list = listErrata(sessionKey, channelLabel, "", "");
-=======
     public List<Map<String, Object>> listErrata(User loggedInUser, String channelLabel)
         throws NoSuchChannelException {
         List<Map<String, Object>> list = listErrata(loggedInUser, channelLabel, "", "");
->>>>>>> 4f1c3dcf
         return list;
     }
 
@@ -1661,11 +1641,7 @@
      *      #array_end()
      */
     @Deprecated
-<<<<<<< HEAD
-    public List<Map<String, Object>> listErrata(String sessionKey, String channelLabel,
-=======
     public List<Map<String, Object>> listErrata(User loggedInUser, String channelLabel,
->>>>>>> 4f1c3dcf
             String startDate) throws NoSuchChannelException {
 
         return listErrata(loggedInUser, channelLabel, startDate, null);
@@ -1705,11 +1681,7 @@
      */
 
     @Deprecated
-<<<<<<< HEAD
-    public List<Map<String, Object>> listErrata(String sessionKey, String channelLabel,
-=======
     public List<Map<String, Object>> listErrata(User loggedInUser, String channelLabel,
->>>>>>> 4f1c3dcf
             String startDate, String endDate) throws NoSuchChannelException {
 
         Channel channel = lookupChannelByLabel(loggedInUser, channelLabel);
@@ -2504,14 +2476,8 @@
     * @xmlrpc.param #param_desc("string", "label", "label of repo to be removed")
     * @xmlrpc.returntype #return_int_success()
    **/
-<<<<<<< HEAD
-    public Integer removeRepo(String sessionKey, String label) {
-        User user = getLoggedInUser(sessionKey);
-        ContentSource repo = lookupContentSourceByLabel(label, user.getOrg());
-=======
     public Integer removeRepo(User loggedInUser, String label) {
         ContentSource repo = lookupContentSourceByLabel(label, loggedInUser.getOrg());
->>>>>>> 4f1c3dcf
         ChannelFactory.clearContentSourceFilters(repo.getId());
 
         ChannelFactory.remove(repo);
@@ -2743,11 +2709,7 @@
 
     /**
      * Trigger immediate repo synchronization
-<<<<<<< HEAD
-     * @param sessionKey session key
-=======
-     * @param loggedInUser The current user
->>>>>>> 4f1c3dcf
+     * @param loggedInUser The current user
      * @param channelLabel channel label
      * @param params parameters
      * @return 1 on success
@@ -2763,14 +2725,8 @@
      *  #struct_end()
      * @xmlrpc.returntype  #return_int_success()
      */
-<<<<<<< HEAD
-    public int syncRepo(String sessionKey, String channelLabel,
-                                               Map <String, String> params) {
-        User loggedInUser = getLoggedInUser(sessionKey);
-=======
     public int syncRepo(User loggedInUser, String channelLabel,
                                                Map <String, String> params) {
->>>>>>> 4f1c3dcf
         Channel chan = lookupChannelByLabel(loggedInUser, channelLabel);
         new TaskomaticApi().scheduleSingleRepoSync(chan, loggedInUser, params);
         return 1;
@@ -2803,11 +2759,7 @@
 
     /**
      * Schedule periodic repo synchronization
-<<<<<<< HEAD
-     * @param sessionKey session key
-=======
-     * @param loggedInUser The current user
->>>>>>> 4f1c3dcf
+     * @param loggedInUser The current user
      * @param channelLabel channel label
      * @param cronExpr cron expression, if empty all periodic schedules will be disabled
      * @param params parameters
@@ -2826,14 +2778,8 @@
      *  #struct_end()
      * @xmlrpc.returntype  #return_int_success()
      */
-<<<<<<< HEAD
-    public int syncRepo(String sessionKey,
-            String channelLabel, String cronExpr, Map <String, String> params) {
-        User loggedInUser = getLoggedInUser(sessionKey);
-=======
     public int syncRepo(User loggedInUser,
             String channelLabel, String cronExpr, Map <String, String> params) {
->>>>>>> 4f1c3dcf
         Channel chan = lookupChannelByLabel(loggedInUser, channelLabel);
         if (StringUtils.isEmpty(cronExpr)) {
             new TaskomaticApi().unscheduleRepoSync(chan, loggedInUser);
