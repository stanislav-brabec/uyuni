--- conflicted
+++ resolved
@@ -115,10 +115,6 @@
     /**
      * {@inheritDoc}
      */
-<<<<<<< HEAD
-    @Override
-=======
->>>>>>> 18d28843
     public boolean validate(HttpServletRequest request, HttpServletResponse response) {
         if (requestURIRequiresAuthentication(request)) {
             if (isAuthenticationRequired(request)) {
