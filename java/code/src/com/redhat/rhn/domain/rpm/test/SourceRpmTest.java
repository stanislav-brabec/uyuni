/**
 * Copyright (c) 2009--2010 Red Hat, Inc.
 *
 * This software is licensed to you under the GNU General Public License,
 * version 2 (GPLv2). There is NO WARRANTY for this software, express or
 * implied, including the implied warranties of MERCHANTABILITY or FITNESS
 * FOR A PARTICULAR PURPOSE. You should have received a copy of GPLv2
 * along with this software; if not, see
 * http://www.gnu.org/licenses/old-licenses/gpl-2.0.txt.
 *
 * Red Hat trademarks are not licensed under GPLv2. No permission is
 * granted to use or replicate Red Hat trademarks that are incorporated
 * in this software or its documentation.
 */
package com.redhat.rhn.domain.rpm.test;

import com.redhat.rhn.domain.rpm.SourceRpm;
import com.redhat.rhn.testing.RhnBaseTestCase;
import com.redhat.rhn.testing.TestUtils;

/**
 * SourceRpmTest
 */
public class SourceRpmTest extends RhnBaseTestCase {

    /**
     * Simple test to make sure we can create SourceRpms and
     * commit them to the db.
<<<<<<< HEAD
=======
     * @throws Exception something bad happened
>>>>>>> f2933295
     */
    public void testSourceRpm() {
        SourceRpm srpm = createTestSourceRpm();
        assertNotNull(srpm);
        //make sure we got commited to the db.
        assertNotNull(srpm.getId());
    }

    /**
     * Create a test SourceRpm.
     * @return Returns a commited SourceRpm object.
<<<<<<< HEAD
=======
     * @throws Exception something bad happened
>>>>>>> f2933295
     */
    public static SourceRpm createTestSourceRpm() {
        SourceRpm s = new SourceRpm();
        s.setName(TestUtils.randomString());
        TestUtils.saveAndFlush(s);
        return s;
    }
}<|MERGE_RESOLUTION|>--- conflicted
+++ resolved
@@ -26,10 +26,7 @@
     /**
      * Simple test to make sure we can create SourceRpms and
      * commit them to the db.
-<<<<<<< HEAD
-=======
      * @throws Exception something bad happened
->>>>>>> f2933295
      */
     public void testSourceRpm() {
         SourceRpm srpm = createTestSourceRpm();
@@ -41,10 +38,7 @@
     /**
      * Create a test SourceRpm.
      * @return Returns a commited SourceRpm object.
-<<<<<<< HEAD
-=======
      * @throws Exception something bad happened
->>>>>>> f2933295
      */
     public static SourceRpm createTestSourceRpm() {
         SourceRpm s = new SourceRpm();
