--- conflicted
+++ resolved
@@ -189,7 +189,6 @@
     <query name="Channel.channelsWithClonableErrata">
         <![CDATA[from com.redhat.rhn.domain.channel.ClonedChannel as c where c.org = :org]]>
     </query>
-<<<<<<< HEAD
 
 
     <query name="Channel.packageInChannelAndErrata">
@@ -206,9 +205,7 @@
     </query>
 
 
-=======
  <!-- PGPORT_4:QUERY_REWRITE(ANSI JOIN) -->
->>>>>>> 88b71667
     <sql-query name="Channel.accessibleChildChannelIds">
         <![CDATA[SELECT {c.*}
   FROM rhnChannel c,
