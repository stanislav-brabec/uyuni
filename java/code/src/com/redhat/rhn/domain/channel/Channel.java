/**
 * Copyright (c) 2009--2012 Red Hat, Inc.
 *
 * This software is licensed to you under the GNU General Public License,
 * version 2 (GPLv2). There is NO WARRANTY for this software, express or
 * implied, including the implied warranties of MERCHANTABILITY or FITNESS
 * FOR A PARTICULAR PURPOSE. You should have received a copy of GPLv2
 * along with this software; if not, see
 * http://www.gnu.org/licenses/old-licenses/gpl-2.0.txt.
 *
 * Red Hat trademarks are not licensed under GPLv2. No permission is
 * granted to use or replicate Red Hat trademarks that are incorporated
 * in this software or its documentation.
 */
package com.redhat.rhn.domain.channel;

import java.util.ArrayList;
import java.util.Arrays;
import java.util.Collections;
import java.util.Date;
import java.util.HashSet;
import java.util.List;
import java.util.Set;

import org.apache.commons.lang.builder.EqualsBuilder;
import org.apache.commons.lang.builder.HashCodeBuilder;
import org.apache.commons.lang.builder.ToStringBuilder;
import org.apache.log4j.Logger;

import com.redhat.rhn.domain.BaseDomainHelper;
import com.redhat.rhn.domain.common.ChecksumType;
import com.redhat.rhn.domain.errata.Errata;
import com.redhat.rhn.domain.org.Org;
import com.redhat.rhn.domain.rhnpackage.Package;
import com.redhat.rhn.domain.server.Server;
import com.redhat.rhn.domain.user.User;
import com.redhat.rhn.manager.channel.ChannelManager;
import com.redhat.rhn.manager.system.IncompatibleArchException;
import com.redhat.rhn.manager.system.SystemManager;

/**
 * Channel
 * @version $Rev$
 */
public class Channel extends BaseDomainHelper implements Comparable {

    /**
     * Logger for this class
     */
    private static Logger log = Logger.getLogger(Channel.class);
    public static final String PUBLIC = "public";
    public static final String PROTECTED = "protected";
    public static final String PRIVATE = "private";

    private static List<String> archesToSkipRepodata = new ArrayList<String>(Arrays
            .asList("channel-sparc-sun-solaris", "channel-i386-sun-solaris",
                    "channel-sparc"));
    private String baseDir;
    private ChannelArch channelArch;
    private ChecksumType checksumType;

    private String description;
    private Date endOfLife;
    private String GPGKeyUrl;
    private String GPGKeyId;
    private String GPGKeyFp;
    private Long id;
    private String label;
    private Date lastModified;
    private Date lastSynced;
    private String name;
    private String access = PRIVATE;
    private Org org;
    private Channel parentChannel;
    private ChannelProduct product;
    private ProductName productName;
    private Comps comps;
    private String summary;
    private Set erratas = new HashSet();
    private Set packages = new HashSet();
    private Set<ContentSource> sources =  new HashSet<ContentSource>();
    private Set channelFamilies = new HashSet();
    private Set distChannelMaps = new HashSet();
    private Set trustedOrgs = new HashSet();
    private String maintainerName;
    private String maintainerEmail;
    private String maintainerPhone;
    private String supportPolicy;
    private String updateTag;
    private Set<ClonedChannel> clonedChannels = new HashSet<ClonedChannel>();

    /**
     * @param orgIn what org you want to know if it is globally subscribable in
     * @return Returns whether or not this channel is globally subscribable.
     */
    public boolean isGloballySubscribable(Org orgIn) {
        return ChannelFactory.isGloballySubscribable(orgIn, this);
    }

    /**
     * Sets the globally subscribable attribute for this channel
     * @param orgIn what org you want to set if it is globally subscribable in
     * @param value True if you want the channel to be globally subscribable,
     * false if not.
     */
    public void setGloballySubscribable(boolean value, Org orgIn) {
        ChannelFactory.setGloballySubscribable(orgIn, this, value);
    }

    /**
     * Returns true if this Channel is a satellite channel.
     * @return true if this Channel is a satellite channel.
     */
    public boolean isSatellite() {
        return getChannelFamily().getLabel().startsWith(
                ChannelFamilyFactory.SATELLITE_CHANNEL_FAMILY_LABEL);
    }

    /**
     * Returns true if this Channel is a Proxy channel.
     * @return true if this Channel is a Proxy channel.
     */
    public boolean isProxy() {
        ChannelFamily cfam = getChannelFamily();

        if (cfam != null) {
            return cfam.getLabel().startsWith(
                    ChannelFamilyFactory.PROXY_CHANNEL_FAMILY_LABEL);
        }
        return false;
    }

    /**
     * Returns true if this Channel is a Rhel channel.
     * @return true if this Channel is a Rhel channel.
     */
    public boolean isRhelChannel() {
        return org == null;
    }

    /**
     * Returns true if this channel is of specified release (f.e. RHEL6)
     * @param ver release version
     * @return true if this channel is of specified release
     */
    public boolean isReleaseXChannel(Integer ver) {
        if (getDistChannelMaps() != null) {
            for (DistChannelMap map : getDistChannelMaps()) {
                if (map.getRelease().contains(ver.toString())) {
                    return true;
                }
            }
        }
        return false;
    }

    /**
     * @return Returns the baseDir.
     */
    public String getBaseDir() {
        return baseDir;
    }

    /**
     * @param b The baseDir to set.
     */
    public void setBaseDir(String b) {
        this.baseDir = b;
    }

    /**
     * @return Returns the channelArch.
     */
    public ChannelArch getChannelArch() {
        return channelArch;
    }

    /**
     * @param c The channelArch to set.
     */
    public void setChannelArch(ChannelArch c) {
        this.channelArch = c;
    }

    /**
     * @return Returns the channelChecksum.
     */
    public ChecksumType getChecksumType() {
        return checksumType;
    }

    /**
     * @param checksumTypeIn The checksum to set.
     */
    public void setChecksumType(ChecksumType checksumTypeIn) {
        this.checksumType = checksumTypeIn;
    }


    /**
     * @param compsIn The Comps to set.
     */
    public void setComps(Comps compsIn) {
        this.comps = compsIn;
    }

    /**
     * @return Returns the Comps.
     */
    public Comps getComps() {
        return comps;
    }

    /**
     * @return Returns the description.
     */
    public String getDescription() {
        return description;
    }

    /**
     * @param d The description to set.
     */
    public void setDescription(String d) {
        this.description = d;
    }

    /**
     * @return Returns the endOfLife.
     */
    public Date getEndOfLife() {
        return endOfLife;
    }

    /**
     * @param e The endOfLife to set.
     */
    public void setEndOfLife(Date e) {
        this.endOfLife = e;
    }

    /**
     * @return Returns the gPGKeyFp.
     */
    public String getGPGKeyFp() {
        return GPGKeyFp;
    }

    /**
     * @param k The gPGKeyFP to set.
     */
    public void setGPGKeyFp(String k) {
        GPGKeyFp = k;
    }

    /**
     * @return Returns the gPGKeyId.
     */
    public String getGPGKeyId() {
        return GPGKeyId;
    }

    /**
     * @param k The gPGKeyId to set.
     */
    public void setGPGKeyId(String k) {
        GPGKeyId = k;
    }

    /**
     * @return Returns the gPGKeyUrl.
     */
    public String getGPGKeyUrl() {
        return GPGKeyUrl;
    }

    /**
     * @param k The gPGKeyUrl to set.
     */
    public void setGPGKeyUrl(String k) {
        GPGKeyUrl = k;
    }

    /**
     * @return Returns the id.
     */
    public Long getId() {
        return id;
    }

    /**
     * @param i The id to set.
     */
    public void setId(Long i) {
        this.id = i;
    }

    /**
     * @return Returns the label.
     */
    public String getLabel() {
        return label;
    }

    /**
     * @param l The label to set.
     */
    public void setLabel(String l) {
        this.label = l;
    }

    /**
     * @return Returns the lastModified.
     */
    public Date getLastModified() {
        return lastModified;
    }

    /**
     * @param l The lastModified to set.
     */
    public void setLastModified(Date l) {
        this.lastModified = l;
    }

    /**
     * @return Returns the lastSynced.
     */
    public Date getLastSynced() {
        return lastSynced;
    }

    /**
     * @param lastSyncedIn The lastSynced to set.
     */
    public void setLastSynced(Date lastSyncedIn) {
        this.lastSynced = lastSyncedIn;
    }

    /**
     * @return Returns the name.
     */
    public String getName() {
        return name;
    }

    /**
     * @param n The name to set.
     */
    public void setName(String n) {
        this.name = n;
    }

    /**
     * @return Returns the org.
     */
    public Org getOrg() {
        return org;
    }

    /**
     * @param o The org to set.
     */
    public void setOrg(Org o) {
        this.org = o;
    }

    /**
     * @return Returns the parentChannel.
     */
    public Channel getParentChannel() {
        return parentChannel;
    }

    /**
     * @param p The parentChannel to set.
     */
    public void setParentChannel(Channel p) {
        this.parentChannel = p;
    }

    /**
     * @return Returns the summary.
     */
    public String getSummary() {
        return summary;
    }

    /**
     * @param s The summary to set.
     */
    public void setSummary(String s) {
        this.summary = s;
    }

    /**
     * @return Returns the set of erratas for this channel.
     */
    public Set getErratas() {
        return erratas;
    }

    /**
     * Sets the erratas set for this channel
     * @param erratasIn The set of erratas
     */
    public void setErratas(Set erratasIn) {
        this.erratas = erratasIn;
    }

    /**
     * Adds a single errata to the channel
     * @param errataIn The errata to add
     */
    public void addErrata(Errata errataIn) {
        erratas.add(errataIn);
    }

    /**
     * @deprecated
     * @return Returns the set of packages for this channel.
     */
    public Set getPackages() {
        return packages;
    }

    /**
     * @return Returns the size of the package set for this channel.
     */
    public int getPackageCount() {
        // we don;t want to use packages.size()
        // this could be a lot (we don't want to load all the packages
        // in Rhn-server to get a single number) ...
        // So we are better off using a hibernate query for the count...
        return ChannelFactory.getPackageCount(this);
    }

    /**
     * @return Returns the size of the package set for this channel.
     */
    public int getErrataCount() {
        return ChannelFactory.getErrataCount(this);
    }


    /**
     * Sets the packages set for this channel
     * @param packagesIn The set of erratas
     */
    public void setPackages(Set packagesIn) {
        this.packages = packagesIn;
    }

    /**
     *
     * @param sourcesIn The set of yum repo sources
     */
    public void setSources(Set<ContentSource> sourcesIn) {
        this.sources = sourcesIn;
    }

    /**
     *
     * @return set of yum repos for this channel
     */
    public Set<ContentSource> getSources() {
        return sources;
    }


    /**
     * Adds a single package to the channel
     * @param packageIn The package to add
     * @deprecated
     */
    public void addPackage(Package packageIn) {
        if (!getChannelArch().isCompatible(packageIn.getPackageArch())) {
            throw new IncompatibleArchException(packageIn.getPackageArch(),
                    getChannelArch());
        }
        packages.add(packageIn);
    }

    /**
     * Removes a single package from the channel
     * @param user the user doing the remove
     * @param packageIn The package to remove
     */
    public void removePackage(Package packageIn, User user) {
            List<Long> list = new ArrayList<Long>();
            list.add(packageIn.getId());
            ChannelManager.removePackages(this, list, user);
    }

    /**
     * Some methods for hibernate to get and set channel families. However,
     * there should be only one channel family per channel.
     */

    /**
     * @return Returns the set of channelFamiliess for this channel.
     */
    public Set getChannelFamilies() {
        return channelFamilies;
    }

    /**
     * Sets the channelFamilies set for this channel
     * @param channelFamiliesIn The set of channelFamilies
     */
    public void setChannelFamilies(Set channelFamiliesIn) {
        if (channelFamiliesIn.size() > 1) {
            throw new TooManyChannelFamiliesException(this.getId(),
                    "A channel can only have one channel family");
        }
        this.channelFamilies = channelFamiliesIn;
    }

    /**
     *
     * @param trustedOrgsIn set of trusted orgs for this channel
     */
    public void setTrustedOrgs(Set<Org> trustedOrgsIn) {
        this.trustedOrgs = trustedOrgsIn;
    }

    /**
     *
     * @return set of trusted orgs for this channel
     */
    public Set<Org> getTrustedOrgs() {
        return this.trustedOrgs;
    }

    /**
     * @return number of trusted organizations that have access to this channel
     */
    public int getTrustedOrgsCount() {
        if (trustedOrgs != null) {
            return trustedOrgs.size();
        }
        return 0;
    }

    /**
     * Adds a single channelFamily to the channel
     * @param channelFamilyIn The channelFamily to add
     */
    public void addChannelFamily(ChannelFamily channelFamilyIn) {
        if (this.getChannelFamilies().size() > 0) {
            throw new TooManyChannelFamiliesException(this.getId(),
                    "A channel can only have one channel family");
        }
        channelFamilies.add(channelFamilyIn);
    }

    /**
     * Set the channel family for this channel.
     * @param channelFamilyIn The channelFamily to add
     */
    public void setChannelFamily(ChannelFamily channelFamilyIn) {
        channelFamilies.clear();
        this.addChannelFamily(channelFamilyIn);
    }

    /**
     * Get the channel family for this channel.
     * @return the channel's family, or null if none found
     */
    public ChannelFamily getChannelFamily() {
        if (this.getChannelFamilies().size() == 1) {
            Object[] cfams = this.getChannelFamilies().toArray();
            return (ChannelFamily) cfams[0];
        }

        return null;
    }

    /**
     * Returns true if this channel is considered a base channel.
     * @return true if this channel is considered a base channel.
     */
    public boolean isBaseChannel() {
        return (getParentChannel() == null);
    }

    /**
     * Returns true if this channel is a cloned channel.
     * @return whether the channel is cloned or not
     */
    public boolean isCloned() {
        return false;
    }

    /**
     * {@inheritDoc}
     */
    public boolean equals(final Object other) {
        if (!(other instanceof Channel)) {
            return false;
        }
        Channel castOther = (Channel) other;

        return new EqualsBuilder().append(getId(), castOther.getId()).isEquals();
    }

    /**
     * {@inheritDoc}
     */
    public int hashCode() {
        return new HashCodeBuilder().append(getId()).toHashCode();
    }

    /**
     * @return Returns the product.
     */
    public ChannelProduct getProduct() {
        return product;
    }

    /**
     * @param productIn The product to set.
     */
    public void setProduct(ChannelProduct productIn) {
        this.product = productIn;
    }

    /**
     * @return Returns the distChannelMaps.
     */
    public Set<DistChannelMap> getDistChannelMaps() {
        return distChannelMaps;
    }

    /**
     * @param distChannelMapsIn The distChannelMaps to set.
     */
    public void setDistChannelMaps(Set distChannelMapsIn) {
        this.distChannelMaps = distChannelMapsIn;
    }

    /**
     * Check if this channel is subscribable by the Org passed in. Checks:
     *
     * 1) If channel is a Proxy or Spacewalk channel == false 2) If channel has
     * 0 (or less) available subscriptions == false.
     *
     * @param orgIn to check available subs
     * @param server to check if subscribable
     * @return boolean if subscribable or not
     */
    public boolean isSubscribable(Org orgIn, Server server) {

        if (log.isDebugEnabled()) {
            log.debug("isSubscribable.archComp: " +
                    SystemManager.verifyArchCompatibility(server, this));
            log.debug("isSatellite: " + this.isSatellite());
        }

        return (SystemManager.verifyArchCompatibility(server, this) &&
                !this.isSatellite());
    }

    /**
     * {@inheritDoc}
     */
    public String toString() {
        return new ToStringBuilder(this).append("id", id).append("label", label).toString();
    }

    /**
     * @return the productName
     */
    public ProductName getProductName() {
        return productName;
    }

    /**
     * @param productNameIn the productName to set
     */
    public void setProductName(ProductName productNameIn) {
        this.productName = productNameIn;
    }

    /**
     * Returns true if the access provided is a valid value.
     * @param acc the access value being checked
     * @return true if the access provided is valid
     */
    public boolean isValidAccess(String acc) {
        if (acc.equals(Channel.PUBLIC) || acc.equals(Channel.PRIVATE) ||
                acc.equals(Channel.PROTECTED)) {
            return true;
        }
        return false;
    }

    /**
     *@param acc public, protected, or private
     */
    public void setAccess(String acc) {
        access = acc;
    }

    /**
     * @return public, protected, or private
     */
    public String getAccess() {
        return access;
    }

    /**
     *
     * @return wheter channel is protected
     */
    public boolean isProtected() {
        return this.getAccess().equals(Channel.PROTECTED);
    }

    /**
     * Returns the child channels associated to a base channel
     * @param user the User needed for accessibility issues
     * @return a list of child channels or empty list if there are none.
     */
    public List<Channel> getAccessibleChildrenFor(User user) {
        if (isBaseChannel()) {
            return ChannelFactory.getAccessibleChildChannels(this, user);
        }
        return Collections.EMPTY_LIST;
    }

    /**
     * {@inheritDoc}
     */
    public int compareTo(Object o) {
        return this.getName().compareTo(((Channel) o).getName());
    }

    /**
     * @return maintainer's name
     */
    public String getMaintainerName() {
        return maintainerName;
    }

    /**
     * @return maintainer's email
     */
    public String getMaintainerEmail() {
        return maintainerEmail;
    }

    /**
     * @return maintainer's phone number
     */
    public String getMaintainerPhone() {
        return maintainerPhone;
    }

    /**
     * @return channel's support policy
     */
    public String getSupportPolicy() {
        return supportPolicy;
    }

    /**
     * @param mname maintainer's name
     */
    public void setMaintainerName(String mname) {
        maintainerName = mname;
    }

    /**
     * @param email maintainer's email
     */
    public void setMaintainerEmail(String email) {
        maintainerEmail = email;
    }

    /**
     * @param phone maintainer's phone number (string)
     */
    public void setMaintainerPhone(String phone) {
        maintainerPhone = phone;
    }

    /**
     * @param policy channel support policy
     */
    public void setSupportPolicy(String policy) {
        supportPolicy = policy;
    }

    /**
     * Created for taskomatic -- probably shouldn't be called from the webui
     * @return returns if custom channel
     */
    public boolean isCustom() {
        return getOrg() != null;
    }

    /**
     * Does this channel need repodata generated
     * @return Returns a boolean if repodata generation Required
     */
    public boolean isChannelRepodataRequired() {
        // generate repodata for all channels having channel checksum set except solaris
        if (archesToSkipRepodata.contains(this.channelArch.getLabel())) {
            return true;
        }

        return checksumType != null;
    }


    /**
     * true if the channel contains any kickstartstartable distros
     * @return true if the channel contains any distros.
     */
    public boolean containsDistributions() {
        return ChannelFactory.containsDistributions(this);
    }

    /**
     * get the compatible checksum type to be used for repomd.xml
     * based on channel release.
     * If its a custom channel use the checksum_type_id from db set at creation time
     * If its RHEL-5 we use sha1 anything newer will be sha256.
     * @return checksumType
     */
    public String getChecksumTypeLabel() {

        if ((checksumType == null) || (checksumType.getLabel() == null)) {
            // each channel shall have set checksumType
            return null;
        }
        return checksumType.getLabel();
    }

    /**
<<<<<<< HEAD
     * @return the updateTag
     */
    public String getUpdateTag() {
        return updateTag;
    }

    /**
     * @param updateTagIn the update tag
     */
    public void setUpdateTag(String updateTagIn) {
        updateTag = updateTagIn;
    }

    /**
     * @return the clonedChannels
     */
    public Set<ClonedChannel> getClonedChannels() {
        return clonedChannels;
    }

    /**
     * @param clonedChannelsIn the clonedChannels to set
     */
    public void setClonedChannels(Set<ClonedChannel> clonedChannelsIn) {
        this.clonedChannels = clonedChannelsIn;
    }

    /**
=======
>>>>>>> 045bee6c
     * @return the original Channel the channel was cloned from
     */
    public Channel getOriginal() {
        throw new UnsupportedOperationException();
    }
}<|MERGE_RESOLUTION|>--- conflicted
+++ resolved
@@ -813,7 +813,6 @@
         return checksumType != null;
     }
 
-
     /**
      * true if the channel contains any kickstartstartable distros
      * @return true if the channel contains any distros.
@@ -839,7 +838,6 @@
     }
 
     /**
-<<<<<<< HEAD
      * @return the updateTag
      */
     public String getUpdateTag() {
@@ -868,8 +866,6 @@
     }
 
     /**
-=======
->>>>>>> 045bee6c
      * @return the original Channel the channel was cloned from
      */
     public Channel getOriginal() {
