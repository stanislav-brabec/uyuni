--- conflicted
+++ resolved
@@ -158,17 +158,13 @@
         <![CDATA[select distinct e.id, e.advisory, e.advisory_name as advisoryName,
                     e.advisory_type as advisoryType, e.synopsis as advisorySynopsis,
                     e.update_date as updateDate, e.issue_date as issueDate,
-<<<<<<< HEAD
                     case when rb.keyword is not null then 1 else 0 end as reboot_suggested,
-                    case when rs.keyword is not null then 1 else 0 end as restart_suggested
+                    case when rs.keyword is not null then 1 else 0 end as restart_suggested,
+                    e.severity_id AS severityId
                 from rhnErrata e
                     left join rhnerratakeyword rb on e.id = rb.errata_id and rb.keyword = 'reboot_suggested'
                     left join rhnerratakeyword rs on e.id = rs.errata_id and rs.keyword = 'restart_suggested',
                     rhnChannelErrata CE
-=======
-                    e.severity_id AS severityId
-                from rhnErrata e, rhnChannelErrata CE
->>>>>>> b2df9f11
                 where e.id IN (:eids)
                   and CE.errata_id = e.id
                   and CE.channel_id IN(SELECT channel_id
@@ -182,12 +178,9 @@
         <return-scalar column="advisorySynopsis" type="string" />
         <return-scalar column="updateDate" type="timestamp" />
         <return-scalar column="issueDate" type="timestamp" />
-<<<<<<< HEAD
         <return-scalar column="reboot_suggested" type="boolean" />
         <return-scalar column="restart_suggested" type="boolean" />
-=======
         <return-scalar column="severityId" type="integer" />
->>>>>>> b2df9f11
     </sql-query>
 
     <sql-query name="PublishedErrata.searchByPackageIds">
