/**
 * Copyright (c) 2009--2012 Red Hat, Inc.
 *
 * This software is licensed to you under the GNU General Public License,
 * version 2 (GPLv2). There is NO WARRANTY for this software, express or
 * implied, including the implied warranties of MERCHANTABILITY or FITNESS
 * FOR A PARTICULAR PURPOSE. You should have received a copy of GPLv2
 * along with this software; if not, see
 * http://www.gnu.org/licenses/old-licenses/gpl-2.0.txt.
 *
 * Red Hat trademarks are not licensed under GPLv2. No permission is
 * granted to use or replicate Red Hat trademarks that are incorporated
 * in this software or its documentation.
 */
package com.redhat.rhn.taskomatic.task;


/**
 * Miscellaneous constants used by Taskomatic tasks
 *
 * @version $Rev $
 */

public class TaskConstants {

    public static final String TASK_QUERY_KSCLEANUP_FIND_CANDIDATES =
        "kickstartcleanup_find_candidates";

    public static final String TASK_QUERY_KSCLEANUP_FIND_PREREQ_ACTION =
        "kickstartcleanup_find_parent_action";

    public static final String TASK_QUERY_KSCLEANUP_FIND_FAILED_STATE_ID =
        "kickstartcleanup_find_failed_state_id";

    public static final String TASK_QUERY_KSCLEANUP_MARK_SESSION_FAILED =
        "kickstartcleanup_mark_session_failed";

    public static final String TASK_QUERY_SYNCHPROBESTATE_PROC =
        "synchprobestate_synch_proc";

    public static final String TASK_QUERY_PKGCLEANUP_FIND_CANDIDATES =
        "pkgcleanup_find_deleted_pkgs";

    public static final String TASK_QUERY_PKGCLEANUP_RESET_QUEUE =
        "pkgcleanup_reset_queue";

    public static final String TASK_QUERY_SESSION_CLEANUP =
        "taskomatic_session_cleanup";

    public static final String TASK_QUERY_TIME_SERIES_DATA_CLEANUP =
        "taskomatic_time_series_data_cleanup";

    public static final String TASK_QUERY_STATE_CHANGE_CLEANUP =
        "taskomatic_state_change_cleanup";

    public static final String TASK_QUERY_PROBE_STATE_CLEANUP =
        "taskomatic_probe_state_cleanup";

    public static final String TASK_QUERY_PACKAGE_CHANGELOG_CLEANUP =
        "taskomatic_package_changelog_cleanup";

    public static final String TASK_QUERY_ERRATA_QUEUE_FIND_CANDIDATES =
        "errataqueue_find_candidates";

    public static final String TASK_QUERY_ERRATA_QUEUE_ENQUEUE_SAT_ERRATA =
        "errataqueue_enqueue_sat_errata";

    public static final String TASK_QUERY_ERRATA_QUEUE_DEQUEUE_ERRATA_NOTIFICATION =
        "errataqueue_dequeue_errata_notification";

    public static final String TASK_QUERY_ERRATA_QUEUE_DEQUEUE_ERRATA =
        "errataqueue_dequeue_errata";

    public static final String TASK_QUERY_REPOMD_DRIVER_QUERY =
        "repomd_driver_query";

    public static final String TASK_QUERY_REPOMD_DEQUEUE =
        "repomd_dequeue";

    public static final String TASK_QUERY_REPOMD_DETAILS_QUERY =
        "repomd_details_query";

    public static final String TASK_QUERY_REPOMD_CANDIDATES_DETAILS_QUERY =
        "repomd_candidates_details_query";

    public static final String TASK_QUERY_REPOMD_MARK_IN_PROGRESS =
        "repomd_mark_in_progress";

    public static final String TASK_QUERY_REPOMOD_CLEAR_IN_PROGRESS =
        "repomd_clear_in_progress";

    public static final String TASK_QUERY_ERRATA_QUEUE_FIND_AUTOUPDATE_SERVERS =
        "errataqueue_find_autoupdate_servers";

    public static final String TASK_QUERY_SUMMARYPOP_AWOL_SERVER_IN_ORGS =
        "summarypop_awol_server_in_orgs2";

    public static final String TASK_QUERY_SUMMARYPOP_ORGS_RECENT_ACTIONS =
        "summarypop_orgs_recent_actions";

    public static final String TASK_QUERY_INSERT_SUMMARY_QUEUE =
        "insert_summary_queue";

    public static final String TASK_QUERY_VERIFY_SUMMARY_QUEUE =
        "verify_summary_queue";

    public static final String TASK_QUERY_DAILY_SUMMARY_QUEUE =
        "daily_summary_queue_batch";

    public static final String TASK_QUERY_USERS_WANTING_REPORTS =
        "users_in_org_wanting_reports";

    public static final String TASK_QUERY_DEQUEUE_DAILY_SUMMARY =
        "dequeue_daily_summary";

    public static final String TASK_QUERY_USERS_AWOL_SERVERS =
        "users_awol_servers";

    public static final String TASK_QUERY_GET_ACTION_INFO = "get_action_info";

    public static final String TASK_QUERY_ERRATAMAILER_FIND_ERRATA =
        "erratamailer_find_errata";

    public static final String TASK_QUERY_ERRATAMAILER_GET_RELEVANT_SERVERS =
        "erratamailer_get_relevant_servers";

    public static final String TASK_QUERY_ERRATAMAILER_MARK_ERRATA_DONE =
        "erratamailer_mark_errata_done";

    public static final String TASK_QUERY_ERRATAMAILER_GET_USERINFO =
        "erratamailer_get_userinfo";

    public static final String TASK_QUERY_REPOMD_GENERATOR_CHANNEL_PACKAGES =
        "repomdgenerator_channel_packages";

    public static final String TASK_QUERY_REPOMD_GENERATOR_CAPABILITY_FILES =
        "repomdgenerator_capability_files";

    public static final String TASK_QUERY_REPOMD_GENERATOR_CAPABILITY_PROVIDES =
        "repomdgenerator_capability_provides";

    public static final String TASK_QUERY_REPOMD_GENERATOR_CAPABILITY_REQUIRES =
        "repomdgenerator_capability_requires";

    public static final String TASK_QUERY_REPOMD_GENERATOR_CAPABILITY_CONFLICTS =
        "repomdgenerator_capability_conflicts";

    public static final String TASK_QUERY_REPOMD_GENERATOR_CAPABILITY_OBSOLETES =
        "repomdgenerator_capability_obsoletes";

    public static final String TASK_QUERY_REPOMD_GENERATOR_CAPABILITY_RECOMMENDS =
        "repomdgenerator_capability_recommends";

    public static final String TASK_QUERY_REPOMD_GENERATOR_CAPABILITY_SUGGESTS =
        "repomdgenerator_capability_suggests";

    public static final String TASK_QUERY_REPOMD_GENERATOR_CAPABILITY_SUPPLEMENTS =
        "repomdgenerator_capability_supplements";

    public static final String TASK_QUERY_REPOMD_GENERATOR_CAPABILITY_ENHANCES =
        "repomdgenerator_capability_enhances";

    public static final String TASK_QUERY_REPOMD_GENERATOR_CAPABILITY_BREAKS =
        "repomdgenerator_capability_breaks";

    public static final String TASK_QUERY_REPOMD_GENERATOR_CAPABILITY_PREDEPENDS =
        "repomdgenerator_capability_predepends";

    public static final String TASK_QUERY_REPOMD_GENERATOR_PACKAGE_CHANGELOG =
        "repomdgenerator_package_changelog";

    public static final String MODE_NAME = "Task_queries";

<<<<<<< HEAD
    public static final String TASK_QUERY_REPOMD_GENERATOR_KEYWORDS =
        "repomdgenerator_package_keywords";

    public static final String TASK_QUERY_REPOMD_GENERATOR_CLONED_FROM =
        "repomdgenerator_channel_cloned_from";

    public static final String TASK_QUERY_SSH_PUSH_FIND_CANDIDATES =
            "ssh_push_find_candidates";

    public static final String TASK_QUERY_SSH_PUSH_FIND_REBOOT_CANDIDATES =
            "ssh_push_find_reboot_candidates";

    public static final String TASK_QUERY_SSH_PUSH_FIND_CHECKIN_CANDIDATES =
            "ssh_push_find_checkin_candidates";

    public static final String TASK_QUERY_SKIP_RUNNING_AND_READY_JOBS_BY_LABEL =
            "skip_running_and_ready_jobs_by_label";

=======
>>>>>>> 4f1c3dcf
    public static final String TASK_QUERY_LOOKUP_REBOOT_ACTION_CLEANUP =
        "lookup_reboot_action_cleanup";

    public static final String TASK_QUERY_LOOKUP_CHILD_ACTION =
        "lookup_child_action";

    public static final String TASK_QUERY_LOOKUP_KICKSTART_SESSION_ID =
        "lookup_kickstart_session_id";

    private TaskConstants() { }
}<|MERGE_RESOLUTION|>--- conflicted
+++ resolved
@@ -171,7 +171,6 @@
 
     public static final String MODE_NAME = "Task_queries";
 
-<<<<<<< HEAD
     public static final String TASK_QUERY_REPOMD_GENERATOR_KEYWORDS =
         "repomdgenerator_package_keywords";
 
@@ -190,8 +189,6 @@
     public static final String TASK_QUERY_SKIP_RUNNING_AND_READY_JOBS_BY_LABEL =
             "skip_running_and_ready_jobs_by_label";
 
-=======
->>>>>>> 4f1c3dcf
     public static final String TASK_QUERY_LOOKUP_REBOOT_ACTION_CLEANUP =
         "lookup_reboot_action_cleanup";
 
