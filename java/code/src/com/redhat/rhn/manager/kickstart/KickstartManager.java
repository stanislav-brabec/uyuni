--- conflicted
+++ resolved
@@ -128,11 +128,7 @@
         }
         catch (DownloadException de) {
             ValidatorException.raiseException("kickstart.jsp.error.template_generation",
-<<<<<<< HEAD
-                    LocalizationService.getInstance().getMessage("kickstartdownload.jsp.header"));
-=======
               LocalizationService.getInstance().getMessage("kickstartdownload.jsp.header"));
->>>>>>> 4869bc83
         }
     }
 
