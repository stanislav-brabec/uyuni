--- conflicted
+++ resolved
@@ -95,12 +95,8 @@
                         tree.getCobblerDistroName(), tree.getKernelPath(),
                         tree.getInitrdPath(), ksmeta,
                         tree.getInstallType().getCobblerBreed(),
-<<<<<<< HEAD
-                        tree.getInstallType().getCobblerOsVersion());
-=======
                         tree.getInstallType().getCobblerOsVersion(),
                         tree.getChannel().getChannelArch().cobblerArch());
->>>>>>> 4f1c3dcf
         // Setup the kickstart metadata so the URLs and activation key are setup
 
         // set architecture (fix 32bit vm's on a 64bit system)
@@ -122,12 +118,8 @@
                             tree.getCobblerXenDistroName(),
                             tree.getKernelXenPath(), tree.getInitrdXenPath(),
                             ksmeta, tree.getInstallType().getCobblerBreed(),
-<<<<<<< HEAD
-                            tree.getInstallType().getCobblerOsVersion());
-=======
                             tree.getInstallType().getCobblerOsVersion(),
                             tree.getChannel().getChannelArch().cobblerArch());
->>>>>>> 4f1c3dcf
             tree.setCobblerXenId(distroXen.getUid());
             distroXen.setArch(archName);
             distroXen.save();
