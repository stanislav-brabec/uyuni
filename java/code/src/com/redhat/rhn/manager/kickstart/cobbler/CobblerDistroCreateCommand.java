--- conflicted
+++ resolved
@@ -94,7 +94,6 @@
                 tree.getCobblerDistroName(), tree.getKernelPath(),
                 tree.getInitrdPath(), ksmeta);
         // Setup the kickstart metadata so the URLs and activation key are setup
-<<<<<<< HEAD
 
         // set architecture (fix 32bit vm's on a 64bit system)
         // especially for SUSE where the kernel+initrd is under a path that contains
@@ -106,10 +105,7 @@
         distro.setArch(archName);
         distro.save();
 
-        tree.setCobblerId((String) distro.getUid());
-=======
         tree.setCobblerId(distro.getUid());
->>>>>>> 55fc057e
         invokeCobblerUpdate();
 
         if (tree.doesParaVirt()) {
