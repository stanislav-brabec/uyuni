--- conflicted
+++ resolved
@@ -2285,7 +2285,6 @@
     public static List<String> getSyncdChannelArches() {
         return ChannelFactory.findChannelArchLabelsSyncdChannels();
     }
-<<<<<<< HEAD
     /**
      * 
      * @param channelLabel channel label
@@ -2309,7 +2308,5 @@
         params.put("reason", reason);
         m.executeUpdate(params);
     }
-=======
->>>>>>> d4995d6e
 
 }