<datasource_modes>

<!-- threshold must be in minutes -->
<mode name="errataqueue_find_candidates">
  <query>
SELECT eq.errata_id, E.org_id, EQ.channel_id
  FROM rhnErrataQueue EQ inner join
       rhnErrata E on E.id = EQ.errata_id inner join
       rhnChannel C on C.id = EQ.channel_id
   WHERE C.label not in (  	select channel_label from rhnRepoRegenQueue)
ORDER BY next_action DESC
  </query>
</mode>

<mode name="daily_summary_queue_batch"
    class="com.redhat.rhn.frontend.dto.OrgIdWrapper">
  <query params="">
SELECT org_id
  FROM rhnDailySummaryQueue
  </query>
</mode>

<write-mode name="dequeue_daily_summary">
  <query params="org_id">
DELETE FROM rhnDailySummaryQueue WHERE org_id = :org_id
  </query>
</write-mode>

<mode name="users_in_org_wanting_reports"
    class="com.redhat.rhn.frontend.dto.ReportingUser">
  <query params="org_id">
SELECT WC.id, WUPI.email as address, WC.login
  FROM WEB_USER_PERSONAL_INFO WUPI,
       rhnUserInfo UI,
       rhnWebContactEnabled WC
 WHERE WC.org_id = :org_id
   AND WC.id = UI.user_id
   AND UI.email_notify = 1
   AND WC.id = WUPI.web_user_id
  </query>
</mode>

<mode name="users_awol_servers"
      class="com.redhat.rhn.frontend.dto.AwolServer">
  <query params="user_id, checkin_threshold">
SELECT DISTINCT S.id, S.name, SI.checkin
  FROM rhnServer S,
       rhnServerInfo SI,
       rhnUserServerPerms USP
 WHERE USP.user_id = :user_id
   AND USP.server_id = SI.server_id
   AND date_diff_in_days(SI.checkin, current_timestamp) BETWEEN 1 AND (1 + :checkin_threshold)
   AND SI.server_id = S.id
   AND NOT EXISTS (
  SELECT *
    FROM rhnUserServerPrefs
   WHERE user_id = :user_id
     AND server_id = S.id
     AND name = 'include_in_daily_summary'
     AND value = '0'
)
   AND EXISTS (SELECT 1 FROM rhnServerFeaturesView SFV WHERE SFV.server_id = S.id AND SFV.label = 'ftr_daily_summary')
ORDER BY CHECKIN DESC
  </query>
</mode>

<mode name="get_action_info" class="com.redhat.rhn.frontend.dto.ActionMessage">
  <query params="user_id">
SELECT AT.name as type,
        AStat.name as status,
        COUNT(SA.server_id) as count,
        E.advisory_name AS ADVISORY,
        E.synopsis AS SYNOPSIS
   FROM rhnActionStatus AStat,
        rhnActionType AT,
        rhnAction A LEFT OUTER JOIN rhnActionErrataUpdate AEU
        ON A.id = AEU.action_id
            LEFT OUTER JOIN rhnErrata E
            ON AEU.errata_id = E.id,
        rhnServerAction SA,
        rhnUserServerPerms USP
  WHERE USP.user_id = :user_id
    AND NOT EXISTS (
  SELECT *
    FROM rhnUserServerPrefs
   WHERE user_id = :user_id
     AND server_id = USP.server_id
     AND name = 'include_in_daily_summary'
     AND value = '0'
)
    AND EXISTS ( select 1 from rhnServerFeaturesView sfv
                 where sfv.server_id = usp.server_id
                   and sfv.label = 'ftr_daily_summary')
    AND USP.server_id = SA.server_id
    AND date_diff_in_days(SA.modified, current_timestamp) &gt; 0
    AND date_diff_in_days(SA.modified, current_timestamp) &lt; 1
    AND SA.status = AStat.id
    AND SA.action_id = A.id
    AND A.action_type = AT.id
GROUP BY AT.name, AStat.name, E.advisory_name, E.synopsis
  </query>
</mode>

<write-mode name="errataqueue_enqueue_sat_errata">
   <query params="errata_id,minutes, channel_id">
INSERT
  INTO rhnErrataNotificationQueue
       (errata_id, org_id, next_action, channel_id)
SELECT DISTINCT
       :errata_id,
       wc.id,
       current_timestamp + numtodsinterval(:minutes, 'minute'),
       :channel_id
  FROM web_customer wc,
       rhnChannelErrata CE
 WHERE CE.errata_id = :errata_id
       and not exists (select q2.errata_id
                         from   rhnErrataNotificationQueue Q2
                         where Q2.errata_id = :errata_id and
                               Q2.channel_id = :channel_id and
                               Q2.org_id = wc.id)
   </query>
</write-mode>

<write-mode name="errataqueue_dequeue_errata_notification">
   <query params="errata_id, channel_id">
      DELETE FROM rhnErrataNotificationQueue WHERE errata_id = :errata_id AND channel_id = :channel_id
   </query>
</write-mode>

<write-mode name="errataqueue_dequeue_errata">
   <query params="errata_id, channel_id">
      DELETE FROM rhnErrataQueue WHERE errata_id = :errata_id AND channel_id = :channel_id
   </query>
</write-mode>


<mode name="errataqueue_find_autoupdate_servers">
  <query params="errata_id, channel_id">
SELECT DISTINCT
       S.id AS server_id, S.org_id org_id
  FROM rhnServer S
  JOIN rhnServerNeededView SNV
    on SNV.server_id = S.id
 WHERE SNV.channel_id = :channel_id
   AND SNV.errata_id = :errata_id
 AND EXISTS
   (SELECT 1 FROM rhnServerFeaturesView SFV WHERE
    SFV.server_id = S.id AND SFV.label = 'ftr_auto_errata_updates')
   AND UPPER(s.auto_update) = 'Y'
ORDER BY S.org_id
  </query>
</mode>

<mode name="repomd_driver_query">
  <query>
SELECT distinct channel_label
  FROM rhnRepoRegenQueue
   WHERE next_action is not null
  </query>
</mode>

<mode name="repomd_details_query">
  <query params="channel_label">
SELECT id, channel_label, client, reason, force, bypass_filters, next_action
  FROM rhnRepoRegenQueue queue
   WHERE next_action is null
   and channel_label = :channel_label
  </query>
</mode>


<write-mode name="repomd_mark_in_progress">
   <query params="channel_label">
      UPDATE rhnRepoRegenQueue set next_action=null, modified=current_timestamp WHERE channel_label = :channel_label
   </query>
</write-mode>

<write-mode name="repomd_clear_in_progress">
   <query params="">
      UPDATE rhnRepoRegenQueue set next_action=current_timestamp, modified=current_timestamp WHERE next_action is null
   </query>
</write-mode>

<write-mode name="repomd_dequeue">
   <query params="channel_label">
      DELETE FROM rhnRepoRegenQueue WHERE channel_label = :channel_label and next_action is null
   </query>
</write-mode>

<!-- Find all abandoned or old KickStart sessions -->
<mode name="kickstartcleanup_find_candidates">
   <query params="">
      SELECT KS.id, KSS.label, KS.action_id, KS.new_server_id, KS.old_server_id
      FROM rhnKickstartSession KS, rhnKickstartSessionState KSS
      WHERE KS.state_id = KSS.id
      AND ((KSS.label NOT IN ('created', 'complete', 'failed') AND KS.last_action &lt; current_timestamp - interval '1' day)
          OR
          (KSS.label = 'created' AND KS.last_action &lt; current_timestamp - interval '6' day))
      AND (KS.kickstart_mode != 'default_session' OR KS.kickstart_mode is NULL)
   </query>
</mode>

<mode name="kickstartcleanup_find_parent_action">
    <query params="action_id">
       SELECT ACT.prerequisite
       FROM rhnAction ACT
       WHERE ACT.id = :action_id
    </query>
</mode>

<mode name="kickstartcleanup_find_failed_state_id">
   <query params="">
      SELECT KSS.id
      FROM rhnKickstartSessionState KSS
      WHERE KSS.label = 'failed'
   </query>
</mode>

<callable-mode name="kickstartcleanup_remove_action">
  <query params="server_id, action_id">
     {call rhn_server.remove_action(:server_id, :action_id)}
  </query>
</callable-mode>

<write-mode name="kickstartcleanup_mark_session_failed">
   <query params="session_id, failed_state_id">
      UPDATE rhnKickstartSession
      SET state_id = :failed_state_id, action_id = NULL
      WHERE id = :session_id
   </query>
</write-mode>

<write-mode name="taskomatic_time_series_cleanup">
   <query params="">
        DELETE FROM time_series
        WHERE NOT EXISTS (
            SELECT 1 FROM rhn_probe
            WHERE substr(time_series.o_id, instr(time_series.o_id,'-')+1,
            (instr(time_series.o_id,'-',
            instr(time_series.o_id,'-')+1)-instr(time_series.o_id,'-'))-1)
            = rhn_probe.recid || '')
   </query>
</write-mode>

<write-mode name="taskomatic_package_changelog_cleanup">
   <query params="">
    DELETE FROM rhnPackageChangeLogData
        WHERE id NOT IN ( SELECT changelog_data_id FROM rhnPackageChangeLogRec )
   </query>
</write-mode>

<callable-mode name="synchprobestate_synch_proc">
   <query params="">
      { call rhn_synch_probe_state() }
   </query>
</callable-mode>

<callable-mode name="taskomatic_session_cleanup">
   <query params="bound, commit_interval, batch_size, sessions_deleted">
      {call pxt_session_cleanup(:bound, :commit_interval, :batch_size, :sessions_deleted)}
   </query>
</callable-mode>

<mode name="taskomatic_task_status">
   <query params="">
   SELECT t.name, r.id, r.start_time, r.status
   FROM
     (SELECT ta.id as task_id, max(ru.start_time) as st
     FROM rhnTaskoTask ta,
      rhnTaskoTemplate te,
      rhnTaskoRun ru
     WHERE ru.org_id is null
      AND ru.status != 'SKIPPED'
      AND ru.template_id = te.id
      AND ta.id = te.task_id
     GROUP BY ta.id) se,
     rhnTaskoRun r,
     rhnTaskoTask t,
     rhnTaskoTemplate e
   WHERE r.start_time = se.st
	AND t.id = se.task_id
    AND r.template_id = e.id
    AND t.id = e.task_id
   ORDER BY t.name
   </query>
</mode>

<mode name="pkgcleanup_find_deleted_pkgs">
   <query params="">
     SELECT PFDQ.path FROM rhnPackageFileDeleteQueue PFDQ
   </query>
</mode>

<write-mode name="pkgcleanup_reset_queue">
   <query params="">
     DELETE FROM rhnPackageFileDeleteQueue
   </query>
</write-mode>

<!-- timings: webdev: 6m (2 records), webqa: 1m 58s (3), prod: 3m 32s (697) -->
<!--
<mode name="summarypop_awol_server_in_orgs"
      class="com.redhat.rhn.frontend.dto.OrgIdWrapper">
   <query params="checkin_threshold">
select distinct s.org_id as id
  from rhnServer s
inner join rhnServerInfo si on (si.server_id = s.id)
inner join rhnServerGroup sg on (s.org_id = sg.org_id)
inner join rhnServerGroupType sgt on (sg.group_type = sgt.id)
where sgt.label in ('enterprise_entitled', 'provisioning_entitled')
  and sg.max_members > 0
  and si.checkin between (current_timestamp + interval '1' day)
  and (current_timestamp + numtodsinterval(1 + :checkin_threshold, 'day')
   </query>
</mode>
-->
<!-- timings: webdev: 3m 36s (2), webqa: 11s (3), prod: 3m 21s(697) -->

<mode name="summarypop_awol_server_in_orgs2"
      class="com.redhat.rhn.frontend.dto.OrgIdWrapper">
   <query params="checkin_threshold">
select distinct sg.org_id as id
  from rhnServerGroup sg, rhnServerGroupType sgt
 where SGT.label IN ('enterprise_entitled', 'provisioning_entitled')
   AND SGT.id = SG.group_type
   AND SG.max_members > 0
   and sg.org_id in (
       select s.org_id
         from rhnServer s, rhnServerINfo si
        where s.id = si.SERVER_ID
          AND date_diff_in_days(SI.checkin, current_timestamp) BETWEEN 1 AND (1 + :checkin_threshold))
   </query>
</mode>

<!-- timings: webdev: , webqa: , prod:  -->
<mode name="summarypop_orgs_recent_actions"
	class="com.redhat.rhn.frontend.dto.OrgIdWrapper">
   <query params="">
SELECT /*+full(sa)*/  DISTINCT S.org_id as id
  FROM rhnServer S,
       rhnServerAction SA,
       rhnServerGroup SG,
       rhnServerGroupType SGT
 WHERE SGT.label IN ('enterprise_entitled', 'provisioning_entitled')
   AND SGT.id = SG.group_type
   AND SG.max_members > 0
   AND SG.org_id = S.org_id
   AND  S.id = SA.server_id
   AND SA.modified between current_timestamp - interval '1' day and current_timestamp
   </query>
</mode>

<mode name="verify_summary_queue">
  <query params="org_id">
SELECT COUNT(*) as queued FROM rhnDailySummaryQueue WHERE org_id = :org_id
  </query>
</mode>

<write-mode name="insert_summary_queue">
  <query params="org_id">
INSERT INTO rhnDailySummaryQueue (org_id) VALUES (:org_id)
  </query>
</write-mode>

<callable-mode name="remove_sandbox_file">
  <query params="id">
  {call rhn_config.delete_file(:id)}
 </query>
</callable-mode>


<callable-mode name="remove_sandbox_channel">
  <query params="channel_id">
  {call rhn_config.delete_channel(:id)}
  </query>
</callable-mode>

<mode name="find_sandbox_file_candidates">
  <query params="window">
SELECT CF.id
FROM rhnConfigFile CF
WHERE CF.config_channel_id IN
    (SELECT cc.Id
     FROM rhnConfigChannel CC
     WHERE CC.created &lt; current_timestamp - numtodsinterval(:window, 'day')
     AND CC.confchan_type_id =
     (SELECT id FROM rhnConfigChannelType WHERE label = 'server_import'))
  </query>
</mode>

<mode name="find_sandbox_channel_candidates">
  <query params="window">
SELECT CC.id
FROM rhnConfigChannel CC
WHERE CC.created &lt; current_timestamp - numtodsinterval(:window, 'day')
AND CC.confchan_type_id =
   (SELECT id FROM rhnConfigChannelType WHERE label = 'server_import')

  </query>
</mode>

<!-- threshold must be in minutes -->
<mode name="erratamailer_find_errata">
   <query params="threshold">
SELECT enq.errata_id, enq.org_id, enq.channel_id
  FROM rhnErrataNotificationQueue ENQ
 WHERE (enq.next_action &lt; current_timestamp + numtodsinterval(:threshold, 'minute'))
ORDER BY next_action DESC
   </query>
</mode>

<write-mode name="erratamailer_mark_errata_done">
   <query params="errata_id,org_id, channel_id">
      UPDATE rhnErrataNotificationQueue
      SET next_action = NULL
      WHERE errata_id = :errata_id AND org_id = :org_id and channel_id = :channel_id
   </query>
</write-mode>

<mode name="erratamailer_get_relevant_servers">
   <query params="errata_id,org_id, channel_id">
    SELECT snv.server_id AS server_id, S.name, S.release, SA.name as arch,
        urn.user_id
      FROM rhnServerNeededCache snv
      JOIN rhnUserReceiveNotifications urn
        ON snv.server_id = urn.server_id
      JOIN rhnServerChannel sc
        ON sc.server_id = snv.server_id
      JOIN rhnServer S
        ON S.id = SC.server_id
      JOIN rhnServerArch sa
        ON s.server_arch_id = sa.id
     WHERE sc.channel_id = :channel_id
       AND snv.errata_id = :errata_id
       AND S.org_id = :org_id
   </query>
</mode>

<mode name="erratamailer_get_userinfo">
   <query params="user_id">
  SELECT wc.id, wc.org_id, wc.login, wupi.email
    FROM web_user_personal_info wupi,
         web_contact wc
   WHERE wupi.web_user_id = wc.id
     AND wc.id = :user_id
   </query>
</mode>

<mode name="repomdgenerator_channel_packages"
    class="com.redhat.rhn.frontend.dto.PackageDto">
   <query params="channel_id">
  SELECT /*+ ORDERED */ p.id, pn.name as name, pevr.epoch as epoch,
         pevr.version as version, pevr.release as release,
         p.summary, p.description, pa.label as arch_label,
         p.build_time, p.path, p.package_size, p.payload_size,
         p.copyright, p.vendor, p.build_host, p.header_start, p.header_end,
         srpm.name as source_rpm, pg.name as package_group_name,
         cs.checksum, cs.checksum_type as checksum_type,
         prd.primary_xml as primary_xml, prd.filelist as filelist_xml, prd.other as other_xml
    FROM
         rhnChannelPackage cp,
         rhnPackage p
            LEFT OUTER JOIN rhnPackageGroup pg ON p.package_group = pg.id
            LEFT OUTER JOIN rhnSourceRpm srpm  ON p.source_rpm_id = srpm.id
            LEFT JOIN rhnPackageRepodata prd ON prd.package_id = p.id,
         rhnPackageName pn,
         rhnPackageEvr pevr,
         rhnPackageArch pa,
         rhnChecksumView cs
    WHERE
         cp.package_id = p.id
         AND p.name_id = pn.id
         AND p.evr_id = pevr.id
         AND p.package_arch_id = pa.id
         AND cp.channel_id = :channel_id
         AND p.checksum_id = cs.id
    ORDER by 1
   </query>
</mode>

<mode name="repomdgenerator_capability_files">
   <query params="channel_id">
  SELECT /*+first_rows*/ chpkg.package_id, pkgcap.id, pkgcap.name, pkgcap.version
    FROM rhnPackageFile pkgf, rhnPackageCapability pkgcap,
         rhnChannelPackage chpkg left join  rhnPackageRepodata prd ON prd.package_id = chpkg.package_id
    WHERE
          chpkg.package_id = pkgf.package_id
      AND pkgf.capability_id = pkgcap.id
      AND chpkg.channel_id = :channel_id
      AND prd.primary_xml is null
  ORDER BY pkgf.package_id
   </query>
</mode>

<mode name="repomdgenerator_capability_provides">
   <query params="channel_id">
  SELECT /*+first_rows*/  chpkg.package_id, pkgcap.id, pkgcap.name, pkgcap.version, pkgp.sense
    FROM rhnPackageProvides pkgp, rhnPackageCapability pkgcap,
    	rhnChannelPackage chpkg left join  rhnPackageRepodata prd ON prd.package_id = chpkg.package_id
    WHERE
          chpkg.package_id = pkgp.package_id
      AND pkgp.capability_id = pkgcap.id
      AND chpkg.channel_id = :channel_id
      AND prd.primary_xml is null
  ORDER BY pkgp.package_id
   </query>
</mode>

<mode name="repomdgenerator_capability_requires">
   <query params="channel_id">
  SELECT /*+first_rows*/ chpkg.package_id, pkgcap.id, pkgcap.name, pkgcap.version, pkgp.sense
    FROM rhnPackageRequires pkgp, rhnPackageCapability pkgcap,
    	rhnChannelPackage chpkg left join  rhnPackageRepodata prd ON prd.package_id = chpkg.package_id
    WHERE
          chpkg.package_id = pkgp.package_id
      AND pkgp.capability_id = pkgcap.id
      AND chpkg.channel_id = :channel_id
      AND prd.primary_xml is null
  ORDER BY pkgp.package_id
   </query>
</mode>

<mode name="repomdgenerator_capability_conflicts">
   <query params="channel_id">
  SELECT  /*+first_rows*/ chpkg.package_id, pkgcap.id, pkgcap.name, pkgcap.version, pkgp.sense
    FROM rhnPackageConflicts pkgp, rhnPackageCapability pkgcap,
    	rhnChannelPackage chpkg left join  rhnPackageRepodata prd ON prd.package_id = chpkg.package_id
    WHERE
          chpkg.package_id = pkgp.package_id
      AND pkgp.capability_id = pkgcap.id
      AND chpkg.channel_id = :channel_id
      AND prd.primary_xml is null
  ORDER BY pkgp.package_id
   </query>
</mode>

<mode name="repomdgenerator_capability_obsoletes">
   <query params="channel_id">
  SELECT  /*+first_rows*/ chpkg.package_id, pkgcap.id, pkgcap.name, pkgcap.version, pkgp.sense
    FROM rhnPackageObsoletes pkgp, rhnPackageCapability pkgcap,
    	rhnChannelPackage chpkg left join  rhnPackageRepodata prd ON prd.package_id = chpkg.package_id
    WHERE
          chpkg.package_id = pkgp.package_id
      AND pkgp.capability_id = pkgcap.id
      AND chpkg.channel_id = :channel_id
      AND prd.primary_xml is null
  ORDER BY pkgp.package_id
   </query>
</mode>

<mode name="repomdgenerator_capability_recommends">
   <query params="channel_id">
  SELECT  /*+first_rows*/ chpkg.package_id, pkgcap.id, pkgcap.name, pkgcap.version, pkgp.sense
    FROM rhnPackageRecommends pkgp, rhnPackageCapability pkgcap,
<<<<<<< HEAD
    	rhnChannelPackage chpkg left join  rhnPackageRepodata prd ON prd.package_id = chpkg.package_id
=======
         rhnChannelPackage chpkg left join  rhnPackageRepodata prd ON prd.package_id = chpkg.package_id
>>>>>>> 862bb802
    WHERE
          chpkg.package_id = pkgp.package_id
      AND pkgp.capability_id = pkgcap.id
      AND chpkg.channel_id = :channel_id
      AND prd.primary_xml is null
  ORDER BY pkgp.package_id
   </query>
</mode>

<mode name="repomdgenerator_capability_suggests">
   <query params="channel_id">
  SELECT  /*+first_rows*/ chpkg.package_id, pkgcap.id, pkgcap.name, pkgcap.version, pkgp.sense
    FROM rhnPackageSuggests pkgp, rhnPackageCapability pkgcap,
<<<<<<< HEAD
    	rhnChannelPackage chpkg left join  rhnPackageRepodata prd ON prd.package_id = chpkg.package_id
=======
         rhnChannelPackage chpkg left join  rhnPackageRepodata prd ON prd.package_id = chpkg.package_id
>>>>>>> 862bb802
    WHERE
          chpkg.package_id = pkgp.package_id
      AND pkgp.capability_id = pkgcap.id
      AND chpkg.channel_id = :channel_id
      AND prd.primary_xml is null
  ORDER BY pkgp.package_id
   </query>
</mode>

<mode name="repomdgenerator_capability_supplements">
   <query params="channel_id">
  SELECT  /*+first_rows*/ chpkg.package_id, pkgcap.id, pkgcap.name, pkgcap.version, pkgp.sense
    FROM rhnPackageSupplements pkgp, rhnPackageCapability pkgcap,
<<<<<<< HEAD
    	rhnChannelPackage chpkg left join  rhnPackageRepodata prd ON prd.package_id = chpkg.package_id
=======
         rhnChannelPackage chpkg left join  rhnPackageRepodata prd ON prd.package_id = chpkg.package_id
>>>>>>> 862bb802
    WHERE
          chpkg.package_id = pkgp.package_id
      AND pkgp.capability_id = pkgcap.id
      AND chpkg.channel_id = :channel_id
      AND prd.primary_xml is null
  ORDER BY pkgp.package_id
   </query>
</mode>

<mode name="repomdgenerator_package_changelog">
   <query params="channel_id">
  SELECT /*+first_rows*/ chpkg.package_id, pkglog.time, pkglog.name as author, pkglog.text
    FROM rhnPackageChangeLog pkglog, rhnChannelPackage chpkg
    WHERE
          chpkg.package_id = pkglog.package_id
      AND chpkg.channel_id = :channel_id
  ORDER BY pkglog.package_id
   </query>
</mode>

<mode name="find_channel_in_task_queue">
	<query params="cid">
		SELECT task_data
		FROM rhnTaskQueue
		WHERE task_data = :cid
		AND task_name = 'update_errata_cache_by_channel'
	</query>
</mode>

<write-mode name="update_task_queue">
	<query params="earliest, cid">
		UPDATE rhnTaskQueue
   		SET earliest = :earliest
 		WHERE task_data = :cid
 	</query>
</write-mode>

<write-mode name="insert_into_task_queue">
	<query params="org_id, task_data, cid, earliest">
	INSERT INTO rhnTaskQueue
       (org_id, task_name, task_data, priority, earliest)
		VALUES (:org_id, :task_data, :cid, 0, :earliest)
	</query>
</write-mode>

<write-mode name="delete_task">
  <query params="org_id, name, task_data, priority">
  DELETE FROM rhnTaskQueue where org_id = :org_id and task_name = :name
  and task_data = :task_data and priority = :priority
  </query>
</write-mode>

</datasource_modes><|MERGE_RESOLUTION|>--- conflicted
+++ resolved
@@ -553,11 +553,7 @@
    <query params="channel_id">
   SELECT  /*+first_rows*/ chpkg.package_id, pkgcap.id, pkgcap.name, pkgcap.version, pkgp.sense
     FROM rhnPackageRecommends pkgp, rhnPackageCapability pkgcap,
-<<<<<<< HEAD
-    	rhnChannelPackage chpkg left join  rhnPackageRepodata prd ON prd.package_id = chpkg.package_id
-=======
          rhnChannelPackage chpkg left join  rhnPackageRepodata prd ON prd.package_id = chpkg.package_id
->>>>>>> 862bb802
     WHERE
           chpkg.package_id = pkgp.package_id
       AND pkgp.capability_id = pkgcap.id
@@ -571,11 +567,7 @@
    <query params="channel_id">
   SELECT  /*+first_rows*/ chpkg.package_id, pkgcap.id, pkgcap.name, pkgcap.version, pkgp.sense
     FROM rhnPackageSuggests pkgp, rhnPackageCapability pkgcap,
-<<<<<<< HEAD
-    	rhnChannelPackage chpkg left join  rhnPackageRepodata prd ON prd.package_id = chpkg.package_id
-=======
          rhnChannelPackage chpkg left join  rhnPackageRepodata prd ON prd.package_id = chpkg.package_id
->>>>>>> 862bb802
     WHERE
           chpkg.package_id = pkgp.package_id
       AND pkgp.capability_id = pkgcap.id
@@ -589,11 +581,7 @@
    <query params="channel_id">
   SELECT  /*+first_rows*/ chpkg.package_id, pkgcap.id, pkgcap.name, pkgcap.version, pkgp.sense
     FROM rhnPackageSupplements pkgp, rhnPackageCapability pkgcap,
-<<<<<<< HEAD
-    	rhnChannelPackage chpkg left join  rhnPackageRepodata prd ON prd.package_id = chpkg.package_id
-=======
          rhnChannelPackage chpkg left join  rhnPackageRepodata prd ON prd.package_id = chpkg.package_id
->>>>>>> 862bb802
     WHERE
           chpkg.package_id = pkgp.package_id
       AND pkgp.capability_id = pkgcap.id
