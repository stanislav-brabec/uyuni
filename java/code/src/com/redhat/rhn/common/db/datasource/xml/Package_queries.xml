--- conflicted
+++ resolved
@@ -879,14 +879,10 @@
        GROUP BY  p.name_id, pa.label, pa.id
        ) full_list,
        rhnPackageName pn
-<<<<<<< HEAD
-     INNER JOIN rhnPackage PKG ON pkg.name_id = pn.id
      LEFT JOIN rhnlockedpackages lck ON lck.name_id = pkg.name_id
                                     AND lck.evr_id = pkg.evr_id
                                     AND lck.arch_id = pkg.package_arch_id
                                     AND lck.server_id = :sid
-=======
->>>>>>> fe26dc7a
  WHERE  full_list.name_id = pn.id
    AND  NOT EXISTS (SELECT 1
                       FROM rhnServerPackage SP
