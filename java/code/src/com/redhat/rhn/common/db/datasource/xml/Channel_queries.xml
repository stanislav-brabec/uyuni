<datasource_modes>

<write-mode name="remove_org_channel_setting">
  <query params="org_id, cid, label">
DELETE
  FROM rhnOrgChannelSettings OCS
 WHERE OCS.org_id = :org_id
   AND OCS.channel_id = :cid
   AND OCS.setting_id = (SELECT id FROM rhnOrgChannelSettingsType WHERE label = :label)
   </query>
</write-mode>

<write-mode name="add_channel_package">
  <query params="pid, cid">
  INSERT INTO rhnChannelPackage (channel_id, package_id)
  VALUES (:cid, :pid)
  </query>
</write-mode>

<write-mode name="add_channel_packages">
  <query params="cid">
  INSERT INTO rhnChannelPackage (channel_id, package_id)
      select :cid, P.id from rhnPackage P
      where P.id in (%s) and
                P.id not in (select package_id from rhnChannelPackage where channel_id = :cid)
  </query>
</write-mode>

<write-mode name="add_org_channel_setting">
  <query params="org_id, cid, label">
INSERT
  INTO rhnOrgChannelSettings
       (org_id, channel_id, setting_id)
VALUES (:org_id, :cid, (SELECT id FROM rhnOrgChannelSettingsType WHERE label = :label))
  </query>
</write-mode>

<write-mode name="grant_channel_permission">
  <query params="user_id, cid, role_label">
INSERT INTO rhnChannelPermission (channel_id, user_id, role_id)
VALUES (:cid, :user_id, (SELECT id FROM rhnChannelPermissionRole WHERE label = :role_label))
  </query>
</write-mode>

<write-mode name="revoke_channel_permission">
  <query params="user_id, cid, role_label">
DELETE
  FROM rhnChannelPermission CP
 WHERE CP.user_id = :user_id
   AND CP.channel_id = :cid
   AND CP.role_id = (SELECT id FROM rhnChannelPermissionRole WHERE label = :role_label)
  </query>
</write-mode>


<write-mode name="remove_errata">
  <query params="cid">
DELETE
  FROM rhnChannelErrata CE
  where CE.channel_id = :cid
  and  CE.errata_id in (%s)
  </query>
</write-mode>


<write-mode name="remove_packages">
  <query params="cid">
DELETE
  FROM rhnChannelPackage CP
  where CP.channel_id = :cid
  and  CP.package_id in (%s)
  </query>
</write-mode>


<write-mode name="remove_errata_packages">
  <query params="cid">
DELETE
  FROM rhnChannelPackage CP
  where CP.channel_id = :cid
  and  CP.package_id in ( select EP.package_id from
                                                        rhnErrataPackage EP
                                                        where EP.errata_id in (%s))
  </query>
</write-mode>


<write-mode name="request_repo_regen">
  <query params="label, client, reason">
INSERT
  INTO rhnRepoRegenQueue
        (id, channel_label, client, reason, force, bypass_filters, next_action, created, modified)
VALUES (null,                   -- the id is set by trigger on rhnRepoRegenQueue
        :label, :client, :reason, 'N', 'N', current_timestamp, current_timestamp, current_timestamp)
  </query>
</write-mode>

<mode name="org_pkg_channels">
  <query params="org_id, pid">
SELECT C.label AS label,
       C.name AS name,
       NVL(C2.label, ' ') AS parent_label
  FROM rhnChannel C
       LEFT OUTER JOIN rhnChannel C2 ON C.parent_channel = C2.id,
       rhnAvailableChannels AC,
       rhnChannelPackage CP
 WHERE AC.org_id = :org_id
   AND CP.package_id = :pid
   AND AC.channel_id = CP.channel_id
   AND CP.channel_id = C.id
ORDER BY UPPER(C.name)
  </query>
</mode>

<mode name="channels_owned_by_org"
    class="com.redhat.rhn.frontend.dto.ChannelOverview">
    <query params="org_id">
  SELECT C.id, C.name, CC.original_id
    FROM rhnChannel C left join
    rhnChannelCloned CC on C.id = CC.id
   WHERE C.org_id = :org_id
ORDER BY C.org_id, C.name
    </query>
</mode>

<mode name="relevant_packages_for_channel_unpublished">
    <query params="eid, cid">
SELECT DISTINCT P1.name_id
  FROM rhnChannel C,
       rhnChannelPackage CP,
       rhnPackage P2,
       rhnPackage P1,
       rhnErrataPackageTmp EP
 WHERE EP.errata_id = :eid
   AND EP.package_id = P1.id
   AND P1.name_id = P2.name_id
   AND P1.package_arch_id = P2.package_arch_id
   AND CP.package_id = P2.id
   AND C.id = CP.channel_id
   AND C.id = :cid
    </query>
</mode>

<mode name="relevant_packages_for_channel_published">
    <query params="eid, cid">
SELECT DISTINCT P1.name_id
  FROM rhnChannel C,
       rhnChannelPackage CP,
       rhnPackage P2,
       rhnPackage P1,
       rhnErrataPackage EP
 WHERE EP.errata_id = :eid
   AND EP.package_id = P1.id
   AND P1.name_id = P2.name_id
   AND P1.package_arch_id = P2.package_arch_id
   AND CP.package_id = P2.id
   AND C.id = CP.channel_id
   AND C.id = :cid
    </query>
</mode>

<mode name="system_channels">
  <query params="sid">
SELECT C.id,
       C.label as label,
       C.name as name
  FROM rhnChannel C,
       rhnServerChannel SC
 WHERE SC.server_id = :sid
   AND SC.channel_id = C.id
ORDER BY C.parent_channel NULLS LAST, UPPER(C.name)
  </query>
</mode>

<mode name="user_subscribe_perms" class="com.redhat.rhn.frontend.dto.ChannelPerms">
  <query params="user_id, org_id">
SELECT AC.channel_id AS ID,
       AC.channel_name AS NAME,
       rhn_channel.user_role_check(AC.channel_id, :user_id, 'subscribe') AS HAS_PERM,
       CASE rhn_channel.org_channel_setting(AC.channel_id, :org_id,'not_globally_subscribable') WHEN 0 THEN 1 ELSE NULL END AS GLOBALLY_SUBSCRIBABLE
  FROM rhnAvailableChannels AC
 WHERE AC.org_id = :org_id
ORDER BY UPPER(AC.channel_name)
  </query>
</mode>

<mode name="user_manage_perms" class="com.redhat.rhn.frontend.dto.ChannelPerms">
  <query params="user_id, org_id">
SELECT C.id AS ID,
       C.name AS NAME,
       rhn_channel.user_role_check(C.id, :user_id, 'manage') AS HAS_PERM
  FROM rhnChannel C
 WHERE C.org_id = :org_id
ORDER BY UPPER(C.name)
  </query>
</mode>

<mode name="managers_for_channel_in_org">
  <query params="org_id, channel_id">
  SELECT u.id
  FROM web_contact u
  WHERE u.org_id = :org_id
    AND rhn_channel.user_role_check(:channel_id, u.id, 'manage') = 1
  </query>
</mode>

<mode name="subscribers_for_channel_in_org">
  <query params="org_id, channel_id">
  SELECT u.id
  FROM web_contact u
  WHERE u.org_id = :org_id
    AND rhn_channel.user_role_check(:channel_id, u.id, 'subscribe') = 1
  </query>
</mode>

<callable-mode name="verify_channel_role">
  <query params="result, cid, user_id, role">
      {:result = call rhn_channel.user_role_check_debug(:cid, :user_id, :role)}
  </query>
</callable-mode>



<mode name="channel_entitlements" class="com.redhat.rhn.frontend.dto.ChannelOverview">
  <query params="org_id">
SELECT CFO.id, CFO.name, CFO.label, CFO.current_members, CFO.max_members, CFO.has_subscription, CFO.url,
                CFO.fve_current_members as current_flex, CFO.fve_max_members as max_flex,
                (select count(distinct s.id)
                    from rhnServerChannel sc
                         inner join rhnChannelFamilyMembers CFM on CFM.channel_id = sc.channel_id
                         inner join rhnServer s on s.id = sc.server_id
                     where CFM.channel_family_id = CFO.id and s.org_id = cfo.org_id) as subscribe_count
  FROM rhnChannelFamilyOverview CFO
 WHERE CFO.org_id = :org_id
 ORDER BY CFO.name ASC
  </query>
</mode>

<mode name="channel_entitlements_for_all_m_orgs" class="com.redhat.rhn.frontend.dto.MultiOrgEntitlementsDto">
  <query params="">
SELECT MAX(cfo.id) as id,
                cfo.label,
       cfo.name,
       SUM(cfo.max_members) as total,
       SUM(cfo.current_members) as used,
       (SELECT (cfo2.max_members) - (cfo2.current_members)
                       FROM rhnChannelFamilyOverview cfo2
                        WHERE cfo2.label = cfo.label
                        AND cfo2.org_id = 1) as available,
       SUM(cfo.fve_max_members) as total_flex,
       SUM(cfo.fve_current_members) as used_flex,
       (SELECT (cfo2.fve_max_members) - (cfo2.fve_current_members)
                       FROM rhnChannelFamilyOverview cfo2
                        WHERE cfo2.label = cfo.label AND cfo2.org_id = 1) as available_flex
FROM rhnChannelFamilyOverview cfo
WHERE cfo.max_members is not null
GROUP BY cfo.label, cfo.name
HAVING (SUM(cfo.max_members) is not null)
ORDER by cfo.name DESC
  </query>
</mode>

<mode name="channel_entitlement" class="com.redhat.rhn.frontend.dto.ChannelOverview">
  <query params="org_id, entitlement_id">
SELECT CFO.id, CFO.name, CFO.label, CFO.current_members, CFO.max_members,
CFO.fve_current_members as current_flex, CFO.fve_max_members as max_flex,
 CFO.has_subscription, CFO.url
  FROM rhnChannelFamilyOverview CFO
 WHERE CFO.org_id = :org_id
 AND CFO.id = :entitlement_id
 ORDER BY CFO.name DESC
  </query>
</mode>

<mode name="channel_entitlement_for_all_orgs" class="com.redhat.rhn.frontend.dto.ChannelOverview">
  <query params="entitlement_id">
SELECT CFO.id, CFO.org_id, CFO.name, CFO.label, CFO.current_members, CFO.max_members,
                        CFO.fve_current_members as current_flex, CFO.fve_max_members as max_flex,
                 CFO.has_subscription, CFO.url
  FROM rhnChannelFamilyOverview CFO
 WHERE CFO.id = :entitlement_id
 AND CFO.org_id in (SELECT ID FROM WEB_CUSTOMER)
 ORDER BY CFO.name DESC
  </query>
</mode>

<mode name="all_channel_tree" class="com.redhat.rhn.frontend.dto.ChannelTreeNode">
        <query params="user_id">
        select Distinct C.id,
                   C.name,
                   C.label as channel_label,
                   C.parent_channel as parent_id,
                        (SELECT COUNT(P.package_id)
                          FROM rhnChannelPackage P
                          WHERE P.channel_id = C.id
                                ) AS package_count,
         C.org_id,
         (select org.name
            from web_customer org
            where org.id = C.org_id) as org_name,
         CA.name as arch_name
        from rhnChannel C inner join
         rhnUserChannel UC on UC.channel_id = C.id
        inner join rhnChannelArch CA ON CA.ID  = C.channel_arch_id
         where UC.user_id = :user_id
    </query>
      <elaborator name="visible_server_count"/>
      <elaborator name="channel_errata_count"/>
</mode>

<mode name="shared_channel_tree" class="com.redhat.rhn.frontend.dto.ChannelTreeNode">
   <query params="user_id">
   select Distinct C.id,
         C.name,
         C.parent_channel as parent_id,
         C.label as channel_label,
         (SELECT COUNT(P.package_id)
           FROM rhnChannelPackage P
           WHERE P.channel_id = C.id
                 ) AS package_count,
         C.org_id,
         (select org.name
            from web_customer org
            where org.id = C.org_id) as org_name,
         CA.name as arch_name
    from rhnSharedChannelView C inner join
    rhnUserChannel UC on UC.channel_id = C.id
    inner join rhnChannelArch CA ON CA.ID  = C.channel_arch_id
    inner join web_contact U ON U.id = :user_id AND C.org_id = U.org_id
    where UC.user_id = :user_id
    </query>
      <elaborator name="visible_server_count"/>
</mode>

<mode name="popular_channel_tree" class="com.redhat.rhn.frontend.dto.ChannelTreeNode">
        <query params="user_id, server_count">
   select Distinct C.id,
         C.name,
         C.parent_channel as parent_id,
         C.label as channel_label,
         (SELECT COUNT(P.package_id)
           FROM rhnChannelPackage P
           WHERE P.channel_id = C.id
                 ) AS package_count,
         C.org_id,
         (select org.name
            from web_customer org
            where org.id = C.org_id) as org_name,
         CA.name as arch_name
         from rhnChannel C inner join
         rhnUserChannel UC on UC.channel_id = C.id
         inner join rhnChannelArch CA ON CA.ID  = C.channel_arch_id
         where UC.user_id = :user_id  AND
                   :server_count &lt;=
                   ( select count(SC.server_id)
                                from rhnServerChannel SC
                                where  SC.channel_id = C.id
                                AND EXISTS (SELECT 1 FROM rhnUserServerPerms USP WHERE USP.user_id = :user_id AND USP.server_id = SC.server_id)
                        )
    </query>
      <elaborator name="visible_server_count"/>
</mode>

<mode name="retired_channel_tree" class="com.redhat.rhn.frontend.dto.ChannelTreeNode">
        <query params="user_id">
   select Distinct C.id,
         C.name,
         C.parent_channel as parent_id,
         C.label as channel_label,
         (SELECT COUNT(P.package_id)
           FROM rhnChannelPackage P
           WHERE P.channel_id = C.id
                 ) AS package_count,
         C.org_id,
         (select org.name
            from web_customer org
            where org.id = C.org_id) as org_name,
         CA.name as arch_name
        from rhnChannel C inner join
         rhnUserChannel UC on UC.channel_id = C.id
        inner join rhnChannelArch CA ON CA.ID  = C.channel_arch_id
         where UC.user_id = :user_id  and
         C.end_of_life &lt; current_timestamp
    </query>
      <elaborator name="visible_server_count"/>
</mode>



<mode name="vendor_channel_tree" class="com.redhat.rhn.frontend.dto.ChannelTreeNode">
        <query params="user_id">
        select Distinct C.id,
                   C.name,
                   C.parent_channel as parent_id,
                   C.label as channel_label,
                        (SELECT COUNT(P.package_id)
                          FROM rhnChannelPackage P
                          WHERE P.channel_id = C.id
                                ) AS package_count,
                   CA.name as arch_name
        from rhnChannel C inner join
         rhnUserChannel UC ON UC.channel_id = C.id
                          AND UC.user_id = :user_id inner join
         rhnChannelArch CA ON CA.ID  = C.channel_arch_id
        where C.org_id is null
    </query>
      <elaborator name="visible_server_count"/>
</mode>

<mode name="my_channel_tree" class="com.redhat.rhn.frontend.dto.ChannelTreeNode">
        <query params="user_id, org_id">
        select Distinct C.id,
                   C.name,
                   C.org_id,
                  WC.name as org_name,
                   C.parent_channel as parent_id,
                   C.label as channel_label,
                        (SELECT COUNT(P.package_id)
                          FROM rhnChannelPackage P
                          WHERE P.channel_id = C.id
                                ) AS package_count,
                   CA.name as arch_name
        from rhnChannel C inner join
         rhnUserChannel UC ON UC.channel_id = C.id
                          AND UC.user_id = :user_id
                          AND C.org_id = :org_id inner join
         rhnChannelArch CA ON CA.ID  = C.channel_arch_id inner join
         web_customer WC ON WC.id = C.org_id
    </query>
      <elaborator name="visible_server_count"/>
</mode>

<mode name="trust_channel_consume" class="com.redhat.rhn.frontend.dto.ChannelTreeNode">
        <query params="org_id, org_id2, user_id">
        SELECT DISTINCT V.id,
               V.name,
                0 as accessible,
               V.parent_channel as parent_id,
               (SELECT COUNT(P.package_id)
                FROM rhnChannelPackage P
                WHERE P.channel_id = V.id
               ) AS package_count
        FROM   rhnSharedChannelView V inner join
         rhnUserChannel UC on UC.channel_id = V.id
        where 1=1
        and v.org_trust_id = :org_id
        AND v.org_id = :org_id2
        AND UC.user_id = :user_id
    </query>
      <elaborator name="visible_server_count"/>
</mode>

<mode name="protected_trust_channel" class="com.redhat.rhn.frontend.dto.OrgChannelDto">
     <query params="org_id, cid">
SELECT wc.id, wc.name,
       COALESCE((SELECT 1
        FROM rhnchanneltrust rct
        WHERE 1=1
        AND wc.id = rct.org_trust_id
        AND rct.channel_id = :cid),0) AS selected,
       (SELECT count(SC.server_id)
        FROM rhnServerChannel SC, rhnServer S
        WHERE 1=1
        AND S.org_id = wc.id
        AND S.id = SC.server_id
        AND SC.channel_id = :cid) AS systems
FROM   web_customer wc, rhntrustedorgs rto
WHERE  1=1
AND    rto.org_id = :org_id
AND    wc.id  = rto.org_trust_id
     </query>
</mode>

<mode name="channel_family_tree" class="com.redhat.rhn.frontend.dto.ChannelTreeNode">
  <query params="user_id, family_id">
SELECT DISTINCT C.name AS NAME,
       C.id AS ID,
       C.parent_channel as parent_id,
       (
         SELECT COUNT(P.package_id)
           FROM rhnChannelPackage P
           WHERE P.channel_id = C.id
       ) AS PACKAGE_COUNT,
       CFM2.CHANNEL_FAMILY_ID,
       :family_id AS CHANNEL_FAMILY_SEARCHED_FOR
  FROM rhnUserChannel UC,
       rhnChannelFamilyMembers CFM,
       rhnChannel C left join
       rhnChannel C2 on C.id = C2.parent_channel inner join
       rhnChannelFamilyMembers CFM2 on  C.id = CFM2.channel_id
 WHERE UC.user_id = :user_id
   AND ( CFM.channel_family_id = :family_id )
   AND (
           (C.id = CFM.channel_id  AND  C.id = UC.channel_id)
        OR (C.parent_channel = CFM.channel_id AND C.id = UC.channel_id  )
        OR (C.id = UC.channel_id  AND C2.id = CFM.channel_id)
        )
  </query>
  <elaborator name="visible_server_count"/>
</mode>

<mode name="channel_tree_ssm_install" class="com.redhat.rhn.frontend.dto.ChannelTreeNode">
  <query params="org_id, user_id, set_label">
SELECT  ACh.channel_name AS NAME, ACh.channel_id ID, ACh.channel_arch_id, ACh.current_members, ACh.available_members, (SELECT COUNT(DISTINCT CPN.name_id) FROM rhnChannelNewestPackage CPN WHERE CPN.channel_id = ACh.channel_id) AS PACKAGE_COUNT, ACh.channel_label,
        CASE WHEN NOT ACh.parent_or_self_id = ACh.channel_id THEN ACh.parent_or_self_id END AS parent_id
  FROM  rhnAvailableChannels ACh
 WHERE  ACh.org_id = :org_id
   AND  (    ACh.channel_arch_id = lookup_channel_arch('channel-ia32')
          OR  EXISTS (SELECT 1
                 FROM rhnServerChannelArchCompat SCAC, rhnServer S
                WHERE S.org_id = :org_id
                  AND S.server_arch_id = SCAC.server_arch_id
                  AND SCAC.channel_arch_id = ACh.channel_arch_id))
   AND  EXISTS (
SELECT SC.channel_id
  FROM rhnServerChannel SC, rhnSet ST
 WHERE ST.user_id = :user_id
   AND ST.element = SC.server_id
   AND ST.label = :set_label
   AND SC.channel_id = ACh.channel_id
)
ORDER BY  rhn_channel.channel_priority(ACh.parent_or_self_id), ACh.parent_or_self_id, ACh.channel_depth, UPPER(ACh.channel_name)
  </query>
  <elaborator name="visible_server_count"/>
</mode>

<mode name="all_channels_tree">
  <query params="user_id">
SELECT  distinct C.name,
        UPPER(C.name),
        UC.channel_id ID,
        PC.label PARENT_CHANNEL,
        C.label,
        TO_CHAR(C.end_of_life, 'YYYY-MM-DD HH24:MI:SS') END_OF_LIFE,
        CA.name CHANNEL_ARCH
  FROM rhnUserChannel UC
    JOIN rhnChannel C ON UC.channel_id = C.id
    JOIN rhnChannelArch CA ON C.channel_arch_id = CA.id
    LEFT JOIN rhnChannel PC ON PC.id = C.parent_channel
 WHERE  UC.user_id = :user_id
ORDER BY UPPER(C.name)
  </query>
  <elaborator name="visible_server_count"/>
</mode>

<mode name="owned_channels_tree" class="com.redhat.rhn.frontend.dto.ChannelTreeNode">
  <query params="user_id">
SELECT CTV.name, CTV.id, CTV.channel_arch_id, C.org_id,
       CASE WHEN NOT CTV.parent_or_self_id = CTV.id THEN CTV.parent_or_self_id END AS parent_id,
       (SELECT COUNT (cp.package_id)
          FROM rhnchannelpackage cp
         WHERE cp.channel_id = CTV.id) AS package_count,
       CTV.label AS channel_label
  FROM rhnchannel C, rhnChannelTreeView CTV, rhnChannel C2
 WHERE CTV.id = C.ID
   AND  CTV.parent_or_self_id = C2.id
   AND (rhn_channel.user_role_check(C.id, :user_id, 'manage') = 1
        OR EXISTS (
              SELECT 1
                FROM rhnChannel C2
               WHERE C2.parent_channel = C.ID
                 AND rhn_channel.user_role_check(C2.id, :user_id, 'manage') = 1))
ORDER BY UPPER(C2.name), depth, UPPER(C.name)
  </query>
</mode>


<query name="visible_server_count" params="user_id, org_id">
  SELECT SC.channel_id AS ID, count(SC.server_id) as system_count
    FROM rhnServerChannel SC,
         rhnServer S
   WHERE S.org_id = :org_id
     AND S.id = SC.server_id
     AND SC.channel_id IN (%s)
     AND EXISTS (SELECT 1 FROM rhnUserServerPerms USP WHERE USP.user_id = :user_id AND USP.server_id = S.id)
GROUP BY SC.channel_id
</query>

<query name="channel_errata_count">
  SELECT CE.channel_id AS id,
         COUNT(*) AS errata_count
    FROM rhnErrata E,
         rhnChannelErrata CE
   WHERE CE.channel_id IN (%s)
     AND CE.errata_id = E.id
GROUP BY CE.channel_id
</query>

<mode name="custom_base_channels_for_server"
     class="com.redhat.rhn.frontend.dto.EssentialChannelDto">
  <query params="org_id, server_arch_id">
SELECT C.id, C.name, C.label, 1 AS IS_CUSTOM
  FROM rhnChannel C
  JOIN rhnServerChannelArchCompat scac ON scac.channel_arch_id = c.channel_arch_id
 WHERE scac.server_arch_id = :server_arch_id
   AND C.parent_channel IS NULL
   AND (C.org_id = :org_id OR
       (C.id, C.org_id)
        IN
        (SELECT scv.id, scv.org_id
            FROM rhnSharedChannelView scv
          WHERE scv.org_trust_id = :org_id
            AND scv.parent_channel IS NULL))
 ORDER BY UPPER(C.name)
  </query>
</mode>

<mode name="base_eus_channels_by_version_release_server_arch"
     class="com.redhat.rhn.frontend.dto.EssentialChannelDto">
  <query params="product_name_label, version, server_arch, user_id, org_id">
        select distinct c.id,
               c.label,
               c.name,
               rcm.release,
               0 AS IS_CUSTOM
        from
            rhnChannelPermissions cp,
            rhnChannel c,
            rhnServerArch sa,
            rhnServerChannelArchCompat scac,
            rhnReleaseChannelMap rcm,
            rhnProductName pn
        where
            rcm.version = :version
            and scac.server_arch_id = sa.id
            and sa.label = :server_arch
            and scac.channel_arch_id = rcm.channel_arch_id
            and rcm.channel_id = c.id
            and cp.channel_id = c.id
            and cp.org_id = :org_id
            and pn.id = c.product_name_id
            and pn.label = :product_name_label
            and rhn_channel.loose_user_role_check(c.id, :user_id,
                                                     'subscribe') = 1
        order by c.name
  </query>
</mode>

<mode name="base_eus_channels_by_version_channel_arch"
     class="com.redhat.rhn.frontend.dto.EssentialChannelDto">
  <query params="product_name_label, version, channel_arch_id, user_id, org_id">
        select distinct c.id,
               c.label,
               c.name,
               rcm.release,
               0 AS IS_CUSTOM
        from
            rhnChannelPermissions cp,
            rhnChannel c,
            rhnReleaseChannelMap rcm,
            rhnProductName pn
        where
            rcm.version = :version
            and rcm.channel_arch_id = :channel_arch_id
            and rcm.channel_id = c.id
            and cp.channel_id = c.id
            and cp.org_id = :org_id
            and pn.id = c.product_name_id
            and pn.label = :product_name_label
            and rhn_channel.loose_user_role_check(c.id, :user_id,
                                                     'subscribe') = 1
  </query>
</mode>

<mode name="subscribable_channels">
  <query params="server_id, user_id, base_channel_id">
SELECT  DISTINCT C.id,
                 C.label,
                 C.name,
                 C.summary,
                 C.gpg_key_url
  FROM  rhnChannelFamilyMembers CFM,
        rhnChannel C,
  rhnUserChannel UC
 WHERE  UC.user_id = :user_id
   AND  UC.role = 'subscribe'
   AND  UC.channel_id = C.id
   AND  C.parent_channel = :base_channel_id
   AND  C.id = CFM.channel_id
   AND  C.parent_channel IS NOT NULL
   AND  NOT EXISTS (SELECT 1 FROM rhnServerChannel WHERE server_id = :server_id AND channel_id = C.id)
  </query>
</mode>

<mode name="affected_by_errata" class="com.redhat.rhn.domain.channel.Channel">
  <query params="eid, org_id">
select * from (
SELECT  DISTINCT C.id, C.name
  FROM  rhnAvailableChannels AC, rhnChannel C, rhnChannelErrata CE
 WHERE  CE.errata_id = :eid
   AND  CE.channel_id = C.id
   AND  AC.org_id = :org_id
   AND  C.id = AC.channel_id
) X
 ORDER  BY UPPER(X.name)
  </query>
</mode>

<mode name="child_channel_candidate">
  <query params="label, sid">
SELECT  1
  FROM  rhnChannel C, rhnChannelFamilyMembers CFM, rhnChannelFamily CF
 WHERE  CF.label = :label
   AND  CF.id = CFM.channel_family_id
   AND  CFM.channel_id = C.id
   AND  C.parent_channel = (SELECT  C.id
                              FROM  rhnChannel C, rhnServerChannel SC
                             WHERE  SC.server_id = :sid
                               AND  SC.channel_id = C.id
                               AND  C.parent_channel IS NULL)
  </query>
</mode>

<mode name="org_errata_channels">
  <query params="org_id, eid">
SELECT C.id as channel_id,
       C.id as id,
       C.label as label,
       C.name as name,
       NVL(C2.label, ' ') as parent_channel_label
  FROM rhnChannel C
       LEFT OUTER JOIN rhnChannel C2 ON C.parent_channel = C2.id,
       rhnAvailableChannels AC,
       rhnChannelErrata EC
 WHERE EC.errata_id = :eid
   AND AC.org_id = :org_id
   AND AC.channel_id = EC.channel_id
   AND EC.channel_id = C.id
ORDER BY UPPER(C.name)
  </query>
</mode>

<callable-mode name="subscribe_server_to_channel">
  <query params="server_id, channel_id, user_id">
      {call rhn_channel.subscribe_server(:server_id, :channel_id, 1, :user_id)}
  </query>
</callable-mode>

<callable-mode name="unsubscribe_server_from_channel">
  <query params="server_id, channel_id">
      {call rhn_channel.unsubscribe_server(:server_id, :channel_id)}
  </query>
</callable-mode>

<callable-mode name="delete_channel">
  <query params="cid">
      {call delete_channel(:cid)}
  </query>
</callable-mode>

<mode name="is_package_in_channel" class="com.redhat.rhn.frontend.dto.BooleanWrapper">
    <query params="cid, evr_id, name_id">
SELECT 1 as bool
  FROM rhnChannelPackage CP, rhnPackage P
 WHERE CP.channel_id = :cid
   AND CP.package_id = P.id
   AND P.evr_id = :evr_id
   AND P.name_id = :name_id
    </query>
</mode>

<mode name="families_for_org_without_permissions" class="com.redhat.rhn.frontend.dto.ChannelOverview">
  <query params="org_id">
  SELECT  CF.id
    FROM  rhnChannelFamily CF
   WHERE  CF.org_id = :org_id
 AND NOT  EXISTS (
           SELECT  1
             FROM  rhnChannelFamilyPermissions CFP
            WHERE  CFP.org_id = CF.org_id
              AND  CFP.channel_family_id = CF.id)
ORDER BY  CF.id
  </query>
</mode>

<write-mode name="insert_family_perms">
  <query params="org_id, id">
INSERT INTO  rhnPrivateChannelFamily
             (channel_family_id, org_id, max_members, current_members)
     VALUES  (:id, :org_id, NULL, 0)
  </query>
</write-mode>

<write-mode name="clone_newest_package">
  <query params="from_cid, to_cid">
  INSERT INTO rhnChannelNewestPackage
    ( channel_id, name_id, evr_id, package_id, package_arch_id )
    ( SELECT :to_cid, name_id, evr_id, package_id, package_arch_id
        FROM rhnChannelNewestPackage
        WHERE channel_id = :from_cid
    )
  </query>
</write-mode>


<!-- really should probably be mapped -->
<!-- And negative logic SUCKS! -->
<mode name="is_not_globally_subscribable">
    <query params="org_id, cid, label">
        SELECT 1 as setting
  FROM rhnOrgChannelSettings OCS, rhnOrgChannelSettingsType OCST
 WHERE OCS.org_id = :org_id
   AND OCS.channel_id = :cid
   AND OCST.label = :label
   AND OCST.id = OCS.setting_id
    </query>
</mode>

<callable-mode name="refresh_newest_package">
  <query params="cid, label">
      {call rhn_channel.refresh_newest_package(:cid, :label)}
  </query>
</callable-mode>

<mode name="latest_package_equal">
    <query params="cid, name">
SELECT CP.package_id, CP.name_id, CP.evr_id, CP.package_arch_id
  FROM rhnPackageName PN, rhnChannelNewestPackage CP
 WHERE CP.channel_id = :cid
   AND CP.name_id = PN.id
   AND PN.name = :name
    </query>
</mode>

<mode name="contentsrc_for_org" class="com.redhat.rhn.frontend.dto.ContentSourceDto">
  <query params="org_id">
    SELECT CS.id, CS.label,
           (SELECT count(ccs.channel_id)
            FROM rhnChannelContentSource ccs
            WHERE ccs.source_id = CS.id) as channels
    FROM rhnContentSource CS
    WHERE CS.org_id = :org_id
  </query>
</mode>

<mode name="latest_package_equal_in_tree">
    <query params="cid, name">
SELECT CP.package_id, CP.evr_id, PA.label as arch_label
  FROM rhnPackageName PN inner join
               rhnChannelNewestPackage CP on CP.name_id = PN.id inner join
               rhnChannel C on C.id = Cp.channel_id  inner join
               rhnPackage P on P.id = CP.package_id inner join
               rhnPackageEvr EVR on P.evr_id = EVR.id inner join
               rhnPackageArch PA on PA.id = CP.package_arch_id
 WHERE ( C.id = :cid or C.parent_channel = :cid)
   AND PN.name = :name
   AND C.label not like '%beta%'
   order by EVR.evr DESC
    </query>
</mode>

<mode name="latest_package_like">
    <query params="cid, name">
SELECT CP.package_id, CP.name_id, CP.evr_id
  FROM rhnPackageName PN, rhnChannelNewestPackage CP
 WHERE CP.channel_id = :cid
   AND CP.name_id = PN.id
   AND PN.name like :name
    </query>
</mode>

<mode name="channel_with_package">
    <query params="parent, package, org_id">
SELECT  DISTINCT C.id
 FROM  rhnChannel C, rhnChannelPackage CP, rhnPackage P, rhnPackageName PN
 WHERE  C.parent_channel = :parent
   AND  C.id = CP.channel_id
   AND  CP.package_id = P.id
   AND  P.name_id = PN.id
   AND  PN.name = :package
   AND  EXISTS (
        SELECT 1 FROM rhnAvailableChannels AC
        WHERE AC.channel_id = C.id AND AC.org_id = :org_id)
    </query>
</mode>

<mode name="child_channels_with_package">
    <query params="package, org_id">
SELECT  DISTINCT CP.channel_id as id
  FROM  rhnChannelPackage CP
  inner join  rhnPackage P on CP.package_id = P.id
  inner join  rhnPackageName PN on P.name_id = PN.id
  inner join  rhnChannel C on C.id = CP.channel_id
  inner join rhnAvailableChannels AC on AC.channel_id = C.id
 WHERE
  PN.name = :package and
  C.parent_channel is not null and
  AC.org_id = :org_id

    </query>
</mode>

<callable-mode name="guess_server_base">
  <query params="server_id">
      {:result = call rhn_channel.guess_server_base(:server_id)}
  </query>
</callable-mode>

<mode name="children_in_set" class="com.redhat.rhn.frontend.dto.ChildChannelDto">
  <query params="user_id">
select distinct id, name, label, 1 subscribed, parent_id  from (
select  c.id,
                c.name,
                c.label,
                c.parent_channel AS parent_id
from
<<<<<<< HEAD
		rhnChannelFamilyMembers cfm,
		rhnChannelFamily cf,
		rhnServerChannelArchCompat scac,
		rhnServer s,
		rhnChannel c,
		rhnServerChannel sc,
		rhnUserServerPerms usp,
		rhnSet st
where	1=1
	and st.user_id = :user_id
	and st.label = 'system_list'
	and st.element = s.id
	and usp.user_id = :user_id
	and st.element = usp.server_id
	and st.element = sc.server_id
	and sc.channel_id = c.parent_channel
	and s.server_arch_id = scac.server_arch_id
	and scac.channel_arch_id = c.channel_arch_id
	and c.id = cfm.channel_id
	and cfm.channel_family_id = cf.id
	and cf.label not in ('rhn-satellite','rhn-proxy', 'SMS', 'SMP')
	and rhn_channel.user_role_check(c.id, :user_id, 'subscribe')=1
=======
                rhnChannelFamilyMembers cfm,
                rhnChannelFamily cf,
                rhnServerChannelArchCompat scac,
                rhnServer s,
                rhnChannel c,
                rhnServerChannel sc,
                rhnUserServerPerms usp,
                rhnSet st
where   1=1
        and st.user_id = :user_id
        and st.label = 'system_list'
        and st.element = s.id
        and usp.user_id = :user_id
        and st.element = usp.server_id
        and st.element = sc.server_id
        and sc.channel_id = c.parent_channel
        and s.server_arch_id = scac.server_arch_id
        and scac.channel_arch_id = c.channel_arch_id
        and c.id = cfm.channel_id
        and cfm.channel_family_id = cf.id
        and cf.label not in ('rhn-satellite','rhn-proxy')
        and rhn_channel.user_role_check(c.id, :user_id, 'subscribe')=1
>>>>>>> a165cfa9
union all
select  c.id,
                c.name,
                c.label,
                c.parent_channel AS parent_id
from
<<<<<<< HEAD
		rhnUserServerPerms usp,
		rhnChannelFamily cf,
		rhnChannelFamilyMembers cfm,
		rhnChannel c,
		rhnServerChannel sc,
		rhnSet st
where	st.user_id = :user_id
	and st.label = 'system_list'
	and st.element = sc.server_id
	and sc.channel_id = c.id
	and c.parent_channel is not null
	and c.id = cfm.channel_id
	and cfm.channel_family_id = cf.id
	and cf.label not in ('rhn-satellite','rhn-proxy', 'SMS', 'SMP')
	and rhn_channel.user_role_check(cfm.channel_id,:user_id,'subscribe')=1
	and usp.user_id = :user_id
	and st.element = usp.server_id
=======
                rhnUserServerPerms usp,
                rhnChannelFamily cf,
                rhnChannelFamilyMembers cfm,
                rhnChannel c,
                rhnServerChannel sc,
                rhnSet st
where   st.user_id = :user_id
        and st.label = 'system_list'
        and st.element = sc.server_id
        and sc.channel_id = c.id
        and c.parent_channel is not null
        and c.id = cfm.channel_id
        and cfm.channel_family_id = cf.id
        and cf.label not in ('rhn-satellite','rhn-proxy')
        and rhn_channel.user_role_check(cfm.channel_id,:user_id,'subscribe')=1
        and usp.user_id = :user_id
        and st.element = usp.server_id
>>>>>>> a165cfa9
) U
  </query>
</mode>

<mode name="base_channels_in_set" class="com.redhat.rhn.frontend.dto.SystemsPerChannelDto">
  <query params="user_id">
  SELECT  C.id, C.name, COUNT(C.id) system_count
  FROM  rhnChannel C,
        rhnServerChannel SC,
        rhnSet ST
 WHERE  ST.user_id = :user_id
   AND  ST.label = 'system_list'
   AND  ST.element = SC.server_id
   AND  SC.channel_id = C.id
   AND  C.parent_channel IS NULL
GROUP BY C.id, C.name
  </query>
</mode>

<mode name="channel_errata_packages" class="com.redhat.rhn.frontend.dto.PackageDto">
  <query params="eid, cid">
  SELECT  P.id, CS.checksum, CS.checksum_type as checksum_type,
           PN.name || '-' || PE.version
               || '-' || PE.release || (CASE WHEN PE.epoch IS NULL THEN '' ELSE ':' || PE.epoch END)
               || '-' || PA.label as name
        from  rhnPackage P inner join
                  rhnChannelPackage CP on P.id = CP.package_id  inner join
                  rhnErrataPackage EP on EP.package_id = CP.package_id inner join
                  rhnPackageName PN on P.name_id = PN.id inner join
                  rhnPackageEvr PE on  P.evr_id = PE.id inner join
                  rhnPackageArch PA on P.package_arch_id = PA.id inner join
      rhnChecksumView CS on P.checksum_id = CS.id
        where CP.channel_id = :cid
          and EP.errata_id = :eid
        ORDER by name
  </query>
</mode>


<mode name="ssm_systems_for_child_subscription">
  <query params="set_label, uid">
        select  S.id, C.id as channel_id, S.name, C.name as channel_name
           from rhnServer S inner join
                rhnServerChannel SC on SC.server_id = S.id,
               rhnChannel C,
               rhnServerChannelArchCompat SCAC,
               RhnSet rset
           where
                rset.label = :set_label and
                rset.user_id = :uid and
                rset.element = S.id and
                C.parent_channel = SC.channel_id and
                SCAC.server_arch_id = S.server_arch_id and
                SCAC.channel_arch_id = C.channel_arch_id and
                C.id in (%s) and
                S.id not in (select SC2.server_id
                                from rhnServerChannel SC2
                                where SC2.channel_id = C.id)
  </query>
</mode>

<mode name="ssm_systems_for_child_unsubscription">
  <query params="set_label, uid">
        select  S.id, C.id as channel_id, S.name, C.name as channel_name
           from rhnServer S inner join
               rhnServerChannel SC on SC.server_id = S.id  inner join
               rhnChannel C on C.id = SC.channel_id inner join
               rhnSet rset on rset.element = S.id
           where SC.channel_id in (%s)
               and  rset.user_id = :uid
               and  rset.label = :set_label
  </query>
</mode>


<mode name="cloned_original_id">
    <query params="cid">
    SELECT original_id AS id
    FROM rhnChannelCloned
    WHERE id = :cid
    </query>
</mode>

<callable-mode name="convert_to_flex">
    <query params="sid, cfid">
      { call rhn_channel.convert_to_fve(:sid, :cfid) }
    </query>
</callable-mode>

<mode name="activation_key_child_channels">
  <query params="token_id, user_id">
    SELECT DISTINCT c1.id as id,
       (select name from rhnChannel C2 where c1.parent_channel = c2.id) parent,
       c1.name as name,
       CASE WHEN (SELECT 1 FROM rhnRegTokenChannels WHERE token_id = :token_id AND channel_id = c1.id)
       IS NOT NULL THEN 'selected' ELSE '' END s
    FROM rhnChannel c1 inner join rhnUserChannel UC on UC.channel_id = C1.id
    AND c1.parent_channel IS NOT NULL
    AND UC.user_id = :user_id
    JOIN rhnChannelFamilyMembers cfm ON cfm.channel_id = c1.id JOIN rhnChannelFamily cf ON cf.id = cfm.channel_family_id
    WHERE cf.label != 'rhn-proxy' AND cf.label != 'rhn-satellite'
    ORDER BY parent, name
  </query>
</mode>

<mode name="dist_channel_map_for_org" class="com.redhat.rhn.domain.channel.DistChannelMap">
  <query params="org_id">
  SELECT * FROM rhnOrgDistChannelMap WHERE org_id = :org_id
  </query>
</mode>

<mode name="snapshot_channel_diff">
  <query params="ss_id, sid">
select server_channel.id as current_channel_id,
       server_channel.label as current_channel_label,
       snapshot_channel.id as snapshot_channel_id,
       snapshot_channel.label as snapshot_channel_label
  from (
        select sc.channel_id as id,
               c.label as label
          from rhnServerChannel SC
          join rhnChannel c
            on c.id = sc.channel_id
         where sc.server_id = :sid
       ) server_channel
  full outer join (
        select snc.channel_id as id,
               c.label as label
          from rhnSnapshotChannel snc
          join rhnSnapshot sn
            on sn.id = snc.snapshot_id
          join rhnChannel c
            on snc.channel_id = c.id
         where sn.id = :ss_id
           and sn.server_id = :sid
       ) snapshot_channel
    on server_channel.id = snapshot_channel.id
 where server_channel.id is null
    or snapshot_channel.id is null
  </query>
</mode>

<mode name="system_snapshot_channel_list">
  <query params="sid, ss_id">
select c.id,
       c.label,
       c.name,
       c.parent_channel
  from rhnChannel c,
       rhnSnapshotChannel snc,
       rhnSnapshot sn
 where sn.id = :ss_id
   and sn.server_id = :sid
   and sn.id = snc.snapshot_id
   and snc.channel_id = c.id
 order by c.parent_channel nulls first, upper(c.name)
  </query>
</mode>

<mode name="is_suse_repomd">
  <query params="cid">
    SELECT 1
    FROM suseProductChannel spc
    JOIN suseProducts sp ON spc.product_id = sp.id
    WHERE spc.channel_id = :cid
    AND NOT (sp.name = 'res' AND sp.version IN ('3','4'))
  </query>
</mode>

<mode name="installed_products_on_server">
  <query params="sid">
    SELECT sip.name, sip.version, sip.arch_type_id, sip.release, sip.is_baseproduct
    FROM suseInstalledProduct sip
    JOIN suseServerInstalledProduct ssip on sip.id = ssip.suse_installed_product_id
    WHERE ssip.rhn_server_id = :sid
  </query>
</mode>

<mode name="installed_base_product_on_server">
  <query params="sid">
    SELECT sip.name, sip.version, sip.arch_type_id, sip.release, sip.is_baseproduct
    FROM suseInstalledProduct sip
    JOIN suseServerInstalledProduct ssip on sip.id = ssip.suse_installed_product_id
    WHERE ssip.rhn_server_id = :sid
    AND sip.is_baseproduct = 'Y'
  </query>
</mode>

<mode name="best_suse_product_for_installed_product">
  <query params="name, version, arch_type_id, release">
    SELECT sp.id, sp.name, sp.version, pat.label as arch, sp.release
      FROM suseProducts sp
 LEFT JOIN rhnPackageArch pat ON pat.id = sp.arch_type_id
     WHERE sp.name = :name
       AND (sp.version IS NULL OR sp.version = :version)
       AND (sp.release IS NULL OR sp.release = :release)
       AND (sp.arch_type_id IS NULL OR sp.arch_type_id = :arch_type_id)
  ORDER BY name, version, release, arch
  </query>
</mode>

<mode name="suse_base_channels_for_suse_product"
     class="com.redhat.rhn.frontend.dto.EssentialChannelDto">
  <query params="pid, channel_arch_id">
    SELECT C.id, C.name, C.label, 0 AS IS_CUSTOM
      FROM rhnChannel C
      JOIN suseProductChannel spc on C.id = spc.channel_id
     WHERE spc.product_id = :pid
       AND C.channel_arch_id = :channel_arch_id
       AND C.parent_channel IS NULL
  </query>
</mode>


<mode name="channels_for_content_source">
  <query params="csid">
select c.id,
       c.name
  from rhnChannel c
  join rhnChannelContentSource cs
    on c.id = cs.channel_id
   and cs.source_id = :csid
  </query>
</mode>

<mode name="compatible_child_channel_arches">
  <query params="pa_label">
select ca2.name, ca2.label
  from rhnChannelArch ca1,
       rhnChildChannelArchCompat ccac,
       rhnChannelArch ca2
 where ca1.id = ccac.parent_arch_id
   and ca2.id = ccac.child_arch_id
   and ca1.label = :pa_label
  </query>
</mode>

</datasource_modes><|MERGE_RESOLUTION|>--- conflicted
+++ resolved
@@ -904,30 +904,6 @@
                 c.label,
                 c.parent_channel AS parent_id
 from
-<<<<<<< HEAD
-		rhnChannelFamilyMembers cfm,
-		rhnChannelFamily cf,
-		rhnServerChannelArchCompat scac,
-		rhnServer s,
-		rhnChannel c,
-		rhnServerChannel sc,
-		rhnUserServerPerms usp,
-		rhnSet st
-where	1=1
-	and st.user_id = :user_id
-	and st.label = 'system_list'
-	and st.element = s.id
-	and usp.user_id = :user_id
-	and st.element = usp.server_id
-	and st.element = sc.server_id
-	and sc.channel_id = c.parent_channel
-	and s.server_arch_id = scac.server_arch_id
-	and scac.channel_arch_id = c.channel_arch_id
-	and c.id = cfm.channel_id
-	and cfm.channel_family_id = cf.id
-	and cf.label not in ('rhn-satellite','rhn-proxy', 'SMS', 'SMP')
-	and rhn_channel.user_role_check(c.id, :user_id, 'subscribe')=1
-=======
                 rhnChannelFamilyMembers cfm,
                 rhnChannelFamily cf,
                 rhnServerChannelArchCompat scac,
@@ -948,34 +924,14 @@
         and scac.channel_arch_id = c.channel_arch_id
         and c.id = cfm.channel_id
         and cfm.channel_family_id = cf.id
-        and cf.label not in ('rhn-satellite','rhn-proxy')
+        and cf.label not in ('rhn-satellite','rhn-proxy', 'SMS', 'SMP')
         and rhn_channel.user_role_check(c.id, :user_id, 'subscribe')=1
->>>>>>> a165cfa9
 union all
 select  c.id,
                 c.name,
                 c.label,
                 c.parent_channel AS parent_id
 from
-<<<<<<< HEAD
-		rhnUserServerPerms usp,
-		rhnChannelFamily cf,
-		rhnChannelFamilyMembers cfm,
-		rhnChannel c,
-		rhnServerChannel sc,
-		rhnSet st
-where	st.user_id = :user_id
-	and st.label = 'system_list'
-	and st.element = sc.server_id
-	and sc.channel_id = c.id
-	and c.parent_channel is not null
-	and c.id = cfm.channel_id
-	and cfm.channel_family_id = cf.id
-	and cf.label not in ('rhn-satellite','rhn-proxy', 'SMS', 'SMP')
-	and rhn_channel.user_role_check(cfm.channel_id,:user_id,'subscribe')=1
-	and usp.user_id = :user_id
-	and st.element = usp.server_id
-=======
                 rhnUserServerPerms usp,
                 rhnChannelFamily cf,
                 rhnChannelFamilyMembers cfm,
@@ -989,11 +945,10 @@
         and c.parent_channel is not null
         and c.id = cfm.channel_id
         and cfm.channel_family_id = cf.id
-        and cf.label not in ('rhn-satellite','rhn-proxy')
+        and cf.label not in ('rhn-satellite','rhn-proxy', 'SMS', 'SMP')
         and rhn_channel.user_role_check(cfm.channel_id,:user_id,'subscribe')=1
         and usp.user_id = :user_id
         and st.element = usp.server_id
->>>>>>> a165cfa9
 ) U
   </query>
 </mode>
