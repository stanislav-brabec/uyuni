--- conflicted
+++ resolved
@@ -69,11 +69,7 @@
 
             LookupException ex = new LookupException("Simply a test");
 
-<<<<<<< HEAD
-            ActionMapping mapping = mock(ActionMapping.class, "mapping");
-=======
             final ActionMapping mapping = mock(ActionMapping.class, "mapping");
->>>>>>> 32c8168c
             context().checking(new Expectations() { {
                 oneOf(mapping).getInputForward();
                 will(returnValue(new ActionForward()));
