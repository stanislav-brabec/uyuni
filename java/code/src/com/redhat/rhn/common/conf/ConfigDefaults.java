/**
 * Copyright (c) 2009--2014 Red Hat, Inc.
 *
 * This software is licensed to you under the GNU General Public License,
 * version 2 (GPLv2). There is NO WARRANTY for this software, express or
 * implied, including the implied warranties of MERCHANTABILITY or FITNESS
 * FOR A PARTICULAR PURPOSE. You should have received a copy of GPLv2
 * along with this software; if not, see
 * http://www.gnu.org/licenses/old-licenses/gpl-2.0.txt.
 *
 * Red Hat trademarks are not licensed under GPLv2. No permission is
 * granted to use or replicate Red Hat trademarks that are incorporated
 * in this software or its documentation.
 */
package com.redhat.rhn.common.conf;

import org.apache.commons.lang3.StringUtils;


import com.redhat.rhn.common.validator.HostPortValidator;
import com.redhat.rhn.domain.kickstart.KickstartData;

import java.io.File;

/**
 * ConfigDefaults is the place to store application specific Config settings
 * and convenience methods.
 *
 * @version $Rev$
 */
public class ConfigDefaults {

    private static ConfigDefaults instance = new ConfigDefaults();

    public static final String SPACEWALK = "Spacewalk";
    //
    // Names of the configuration parameters
    //

    public static final String SSL_AVAILABLE = "ssl_available";

    public static final String SYSTEM_CHECKIN_THRESHOLD = "web.system_checkin_threshold";
    public static final String WEB_DEFAULT_MAIL_FROM = "web.default_mail_from";
    public static final String WEB_ENCRYPTED_PASSWORDS = "web.encrypted_passwords";
    public static final String WEB_L10N_RESOURCEBUNDLES = "web.l10n_resourcebundles";
    public static final String WEB_PAM_AUTH_SERVICE = "web.pam_auth_service";
    public static final String WEB_SESSION_DATABASE_LIFETIME =
            "web.session_database_lifetime";

    public static final String WEB_SESSION_SECRET_1 = "web.session_secret_1";
    public static final String WEB_SESSION_SECRET_2 = "web.session_secret_2";
    public static final String WEB_SESSION_SECRET_3 = "web.session_secret_3";
    public static final String WEB_SESSION_SECRET_4 = "web.session_secret_4";

    public static final String WEB_SESSION_SWAP_SECRET_1 = "web.session_swap_secret_1";
    public static final String WEB_SESSION_SWAP_SECRET_2 = "web.session_swap_secret_2";
    public static final String WEB_SESSION_SWAP_SECRET_3 = "web.session_swap_secret_3";
    public static final String WEB_SESSION_SWAP_SECRET_4 = "web.session_swap_secret_4";

    public static final String WEB_SMTP_SERVER = "java.smtp_server";
    public static final String ERRATA_CACHE_COMPUTE_THRESHOLD
    = "errata_cache_compute_threshold";

    public static final String DOWNLOAD_URL_LIFETIME = "java.download_url_lifetime";

    public static final String NON_EXPIRABLE_PACKAGE_URLS =
        "java.non_expirable_package_urls";

    public static final String SATELLITE_PARENT = "server.satellite.rhn_parent";

    public static final String JABBER_SERVER = "server.jabber_server";

    public static final String KICKSTART_HOST = "kickstart_host";

    public static final String CONFIG_REVISION_MAX_SIZE = "web.maximum_config_file_size";

    public static final String WEB_EXCLUDED_COUNTRIES = "java.excluded_countries";

    public static final String DISCONNECTED = "disconnected";

    public static final String DEFAULT_SAT_PARENT = "satellite.rhn.redhat.com";

    public static final String PRODUCT_NAME = "web.product_name";
    public static final String VENDOR_NAME = "java.vendor_name";
    public static final String ENTERPRISE_LINUX_NAME = "java.enterprise_linux_name";
    public static final String VENDOR_SERVICE_NAME = "java.vendor_service_name";

    private static final String COBBLER_AUTOMATED_USER = "java.taskomatic_cobbler_user";

    public static final String DOC_GETTING_STARTED_GUIDE = "docs.getting_started_guide";
    public static final String DOC_REFERENCE_GUIDE = "docs.reference_guide";
    public static final String DOC_BEST_PRACTICES_GUIDE = "docs.best_practices_guide";
    public static final String DOC_ADVANCED_TOPICS_GUIDE = "docs.advanced_topics_guide";
    public static final String DOC_RELEASE_NOTES = "docs.release_notes";

    public static final String WEB_SUBSCRIBE_PROXY_CHANNEL = "web.subscribe_proxy_channel";

    public static final String TAKE_SNAPSHOTS = "enable_snapshots";

    public static final String ACTIONS_DISPLAY_LIMIT = "java.actions_display_limit";

    public static final String CONFIG_FILE_EDIT_SIZE = "java.config_file_edit_size";

    /**
     * The default maximum size for config revisions,  (128 K)
     */
    public static final int DEFAULT_CONFIG_REVISION_MAX_SIZE = 131072;

    public static final String REPOMD_PATH_PREFIX = "taskomatic.repomd_path_prefix";

    public static final String REPOMD_CACHE_MOUNT_POINT = "repomd_cache_mount_point";


    private static final String DEFAULT_KICKSTART_PACKAGE_NAME = "spacewalk-koan";
    private static final String KICKSTART_PACKAGE_NAME = "kickstart_package";

    public static final String MOUNT_POINT = "mount_point";
    public static final String KICKSTART_MOUNT_POINT = "kickstart_mount_point";

    public static final String PAGE_SIZES = "web.page_sizes";
    public static final String DEFAULT_PAGE_SIZE = "web.default_page_size";

    public static final String KICKSTART_COBBLER_DIR = "kickstart.cobbler.dir";
    public static final String COBBLER_SNIPPETS_DIR = "cobbler.snippets.dir";
    private static final String DEFAULT_COBBLER_SNIPPET_DIR = "/var/lib/cobbler/snippets";
    private static final String COBBLER_NAME_SEPARATOR = "cobbler.name.separator";
    public static final String POWER_MANAGEMENT_TYPES = "java.power_management.types";

<<<<<<< HEAD
    public static final String COBBLER_BOOTSTRAP_KERNEL = "java.cobbler_bootstrap.kernel";
    public static final String COBBLER_BOOTSTRAP_INITRD = "java.cobbler_bootstrap.initrd";
    public static final String COBBLER_BOOTSTRAP_BREED = "java.cobbler_bootstrap.breed";
    public static final String COBBLER_BOOTSTRAP_ARCH = "java.cobbler_bootstrap.arch";
    public static final String COBBLER_BOOTSTRAP_EXTRA_KERNEL_OPTIONS =
        "java.cobbler_bootstrap.extra_kernel_options";

    public static final String KVM_VIRT_PATH_DIR = "kickstart.virt_storage_path_kvm";
    public static final String XEN_VIRT_PATH_DIR = "kickstart.virt_storage_path_xen";
=======
    private static final String KVM_VIRT_PATH_DIR = "kickstart.virt_storage_path_kvm";
    private static final String XEN_VIRT_PATH_DIR = "kickstart.virt_storage_path_xen";
>>>>>>> 712a8330
    private static final String DEFAULT_XEN_VIRT_PATH = "/var/lib/xen/images";
    private static final String DEFAULT_KVM_VIRT_PATH = "/var/lib/libvirt/images";
    private static final String VIRT_BRIDGE = "kickstart.virt_bridge";
    private static final String VIRT_MEM = "kickstart.virt_mem_size_mb";
    private static final String VIRT_CPU = "kickstart.virt_cpus";
    private static final String VIRT_DISK = "kickstart.virt_disk_size_gb";
    private static final String KICKSTART_NETWORK_INTERFACE = "kickstart.default_interface";

    public static final String SPACEWALK_REPOSYNC_PATH = "spacewalk_reposync_path";
    public static final String SPACEWALK_REPOSYNC_LOG_PATH = "spacewalk_reposync_logpath";
    private static final String USE_DB_REPODATA = "user_db_repodata";
    public static final String CONFIG_MACRO_ARGUMENT_REGEX = "config_macro_argument_regex";

    private static final String DB_BACKEND = "db_backend";
    private static final String DB_BACKEND_ORACLE = "oracle";
    private static final String DB_BACKEND_POSTGRESQL = "postgresql";
    public static final String DB_USER = "db_user";
    public static final String DB_PASSWORD = "db_password";
    private static final String DB_NAME = "db_name";
    private static final String DB_HOST = "db_host";
    private static final String DB_PORT = "db_port";
    private static final String DB_SSL_ENABLED = "db_ssl_enabled";
    private static final String DB_PROTO = "hibernate.connection.driver_proto";
    public static final String DB_CLASS = "hibernate.connection.driver_class";

    private static final String SSL_TRUSTSTORE = "java.ssl_truststore";

    public static final String LOOKUP_EXCEPT_SEND_EMAIL = "lookup_exception_email";

    public static final String KS_PARTITION_DEFAULT = "kickstart.partition.default";

    // Audit logging properties
    public static final String AUDIT_ENABLED = "audit.enabled";
    public static final String AUDIT_SERVER = "audit.server";

    public static final String CONFIG_KEY_SUDO_USER = "ssh_push_sudo_user";

    /**
     * System Currency defaults
     */
    private static final String SYSTEM_CURRENCY_CRIT = "java.sc_crit";
    private static final String SYSTEM_CURRENCY_IMP  = "java.sc_imp";
    private static final String SYSTEM_CURRENCY_MOD  = "java.sc_mod";
    private static final String SYSTEM_CURRENCY_LOW  = "java.sc_low";
    private static final String SYSTEM_CURRENCY_BUG  = "java.sc_bug";
    private static final String SYSTEM_CURRENCY_ENH  = "java.sc_enh";

    /**
     * Taskomatic defaults
     */
    private static final String TASKOMATIC_CHANNEL_REPODATA_WORKERS
        = "java.taskomatic_channel_repodata_workers";

    /**
     * HTTP proxy defaults
     */
    private static final String HTTP_PROXY = "server.satellite.http_proxy";
    private static final String HTTP_PROXY_USERNAME =
        "server.satellite.http_proxy_username";
    private static final String HTTP_PROXY_PASSWORD =
        "server.satellite.http_proxy_password";
    private static final int DEFAULT_HTTP_PROXY_PORT = 80;

    /**
     * SUSE Manager defaults
     */
    public static final String SCC_URL = "server.susemanager.scc_url";

    public static final String MESSAGE_QUEUE_THREAD_POOL_SIZE =
            "java.message_queue_thread_pool_size";

    public static final String VIRTPOLLER_CACHE_EXPIRATION =
            "server.susemanager.virtpoller.expire_time";
    public static final String VIRTPOLLER_CACHE_FILE =
            "server.susemanager.virtpoller.cache_file";
    public static final String VIRTPOLLER_INTERVAL =
            "server.susemanager.virtpoller.interval";

    /**
     * Token lifetime in seconds
     */
    public static final String TEMP_TOKEN_LIFETIME =
            "server.susemanager.temp_token_lifetime";
    public static final String TOKEN_LIFETIME =
            "server.susemanager.token_lifetime";

    /**
     * Salt Minions presence ping timeouts in seconds
     */
    public static final String SALT_PRESENCE_PING_TIMEOUT =
            "salt_presence_ping_timeout";
    public static final String SALT_PRESENCE_PING_GATHER_JOB_TIMEOUT =
            "salt_presence_ping_gather_job_timeout";

    public static final String SALT_SSH_CONNECT_TIMEOUT =
            "salt_ssh_connect_timeout";

    /**
     * Duration in hours of the time window for Salt minions to stage
     * packages in advance of scheduled installations or upgrades
     */
    public static final String SALT_CONTENT_STAGING_WINDOW =
            "salt_content_staging_window";

    /**
     * Advance time, in hours, for the content staging window to open with
     * respect to the scheduled installation/upgrade time
     */
    public static final String SALT_CONTENT_STAGING_ADVANCE =
            "salt_content_staging_advance";


    private ConfigDefaults() {
    }

    /**
     * Returns the System Currency multiplier for critical security errata
     * @return the System Currency multiplier for critical security errata
     */
    public Integer getSCCrit() {
        return Config.get().getInt(SYSTEM_CURRENCY_CRIT, 32);
    }

    /**
     * Returns the System Currency multiplier for important security errata
     * @return the System Currency multiplier for important security errata
     */
    public Integer getSCImp() {
        return Config.get().getInt(SYSTEM_CURRENCY_IMP, 16);
    }

    /**
     * Returns the System Currency multiplier for moderate security errata
     * @return the System Currency multiplier for moderate security errata
     */
    public Integer getSCMod() {
        return Config.get().getInt(SYSTEM_CURRENCY_MOD, 8);
    }

    /**
     * Returns the System Currency multiplier for low security errata
     * @return the System Currency multiplier for low security errata
     */
    public Integer getSCLow() {
        return Config.get().getInt(SYSTEM_CURRENCY_LOW, 4);
    }

    /**
     * Returns the System Currency multiplier for bug fix errata
     * @return the System Currency multiplier for bug fix errata
     */
    public Integer getSCBug() {
        return Config.get().getInt(SYSTEM_CURRENCY_BUG, 2);
    }

    /**
     * Returns the System Currency multiplier for enhancement errata
     * @return the System Currency multiplier for enhancement errata
     */
    public Integer getSCEnh() {
        return Config.get().getInt(SYSTEM_CURRENCY_ENH, 1);
    }

    /**
     * Get instance of ConfigDefaults.
     * @return ConfigDefaults instance.
     */
    public static ConfigDefaults get() {
        return instance;
    }

    /**
     * Return the kickstart mount point directory
     * Note the mount point is guaranteed to have a
     * '/' at the end of the string so you can use it
     * for appending sub directories.
     * @return the ks mount point directory.
     */
    public String getKickstartMountPoint() {
        String mount =  StringUtils.defaultIfEmpty(
                Config.get().getString(KICKSTART_MOUNT_POINT),
                Config.get().getString(MOUNT_POINT)).trim();
        if (!mount.endsWith("/")) {
            mount = mount + "/";
        }
        return mount;
    }


    /**
     * Returns the default kickstart package name
     * @return the default kickstart package name
     */
    public String getKickstartPackageName() {
        return StringUtils.defaultIfEmpty(Config.get().getString(KICKSTART_PACKAGE_NAME),
                DEFAULT_KICKSTART_PACKAGE_NAME).trim();
    }

    /**
     * Get the user string for use with authorization between Spacewalk
     * and Cobbler if there is no actual user in context.
     *
     * @return String from our config
     */
    public String getCobblerAutomatedUser() {
        return Config.get().getString(COBBLER_AUTOMATED_USER, "taskomatic_user");
    }

    /**
     * Returns all the available page sizes.
     * Note this is only meant to check
     * if the web.page_sizes config entry is set
     * you might want to use PageSizeDecorator.getPageSizes instead.
     * @see com.redhat.rhn.frontend.taglibs.list.decorators.PageSizeDecorator
     * for more info.
     * @return the comma separated list of page sizes or "".
     */
    public String getPageSizes() {
        return Config.get().getString(PAGE_SIZES, "");
    }

    /**
     * Returns the default page size config entry.
     * Note this is only meant to check
     * if the web.default_page_size config entry is set
     * you might want to use PageSizeDecorator.getDefaultPageSize instead.
     * @see com.redhat.rhn.frontend.taglibs.list.decorators.PageSizeDecorator
     * for more info.
     * @return the default page size config entry or "".
     */
    public String getDefaultPageSize() {
        return Config.get().getString(DEFAULT_PAGE_SIZE, "");
    }

    /**
     * Returns the directory which hosts all the
     * cobbler kickstart .cfg files..
     * All the .cfg files that have been generated
     * by spacewalk will be either at
     * ${kickstart.cobbler.dir}/wizard or
     * ${kickstart.cobbler.dir}/upload
     * @return the dir which has the kickstarts
     */
    public String getKickstartConfigDir() {
        return Config.get().getString(KICKSTART_COBBLER_DIR, "/var/lib/rhn/kickstarts/");
    }

    /**
     * Returns the directory which hosts all the
     * org specific cobbler snippets files..
     * All the snippet files that have been generated
     * by spacewalk will be at
     * /var/lib/cobbler/snippets
     *
     * @return the dir which has the kickstarts cobbler snippets
     */
    public String getCobblerSnippetsDir() {
        return Config.get().getString(COBBLER_SNIPPETS_DIR, DEFAULT_COBBLER_SNIPPET_DIR);
    }

    /**
     * Returns the base directory where the virt artifacts will be stored.
     * This information is used while setting up system records and so on..
     * @param xen true if the virt path required is for a xen virt type.
     * @return the virt path..
     */
    public File getVirtPath(boolean xen) {
        String virtPath = xen ? XEN_VIRT_PATH_DIR : KVM_VIRT_PATH_DIR;
        String defaultVirtPath = xen ? DEFAULT_XEN_VIRT_PATH : DEFAULT_KVM_VIRT_PATH;
        return new File(Config.get().getString(virtPath, defaultVirtPath));
    }

    /**
     * Returns the default value for the xen virt bridge
     * @return  the value for virt bridge.
     */
    public String getDefaultXenVirtBridge() {
        return Config.get().getString(VIRT_BRIDGE, "xenbr0");
    }

    /**
     * Returns the default value for the xen virt bridge
     * @return  the value for virt bridge.
     */
    public String getDefaultKVMVirtBridge() {
        return Config.get().getString(VIRT_BRIDGE, "virbr0");
    }


    /**
     * Returns the default virt disk size in GBs
     * @return the virt disk size
     */
    public int getDefaultVirtDiskSize() {
        return Config.get().getInt(VIRT_DISK, 3);
    }

    /**
     * Returns the default VirtMemory Size in MBs
     * @param data the kickstart data, so we can tell if it's RHEL 7
     * @return the memory size
     */
    public int getDefaultVirtMemorySize(KickstartData data) {
        // RHEL 7 requires at least 1024 MB of ram to install
        // SLES 12 + Updates needs 1024 MB.
        if (data.isRhel7OrGreater() || data.isSLES12OrGreater()) {
            return Config.get().getInt(VIRT_MEM, 1024);
        }
        return Config.get().getInt(VIRT_MEM, 512);
    }

    /**
     * Returns the default number of virt cpus
     * @return the number of virt cpus
     */
    public int getDefaultVirtCpus() {
        return Config.get().getInt(VIRT_CPU, 1);
    }


    /**
     * Return <code>true</code> if SSL is available for web traffic.
     *
     * @return <code>true</code> if SSL is available for web traffic.
     */
    public boolean isSSLAvailable() {
        return Config.get().getBoolean(SSL_AVAILABLE);
    }

    /**
     * Check if this Sat is disconnected or not
     * @return boolean if this sat is disconnected or not
     */
    public boolean isDisconnected() {
        return (Config.get().getBoolean(DISCONNECTED));
    }

    /**
     * Get the configured hostname for this RHN Server.
     * @return String hostname
     */
    public String getHostname() {
        return Config.get().getString(JABBER_SERVER);
    }

    /**
     * Returns the URL for the search server, if not defined returns
     * http://localhost:2828/RPC2
     * @return the URL for the search server.
     */
    public String getSearchServerUrl() {
        String searchServerHost =
                Config.get().getString("search_server.host", "localhost");
        int searchServerPort = Config.get().getInt("search_server.port", 2828);
        return "http://" + searchServerHost + ":" + searchServerPort + "/RPC2";
    }

    /**
     * Returns the URL for the tasko server, if not defined returns
     * http://localhost:2829/RPC2
     * @return the URL for the search server.
     */
    public String getTaskoServerUrl() {
        String taskoServerHost =
                Config.get().getString("tasko_server.host", "localhost");
        int taskoServerPort = Config.get().getInt("tasko_server.port", 2829);
        return "http://" + taskoServerHost + ":" + taskoServerPort + "/RPC2";
    }

    /**
     * Get the URL to the cobbler server
     * @return http url
     */
    public String getCobblerServerUrl() {
        String cobblerServer = getCobblerHost();
        int cobblerServerPort = Config.get().getInt("cobbler.port", 80);
        return "http://" + cobblerServer + ":" + cobblerServerPort;
    }


    /**
     * Get just the cobbler hostname
     * @return the cobbler hostname
     */
    public String getCobblerHost() {
        return Config.get().getString("cobbler.host", "localhost");
    }

    /**
     * get the text to print at the top of a kickstart template
     * @return the header
     */
    public String getKickstartTemplateHeader() {
        return Config.get().getString("kickstart.header", "#errorCatcher ListErrors");
    }


    /**
     * Returns the default network interface for a kickstart profile
     * @return the network interface
     */
    public String getDefaultKickstartNetworkInterface() {
        return Config.get().getString(KICKSTART_NETWORK_INTERFACE, "eth0");
    }

    /**
     * Return true if this is a Spacewalk instance. (as opposed to Satellite)
     * @return true is this is a Spacewalk instance.
     */
    public boolean isSpacewalk() {
        return Config.get().getString(PRODUCT_NAME).equals(SPACEWALK);
    }

    /**
     * Return true if you are to use/save repodata into the DB
     * @return true or false
     */
    public boolean useDBRepodata() {
        return Config.get().getString(USE_DB_REPODATA) == null || Config.get().getBoolean(USE_DB_REPODATA);
    }

    /**
     * Get the seperator to use when creating cobbler namse
     *  defaults to ':'
     * @return the seperator
     */
    public String getCobblerNameSeparator() {
        return Config.get().getString(COBBLER_NAME_SEPARATOR, ":");

    }

    /**
     * Returns power management types supported by Cobbler
     * @return the types
     */
    public String getCobblerPowerTypes() {
        return Config.get().getString(POWER_MANAGEMENT_TYPES);
    }

    /**
     * Returns the bootstrap kernel path
     * @return the path
     */
    public String getCobblerBootstrapKernel() {
        return Config.get().getString(COBBLER_BOOTSTRAP_KERNEL);
    }

    /**
     * Returns the bootstrap initrd path
     * @return the path
     */
    public String getCobblerBootstrapInitrd() {
        return Config.get().getString(COBBLER_BOOTSTRAP_INITRD);
    }

    /**
     * Returns the bootstrap breed
     * @return the breed
     */
    public String getCobblerBootstrapBreed() {
        return Config.get().getString(COBBLER_BOOTSTRAP_BREED);
    }

    /**
     * Returns the bootstrap kernel arch name
     * @return the arch
     */
    public String getCobblerBootstrapArch() {
        return Config.get().getString(COBBLER_BOOTSTRAP_ARCH);
    }

    /**
     * Returns the bootstrap extra kernel options
     * @return the options
     */
    public String getCobblerBootstrapExtraKernelOptions() {
        return Config.get().getString(COBBLER_BOOTSTRAP_EXTRA_KERNEL_OPTIONS);
    }

    /**
     * is the server configured to use oracle
     * @return true if so
     */
    public boolean isOracle() {
        return DB_BACKEND_ORACLE.equals(Config.get().getString(DB_BACKEND));
    }

    /**
     * is the server configured to use oracle
     * @return true if so
     */
    public boolean isPostgresql() {
        return DB_BACKEND_POSTGRESQL.equals(Config.get().getString(DB_BACKEND));
    }

    private void setSslTrustStore() throws ConfigException {
        String trustStore = Config.get().getString(SSL_TRUSTSTORE);
        if (trustStore == null || !new File(trustStore).isFile()) {
            throw new ConfigException("Can not find java truststore at " +
                trustStore + ". Path can be changed with " +
                SSL_TRUSTSTORE + " option.");
        }
        System.setProperty("javax.net.ssl.trustStore", trustStore);
    }

    /**
     * Constructs JDBC connection string based on configuration, checks for
     * some basic sanity.
     * @return JDBC connection string
     * @throws ConfigException if unknown database backend is set,
     */
    public String getJdbcConnectionString() throws ConfigException {
        String dbName = Config.get().getString(DB_NAME);
        String dbHost = Config.get().getString(DB_HOST);
        String dbPort = Config.get().getString(DB_PORT);
        String dbProto = Config.get().getString(DB_PROTO);
        boolean dbSslEnabled = Config.get().getBoolean(DB_SSL_ENABLED);

        String connectionUrl;

        if (isOracle()) {
            connectionUrl = dbProto + ":@";
            if (dbProto.contains("thin")) {
                connectionUrl += dbHost + ":" + dbPort + ":";
            }
            connectionUrl += dbName;

            if (dbSslEnabled) {
                throw new ConfigException(
                    "SSL is not supported for Oracle database backend");
            }
        }
        else if (isPostgresql()) {
            connectionUrl = dbProto + ":";
            if (dbHost != null && dbHost.length() > 0) {
                connectionUrl += "//" + dbHost;
                if (dbPort != null && dbPort.length() > 0) {
                    connectionUrl += ":" + dbPort;
                }
                connectionUrl += "/";
            }
            connectionUrl += dbName;

            if (dbSslEnabled) {
                connectionUrl += "?ssl=true";
                setSslTrustStore();
            }
        }
        else {
            throw new ConfigException(
                "Unknown db backend set, expecting oracle or postgresql");
        }
        return connectionUrl;
    }

    /**
     * is documentation available
     * @return true if so
     */
    public boolean isDocAvailable() {
        return !isSpacewalk();
    }

    /**
     * Returns Max taskomatic channel repodata workers
     * @return Max taskomatic channel repodata workers
     */
    public int getTaskoChannelRepodataWorkers() {
        return Config.get().getInt(TASKOMATIC_CHANNEL_REPODATA_WORKERS, 1);
    }

    /**
     * Gets the proxy host.
     * @return the proxy host
     */
    public String getProxyHost() {
        String proxyString = getProxyString();
        if (proxyString == null) {
            return null;
        }
        int colonIndex = proxyString.indexOf(":");
        return proxyString.substring(0, colonIndex > 0 ? colonIndex : proxyString.length());
    }

    /**
     * Gets the proxy port.
     * @return the proxy port
     */
    public int getProxyPort() {
        int result = DEFAULT_HTTP_PROXY_PORT;

        String proxyString = getProxyString();
        if (proxyString == null) {
            return result;
        }
        int colonIndex = proxyString.indexOf(":");
        if (colonIndex > 0) {
            String proxyPortString = proxyString.substring(colonIndex + 1);
            if (!StringUtils.isEmpty(proxyPortString)) {
                result = Integer.parseInt(proxyPortString);
            }
        }

        return result;
    }

    /**
     * Gets the whole proxy hostname:port string.
     * @return the proxy hostname:port string
     */
    private String getProxyString() {
        String result = Config.get().getString(HTTP_PROXY);
        if (StringUtils.isEmpty(result)) {
            return null;
        }
        if (!HostPortValidator.getInstance().isValid(result)) {
            throw new ConfigException(
                "HTTP proxy address is not valid, check that it is in host:port form");
        }
        return result;
    }

    /**
     * Gets the proxy username.
     * @return the proxy username
     */
    public String getProxyUsername() {
        return Config.get().getString(HTTP_PROXY_USERNAME);
    }

    /**
     * Gets the proxy password.
     * @return the proxy password
     */
    public String getProxyPassword() {
        return Config.get().getString(HTTP_PROXY_PASSWORD);
    }

    /**
     * Returns actions display limit
     * @return actions display limit
     */
    public int getActionsDisplayLimit() {
        return Config.get().getInt(ACTIONS_DISPLAY_LIMIT, 10000);
    }

    /**
     * Returns config file editable size (in KB)
     * @return config file editable size (in KB)
     */
    public int getConfigFileEditSize() {
        return Config.get().getInt(CONFIG_FILE_EDIT_SIZE, 32);
    }

    /**
     * @return connection timeout for salt-ssh
     */
    public int getSaltSSHConnectTimeout() {
        return Config.get().getInt(SALT_SSH_CONNECT_TIMEOUT, 180);
    }

    /**
     * Returns salt presence ping job timeout
     * @return salt presence ping job timeout
     */
    public int getSaltPresencePingTimeout() {
        return Config.get().getInt(SALT_PRESENCE_PING_TIMEOUT, 4);
    }

    /**
     * Returns salt presence ping job gather_job_timeout
     * @return salt presence ping job gather_job_timeout
     */
    public int getSaltPresencePingGatherJobTimeout() {
        return Config.get().getInt(SALT_PRESENCE_PING_GATHER_JOB_TIMEOUT, 1);
    }


    /**
     * Returns the duration, in hours, of the time window for Salt minions to
     * stage packages in advance of scheduled installations or upgrades.
     *
     * A value of 0 disables content staging for minions.
     *
     * @return the duration
     */
    public float getSaltContentStagingWindow() {
        return Config.get().getFloat(SALT_CONTENT_STAGING_WINDOW, 8);
    }

    /**
     * Returns the advance time, in hours, for the content staging window to
     * open with respect to the scheduled installation/upgrade time.
     * @return the advance time
     */
    public float getSaltContentStagingAdvance() {
        return Config.get().getFloat(SALT_CONTENT_STAGING_ADVANCE, 8);
    }
}<|MERGE_RESOLUTION|>--- conflicted
+++ resolved
@@ -126,7 +126,6 @@
     private static final String COBBLER_NAME_SEPARATOR = "cobbler.name.separator";
     public static final String POWER_MANAGEMENT_TYPES = "java.power_management.types";
 
-<<<<<<< HEAD
     public static final String COBBLER_BOOTSTRAP_KERNEL = "java.cobbler_bootstrap.kernel";
     public static final String COBBLER_BOOTSTRAP_INITRD = "java.cobbler_bootstrap.initrd";
     public static final String COBBLER_BOOTSTRAP_BREED = "java.cobbler_bootstrap.breed";
@@ -134,12 +133,8 @@
     public static final String COBBLER_BOOTSTRAP_EXTRA_KERNEL_OPTIONS =
         "java.cobbler_bootstrap.extra_kernel_options";
 
-    public static final String KVM_VIRT_PATH_DIR = "kickstart.virt_storage_path_kvm";
-    public static final String XEN_VIRT_PATH_DIR = "kickstart.virt_storage_path_xen";
-=======
     private static final String KVM_VIRT_PATH_DIR = "kickstart.virt_storage_path_kvm";
     private static final String XEN_VIRT_PATH_DIR = "kickstart.virt_storage_path_xen";
->>>>>>> 712a8330
     private static final String DEFAULT_XEN_VIRT_PATH = "/var/lib/xen/images";
     private static final String DEFAULT_KVM_VIRT_PATH = "/var/lib/libvirt/images";
     private static final String VIRT_BRIDGE = "kickstart.virt_bridge";
