--- conflicted
+++ resolved
@@ -14,16 +14,13 @@
  */
 package com.redhat.rhn.common.conf;
 
-<<<<<<< HEAD
 import org.apache.commons.lang3.StringUtils;
-=======
-import java.io.File;
-
-import org.apache.commons.lang.StringUtils;
->>>>>>> 65d268de
+
 
 import com.redhat.rhn.common.validator.HostPortValidator;
 import com.redhat.rhn.domain.kickstart.KickstartData;
+
+import java.io.File;
 
 /**
  * ConfigDefaults is the place to store application specific Config settings
@@ -90,13 +87,6 @@
 
     public static final String COBBLER_AUTOMATED_USER = "java.taskomatic_cobbler_user";
 
-<<<<<<< HEAD
-=======
-    public static final String DOC_INSTALL_GUIDE = "docs.install_guide";
-    public static final String DOC_PROXY_GUIDE = "docs.proxy_guide";
-    public static final String DOC_CLIENT_CONFIG_GUIDE = "docs.client_config_guide";
-    public static final String DOC_USER_GUIDE = "docs.user_guide";
->>>>>>> 65d268de
     public static final String DOC_GETTING_STARTED_GUIDE = "docs.getting_started_guide";
     public static final String DOC_REFERENCE_GUIDE = "docs.reference_guide";
     public static final String DOC_BEST_PRACTICES_GUIDE = "docs.best_practices_guide";
