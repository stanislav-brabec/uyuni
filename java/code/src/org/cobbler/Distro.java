/**
 * Copyright (c) 2009--2011 Red Hat, Inc.
 *
 * This software is licensed to you under the GNU General Public License,
 * version 2 (GPLv2). There is NO WARRANTY for this software, express or
 * implied, including the implied warranties of MERCHANTABILITY or FITNESS
 * FOR A PARTICULAR PURPOSE. You should have received a copy of GPLv2
 * along with this software; if not, see
 * http://www.gnu.org/licenses/old-licenses/gpl-2.0.txt.
 *
 * Red Hat trademarks are not licensed under GPLv2. No permission is
 * granted to use or replicate Red Hat trademarks that are incorporated
 * in this software or its documentation.
 */
/*
 * Copyright (c) 2010 SUSE LINUX Products GmbH, Nuernberg, Germany.
 */
package org.cobbler;

import java.util.LinkedList;
import java.util.List;
import java.util.Map;

/**
 * @author paji
 * @version $Rev$
 */
public class Distro extends CobblerObject {
    private static final String KERNEL = "kernel";

    private static final String ARCH = "arch";
    private static final String BREED = "breed";
    private static final String OS_VERSION = "os_version";
    private static final String INITRD = "initrd";
    private static final String SOURCE_REPOS = "source_repos";
    private static final String TREE_BUILD_TIME = "tree_build_time";

    /** Cobbler distro name for default PXE boot */
    public static final String BOOTSTRAP_NAME = "pxe-default-image";

    private Distro(CobblerConnection clientIn) {
        client = clientIn;
    }

    /**
     * Create a new distro in cobbler
     * @param client the xmlrpc client
     * @param name the name of the distro
     * @param kernel the kernel path of the distro
     * @param initrd the initrd path of the distro
     * @param ksmeta inital ksmeta to set
     * @param breed initial breed to set
     * @param osVersion initial os_version to set
<<<<<<< HEAD
     * @return a new Distro
     */
    public static Distro create(CobblerConnection client, String name, String kernel,
            String initrd, Map ksmeta, String breed, String osVersion) {
=======
     * @param arch initial cobbler arch to set
     * @return a new Distro
     */
    public static Distro create(CobblerConnection client, String name, String kernel,
            String initrd, Map ksmeta, String breed, String osVersion, String arch) {
>>>>>>> 4f1c3dcf
        Distro distro = new Distro(client);
        distro.handle = (String) client.invokeTokenMethod("new_distro");
        distro.modify(NAME, name);
        distro.setKernel(kernel);
        distro.setInitrd(initrd);
        if (ksmeta.containsKey("autoyast")) {
            distro.setBreed("suse");
        }
        else if (breed != null) {
            distro.setBreed(breed);
        }
        if (osVersion != null) {
            distro.setOsVersion(osVersion);
        }
        distro.setKsMeta(ksmeta);
        distro.setArch(arch);
        distro.save();
        distro = lookupByName(client, name);
        return distro;
    }

    /**
     * Returns a distro matching the given name or null
     * @param client the xmlrpc client
     * @param name the distro name
     * @return the distro that maps to the name or null
     */
    public static Distro lookupByName(CobblerConnection client, String name) {
        return handleLookup(client, lookupDataMapByName(client, name, "get_distro"));
    }

    /**
     * Returns a distro matching the given uid or null
     * @param client the xmlrpc client
     * @param id the uid to search for
     * @return the distro matching the UID
     */
    public static Distro lookupById(CobblerConnection client, String id) {
        return handleLookup(client, lookupDataMapById(client,
                                        id, "find_distro"));
    }

    private static Distro handleLookup(CobblerConnection client, Map distroMap) {
        if (distroMap != null) {
            Distro distro = new Distro(client);
            distro.dataMap = distroMap;
            return distro;
        }
        return null;
    }

    /**
     * Returns a list of available Distros
     * @param connection the cobbler connection
     * @return a list of Distros.
     */
    public static List<Distro> list(CobblerConnection connection) {
        List <Distro> distros = new LinkedList<Distro>();
        List <Map<String, Object >> cDistros = (List <Map<String, Object >>)
                                        connection.invokeMethod("get_distros");

        for (Map<String, Object> distroMap : cDistros) {
            Distro distro = new Distro(connection);
            distro.dataMap = distroMap;
            distros.add(distro);
        }
        return distros;
    }

    @Override
    protected String invokeGetHandle() {
        return (String)client.invokeTokenMethod("get_distro_handle", this.getName());
    }

    @Override
    protected void invokeModify(String key, Object value) {
        client.invokeTokenMethod("modify_distro", getHandle(), key, value);
    }

    /**
     * Save the distro
     */
    @Override
    protected void invokeSave() {
        client.invokeTokenMethod("save_distro", getHandle());
    }

    /**
     * Remove the distro
     */
    @Override
    protected boolean invokeRemove() {
        return (Boolean) client.invokeTokenMethod("remove_distro", getName());
    }

    /**
     * Rename the distro
     */
    @Override
    protected void invokeRename(String newNameIn) {
        client.invokeTokenMethod("rename_distro", getHandle(), newNameIn);
    }

    /**
     * Reloads the distro
     */
    @Override
    public void reload() {
        Distro newDistro = lookupById(client, getId());
        dataMap = newDistro.dataMap;
    }

    /**
     * @return the arch
     */
    public String getArch() {
        return (String)dataMap.get(ARCH);
    }


    /**
     * @param archIn the arch to set
     */
    public void setArch(String archIn) {
        modify(ARCH, archIn);
    }

    /**
     * @return the kernelPath
     */
    public String getKernel() {
        return (String)dataMap.get(KERNEL);
    }


    /**
     * @param kernelPathIn the kernelPath to set
     */
    public void setKernel(String kernelPathIn) {
        modify(KERNEL, kernelPathIn);
    }


    /**
     * @return the osVersion
     */
    public String getOsVersion() {
        return (String)dataMap.get(OS_VERSION);
    }


    /**
     * @param osVersionIn the osVersion to set
     */
    public void setOsVersion(String osVersionIn) {
        modify(OS_VERSION, osVersionIn);
    }


    /**
     * @return the initrdPath
     */
    public String getInitrd() {
        return (String)dataMap.get(INITRD);
    }


    /**
     * @param initrdPathIn the initrdPath to set
     */
    public void setInitrd(String initrdPathIn) {
        modify(INITRD, initrdPathIn);
    }


    /**
     * @return the sourceRepos
     */
    public List<String> getSourceRepos() {
        return (List<String>)dataMap.get(SOURCE_REPOS);
    }


    /**
     * @param sourceReposIn the sourceRepos to set
     */
    public void setSourceRepos(List<String> sourceReposIn) {
        modify(SOURCE_REPOS, sourceReposIn);
    }

    /**
     * @return the treeBuildTime
     */
    public long getTreeBuildTime() {
        return (Long)dataMap.get(TREE_BUILD_TIME);
    }


    /**
     * @param treeBuildTimeIn the treeBuildTime to set
     */
    public void setTreeBuildTime(long treeBuildTimeIn) {
        modify(TREE_BUILD_TIME, treeBuildTimeIn);
    }

    /**
     * @return the breed
     */
    public String getBreed() {
        return (String)dataMap.get(BREED);
    }


    /**
     * @param breedIn the breed to set
     */
    public void setBreed(String breedIn) {
        modify(BREED, breedIn);
    }
}<|MERGE_RESOLUTION|>--- conflicted
+++ resolved
@@ -51,18 +51,11 @@
      * @param ksmeta inital ksmeta to set
      * @param breed initial breed to set
      * @param osVersion initial os_version to set
-<<<<<<< HEAD
-     * @return a new Distro
-     */
-    public static Distro create(CobblerConnection client, String name, String kernel,
-            String initrd, Map ksmeta, String breed, String osVersion) {
-=======
      * @param arch initial cobbler arch to set
      * @return a new Distro
      */
     public static Distro create(CobblerConnection client, String name, String kernel,
             String initrd, Map ksmeta, String breed, String osVersion, String arch) {
->>>>>>> 4f1c3dcf
         Distro distro = new Distro(client);
         distro.handle = (String) client.invokeTokenMethod("new_distro");
         distro.modify(NAME, name);
