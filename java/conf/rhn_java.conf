--- conflicted
+++ resolved
@@ -93,13 +93,7 @@
 java.cobbler_bootstrap.extra_kernel_options = ROOTFS_FSCK=0
 
 # Power management settings
-<<<<<<< HEAD
 java.power_management.types = ipmitool
-=======
-# A comma-separated list of fence agents that are allowable.
-# Agent name is X where agent command is /usr/sbin/fence_X
-java.power_management.types = ipmilan
 
 # how large can config file be to be editable in webUI (in kilobytes)
-java.config_file_edit_size = 32
->>>>>>> a69743a5
+java.config_file_edit_size = 32