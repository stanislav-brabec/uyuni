--- conflicted
+++ resolved
@@ -9,11 +9,7 @@
 
     Given no Salt packages are installed on remote minion host
     And remote minion host is not registered in Spacewalk
-<<<<<<< HEAD
-  
-=======
     
->>>>>>> 21337116
   Scenario: Bootstrap a system via salt-ssh
 
     Given I am authorized
