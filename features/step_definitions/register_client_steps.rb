#Copyright (c) 2010-2016 Novell, Inc.
# Licensed under the terms of the MIT license.
Given(/^I am root$/) do
  user, local, remote, code = $client.test_and_store_results_together("whoami", "root", 500)
  if  user.strip != "root"
    puts  "user on client was #{user}" 
    raise "You are not root!"
  end
end

Given(/^I am on the Systems overview page of this client$/) do
  steps %(
    Given I am on the Systems page
    And I follow "Systems" in the left menu
    And I follow this client link
    )
end

Given(/^I update the profile of this client$/) do
  local, remote, code = $client.test_and_print_results("rhn-profile-sync", "root", 500)
  if code != 0
    raise "Profile sync failed"
  end
end

When(/^I register using "([^"]*)" key$/) do |arg1|
<<<<<<< HEAD
 # out , local, remote, code = $server.test_and_store_results_together("rm -f /etc/sysconfig/rhn/systemid", "root", 600)
=======
>>>>>>> 2667a2c5
  regurl = "http://#{ENV['TESTHOST']}/XMLRPC"
  command ="rhnreg_ks --force --serverUrl=#{regurl} --activationkey=#{arg1}"
  out , local, remote, code = $client.test_and_store_results_together(command, "root", 600)
  puts out
  if code != 0
    out , local, remote, code = $client.test_and_store_results_together("cat /var/log/up2date", "root", 600)
    puts out
<<<<<<< HEAD
    raise "Profil registration failed"
=======
    raise "Registration failed"
>>>>>>> 2667a2c5
  end
  puts "registration client ok ! #{out}"
end

When(/^I register using an activation key$/) do
  arch, local, remote, code = $client.test_and_store_results_together("uname -m", "root", 600)
<<<<<<< HEAD
=======
  arch.chomp!
  if arch != "x86_64"
    arch = "i586"
  end
>>>>>>> 2667a2c5
  step %[I register using "1-SUSE-DEV-#{arch}" key]
end

Then(/^I should see this client in spacewalk$/) do
  steps %(
    Given I am on the Systems page
    Then I should see this client as link
    )
end

Then(/^this client should appear in spacewalk$/) do
  begin
    Timeout.timeout(DEFAULT_TIMEOUT) do
      loop do
        begin
          steps %(
            Given I am on the Systems page
            Then I should see this client as link
                    )
          break
        rescue Capybara::ElementNotFound
          sleep(1)
        end
      end
    end
  rescue Timeout::Error
      fail "The minion never showed up in Spacewalk"
  end
end

Then(/^I should see this client as link$/) do
<<<<<<< HEAD
  step %[I should see a "#{$client_hostname}" link]
end

When(/^I follow this client link$/) do
  step %[I follow "#{$client_hostname}"]
=======
  step %(I should see a "#{$client_hostname}" link)
end

When(/^I follow this client link$/) do
  step %(I follow "#{$client_hostname}")
>>>>>>> 2667a2c5
end

Then(/^config-actions are enabled$/) do
  unless File.exist?('/etc/sysconfig/rhn/allowed-actions/configfiles/all')
    raise "config actions are disabled: /etc/sysconfig/rhn/allowed-actions/configfiles/all does not exist"
  end
end

Then(/^remote-commands are enabled$/) do
  unless File.exist?('/etc/sysconfig/rhn/allowed-actions/script/run')
    raise "remote-commands are disabled: /etc/sysconfig/rhn/allowed-actions/script/run does not exist"
  end
end

When(/^I wait for the data update$/) do
  for c in 0..6
    if page.has_content?(debrand_string("Software Updates Available"))
      break
    end
    sleep 30
    visit current_url
  end
end<|MERGE_RESOLUTION|>--- conflicted
+++ resolved
@@ -24,10 +24,6 @@
 end
 
 When(/^I register using "([^"]*)" key$/) do |arg1|
-<<<<<<< HEAD
- # out , local, remote, code = $server.test_and_store_results_together("rm -f /etc/sysconfig/rhn/systemid", "root", 600)
-=======
->>>>>>> 2667a2c5
   regurl = "http://#{ENV['TESTHOST']}/XMLRPC"
   command ="rhnreg_ks --force --serverUrl=#{regurl} --activationkey=#{arg1}"
   out , local, remote, code = $client.test_and_store_results_together(command, "root", 600)
@@ -35,24 +31,17 @@
   if code != 0
     out , local, remote, code = $client.test_and_store_results_together("cat /var/log/up2date", "root", 600)
     puts out
-<<<<<<< HEAD
-    raise "Profil registration failed"
-=======
     raise "Registration failed"
->>>>>>> 2667a2c5
   end
   puts "registration client ok ! #{out}"
 end
 
 When(/^I register using an activation key$/) do
   arch, local, remote, code = $client.test_and_store_results_together("uname -m", "root", 600)
-<<<<<<< HEAD
-=======
   arch.chomp!
   if arch != "x86_64"
     arch = "i586"
   end
->>>>>>> 2667a2c5
   step %[I register using "1-SUSE-DEV-#{arch}" key]
 end
 
@@ -84,19 +73,11 @@
 end
 
 Then(/^I should see this client as link$/) do
-<<<<<<< HEAD
-  step %[I should see a "#{$client_hostname}" link]
-end
-
-When(/^I follow this client link$/) do
-  step %[I follow "#{$client_hostname}"]
-=======
   step %(I should see a "#{$client_hostname}" link)
 end
 
 When(/^I follow this client link$/) do
   step %(I follow "#{$client_hostname}")
->>>>>>> 2667a2c5
 end
 
 Then(/^config-actions are enabled$/) do
