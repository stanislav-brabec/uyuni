--- conflicted
+++ resolved
@@ -1,16 +1,9 @@
 # Copyright (c) 2010-2016 Novell, Inc.
 # Licensed under the terms of the MIT license.
-<<<<<<< HEAD
-
-Given(/^I am root$/) do
-  uid = `id -u`
-  if !$?.success? || uid.to_i.nonzero?
-=======
 Given(/^I am root$/) do
   user, code = $client.run("whoami")
   if user.strip != "root"
     puts  "user on client was #{user}"
->>>>>>> 6e2c6f76
     raise "You are not root!"
   end
 end
@@ -24,35 +17,6 @@
 end
 
 Given(/^I update the profile of this client$/) do
-<<<<<<< HEAD
-  `rhn-profile-sync`
-  unless $?.success?
-    raise "Profile sync failed"
-  end
-end
-
-When(/^I register using "([^"]*)" key$/) do |arg1|
-  # remove systemid file
-  `rm -f /etc/sysconfig/rhn/systemid`
-
-  regurl = "http://#{ENV['TESTHOST']}/XMLRPC"
-
-  command = "rhnreg_ks --serverUrl=#{regurl} --activationkey=#{arg1}"
-  # print "Command: #{command}\n"
-
-  output = `#{command} 2>&1`
-  unless $?.success?
-    raise "Registration failed '#{command}' #{$!}: #{output}"
-  end
-end
-
-When(/^I register using an activation key$/) do
-  arch = `uname -m`
-  arch.chomp!
-  if arch != "x86_64"
-    arch = "i586"
-  end
-=======
   $client.run("rhn-profile-sync", true, 500, 'root')
 end
 
@@ -65,7 +29,6 @@
 When(/^I register using an activation key$/) do
   arch, _code = $client.run('uname -m')
   arch.chomp!
->>>>>>> 6e2c6f76
   step %(I register using "1-SUSE-DEV-#{arch}" key)
 end
 
@@ -97,18 +60,6 @@
 end
 
 Then(/^I should see this client as link$/) do
-<<<<<<< HEAD
-  step %(I should see a "#{$myhostname}" link)
-end
-
-When(/^I follow this client link$/) do
-  step %(I follow "#{$myhostname}")
-end
-
-Then(/^config-actions are enabled$/) do
-  unless File.exist?('/etc/sysconfig/rhn/allowed-actions/configfiles/all')
-    raise "config actions are disabled: /etc/sysconfig/rhn/allowed-actions/configfiles/all does not exist"
-=======
   step %(I should see a "#{$client_hostname}" link)
 end
 
@@ -119,16 +70,11 @@
 Then(/^config-actions are enabled$/) do
   unless  file_exist($client, '/etc/sysconfig/rhn/allowed-actions/configfiles/all')
     raise "config actions are disabled: /etc/sysconfig/rhn/allowed-actions/configfiles/all does not exist on client"
->>>>>>> 6e2c6f76
   end
 end
 
 Then(/^remote-commands are enabled$/) do
-<<<<<<< HEAD
-  unless File.exist?('/etc/sysconfig/rhn/allowed-actions/script/run')
-=======
   unless file_exist($client, '/etc/sysconfig/rhn/allowed-actions/script/run')
->>>>>>> 6e2c6f76
     raise "remote-commands are disabled: /etc/sysconfig/rhn/allowed-actions/script/run does not exist"
   end
 end
