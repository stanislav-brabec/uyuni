--- conflicted
+++ resolved
@@ -3,16 +3,9 @@
 
 Then(/^"(.*?)" is locked on this client$/) do |pkg|
   zypp_lock_file = "/etc/zypp/locks"
-<<<<<<< HEAD
-  fail unless File.exist?(zypp_lock_file)
-
-  locks = read_zypp_lock_file(zypp_lock_file)
-  fail unless locks.find { |lock| pkg =~ /^#{lock['solvable_name']}/ }
-=======
   fail unless file_exist($client, zypp_lock_file)
   command = "zypper locks  --solvables | grep #{pkg}"
   $client.run(command, true, 600, 'root')
->>>>>>> 6e2c6f76
 end
 
 Then(/^Package "(.*?)" is reported as locked$/) do |pkg|
@@ -24,16 +17,9 @@
 
 Then(/^"(.*?)" is unlocked on this client$/) do |pkg|
   zypp_lock_file = "/etc/zypp/locks"
-<<<<<<< HEAD
-  fail unless File.exist?(zypp_lock_file)
-
-  locks = read_zypp_lock_file(zypp_lock_file)
-  fail if locks.find { |lock| pkg =~ /^#{lock['solvable_name']}/ }
-=======
   fail unless file_exist($client, zypp_lock_file)
   command = "zypper locks  --solvables | grep #{pkg}"
   $client.run(command, false, 600, 'root')
->>>>>>> 6e2c6f76
 end
 
 Then(/^Package "(.*?)" is reported as unlocked$/) do |pkg|
