--- conflicted
+++ resolved
@@ -20,12 +20,8 @@
 
     servers = sysrpc.listSystems
     refute_nil(servers)
-<<<<<<< HEAD
-    hostname = Socket.gethostbyname(Socket.gethostname).first # Needs proper DNS!
-=======
 
     hostname = $client_hostname
->>>>>>> 6e2c6f76
     $client_id = servers
                 .select { |s| s['name'] == hostname }
                 .map { |s| s['id'] }.first
