# COPYRIGHT 2015 SUSE LLC
require 'json'
require 'xmlrpc/client'
require 'socket'

rpctest = XMLRPCChannelTest.new(ENV['TESTHOST'])
systest = XMLRPCSystemTest.new(ENV['TESTHOST'])
servers = []
rabbit = nil

Given(/^I am logged in via XML\-RPC system as user "([^"]*)" and password "([^"]*)"$/) do |luser, password|
  systest.login(luser, password)
end

<<<<<<< HEAD
When(/^I call system\.listSystems\(\), I should get a list of them$/) do
=======
When(/^I call system\.list_systems\(\), I should get a list of them\.$/) do
>>>>>>> eac30e0c
  # This also assumes the test is called *after* the regular test.
  servers = systest.list_systems
  assert(servers.!empty?, "Expect: 'number of system' > 0, but found only '#{servers.length}' servers")
  rabbit = servers[0]
end

When(/^I call system\.bootstrap\(\) on host "(.*?)" and saltSSH "(.*?)", \
a new system should be bootstraped$/) do |host, salt_ssh_enabled|
  salt_ssh = (salt_ssh_enabled == 'enabled')
  node = get_target(host)
  result = systest.bootstrap_system(node.full_hostname, '', salt_ssh)
  assert(result == 1, 'Bootstrap return code not equal to 1.')
end

When(/^I call system\.bootstrap\(\) on unknown host, I should get an XML-RPC fault with code -1$/) do
  exception_thrown = false
  begin
    systest.bootstrap_system('imprettysureidontexist', '', false)
  rescue XMLRPC::FaultException => fault
    exception_thrown = true
    assert(fault.faultCode == -1, 'Fault code must be == -1.')
  end
  assert(exception_thrown, 'Exception must be thrown for non-existing host.')
end

When(/^I call system\.bootstrap\(\) on a salt minion with saltSSH = true, \
but with activation key with Default contact method, I should get an XML-RPC fault with code -1$/) do
  exception_thrown = false
  begin
    systest.bootstrap_system($minion.full_hostname, '1-SUSE-DEV-x86_64', true)
  rescue XMLRPC::FaultException => fault
    exception_thrown = true
    assert(fault.faultCode == -1, 'Fault code must be == -1.')
  end
  assert(exception_thrown, 'Exception must be thrown for non-compatible activation keys.')
end

When(/^I call system\.create_system_record\(\) with sys_name "([^"]*)", ks_label "([^"]*)", ip "([^"]*)", mac "([^"]*)"$/) do |sys_name, ks_lab, ip, mac|
  systest.create_system_record(sys_name, ks_lab, ip, mac)
end

Then(/^I logout from XML\-RPC system namespace$/) do
  systest.logout
end

# xmlrpc_user tests
CREATE_USER_PASSWORD = 'die gurke'.freeze

Given(/^I am logged in via XML\-RPC user as user "([^"]*)" and password "([^"]*)"$/) do |luser, password|
  @rpc = XMLRPCUserTest.new(ENV['TESTHOST'])
  @rpc.login(luser, password)
end

When(/^I call user\.list_users\(\)$/) do
  @users = @rpc.get_users
end

Then(/^I should get at least user "([^"]*)"$/) do |luser|
  assert_includes(@users.map { |u| u['login'] }, luser)
end

When(/^I call user\.get_details\(\) on user "([^"]*)"$/) do |luser|
  @roles = @rpc.get_user_roles(luser)
end

Then(/^I should see at least one role that matches "([^"]*)" suffix$/) do |sfx|
  refute(@roles.find_all { |el| el =~ /#{sfx}/ }.empty?)
end

When(/^I call user\.create\(sid, login, pwd, name, lastname, email\) with login "([^"]*)"$/) do |luser|
  refute(@rpc.create_user(luser, CREATE_USER_PASSWORD) != 1)
end

Then(/^when I call user\.list_users\(\), I should see a user "([^"]*)"$/) do |luser|
  steps %{
    When I call user.list_users()
    Then I should get at least user "#{luser}"
  }
end

When(/^I call user\.add_role\(\) on "([^"]*)" with the role "([^"]*)"$/) do |luser, role|
  refute(@rpc.add_role(luser, role) != 1)
end

Then(/^I should see "([^"]*)" when I call user\.list_roles\(\) with "([^"]*)"$/) do |rolename, luser|
  assert_includes(@rpc.get_user_roles(luser), rolename)
end

Then(/^I logout from XML\-RPC user namespace$/) do
  assert(@rpc.logout)
end

When(/^I delete user "([^"]*)"$/) do |luser|
  @rpc.delete_user(luser)
end

Given(/^I make sure "([^"]*)" is not present$/) do |luser|
  @rpc.get_users
      .map { |u| u['login'] }
      .select { |l| l == luser }
      .each { @rpc.delete_user(luser) }
end

When(/^I call user\.remove_role\(\) against uid "([^"]*)" with the role "([^"]*)"$/) do |luser, rolename|
  refute(@rpc.del_role(luser, rolename) != 1)
end

Then(/^I shall not see "([^"]*)" when I call user\.list_roles\(\) with "([^"]*)" uid$/) do |rolename, luser|
  refute_includes(@rpc.get_user_roles(luser), rolename)
end

Given(/^I am logged in via XML\-RPC channel as user "([^"]*)" and password "([^"]*)"$/) do |luser, password|
  assert(rpctest.login(luser, password))
end

When(/^I create a repo with label "([^"]*)" and url$/) do |label|
  url = "http://#{$server_ip}/pub/AnotherRepo/"
  assert(rpctest.create_repo(label, url))
end

When(/^I associate repo "([^"]*)" with channel "([^"]*)"$/) do |repo_label, channel_label|
  assert(rpctest.associate_repo(channel_label, repo_label))
end

When(/^I create the following channels:/) do |table|
  channels = table.hashes
  channels.each do |ch|
    assert_equal(
      rpctest.create(
        ch['LABEL'], ch['NAME'], ch['SUMMARY'], ch['ARCH'], ch['PARENT']
      ), 1
    )
  end
end

When(/^I delete the software channel with label "([^"]*)"$/) do |label|
  assert_equal(rpctest.delete(label), 1)
end

When(/^I delete the repo with label "([^"]*)"$/) do |label|
  assert_equal(rpctest.delete_repo(label), 1)
end

Then(/^something should get listed with a call of listSoftwareChannels$/) do
  assert_equal(rpctest.get_software_channels_count < 1, false)
end

Then(/^"([^"]*)" should get listed with a call of listSoftwareChannels$/) do |label|
  assert(rpctest.verify_channel(label))
end

Then(/^"([^"]*)" should not get listed with a call of listSoftwareChannels$/) do |label|
  assert_equal(rpctest.verify_channel(label), false)
end

Then(/^"([^"]*)" should be the parent channel of "([^"]*)"$/) do |parent, child|
  assert(rpctest.is_parent_channel(child, parent))
end

Then(/^channel "([^"]*)" should have attribute "([^"]*)" from type "([^"]*)"$/) do |label, attr, type|
  ret = rpctest.get_channel_details(label)
  assert(ret)
  assert_equal(ret[attr].class.to_s, type)
end

Then(/^channel "([^"]*)" should not have attribute "([^"]*)"$/) do |label, attr|
  ret = rpctest.get_channel_details(label)
  assert(ret)
  assert_equal(ret.key?(attr), false)
end

# activation key test xmlrpc
acttest = XMLRPCActivationKeyTest.new(ENV['TESTHOST'])
key = nil

Given(/^I am logged in via XML\-RPC activationkey as user "([^"]*)" and password "([^"]*)"$/) do |luser, password|
  raise unless acttest.login(luser, password)
end

When(/^I create an AK with id "([^"]*)", description "([^"]*)" and limit of (\d+)$/) do |id, dscr, limit|
  key = acttest.create_key(id, dscr, limit)
  raise if key.nil?
end

<<<<<<< HEAD
Then(/^I should get it listed with a call of listActivationKeys$/) do
  raise unless acttest.verifyKey(key)
end

When(/^I call listActivationKeys I should get some$/) do
  raise if acttest.getActivationKeysCount < 1
end

Then(/^I should get key deleted$/) do
  raise unless acttest.deleteKey(key)
  raise if acttest.verifyKey(key)
=======
Then(/^I should get it listed with a call of listActivationKeys\.$/) do
  raise unless acttest.verify_key(key)
end

When(/^I call listActivationKeys I should get some\.$/) do
  raise if acttest.get_activation_keys_count < 1
end

Then(/^I should get key deleted\.$/) do
  raise unless acttest.delete_key(key)
  raise if acttest.verify_key(key)
>>>>>>> eac30e0c
end

When(/^I add config channels "([^"]*)" to a newly created key$/) do |channel_name|
  raise if acttest.add_config_channel(key, channel_name) < 1
end

# Details
When(/^I call activationkey\.set_details\(\) to the key$/) do
  raise unless acttest.set_details(key)
end

Then(/^I have to see them by calling activationkey\.get_details\(\)$/) do
  raise unless acttest.get_details(key)
end

virtualhostmanager = XMLRPCVHMTest.new(ENV['TESTHOST'])
modules = []
vhms = []
params = {}
detail = {}

Given(/^I am logged in via XML\-RPC virtualhostmanager as user "([^"]*)" and password "([^"]*)"$/) do |luser, password|
  virtualhostmanager.login(luser, password)
end

When(/^I call virtualhostmanager.list_available_virtual_host_gatherer_modules\(\)$/) do
  modules = virtualhostmanager.list_available_virtual_host_gatherer_modules
end

When(/^I call virtualhostmanager.list_virtual_host_managers\(\)$/) do
  vhms = virtualhostmanager.list_virtual_host_managers
end

When(/^I call virtualhostmanager.get_module_parameters\(\) for "([^"]*)"$/) do |module_name|
  params = virtualhostmanager.get_module_parameters(module_name)
end

When(/^I call virtualhostmanager.create\("([^"]*)", "([^"]*)"\) and params from "([^"]*)"$/) do |label, module_name, param_file|
  fd = File.read(File.new(param_file))
  p = JSON.parse(fd)
  r = virtualhostmanager.create(label, module_name, p)
  raise if r != 1
end

When(/^I call virtualhostmanager.delete\("([^"]*)"\)$/) do |label|
  r = virtualhostmanager.delete(label)
  raise if r != 1
end

When(/^I call virtualhostmanager.get_detail\("([^"]*)"\)$/) do |label|
  detail = virtualhostmanager.get_detail(label)
end

Then(/^"([^"]*)" should be "([^"]*)"$/) do |key1, value1|
  assert(detail.key?(key1), "Expect parameter key '#{key1}', but got only '#{detail}'")
  assert(detail[key1].to_s == value, "Expect value for #{key1} should be '#{value1}, but got '#{detail[key1]}'")
end

Then(/^configs "([^"]*)" should be "([^"]*)"$/) do |key1, value1|
  assert(detail['configs'].key?(key1), "Expect parameter key '#{key1}', but got only '#{detail['configs']}'")
  assert(detail['configs'][key1].to_s == value1, "Expect value for #{key1} should be '#{value1}, but got '#{detail['configs'][key1]}'")
end

Then(/^I logout from XML\-RPC virtualhostmanager namespace$/) do
  virtualhostmanager.logout
end

rpc = XMLRPCActionChain.new(ENV['TESTHOST'])
syschaintest = XMLRPCSystemTest.new(ENV['TESTHOST'])
scdrpc = XMLRPCScheduleTest.new(ENV['TESTHOST'])

# Auth
Given(/^I am logged in via XML\-RPC actionchain as user "(.*?)" and password "(.*?)"$/) do |luser, password|
  # Find target server once.
  unless $client_id
    rpc.login(luser, password)
    syschaintest.login(luser, password)
    scdrpc.login(luser, password)

    servers = syschaintest.list_systems
    refute_nil(servers)

    hostname = $client.full_hostname
    $client_id = servers
                 .select { |s| s['name'] == hostname }
                 .map { |s| s['id'] }.first
    refute_nil($client_id, "Client #{hostname} is not yet registered?")
  end

  # Flush all chains
  rpc.list_chains.each do |label|
    rpc.delete_chain(label)
  end
end

# Listing chains
<<<<<<< HEAD
When(/^I call XML\-RPC createChain with chainLabel "(.*?)"$/) do |label|
  action_id = rpc.createChain(label)
=======
When(/^I call XML\-RPC\/createChain with chainLabel "(.*?)"$/) do |label|
  action_id = rpc.create_chain(label)
>>>>>>> eac30e0c
  refute(action_id < 1)
  $chain_label = label
end

When(/^I call actionchain\.list_chains\(\) if label "(.*?)" is there$/) do |label|
  assert_includes(rpc.list_chains, label)
end

# Deleting chain
Then(/^I delete the action chain$/) do
  begin
    rpc.delete_chain($chain_label)
  rescue XMLRPC::FaultException => e
    raise format('deleteChain: XML-RPC failure, code %s: %s', e.faultCode, e.fault_string)
  end
end

Then(/^I delete an action chain, labeled "(.*?)"$/) do |label|
  begin
    rpc.delete_chain(label)
  rescue XMLRPC::FaultException => e
    raise format('deleteChain: XML-RPC failure, code %s: %s', e.faultCode, e.fault_string)
  end
end

# Renaming chain
Then(/^I call actionchain\.rename_chain\(\) to rename it from "(.*?)" to "(.*?)"$/) do |old_label, new_label|
  rpc.rename_chain(old_label, new_label)
end

Then(/^there should be a new action chain with the label "(.*?)"$/) do |label|
  assert_includes(rpc.list_chains, label)
end

Then(/^there should be an action chain with the label "(.*?)"$/) do |label|
  assert_includes(rpc.list_chains, label)
end

Then(/^there should be no action chain with the label "(.*?)"$/) do |label|
  refute_includes(rpc.list_chains, label)
end

<<<<<<< HEAD
Then(/^no action chain with the label "(.*?)"$/) do |label|
  refute_includes(rpc.listChains, label)
=======
Then(/^no action chain with the label "(.*?)"\.$/) do |label|
  refute_includes(rpc.list_chains, label)
>>>>>>> eac30e0c
end

#
# Schedule scenario
#
When(/^I call actionchain\.add_script_run\(\) with the script like "(.*?)"$/) do |script|
  refute(rpc.add_script_run($client_id, script, $chain_label) < 1)
end

Then(/^I should be able to see all these actions in the action chain$/) do
  begin
    actions = rpc.list_chain_actions($chain_label)
    refute_nil(actions)
    puts 'Running actions:'
    actions.each do |action|
      puts "\t- " + action['label']
    end
  rescue XMLRPC::FaultException => e
    raise format('Error listChainActions: XML-RPC failure, code %s: %s', e.faultCode, e.fault_string)
  end
end

# Reboot
When(/^I call actionchain\.add_system_reboot\(\)$/) do
  refute(rpc.add_system_reboot($client_id, $chain_label) < 1)
end

# Packages operations
When(/^I call actionchain\.add_package_install\(\)$/) do
  pkgs = syschaintest.list_all_installable_packages($client_id)
  refute_nil(pkgs)
  refute_empty(pkgs)
  refute(rpc.add_package_install($client_id, [pkgs[0]['id']], $chain_label) < 1)
end

When(/^I call actionchain\.add_package_removal\(\)$/) do
  pkgs = syschaintest.list_all_installable_packages($client_id)
  refute(rpc.add_package_removal($client_id, [pkgs[0]['id']], $chain_label) < 1)
end

When(/^I call actionchain\.add_package_upgrade\(\)$/) do
  pkgs = syschaintest.list_latest_upgradable_packages($client_id)
  refute_nil(pkgs)
  refute_empty(pkgs)
  refute(rpc.add_package_upgrade($client_id, [pkgs[0]['to_package_id']], $chain_label) < 1)
end

When(/^I call actionchain\.add_package_verify\(\)$/) do
  pkgs = syschaintest.list_all_installable_packages($client_id)
  refute_nil(pkgs)
  refute_empty(pkgs)
  refute(rpc.add_package_verify($client_id, [pkgs[0]['id']], $chain_label) < 1)
end

# Manage actions within the action chain
When(/^I call actionchain\.remove_action on each action within the chain$/) do
  begin
    actions = rpc.list_chain_actions($chain_label)
    refute_nil(actions)
    actions.each do |action|
      refute(rpc.remove_action($chain_label, action['id']) < 0)
      puts "\t- Removed \"" + action['label'] + '" action'
    end
  rescue XMLRPC::FaultException => e
    raise format('Error remove_action: XML-RPC failure, code %s: %s', e.faultCode, e.fault_string)
  end
end

Then(/^I should be able to see that the current action chain is empty$/) do
  assert_empty(rpc.list_chain_actions($chain_label))
end

# Scheduling the action chain
When(/^I schedule the action chain$/) do
  refute(rpc.schedule_chain($chain_label, DateTime.now) < 0)
end

Then(/^there should be no more my action chain$/) do
  refute_includes(rpc.list_chains, $chain_label)
end

Then(/^I should see scheduled action, called "(.*?)"$/) do |label|
  assert_includes(
    scdrpc.list_in_progress_actions.map { |a| a['name'] }, label
  )
end

Then(/^I cancel all scheduled actions$/) do
  scdrpc.list_in_progress_actions.each do |action|
    # One-by-one, this is against single call in the API on purpose.
    scdrpc.cancel_actions([action['id']])
    puts "\t- Removed \"" + action['name'] + '" action'
  end
end

Then(/^there should be no more any scheduled actions$/) do
  assert_empty(scdrpc.list_in_progress_actions)
end

rpc_api_tester = XMLRPCApiTest.new(ENV['TESTHOST'])
Given(/^I am logged in via XML\-RPC api as user "([^"]*)" and password "([^"]*)"$/) do |luser, password|
  assert(rpc_api_tester.login(luser, password))
end

# cve audit
Given(/^I am logged in via XML\-RPC cve audit as user "([^"]*)" and password "([^"]*)"$/) do |luser, password|
  @rpctest = XMLRPCCVEAuditTest.new(ENV['TESTHOST'])
  @rpctest.login(luser, password)
end

Given(/^channel data has already been updated$/) do
  assert_equals(@rpctest.populate_cveserver_channels, 1)
end

When(/^I call audit.list_systems_by_patch_status with CVE identifier "([^\"]*)"$/) do |cve_identifier|
  @result_list = @rpctest.list_systems_by_patch_status(cve_identifier) || []
end

Then(/^I should get status "([^\"]+)" for system "([0-9]+)"$/) do |status, system|
  @result = @result_list.select { |item| item['system_id'] == system.to_i }
  refute_empty(@result)
  @result = @result[0]
  assert_equal(status, @result['patch_status'])
end

Then(/^I should get status "([^\"]+)" for this client$/) do |status|
  step "I should get status \"#{status}\" for system \"#{client_system_id_to_i}\""
end

Then(/^I should get the test-channel$/) do
  arch = `uname -m`
  arch.chomp!
  channel = if arch != 'x86_64'
              'test-channel-i586'
            else
              'test-channel-x86_64'
            end
  $stderr.puts "result: #{@result}"
  assert(@result['channel_labels'].include?(channel))
end

Then(/^I should get the "([^"]*)" patch$/) do |patch|
  $stderr.puts "result: #{@result}"
  assert(@result['errata_advisories'].include?(patch))
end

Then(/^I logout from XML\-RPC cve audit namespace$/) do
  assert(@rpctest.logout)
end<|MERGE_RESOLUTION|>--- conflicted
+++ resolved
@@ -12,11 +12,7 @@
   systest.login(luser, password)
 end
 
-<<<<<<< HEAD
-When(/^I call system\.listSystems\(\), I should get a list of them$/) do
-=======
-When(/^I call system\.list_systems\(\), I should get a list of them\.$/) do
->>>>>>> eac30e0c
+When(/^I call system\.list_systems\(\), I should get a list of them$/) do
   # This also assumes the test is called *after* the regular test.
   servers = systest.list_systems
   assert(servers.!empty?, "Expect: 'number of system' > 0, but found only '#{servers.length}' servers")
@@ -201,31 +197,17 @@
   raise if key.nil?
 end
 
-<<<<<<< HEAD
 Then(/^I should get it listed with a call of listActivationKeys$/) do
-  raise unless acttest.verifyKey(key)
+  raise unless acttest.verify_key(key)
 end
 
 When(/^I call listActivationKeys I should get some$/) do
-  raise if acttest.getActivationKeysCount < 1
+  raise if acttest.get_activation_keys_count < 1
 end
 
 Then(/^I should get key deleted$/) do
-  raise unless acttest.deleteKey(key)
-  raise if acttest.verifyKey(key)
-=======
-Then(/^I should get it listed with a call of listActivationKeys\.$/) do
-  raise unless acttest.verify_key(key)
-end
-
-When(/^I call listActivationKeys I should get some\.$/) do
-  raise if acttest.get_activation_keys_count < 1
-end
-
-Then(/^I should get key deleted\.$/) do
   raise unless acttest.delete_key(key)
   raise if acttest.verify_key(key)
->>>>>>> eac30e0c
 end
 
 When(/^I add config channels "([^"]*)" to a newly created key$/) do |channel_name|
@@ -322,13 +304,8 @@
 end
 
 # Listing chains
-<<<<<<< HEAD
 When(/^I call XML\-RPC createChain with chainLabel "(.*?)"$/) do |label|
-  action_id = rpc.createChain(label)
-=======
-When(/^I call XML\-RPC\/createChain with chainLabel "(.*?)"$/) do |label|
   action_id = rpc.create_chain(label)
->>>>>>> eac30e0c
   refute(action_id < 1)
   $chain_label = label
 end
@@ -371,13 +348,8 @@
   refute_includes(rpc.list_chains, label)
 end
 
-<<<<<<< HEAD
 Then(/^no action chain with the label "(.*?)"$/) do |label|
-  refute_includes(rpc.listChains, label)
-=======
-Then(/^no action chain with the label "(.*?)"\.$/) do |label|
   refute_includes(rpc.list_chains, label)
->>>>>>> eac30e0c
 end
 
 #
