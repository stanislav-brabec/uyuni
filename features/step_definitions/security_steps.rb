require 'open-uri'
require 'uri'
require 'openssl'

Given(/^any non\-static resource$/) do
  pending # express the regexp above with the code you wish you had
end

Given(/^I navigate to any non-static page$/) do
<<<<<<< HEAD
  page = ['I am on the Systems page'].sample
  step(page)
=======
  where = ['I am on the Systems page'].sample
  step(where)
  @headers = {}
  begin
    Capybara.current_session
      .response_headers.each do |header, value|
      @headers[header.downcase] = value
    end
    @url = Capybara.current_session.current_url
  rescue Capybara::NotSupportedByDriverError
    pending('Current driver does not support checking response headers')
  end
>>>>>>> 6e2c6f76
end

Given(/^I retrieve any static resource$/) do
  resource = ['/img/action-add.gif', '/css/spacewalk.css', '/fonts/DroidSans.ttf',
              '/javascript/actionchain.js'].sample
<<<<<<< HEAD
  visit Capybara.app_host + resource
end

And(/^the response header "(.*?)" should be "(.*?)"$/) do |arg1, arg2|
  begin
    assert_includes(Capybara.current_session.response_headers.keys, arg1,
                    "Header '#{arg1}' not present in '#{Capybara.current_session.current_url}'")
    assert_equal(arg2, Capybara.current_session.response_headers[arg1],
                 "Header '#{arg1}' in '#{Capybara.current_session.current_url}' is not '#{arg2}'")
  rescue Capybara::NotSupportedByDriverError
    pending('Current driver does not support checking response headers')
  end
end

And(/^the response header "(.*?)" should not be "(.*?)"$/) do |arg1, arg2|
  begin
    refute_equal(arg2, Capybara.current_session.response_headers[arg1],
                 "Header '#{arg1}' in '#{Capybara.current_session.current_url}' is '#{arg2}'")
  rescue Capybara::NotSupportedByDriverError
    pending('Current driver does not support checking response headers')
  end
end

Then(/^the response header "(.*?)" should contain "(.*?)"$/) do |arg1, arg2|
  begin
    assert_includes(Capybara.current_session.response_headers.keys, arg1,
                    "Header '#{arg1}' not present in '#{Capybara.current_session.current_url}'")
    assert_includes(Capybara.current_session.response_headers[arg1], arg2,
                    "Header '#{arg1}' in '#{Capybara.current_session.current_url}' does not contain '#{arg2}'")
  rescue Capybara::NotSupportedByDriverError
    pending('Current driver does not support checking response headers')
  end
end

Then(/^the response header "(.*?)" should not be present$/) do |arg1|
  begin
    refute_includes(Capybara.current_session.response_headers.keys, arg1,
                    "Header '#{arg1}' present in '#{Capybara.current_session.current_url}'")
  rescue Capybara::NotSupportedByDriverError
    pending('Current driver does not support checking response headers')
  end
=======
  @url = Capybara.app_host + resource
  open(@url, ssl_verify_mode: OpenSSL::SSL::VERIFY_NONE) do |f|
    @headers = f.meta
  end
end

And(/^the response header "(.*?)" should be "(.*?)"$/) do |arg1, arg2|
  assert_includes(@headers.keys, arg1.downcase,
                  "Header '#{arg1}' not present in '#{@url}'")
  assert_equal(arg2, @headers[arg1.downcase],
               "Header '#{arg1}' in '#{@url}' is not '#{arg2}'")
end

And(/^the response header "(.*?)" should not be "(.*?)"$/) do |arg1, arg2|
  refute_equal(arg2, @headers[arg1.downcase],
               "Header '#{arg1}' in '#{@url}' is '#{arg2}'")
end

Then(/^the response header "(.*?)" should contain "(.*?)"$/) do |arg1, arg2|
  assert_includes(@headers.keys, arg1.downcase,
                  "Header '#{arg1}' not present in '#{@url}'")
  assert_includes(@headers[arg1.downcase], arg2,
                  "Header '#{arg1}' in '#{@url}' does not contain '#{arg2}'")
end

Then(/^the response header "(.*?)" should not be present$/) do |arg1|
  refute_includes(@headers.keys, arg1.downcase,
                  "Header '#{arg1}' present in '#{@url}'")
end

Then(/^the login form does not contain a jsessionid$/) do
  form = find(:xpath, '//form[@name="loginForm"]')
  refute_includes(form['action'], 'jsessionid=', 'URL rewriting is enabled: jsessionid present')
>>>>>>> 6e2c6f76
end<|MERGE_RESOLUTION|>--- conflicted
+++ resolved
@@ -7,10 +7,6 @@
 end
 
 Given(/^I navigate to any non-static page$/) do
-<<<<<<< HEAD
-  page = ['I am on the Systems page'].sample
-  step(page)
-=======
   where = ['I am on the Systems page'].sample
   step(where)
   @headers = {}
@@ -23,55 +19,11 @@
   rescue Capybara::NotSupportedByDriverError
     pending('Current driver does not support checking response headers')
   end
->>>>>>> 6e2c6f76
 end
 
 Given(/^I retrieve any static resource$/) do
   resource = ['/img/action-add.gif', '/css/spacewalk.css', '/fonts/DroidSans.ttf',
               '/javascript/actionchain.js'].sample
-<<<<<<< HEAD
-  visit Capybara.app_host + resource
-end
-
-And(/^the response header "(.*?)" should be "(.*?)"$/) do |arg1, arg2|
-  begin
-    assert_includes(Capybara.current_session.response_headers.keys, arg1,
-                    "Header '#{arg1}' not present in '#{Capybara.current_session.current_url}'")
-    assert_equal(arg2, Capybara.current_session.response_headers[arg1],
-                 "Header '#{arg1}' in '#{Capybara.current_session.current_url}' is not '#{arg2}'")
-  rescue Capybara::NotSupportedByDriverError
-    pending('Current driver does not support checking response headers')
-  end
-end
-
-And(/^the response header "(.*?)" should not be "(.*?)"$/) do |arg1, arg2|
-  begin
-    refute_equal(arg2, Capybara.current_session.response_headers[arg1],
-                 "Header '#{arg1}' in '#{Capybara.current_session.current_url}' is '#{arg2}'")
-  rescue Capybara::NotSupportedByDriverError
-    pending('Current driver does not support checking response headers')
-  end
-end
-
-Then(/^the response header "(.*?)" should contain "(.*?)"$/) do |arg1, arg2|
-  begin
-    assert_includes(Capybara.current_session.response_headers.keys, arg1,
-                    "Header '#{arg1}' not present in '#{Capybara.current_session.current_url}'")
-    assert_includes(Capybara.current_session.response_headers[arg1], arg2,
-                    "Header '#{arg1}' in '#{Capybara.current_session.current_url}' does not contain '#{arg2}'")
-  rescue Capybara::NotSupportedByDriverError
-    pending('Current driver does not support checking response headers')
-  end
-end
-
-Then(/^the response header "(.*?)" should not be present$/) do |arg1|
-  begin
-    refute_includes(Capybara.current_session.response_headers.keys, arg1,
-                    "Header '#{arg1}' present in '#{Capybara.current_session.current_url}'")
-  rescue Capybara::NotSupportedByDriverError
-    pending('Current driver does not support checking response headers')
-  end
-=======
   @url = Capybara.app_host + resource
   open(@url, ssl_verify_mode: OpenSSL::SSL::VERIFY_NONE) do |f|
     @headers = f.meta
@@ -105,5 +57,4 @@
 Then(/^the login form does not contain a jsessionid$/) do
   form = find(:xpath, '//form[@name="loginForm"]')
   refute_includes(form['action'], 'jsessionid=', 'URL rewriting is enabled: jsessionid present')
->>>>>>> 6e2c6f76
 end