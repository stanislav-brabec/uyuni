# Copyright (c) 2014 SUSE
# Licensed under the terms of the MIT license.

When(/^I execute mgr\-sync "([^"]*)" with user "([^"]*)" and password "([^"]*)"$/) do |arg1, u, p|
  $command_output = sshcmd("echo -e '#{u}\n#{p}\n' | mgr-sync #{arg1}", ignore_err: true)[:stdout]
end

When(/^I execute mgr\-sync "([^"]*)"$/) do |arg1|
  $command_output = sshcmd("mgr-sync #{arg1}")[:stdout]
end

When(/^I remove the mgr\-sync cache file$/) do
  $command_output = sshcmd("rm -f ~/.mgr-sync")[:stdout]
end

When(/^I execute mgr\-sync refresh$/) do
  $command_output = sshcmd("mgr-sync refresh", ignore_err: true)[:stderr]
end

When(/^I execute mgr\-bootstrap "([^"]*)"$/) do |arg1|
  arch = `uname -m`
  arch.chomp!
  if arch != "x86_64"
    arch = "i586"
  end
  $command_output = sshcmd("mgr-bootstrap --activation-keys=1-SUSE-PKG-#{arch} #{arg1}")[:stdout]
end

When(/^I fetch "([^"]*)" from server$/) do |arg1|
<<<<<<< HEAD
  output = `curl -SkO http://$TESTHOST/#{arg1}`
  unless $?.success?
    raise "Execute command failed: #{$!}: #{output}"
  end
end

When(/^I execute "([^"]*)"$/) do |arg1|
  output = `sh ./#{arg1} 2>&1`
  unless $?.success?
    raise "Execute command (#{arg1}) failed(#{$?}): #{$!}: #{output}"
  end
end

When(/^file "([^"]*)" exists on server$/) do |arg1|
  sshcmd("test -f #{arg1}")
end

When(/^file "([^"]*)" not exists on server$/) do |arg1|
  sshcmd("test -f #{arg1}")
=======
   $client.run("wget http://#{$server_ip}/#{arg1}", true, 500, 'root')
end

When(/^I execute "([^"]*)"$/) do |arg1|
  $client.run("sh ./#{arg1}", true, 600, 'root')
end

When(/^file "([^"]*)" exists on server$/) do |arg1|
  $server.run("test -f #{arg1}")
end

When(/^file "([^"]*)" not exists on server$/) do |arg1|
  $server.run("test -f #{arg1}")
>>>>>>> 6e2c6f76
end

When(/^file "([^"]*)" contains "([^"]*)"$/) do |arg1, arg2|
  output = sshcmd("grep #{arg2} #{arg1}", ignore_err: true)
  unless output[:stderr].empty?
    $stderr.write("-----\n#{output[:stderr]}\n-----\n")
    raise "#{arg2} not found in File #{arg1}"
  end
end

When(/^I check the tomcat logs for errors$/) do
  output = sshcmd("grep ERROR /var/log/tomcat6/catalina.out", ignore_err: true)[:stdout]
  output.each_line do |line|
    puts line
  end
end

When(/^I check the tomcat logs for NullPointerExceptions$/) do
  output = sshcmd("grep -n1 NullPointer /var/log/tomcat6/catalina.out", ignore_err: true)[:stdout]
  output.each_line do |line|
    puts line
  end
end

Then(/^I restart the spacewalk service$/) do
  sshcmd("spacewalk-service restart")
<<<<<<< HEAD
  sleep(2)
end

Then(/^I shutdown the spacewalk service$/) do
  sshcmd("spacewalk-service stop")
end

Then(/^I execute spacewalk-debug on the server$/) do
  sshcmd("spacewalk-debug")
end

=======
  sleep(5)
end

Then(/^I shutdown the spacewalk service$/) do
 $server.run("spacewalk-service stop")
end

Then(/^I execute spacewalk-debug on the server$/) do
   out, _local, _remote, _code = $server.test_and_store_results_together("spacewalk-debug", "root", 600)
end

>>>>>>> 6e2c6f76
When(/^I copy "([^"]*)"$/) do |arg1|
  user = "root@"
  $command_output = `echo | scp -o StrictHostKeyChecking=no #{user}$TESTHOST:#{arg1} . 2>&1`
  unless $?.success?
    raise "Execute command failed: #{$!}: #{$command_output}"
  end
end

When(/^I copy to server "([^"]*)"$/) do |arg1|
  user = "root@"
  $command_output = `echo | scp -o StrictHostKeyChecking=no #{arg1} #{user}$TESTHOST: 2>&1`
  unless $?.success?
    raise "Execute command failed: #{$!}: #{$command_output}"
  end
end

Then(/^the pxe-default-profile should be enabled$/) do
  sleep(1)
  step %(file "/srv/tftpboot/pxelinux.cfg/default" contains "'ONTIMEOUT pxe-default-profile'")
end

Then(/^the pxe-default-profile should be disabled$/) do
<<<<<<< HEAD
=======
  sleep(1)
>>>>>>> 6e2c6f76
  step %(file "/srv/tftpboot/pxelinux.cfg/default" contains "'ONTIMEOUT local'")
end

Then(/^the cobbler report contains "([^"]*)"$/) do |arg1|
  output = sshcmd("cobbler system report --name #{$myhostname}:1", ignore_err: true)[:stdout]
  unless output.include?(arg1)
    raise "Not found: #{output}"
  end
end

Then(/^I clean the search index on the server$/) do
  output = sshcmd("/usr/sbin/rcrhn-search cleanindex", ignore_err: true)
  fail if output[:stdout].include?('ERROR')
end

When(/^I execute spacewalk\-channel and pass "([^"]*)"$/) do |arg1|
<<<<<<< HEAD
  $command_output = `spacewalk-channel #{arg1} 2>&1`
  unless $?.success?
    raise "spacewalk-channel with #{arg1} command failed #{$command_output}"
  end
end

When(/^spacewalk\-channel fails with "([^"]*)"$/) do |arg1|
  $command_output = `spacewalk-channel #{arg1} 2>&1`
  if $?.success? # || $command_status.exitstatus != arg1.to_i
    raise "Executed command was successful: #{$status}"
  end
=======
  command = "spacewalk-channel #{arg1}"
  $command_output, _code = $client.run(command, true, 500, "root")
end

When(/^spacewalk\-channel fails with "([^"]*)"$/) do |arg1|
  command = "spacewalk-channel #{arg1}"
  # we are checking that the cmd should fail here
  $command_output, code = $client.run(command, false, 500, "root")
  raise "#{command} should fail, but hasn't" if code.zero?
>>>>>>> 6e2c6f76
end

Then(/^I want to get "([^"]*)"$/) do |arg1|
  found = false
  $command_output.each_line do |line|
    if line.include?(arg1)
      found = true
      break
    end
  end
  unless found
    raise "'#{arg1}' not found in output '#{$command_output}'"
  end
end

Then(/^I wont get "([^"]*)"$/) do |arg1|
  found = false
  $command_output.each_line do |line|
    if line.include?(arg1)
      found = true
      break
    end
  end
  if found
    raise "'#{arg1}' found in output '#{$command_output}'"
  end
end

Then(/^I wait for mgr-sync refresh is finished$/) do
  for c in 0..20
      begin
          sshcmd('ls /var/lib/spacewalk/scc/scc-data/*organizations_orders.json')
      rescue
          sleep 15
      else
          break
      end
  end
end

Then(/^I should see "(.*?)" in the output$/) do |arg1|
  assert_includes(@command_output, arg1)
end

Then(/^Service "([^"]*)" is enabled on the Server$/) do |service|
    output = sshcmd("systemctl is-enabled '#{service}'", ignore_err: true)[:stdout]
    output.chomp!
    fail if output != "enabled"
end

Then(/^Service "([^"]*)" is running on the Server$/) do |service|
    output = sshcmd("systemctl is-active '#{service}'", ignore_err: true)[:stdout]
    output.chomp!
    fail if output != "active"
end

When(/^I run "([^"]*)" on "([^"]*)"$/) do |cmd, target|
  # add more tearget to this, if needed.
  if target != "server"
    raise "ONLY SERVER target supported, implement others!"
  end 
  _out, $fail_code = $server.run(cmd, false)
end

Then(/^the command should fail$/)do
   raise "Previous command must fail, but has NOT fail!!" if $fail_code.zero?
end<|MERGE_RESOLUTION|>--- conflicted
+++ resolved
@@ -27,27 +27,6 @@
 end
 
 When(/^I fetch "([^"]*)" from server$/) do |arg1|
-<<<<<<< HEAD
-  output = `curl -SkO http://$TESTHOST/#{arg1}`
-  unless $?.success?
-    raise "Execute command failed: #{$!}: #{output}"
-  end
-end
-
-When(/^I execute "([^"]*)"$/) do |arg1|
-  output = `sh ./#{arg1} 2>&1`
-  unless $?.success?
-    raise "Execute command (#{arg1}) failed(#{$?}): #{$!}: #{output}"
-  end
-end
-
-When(/^file "([^"]*)" exists on server$/) do |arg1|
-  sshcmd("test -f #{arg1}")
-end
-
-When(/^file "([^"]*)" not exists on server$/) do |arg1|
-  sshcmd("test -f #{arg1}")
-=======
    $client.run("wget http://#{$server_ip}/#{arg1}", true, 500, 'root')
 end
 
@@ -61,7 +40,6 @@
 
 When(/^file "([^"]*)" not exists on server$/) do |arg1|
   $server.run("test -f #{arg1}")
->>>>>>> 6e2c6f76
 end
 
 When(/^file "([^"]*)" contains "([^"]*)"$/) do |arg1, arg2|
@@ -88,19 +66,6 @@
 
 Then(/^I restart the spacewalk service$/) do
   sshcmd("spacewalk-service restart")
-<<<<<<< HEAD
-  sleep(2)
-end
-
-Then(/^I shutdown the spacewalk service$/) do
-  sshcmd("spacewalk-service stop")
-end
-
-Then(/^I execute spacewalk-debug on the server$/) do
-  sshcmd("spacewalk-debug")
-end
-
-=======
   sleep(5)
 end
 
@@ -112,7 +77,6 @@
    out, _local, _remote, _code = $server.test_and_store_results_together("spacewalk-debug", "root", 600)
 end
 
->>>>>>> 6e2c6f76
 When(/^I copy "([^"]*)"$/) do |arg1|
   user = "root@"
   $command_output = `echo | scp -o StrictHostKeyChecking=no #{user}$TESTHOST:#{arg1} . 2>&1`
@@ -135,10 +99,7 @@
 end
 
 Then(/^the pxe-default-profile should be disabled$/) do
-<<<<<<< HEAD
-=======
   sleep(1)
->>>>>>> 6e2c6f76
   step %(file "/srv/tftpboot/pxelinux.cfg/default" contains "'ONTIMEOUT local'")
 end
 
@@ -155,19 +116,6 @@
 end
 
 When(/^I execute spacewalk\-channel and pass "([^"]*)"$/) do |arg1|
-<<<<<<< HEAD
-  $command_output = `spacewalk-channel #{arg1} 2>&1`
-  unless $?.success?
-    raise "spacewalk-channel with #{arg1} command failed #{$command_output}"
-  end
-end
-
-When(/^spacewalk\-channel fails with "([^"]*)"$/) do |arg1|
-  $command_output = `spacewalk-channel #{arg1} 2>&1`
-  if $?.success? # || $command_status.exitstatus != arg1.to_i
-    raise "Executed command was successful: #{$status}"
-  end
-=======
   command = "spacewalk-channel #{arg1}"
   $command_output, _code = $client.run(command, true, 500, "root")
 end
@@ -177,7 +125,6 @@
   # we are checking that the cmd should fail here
   $command_output, code = $client.run(command, false, 500, "root")
   raise "#{command} should fail, but hasn't" if code.zero?
->>>>>>> 6e2c6f76
 end
 
 Then(/^I want to get "([^"]*)"$/) do |arg1|
