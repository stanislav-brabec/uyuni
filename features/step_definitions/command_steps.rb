# Copyright (c) 2014 SUSE
# Licensed under the terms of the MIT license.

When(/^I execute mgr\-sync "([^"]*)" with user "([^"]*)" and password "([^"]*)"$/) do |arg1, u, p|
  $command_output = sshcmd("echo -e '#{u}\n#{p}\n' | mgr-sync #{arg1}", ignore_err: true)[:stdout]
end

When(/^I execute mgr\-sync "([^"]*)"$/) do |arg1|
  $command_output = sshcmd("mgr-sync #{arg1}")[:stdout]
end

When(/^I remove the mgr\-sync cache file$/) do
  $command_output = sshcmd("rm -f ~/.mgr-sync")[:stdout]
end

When(/^I execute mgr\-sync refresh$/) do
  $command_output = sshcmd("mgr-sync refresh", ignore_err: true)[:stderr]
end

When(/^I execute mgr\-bootstrap "([^"]*)"$/) do |arg1|
  arch = `uname -m`
  arch.chomp!
  if arch != "x86_64"
    arch = "i586"
  end
  $command_output = sshcmd("mgr-bootstrap --activation-keys=1-SUSE-PKG-#{arch} #{arg1}")[:stdout]
end

When(/^I fetch "([^"]*)" from server$/) do |arg1|
   $client.run("wget http://#{$server_ip}/#{arg1}", true, 500, 'root')
end

When(/^I execute "([^"]*)"$/) do |arg1|
  $client.run("sh ./#{arg1}", true, 600, 'root')
end

When(/^file "([^"]*)" exists on server$/) do |arg1|
  $server.run("test -f #{arg1}")
end

When(/^file "([^"]*)" not exists on server$/) do |arg1|
  $server.run("test -f #{arg1}")
end

When(/^file "([^"]*)" contains "([^"]*)"$/) do |arg1, arg2|
  output = sshcmd("grep #{arg2} #{arg1}", ignore_err: true)
  unless output[:stderr].empty?
    $stderr.write("-----\n#{output[:stderr]}\n-----\n")
    raise "#{arg2} not found in File #{arg1}"
  end
end

When(/^I check the tomcat logs for errors$/) do
  output = sshcmd("grep ERROR /var/log/tomcat6/catalina.out", ignore_err: true)[:stdout]
  output.each_line do |line|
    puts line
  end
end

When(/^I check the tomcat logs for NullPointerExceptions$/) do
  output = sshcmd("grep -n1 NullPointer /var/log/tomcat6/catalina.out", ignore_err: true)[:stdout]
  output.each_line do |line|
    puts line
  end
end

Then(/^I restart the spacewalk service$/) do
  sshcmd("spacewalk-service restart")
<<<<<<< HEAD
  sleep(2)
end

Then(/^I shutdown the spacewalk service$/) do
  sshcmd("spacewalk-service stop")
=======
  sleep(5)
end

Then(/^I shutdown the spacewalk service$/) do
 $server.run("spacewalk-service stop")
>>>>>>> dbc1870c
end

Then(/^I execute spacewalk-debug on the server$/) do
   out, _local, _remote, _code = $server.test_and_store_results_together("spacewalk-debug", "root", 600)
end

When(/^I copy "([^"]*)"$/) do |arg1|
  user = "root@"
  $command_output = `echo | scp -o StrictHostKeyChecking=no #{user}$TESTHOST:#{arg1} . 2>&1`
  unless $?.success?
    raise "Execute command failed: #{$!}: #{$command_output}"
  end
end

When(/^I copy to server "([^"]*)"$/) do |arg1|
  user = "root@"
  $command_output = `echo | scp -o StrictHostKeyChecking=no #{arg1} #{user}$TESTHOST: 2>&1`
  unless $?.success?
    raise "Execute command failed: #{$!}: #{$command_output}"
  end
end

Then(/^the pxe-default-profile should be enabled$/) do
  sleep(1)
  step %(file "/srv/tftpboot/pxelinux.cfg/default" contains "'ONTIMEOUT pxe-default-profile'")
end

Then(/^the pxe-default-profile should be disabled$/) do
  sleep(1)
  step %(file "/srv/tftpboot/pxelinux.cfg/default" contains "'ONTIMEOUT local'")
end

Then(/^the cobbler report contains "([^"]*)"$/) do |arg1|
  output = sshcmd("cobbler system report --name #{$client_hostname}:1", ignore_err: true)[:stdout]
  unless output.include?(arg1)
    raise "Not found: #{output}"
  end
end

Then(/^I clean the search index on the server$/) do
  output = sshcmd("/usr/sbin/rcrhn-search cleanindex", ignore_err: true)
  fail if output[:stdout].include?('ERROR')
end

When(/^I execute spacewalk\-channel and pass "([^"]*)"$/) do |arg1|
  command = "spacewalk-channel #{arg1}"
  $command_output, _code = $client.run(command, true, 500, "root")
end

When(/^spacewalk\-channel fails with "([^"]*)"$/) do |arg1|
  command = "spacewalk-channel #{arg1}"
  # we are checking that the cmd should fail here
  $command_output, code = $client.run(command, false, 500, "root")
  raise "#{command} should fail, but hasn't" if code.zero?
end

Then(/^I want to get "([^"]*)"$/) do |arg1|
  found = false
  $command_output.each_line do |line|
    if line.include?(arg1)
      found = true
      break
    end
  end
  unless found
    raise "'#{arg1}' not found in output '#{$command_output}'"
  end
end

Then(/^I wont get "([^"]*)"$/) do |arg1|
  found = false
  $command_output.each_line do |line|
    if line.include?(arg1)
      found = true
      break
    end
  end
  if found
    raise "'#{arg1}' found in output '#{$command_output}'"
  end
end

Then(/^I wait for mgr-sync refresh is finished$/) do
  for c in 0..20
      begin
          sshcmd('ls /var/lib/spacewalk/scc/scc-data/*organizations_orders.json')
      rescue
          sleep 15
      else
          break
      end
  end
end

Then(/^I should see "(.*?)" in the output$/) do |arg1|
  assert_includes(@command_output, arg1)
end

Then(/^Service "([^"]*)" is enabled on the Server$/) do |service|
    output = sshcmd("systemctl is-enabled '#{service}'", ignore_err: true)[:stdout]
    output.chomp!
    fail if output != "enabled"
end

Then(/^Service "([^"]*)" is running on the Server$/) do |service|
    output = sshcmd("systemctl is-active '#{service}'", ignore_err: true)[:stdout]
    output.chomp!
    fail if output != "active"
end

When(/^I run "([^"]*)" on "([^"]*)"$/) do |cmd, target|
  # add more tearget to this, if needed.
  if target != "server"
    raise "ONLY SERVER target supported, implement others!"
  end
  _out, $fail_code = $server.run(cmd, false)
end

Then(/^the command should fail$/) do
   raise "Previous command must fail, but has NOT fail!!" if $fail_code.zero?
end<|MERGE_RESOLUTION|>--- conflicted
+++ resolved
@@ -66,19 +66,11 @@
 
 Then(/^I restart the spacewalk service$/) do
   sshcmd("spacewalk-service restart")
-<<<<<<< HEAD
-  sleep(2)
-end
-
-Then(/^I shutdown the spacewalk service$/) do
-  sshcmd("spacewalk-service stop")
-=======
   sleep(5)
 end
 
 Then(/^I shutdown the spacewalk service$/) do
  $server.run("spacewalk-service stop")
->>>>>>> dbc1870c
 end
 
 Then(/^I execute spacewalk-debug on the server$/) do
