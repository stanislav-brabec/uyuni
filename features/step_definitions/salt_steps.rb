# Copyright 2015 SUSE LLC
require 'timeout'

Given(/^the Salt Minion is configured$/) do
  # cleanup the key in case the image was reused
  # to run the test twice
  step %(I delete this minion key in the Salt master)
  step %(I stop salt-minion)
  step %(I stop salt-master)
  key = '/etc/salt/pki/minion/minion_master.pub'
  if file_exist($minion, key)
    file_delete($minion, key)
    puts "Key #{key} has been removed on minion"
  end
  cmd = " echo  \'master : #{$server_ip}\' > /etc/salt/minion.d/master.conf"
  $minion.run(cmd, false)
  step %(I start salt-master)
  step %(I start salt-minion)
end

Given(/^that the master can reach this client$/) do
  begin
    start = Time.now
    # 300 is the default 1st keepalive interval for the minion
    # where it realizes the connection is stuck
    Timeout.timeout(DEFAULT_TIMEOUT + 300) do
      # only try 3 times
      3.times do
        @output = sshcmd("salt #{$minion_hostname} test.ping", ignore_err: true)
        if @output[:stdout].include?($minion_hostname) &&
           @output[:stdout].include?('True')
          finished = Time.now
          puts "Took #{finished.to_i - start.to_i} seconds to contact the minion"
          break
        end
        sleep(1)
      end
    end
  rescue Timeout::Error
      fail "Master can not communicate with the minion: #{@output[:stdout]}"
  end
end

Given(/^I am on the Systems overview page of this minion$/) do
  steps %(
    Given I am on the Systems page
    And I follow "Systems" in the left menu
    And I follow this minion link
    )
end

When(/^I follow this minion link$/) do
  step %(I follow "#{$minion_hostname}")
end

When(/^I get the contents of the remote file "(.*?)"$/) do |filename|
  $output, _code = $server.run("cat #{filename}")
end

When(/^I stop salt-master$/) do
  $server.run("systemctl stop salt-master", false)
end

When(/^I start salt-master$/) do
  $server.run("systemctl start salt-master", false)
end

When(/^I stop salt-minion$/) do
  $minion.run("systemctl stop salt-minion", false)
end

When(/^I start salt-minion$/) do
  $minion.run("systemctl restart salt-minion", false)
end

When(/^I restart salt-minion$/) do
  $minion.run("systemctl restart salt-minion", false)
end

Then(/^the Salt Minion should be running$/) do
  i = 0
  MAX_ITER = 40
  loop do
    _out, code = $minion.run("systemctl status salt-minion", false)
    break if code.zero?
    sleep 5
    puts "sleeping 5 secs, minion not active."
    i += 1
    raise "TIMEOUT; something wrong with minion status" if i == MAX_ITER
  end
end

When(/^I list unaccepted keys at Salt Master$/) do
  $output, _code = $server.run("salt-key --list unaccepted", false)
  $output.strip
end

When(/^I list accepted keys at Salt Master$/) do
  $output, _code = $server.run("salt-key --list accepted", false)
  $output.strip
end

When(/^I list rejected keys at Salt Master$/) do
  $output, _code = $server.run("salt-key --list rejected", false)
  $output.strip
end

Then(/^the list of the keys should contain this client's hostname$/) do
  sleep 30
  # FIXME: find better way then to wait 30 seconds
  $output, _code = $server.run("salt-key --list all", false)
  assert_match($minion_hostname, $output, "minion #{$minion_hostname} is not listed on salt-master #{$output}")
end

Given(/^this minion key is unaccepted$/) do
  step "I list unaccepted keys at Salt Master"
  unless $output.include? $minion_hostname
    steps %(
      Then I delete this minion key in the Salt master
      And I restart salt-minion
      And we wait till Salt master sees this minion as unaccepted
        )
     end
end

When(/^we wait till Salt master sees this minion as unaccepted$/) do
  steps %(
    When I list unaccepted keys at Salt Master
    Then the list of the keys should contain this client's hostname
    )
end

Given(/^this minion key is accepted$/) do
  step "I list accepted keys at Salt Master"
  unless $output.include? $minion_hostname
    steps %(
      Then I accept this minion key in the Salt master
      And we wait till Salt master sees this minion as accepted
        )
  end
end

When(/^we wait till Salt master sees this minion as accepted$/) do
  steps %(
    When I list accepted keys at Salt Master
    Then the list of the keys should contain this client's hostname
    )
end

Given(/^this minion key is rejected$/) do
  step "I list rejected keys at Salt Master"
  unless $output.include? $minion_hostname
    steps %(
      Then I reject this minion key in the Salt master
      And we wait till Salt master sees this minion as rejected
        )
  end
end

When(/^we wait till Salt master sees this minion as rejected$/) do
  steps %(
    When I list rejected keys at Salt Master
    Then the list of the keys should contain this client's hostname
    )
end

When(/^I delete this minion key in the Salt master$/) do
  $output, _code = $server.run("salt-key -y -d #{$minion_hostname}", false)
end

When(/^I accept this minion key in the Salt master$/) do
  $server.run("salt-key -y --accept=#{$minion_hostname}")
end

When(/^I reject this minion key in the Salt master$/) do
  $server.run("salt-key -y --reject=#{$minion_hostname}")
end

When(/^I delete all keys in the Salt master$/) do
  $server.run("salt-key -y -D")
end

When(/^I accept all Salt unaccepted keys$/) do
  $server.run("salt-key -y -A")
end

When(/^I get OS information of the Minion from the Master$/) do
  $output, _code = $server.run("salt #{$minion_fullhostname} grains.get osfullname")
end

Then(/^it should contain a "(.*?)" text$/) do |content|
  assert_match(/#{content}/, $output)
end

Then(/^salt\-api should be listening on local port (\d+)$/) do |port|
  $output, _code = $server.run("ss -nta | grep #{port}")
  assert_match(/127.0.0.1:#{port}/, $output)
end

Then(/^salt\-master should be listening on public port (\d+)$/) do |port|
  $output, _code = $server.run("ss -nta | grep #{port}")
  assert_match(/\*:#{port}/, $output)
end

Then(/^this minion should have a Base channel set$/) do
  step %(I should not see a "This system has no Base Software Channel. You can select a Base Channel from the list below." text)
end

And(/^this minion is not registered in Spacewalk$/) do
  @rpc = XMLRPCSystemTest.new(ENV['TESTHOST'])
  @rpc.login('admin', 'admin')
  sid = @rpc.listSystems.select { |s| s['name'] == $minion_fullhostname }.map { |s| s['id'] }.first
  @rpc.deleteSystem(sid) if sid
  refute_includes(@rpc.listSystems.map { |s| s['id'] }, $minion_fullhostname)
end

Given(/^that this minion is registered in Spacewalk$/) do
  @rpc = XMLRPCSystemTest.new(ENV['TESTHOST'])
  @rpc.login('admin', 'admin')
  assert_includes(@rpc.listSystems.map { |s| s['name'] }, $minion_fullhostname)
end

Then(/^all local repositories are disabled$/) do
  Nokogiri::XML(`zypper -x lr`)
    .xpath('//repo-list')
    .children
    .select { |node| node.is_a?(Nokogiri::XML::Element) }
    .select { |element| element.name == 'repo' }
    .reject { |repo| repo[:alias].include?('susemanager:') }
    .map do |repo|
      assert_equal('0', repo[:enabled],
                   "repo #{repo[:alias]} should be disabled")
    end
end

Then(/^I try to reload page until contains "([^"]*)" text$/) do |arg1|
  found = false
  begin
    Timeout.timeout(30) do
      loop do
        if page.has_content?(debrand_string(arg1))
          found = true
          break
        end
        visit current_url
      end
    end
  rescue Timeout::Error
    raise "'#{arg1}' cannot be found after wait and reload page"
  end
  fail unless found
end

And(/^I follow the sle minion$/) do
 step %(I follow "#{$minion_fullhostname}")
<<<<<<< HEAD
=======
end

Then(/^this minion should have a Base channel set$/) do
  step %(I should not see a "This system has no Base Software Channel. You can select a Base Channel from the list below." text)
end

And(/^I create picked-up test file on sle minion$/) do
  $minion.run("touch /tmp/PICKED-UP.test")
>>>>>>> 838aee24
end<|MERGE_RESOLUTION|>--- conflicted
+++ resolved
@@ -253,15 +253,8 @@
 
 And(/^I follow the sle minion$/) do
  step %(I follow "#{$minion_fullhostname}")
-<<<<<<< HEAD
-=======
-end
-
-Then(/^this minion should have a Base channel set$/) do
-  step %(I should not see a "This system has no Base Software Channel. You can select a Base Channel from the list below." text)
 end
 
 And(/^I create picked-up test file on sle minion$/) do
   $minion.run("touch /tmp/PICKED-UP.test")
->>>>>>> 838aee24
 end