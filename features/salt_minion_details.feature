# Copyright (c) 2015 SUSE LLC.
# Licensed under the terms of the MIT license.

Feature: Verify the minion registration
  In order to validate the completeness of minion registration
  I want to see minion base channel, minion details and installed packages

  Scenario: Check for the Salt entitlement
    Given I am on the Systems overview page of this minion
    Then I should see a "[Salt]" text

  Scenario: Check if package list has been refreshed
<<<<<<< HEAD
    Given I am on the Systems overview page of this client
=======
    Given I am on the Systems overview page of this minion
>>>>>>> dbc1870c
    When I follow "Events"
    And I follow "History"
    Then I try to reload page until contains "Package List Refresh scheduled by (none)" text

  Scenario: Check installed packages are visible
    Given I am on the Systems overview page of this minion
    When I follow "Software"
    And I follow "List / Remove"
    Then I should see a "aaa_base" text
    And I should see a "aaa_base-extras" text

  Scenario: Accepted minion has a base channel
    Given I am authorized as "testing" with password "testing"
    And that this minion is registered in Spacewalk
    And I follow this client link
    And I follow "Software"
    And I follow "Software Channels"
    Then this minion should have a Base channel set<|MERGE_RESOLUTION|>--- conflicted
+++ resolved
@@ -3,18 +3,14 @@
 
 Feature: Verify the minion registration
   In order to validate the completeness of minion registration
-  I want to see minion base channel, minion details and installed packages
+  I want to see minion details and installed packages
 
   Scenario: Check for the Salt entitlement
     Given I am on the Systems overview page of this minion
     Then I should see a "[Salt]" text
 
   Scenario: Check if package list has been refreshed
-<<<<<<< HEAD
-    Given I am on the Systems overview page of this client
-=======
     Given I am on the Systems overview page of this minion
->>>>>>> dbc1870c
     When I follow "Events"
     And I follow "History"
     Then I try to reload page until contains "Package List Refresh scheduled by (none)" text
@@ -24,12 +20,4 @@
     When I follow "Software"
     And I follow "List / Remove"
     Then I should see a "aaa_base" text
-    And I should see a "aaa_base-extras" text
-
-  Scenario: Accepted minion has a base channel
-    Given I am authorized as "testing" with password "testing"
-    And that this minion is registered in Spacewalk
-    And I follow this client link
-    And I follow "Software"
-    And I follow "Software Channels"
-    Then this minion should have a Base channel set+    And I should see a "aaa_base-extras" text