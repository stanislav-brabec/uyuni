# Copyright (c) 2010-2011 Novell, Inc.
# Licensed under the terms of the MIT license.

#
# features/support/env.rb
#

# :firefox requires MozillaFirefox 3.7 or later !!
$: << File.join(File.dirname(__FILE__), "..", "..", "lib")
require 'rubygems'
require 'tmpdir'
require 'base64'
require 'capybara'
require 'capybara/cucumber'
require File.join(File.dirname(__FILE__), 'cobbler_test')
require File.join(File.dirname(__FILE__), 'zypp_lock_helper')
require 'owasp_zap'
include OwaspZap

browser = (ENV['BROWSER'] ? ENV['BROWSER'].to_sym : nil) || :firefox
host = ENV['TESTHOST'] || 'andromeda.suse.de'
proxy = ENV['ZAP_PROXY'].to_s || nil

require 'minitest/unit'
World(MiniTest::Assertions)

# basic support for rebranding of strings in the UI
BRANDING = ENV['BRANDING'] || 'suse'
<<<<<<< HEAD

DEFAULT_TIMEOUT = 20
=======
DEFAULT_TIMEOUT = 200
>>>>>>> 6e2c6f76

# Returns current url
def current_url
  driver.current_url
end

def debrand_string(str)
  case BRANDING
    when 'suse'
      case str
        # do not replace
        when "Update Kickstart" then str
        when "Kickstart Snippets" then str
        when "Create a New Kickstart Profile" then str
        when "Step 1: Create Kickstart Profile" then str
        when "Create Kickstart Profile" then str
        when "Test Erratum" then str
        # replacement exceptions
        when "Create Kickstart Distribution" then "Create Autoinstallable Distribution"
        when "Upload Kickstart File" then "Upload Kickstart/Autoyast File"
        when "Upload a New Kickstart File" then "Upload a New Kickstart/AutoYaST File"
        when "RHN Reference Guide" then "Reference Guide"
        when "Create Errata" then "Create Patch"
        when "Publish Errata" then "Publish Patch"
        # generic regex replace
        when /.*kickstartable.*/ then str.gsub(/kickstartable/, 'autoinstallable')
        when /.*Kickstartable.*/ then str.gsub(/Kickstartable/, 'Autoinstallable')
        when /.*Kickstart.*/ then str.gsub(/Kickstart/, 'Autoinstallation')
        when /Errata .* created./ then str.sub(/Errata/, 'Patch')
        when /.*errata update.*/ then str.gsub(/errata update/, 'patch update')
        when /.*Erratum.*/ then str.gsub(/Erratum/, 'Patch')
        when /.*erratum.*/ then str.gsub(/erratum/, 'patch')
        when /.*Errata.*/ then str.gsub(/Errata/, 'Patches')
        when /.*errata.*/ then str.gsub(/errata/, 'patches')
        else str
      end
    else str
  end
end

# may be non url was given
if host.include?("//")
  raise "TESTHOST must be the FQDN only"
end
host = "https://#{host}"

$myhostname = host

ENV['LANG'] = "en_US.UTF-8"
ENV['IGNORECERT'] = "1"

Capybara.default_wait_time = 10

# Setup browsers
case browser
when :phantomjs
  require 'capybara/poltergeist'
  Capybara.register_driver :poltergeist do |app|
    Capybara::Poltergeist::Driver.new(app,
                                      :phantomjs_options => ['--debug=no',
                                                             '--ignore-ssl-errors=yes',
                                                             '--ssl-protocol=TLSv1',
                                                             '--web-security=false'],
                                      :js_errors => false,
<<<<<<< HEAD
=======
                                      :timeout => 250,
>>>>>>> 6e2c6f76
                                      :debug => false)
  end
  Capybara.default_driver = :poltergeist
  Capybara.javascript_driver = :poltergeist
  Capybara.app_host = host
when :firefox
  require 'selenium-webdriver'
  Capybara.register_driver :selenium do |app|
    profile = Selenium::WebDriver::Firefox::Profile.new
    if proxy
      profile["network.proxy.type"] = 1
      profile["network.proxy.http"] = proxy
      profile["network.proxy.http_port"] = 8080
      profile["network.proxy.ssl"] = proxy
      profile["network.proxy.ssl_port"] = 8080
    end
    driver = Capybara::Selenium::Driver.new(app, :browser => :firefox, :profile => profile)
    driver.browser.manage.window.resize_to(1280, 1024)
    driver
  end
  Capybara.default_driver = :selenium
  Capybara.app_host = host
else
  raise "Unsupported browser '#{browser}'"
end

# don't run own server on a random port
Capybara.run_server = false

# screenshots
After do |scenario|
  if scenario.failed?
    encoded_img = page.driver.render_base64(:png, :full => true)
    embed("data:image/png;base64,#{encoded_img}", 'image/png')
  end
end

# make sure proxy is started if we will use ut
Before do
  sec_proxy = ENV['ZAP_PROXY']
  if sec_proxy && ['localhost', '127.0.0.1'].include?(sec_proxy)
    $zap = Zap.new(:target => "https://#{ENV['TESTHOST']}", :zap => "/usr/share/owasp-zap/zap.sh")
    unless $zap.running?
      $zap.start(:daemon => true)
      until $zap.running?
        STDERR.puts 'waiting for security proxy...'
        sleep 1
      end
    end
  end
end

# kill owasp zap before exiting
at_exit do
  $zap.shutdown if $zap
end<|MERGE_RESOLUTION|>--- conflicted
+++ resolved
@@ -26,12 +26,7 @@
 
 # basic support for rebranding of strings in the UI
 BRANDING = ENV['BRANDING'] || 'suse'
-<<<<<<< HEAD
-
-DEFAULT_TIMEOUT = 20
-=======
 DEFAULT_TIMEOUT = 200
->>>>>>> 6e2c6f76
 
 # Returns current url
 def current_url
@@ -96,10 +91,7 @@
                                                              '--ssl-protocol=TLSv1',
                                                              '--web-security=false'],
                                       :js_errors => false,
-<<<<<<< HEAD
-=======
                                       :timeout => 250,
->>>>>>> 6e2c6f76
                                       :debug => false)
   end
   Capybara.default_driver = :poltergeist
