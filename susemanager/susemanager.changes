<<<<<<< HEAD
- enable and start disk space checker script during setup
=======
- remove creating group susemanager and require uyuni-base-server
  which does it now
>>>>>>> be1c5059
- ensure working directory is /root during setup (bsc#1148169)
- dmidecode does not exist on s390x (bsc#1145119)
- move /usr/share/rhn/config-defaults to uyuni-base-common
- Add missing bootstrap repo entries for Ubuntu repositories

-------------------------------------------------------------------
Wed Jul 31 17:45:28 CEST 2019 - jgonzalez@suse.com

- version 4.0.15-1
- add support for in-place migration (Uyuni only for now)
- Make dmidecode part of the bootstrap repositiories (bsc#1137952)
- respect new location for autoinstall templates during migration

-------------------------------------------------------------------
Wed May 15 15:28:52 CEST 2019 - jgonzalez@suse.com

- version 4.0.14-1
- SPEC cleanup
- Enable bootstrap repo creation for openSUSE Leap 15.1
- Make swap files readable only by root (bsc#1131954, CVE-2019-3684)
- convert cobbler files to new format during migration
- add dbus-lib to RES6 bootstrap repo (bsc#1132343)
- create bootstrap repo for new Red Hat channels (bsc#1133587)

-------------------------------------------------------------------
Tue Apr 23 23:20:07 CEST 2019 - jgonzalez@suse.com

- version 4.0.13-1
- mgr-create-bootstrap-repo will stop looking for alternatives
  when one is found, to avoid failures when one of them is
  missing (bsc#1132526)

-------------------------------------------------------------------
Mon Apr 22 12:19:36 CEST 2019 - jgonzalez@suse.com

- version 4.0.12-1
- open needed firewall ports also when firewall not currently
  running (bsc#1131231)
- add makefile and pylint configuration

-------------------------------------------------------------------
Fri Mar 29 10:34:48 CET 2019 - jgonzalez@suse.com

- version 4.0.11-1
- Support creating bootstrap repos for Ubuntu 18.04 and 16.04.

-------------------------------------------------------------------
Mon Mar 25 16:59:08 CET 2019 - jgonzalez@suse.com

- version 4.0.10-1
- Fix creation of bootstrap repositories for SLE12 (no SP) by
  requiring python-setuptools only for SLE12 >= SP1 (bsc#1129765)
- Allow alternative names for bootstrap packages, to allow
  using old client tools after package renames
- Feat: create Ubuntu empty repository

-------------------------------------------------------------------
Tue Mar 05 14:30:39 CET 2019 - jgonzalez@suse.com

- version 4.0.9-1
- support new susemanager base product

-------------------------------------------------------------------
Mon Mar 04 09:57:04 CET 2019 - jgonzalez@suse.com

- version 4.0.8-1
- move `python-setuptools` package dependency to SLES12 SP1
  or later
- add bootstrap repo definition for SLE15 SP1

-------------------------------------------------------------------
Wed Feb 27 13:14:42 CET 2019 - jgonzalez@suse.com

- version 4.0.7-1
- add configurable option to auto deploy new tokens (bsc#1123019)
- Add `python-setuptools` package dependency to SLES12 bootstrap repo (bsc#1119964)
- enable and start tftp socket (bsc#1124822)
- migrate existing rhn.conf; do not allow new database credentials
  during migration
- Fix issue with map() on Python3 when '--with-custom-channels' (bsc#1125272)
- Fix setup for openSUSE Leap 15.0
- support migration from 3.2 to 4.0
- remove SCC setup from YaST SUSE Manager setup
- Do not show false errors when configuring swapfile during setup

-------------------------------------------------------------------
Thu Jan 31 09:44:30 CET 2019 - jgonzalez@suse.com

- version 4.0.6-1
- Fix invalid XML for firewalld suse-manager-server configuration
- Configure openJDK 11 as default JVM during setup
- adapt script for migration from 3.2 to 4.0

-------------------------------------------------------------------
Thu Jan 17 14:46:00 CET 2019 - jgonzalez@suse.com

- version 4.0.5-1
- fix broken shebang in postgresql migration scripts

-------------------------------------------------------------------
Wed Jan 16 12:26:43 CET 2019 - jgonzalez@suse.com

- version 4.0.4-1
- ensure POSTGRES_LANG is correctly set (bsc#1121787)
- add bootstrap repo definition for OES 2018 SP1 (bsc#1116826) 
- configure firewalld if available
- change SCC sync backend to adapt quicker to SCC changes and improve
  speed of syncing metadata and checking for channel dependencies

-------------------------------------------------------------------
Mon Dec 17 14:43:50 CET 2018 - jgonzalez@suse.com

- version 4.0.3-1
- Fix bootstrap repository creation for all distributions
- fetch packages from correct channel when creating a bootstrap
  repository
- adapt mgr-create-bootstrap-repo for Uyuni and let it create
  bootstrap repos for openSUSE and CentOS
- fix not found package on mgr-create-bootstrap-repo for SLE-15-s390x
  (bsc#1116566)
- add python3-six to bootstrap repo for SLES15 (bsc#1118478)

-------------------------------------------------------------------
Fri Oct 26 10:49:25 CEST 2018 - jgonzalez@suse.com

- version 4.0.2-1
- add new option --with-parent-channel to mgr-create-bootrap-repo
  to specify parent channel to use if multiple options are available
  (bsc#1104487)
- add support for postgresql10 (FATE#325659)
- bootstrap repos for SLE12 SP4 (bsc#1107117)
- add support for Python 3
- do not fail if postgresql user has no interactive login shell
- add new dependency python-setuptools to bootstrap packages (bsc#1106026)
- fix broken stderr redirection in mgr-setup

-------------------------------------------------------------------
Fri Aug 10 15:42:19 CEST 2018 - jgonzalez@suse.com

- version 4.0.1-1
- add debug mode for mgr-create-bootstrap-repo
- Bump version to 4.0.0 (bsc#1104034)
- Fix copyright for the package specfile (bsc#1103696)
- Feat: add OS Image building with Kiwi FATE#322959 FATE#323057 FATE#323056
- fix mgr-create-bootstrap-repo with custom channels (bsc#1099934)
- add package python-pyudev for bootstrapping (bsc#1099311)
- Feat: allow cleanup of bootstrap repo (bsc#1096204)

-------------------------------------------------------------------
Tue Jun 05 10:15:34 CEST 2018 - jgonzalez@suse.com

- version 3.2.10-1
- Initial branding change for Uyuni (bsc#1094497)

-------------------------------------------------------------------
Wed May 16 17:36:01 CEST 2018 - jgonzalez@suse.com

- version 3.2.9-1
- Add doc suggestions on "package not found" error (bsc#1090481)

-------------------------------------------------------------------
Mon May 07 15:30:54 CEST 2018 - jgonzalez@suse.com

- version 3.2.8-1
- make SCC or ISS configuration optional
- provide full traditional stack in RES bootstrap repo (bsc#1091667)
- add python2-salt to SLES12 bootstrap repository
- add new traditional packages and renamed to bootstrap repo data

-------------------------------------------------------------------
Wed Apr 25 12:12:42 CEST 2018 - jgonzalez@suse.com

- version 3.2.7-1
- fix bootstrapping RHEL 7 salt client (missing python-ipaddress) (bsc#1087055)

-------------------------------------------------------------------
Mon Apr 23 09:22:58 CEST 2018 - jgonzalez@suse.com

- version 3.2.6-1
- fix missing package for bootstrapping rhel7 (bsc#1087055)

-------------------------------------------------------------------
Mon Mar 26 09:14:33 CEST 2018 - jgonzalez@suse.com

- version 3.2.5-1
- add missing python3 packages to bootstrap JeOS image (bsc#1085044)

-------------------------------------------------------------------
Mon Mar 05 09:02:55 CET 2018 - jgonzalez@suse.com

- version 3.2.4-1
- support SLE15 product family
- remove clean section from spec (bsc#1083294)

-------------------------------------------------------------------
Wed Feb 28 10:12:14 CET 2018 - jgonzalez@suse.com

- version 3.2.3-1
- add SLES4SAP-12-SP3-ppc64le as bootstrap repository (bsc#1082548)

-------------------------------------------------------------------
Fri Feb 02 13:07:51 CET 2018 - jgonzalez@suse.com

- version 3.2.2-1
- Fix custom SERVER_KEY overriding (bsc#1075862)
- detect subvolumes on /var even with newer btrfs tools (bsc#1077076)
- do not try to force db encoding on db upgrade; use same value as
  for installation (bsc#1077730)

-------------------------------------------------------------------
Wed Jan 17 13:26:44 CET 2018 - jgonzalez@suse.com

- version 3.2.1-1
- notify admin that database backups need reconfiguration after db upgrade
- switch from atftpd to tftpd
- add syslinux-x86_64 dependency for ppc64le (bsc#1065023)

-------------------------------------------------------------------
Tue Nov 28 14:49:47 CET 2017 - jgonzalez@suse.com

- version 3.1.11-1
- Support Open Enterprise Server 2018 (bsc#1060182)
- Fixed bootstrap repository path for SLES4SAP version 12 and 12.1 (bsc#1062936)
- ensure postgres db template uses unicode (bsc#1062476)
- fix error message for database upgrade failure
- check for sufficient diskspace in /var/lib/pgsql

-------------------------------------------------------------------
Thu Sep 14 11:29:42 CEST 2017 - mc@suse.de

- version 3.1.10-1
- fix migration from SUSE Manager versions > 2.1 (bsc#1055306)

-------------------------------------------------------------------
Wed Aug 30 15:59:51 CEST 2017 - mc@suse.de

- version 3.1.9-1
- Do not use checkpoint_segments parameter during migrations

-------------------------------------------------------------------
Tue Aug 08 11:41:57 CEST 2017 - fkobzik@suse.de

- version 3.1.8-1
- Assert correct java version (bsc#1049575)
- Create bootstrap repo for SLES for SAP 11 SP1 (bsc#1049471)
- Adjust the bootstrap repo with SLE 12 SP3 repos

-------------------------------------------------------------------
Mon May 29 15:41:25 CEST 2017 - mc@suse.de

- version 3.1.7-1
- fix documentation URL in setup (bsc#1038468)
- add openssl to bootstrap repos (bsc#1037828)
- add some basic packages to RES bootstrap repo (bsc#1037355)
- add python-backports-ssl_match_hostname to RES7 bootstrap repo (bsc#1038027)
- add help text for SLP option (bsc#1038417)

-------------------------------------------------------------------
Wed May 03 16:10:55 CEST 2017 - michele.bologna@suse.com

- version 3.1.6-1
- use option skip-service-restart during migration
- add bootstrap repo data for SLES for SAP 12 SP2 ppc64le
- add python-setuptools to bootstrap repo (bsc#1033731)

-------------------------------------------------------------------
Mon Apr 03 14:44:26 CEST 2017 - mc@suse.de

- version 3.1.5-1
- create directory manually if mksubvolume fails, to support btrfs
  based systems with missing mksubvoume utility (bsc#1031885)
- require snapper for mksubvolume command (bsc#1031881)

-------------------------------------------------------------------
Fri Mar 31 09:45:17 CEST 2017 - mc@suse.de

- version 3.1.4-1
- create /var/spacewalk/systems in spacewalk-setup and ensure perms
  on upgrade
- fix typo in comment noting option with-custom-channels
  (bsc#1031092)
- support cnames in mgr-setup and spacewalk-setup (bsc#1029899)
- fix MANAGER_FORCE_INSTALL
- fix help text
- default to using internal postgresql database. If admin wants
  external db, he needs to modify the answer file and run
  setup manually.
- print info messages not on STDERR

-------------------------------------------------------------------
Tue Mar 07 14:54:08 CET 2017 - mc@suse.de

- version 3.1.3-1
- pre require tomcat and salt
- append salt,tomcat,wwwrung to susemanager group
- susemanager group and change owner and permissions for
  /var/susemanager/systems
- Adds missing '-y' parameter for salt-key call (bsc#1024473)

-------------------------------------------------------------------
Tue Feb 07 15:09:07 CET 2017 - michele.bologna@suse.com

- version 3.1.2-1
- Create bootstrap repo for Raspberry Pi (bsc#1023133)

-------------------------------------------------------------------
Wed Jan 11 16:50:45 CET 2017 - michele.bologna@suse.com

- version 3.1.1-1
- Version bump for 3.1

-------------------------------------------------------------------
Fri Dec 16 12:17:02 CET 2016 - michele.bologna@suse.com

- version 3.0.19-1
- Preventing stderr output from systemctl calls (bsc#1015055)

-------------------------------------------------------------------
Mon Nov 07 10:50:53 CET 2016 - michele.bologna@suse.com

- version 3.0.18-1
- Check for silent remote execution during migration and abort if there is
  output (bsc#1006718)
- Run migration helper script from /tmp via bash; /usr filesystem might be
  mounted readonly (bsc#1004521)

-------------------------------------------------------------------
Thu Oct 06 15:32:02 CEST 2016 - mc@suse.de

- version 3.0.17-1
- support creating bootstrap repos for SLE12 SP2 family (bsc#969889)
- use systemctl instead of insserv for enabling postgresql
- quietly enable systemd services and do not pollute logfiles
- enable postgresql via systemctl; it's already adapted to systemd
  (bsc#995314)
- Check the integrity of an archive before the import actually starts
- mgr-create-bootstrap-repo: Support to append additional packages
  names via commandline
- mgr-create-bootstrap-repo: Collect errors and print them at the end
  and copy all found packages
- Add salt bootstrap repo data for RES6 and RES7
- Added dependencies for JeOS SLE12
- Add dependancy packages for JeOS (FATE#320809)
- enable and start postfix on setup (bsc#979664)

-------------------------------------------------------------------
Mon Jul 18 14:19:05 CEST 2016 - jrenner@suse.com

- version 3.0.16-1
- allow migration from external Oracle db to local posgresql db (bsc#987795)
- make sure migration with external database works for DB names other than
  susemanager (bsc#987870)
- create nCoW subvolume for /var/cache/rhn on btrfs (bsc#987614)
- use performance optimized database configuration also for migration from
  Oracle to postgresql (bsc#987550)
- check for uppercase characters in hostname (bsc#980482)
- add support for migrating SUMA21 to SUMA3 with external Oracle DB
- call spacewalk-setup with correct parameter depending on database
- allow DB_BACKEND to be oracle again
- Forbid some more special characters for db and cert passwords (bsc#983295)
- Do not create swapfile when / is on btrfs (bsc#977804)

-------------------------------------------------------------------
Tue May 24 16:09:59 CEST 2016 - kwalter@suse.com

- version 3.0.15-1
- fix help output for mgr-setup; no longer migration from RHN (bsc#975746)
- for SLES11 SP2 and lower we do not support salt (bsc#978788)
- mgr-sync: use bulk channel reposync (bsc#961002)
- show optional channels in mgr-sync add channel and add an option to hide
  optional channels (bsc#977579)
- add more packages to bootstrap repo (bsc#971237)

-------------------------------------------------------------------
Mon Apr 11 09:26:14 CEST 2016 - mc@suse.de

- version 3.0.14-1
- add more packages to bootstrap repo (bsc#971237)
- drop python-certifi from bootstrap repo for SLE12 (bsc#974727)

-------------------------------------------------------------------
Wed Apr 06 08:48:14 CEST 2016 - mc@suse.de

- version 3.0.13-1
- fix permissions of /srv/tftpboot on migration (bsc#972175)

-------------------------------------------------------------------
Mon Mar 21 17:36:34 CET 2016 - mc@suse.de

- version 3.0.12-1
- fix file permissions (bsc#970550)
- add salt-minion and dependencies for SLE11 to bootstrap repo
- add salt-minion and dependencies for SLE12 to bootstrap repo
- add SLES 4 SAP to mgr-create-bootstap-repo as an option
- start an extra list for SLE12 SP1 only dependencies (bsc#970672)
- delete salt minion keys on re-install (bsc#970505)

-------------------------------------------------------------------
Wed Mar 02 12:03:12 CET 2016 - mc@suse.de

- version 3.0.11-1
- rename Mirror Credentials to Organization Credentials at user
  visible places
- require syslinux or syslinux-x86_64 dependencies here in an arch
  package(bsc#964471)
- migration: quote tr parameters correctly (bsc#967096)
- migration: exit on errors during database migration
- migration: check tmpdir existence and permissions
- migration: add IP address check for source machine.
- migration: directly transfer db dump to target system
- migration: fix pg_hba.conf permissions;
- restart postgres after tuning (#bsc960964)
- mgr-create-bootstrap-repo: add option to take custom repos into
  account when searching for newest packages

-------------------------------------------------------------------
Wed Feb 10 08:28:52 CET 2016 - mc@suse.de

- version 3.0.10-1
- Show yast module for SUSE Manager Setup also in gnome control-center
  (bsc#961513)
- add dependencies of python-cryptography to bootstrap package list
  (bsc#959987)

-------------------------------------------------------------------
Tue Jan 26 14:01:05 CET 2016 - mc@suse.de

- version 3.0.9-1
- fix comments about Salt

-------------------------------------------------------------------
Wed Jan 20 12:09:10 CET 2016 - mantel@suse.de

- do not display database credentials during
  migration setup (bsc#962338)

-------------------------------------------------------------------
Thu Jan 14 13:27:22 CET 2016 - mc@suse.de

- version 3.0.8-1
- conditional restart of firewall only
- Use term 'SUSE Manager' during migration

-------------------------------------------------------------------
Tue Jan 05 15:53:20 CET 2016 - mc@suse.de

- version 3.0.7-1
- remove reference to mgr-sync on setup finish screen (bsc#955577)

-------------------------------------------------------------------
Wed Dec 16 11:15:04 CET 2015 - mc@suse.de

- version 3.0.6-1
- compress db dump for migration
- improve logging during migration
- mgr-sync refresh is now called after first user gots created
- remove setting name of first org. It will be now created together
  with the first user

-------------------------------------------------------------------
Thu Dec 10 17:57:22 CET 2015 - mc@suse.de

- version 3.0.5-1
- do not use maximum compression for database dump; default of -6 is a good
  compromise
- replace old tclu functions with dummy functions during migration to SUMA3
- fix certificate location for ISS case; update-ca-certificates
- get rid of pltcl by disabling upstream logging.

-------------------------------------------------------------------
Mon Nov 30 10:58:04 CET 2015 - mc@suse.de

- version 3.0.4-1
- make sure SSL is enabled
- ignore nocpulse stuff (no monitoring anymore in SUMA3)
- create certificate symlink
- migration from SUMA 2.1 to SUMA 3
- Require SUSEfirewall2 and postfix (bsc#952853)
- Require yast2-users for the password cracklib check (bsc#952852)
- bootstrap data only need SCC product IDs

-------------------------------------------------------------------
Thu Oct 22 16:25:57 CEST 2015 - mc@suse.de

- version 3.0.3-1
- allow repeated run of setup
- add SLE-12-SP1 to mgr-create-bootstrap-repo
- open needed firewall ports for salt
- create nCoW subvolume for /var/spacewalk

-------------------------------------------------------------------
Wed Oct 14 09:49:56 CEST 2015 - mc@suse.de

- version 3.0.2-1
- fix setup for remote postgresql database
- remove Oracle DB option from YaST setup. Call mgr-setup under new name.
- suppress systemctl's debug output to stderr during setup
- cleanup setup; remove Oracle-specific stuff
- tune database with smdba instead of pgtune

-------------------------------------------------------------------
Mon Oct 12 11:31:53 CEST 2015 - mantel@suse.de

- rename migration.sh to mgr-setup; provide compatibility link

-------------------------------------------------------------------
Wed Oct 07 16:48:59 CEST 2015 - mc@suse.de

- version 3.0.1-1
- translate yast module to setup SUSE Manager from ycp to ruby

-------------------------------------------------------------------
Wed Sep 23 15:03:42 CEST 2015 - mc@suse.de

- version 2.1.21-1
- added python-gobject2, libudev1 and udev to SLE12 bootstrap repo
  (bsc#945275)
- remove use of updateUpgradePaths() from external
- Do some more checks for validity of email address during setup
  (bsc#933304)
- Refer to mgr-sync instead of mgr-ncc-sync after successful
  setup (bsc#940811)
- Timeout when user does not enter credentials for 60 seconds
  for mgr-sync

-------------------------------------------------------------------
Tue Jul 28 16:12:42 CEST 2015 - mc@suse.de

- version 2.1.20-1
- add bootstrap data for SLES11 SP4 (bsc#939707)
- add bootstrap data for SLES4SAP-11-SP4 (bsc#939699)
- correctly initialize db_backend_target before db dump (bsc#937943)

-------------------------------------------------------------------
Mon Jun 22 15:45:58 CEST 2015 - jrenner@suse.de

- version 2.1.19-1
- fix mgr-create-bootstrap-repo for SLES11 SP3 ppc64 (bsc#933942)
- mgr_bootstrap_data: add SLES12 for SAP data (bsc#933587)
- give taskomatic more time to start up (bsc#933275)
- check for sufficient diskspace during setup (bnc#926234)
- make output of free disk space in error message more human readable
- set ssl-use-existing-certs depending on ca, cert and key is set or not
- introduce variables to import own certificates on setup

-------------------------------------------------------------------
Tue Mar 31 14:33:25 CEST 2015 - mc@suse.de

- version 2.1.18-1
- Copyright texts updated to SUSE LLC
- mgr-sync: do not keep using expired tokens during refresh (bsc#922312)
- add tool to update the spacewalk public cert in the DB
- prevent setup from being run twice when substantial configuration
  has been done
- check for root user
- Add hook at the end of the setup process
- exit with error on Network errors
- fix mgr-sync --no-optional option

-------------------------------------------------------------------
Wed Feb 11 09:05:01 CET 2015 - mc@suse.de

- version 2.1.17-1
- mgr-sync: never ask for user credentials when scheduling a refresh

-------------------------------------------------------------------
Tue Feb 03 11:49:13 CET 2015 - mc@suse.de

- version 2.1.16-1
- write repository configuration into the logfile
- mgr-sync: ensure session token is always saved
- Add logging to mgr-sync
- Bring back the ability to save credentials to the configuration file
- Raise a proper exception, in case Taskomatic is not running
- Ask for the authentication beforehand (bnc#908317)
- Bring back token verification availability

-------------------------------------------------------------------
Thu Dec 04 16:22:57 CET 2014 - mc@suse.de

- version 2.1.15-1
- Abort setup when invalid SSL countrycode given (bnc#882468)
- mgr-sync: add man page
- use noRepoSync parameter always
- Enable and allow "mgr-sync refresh" in the case of ISS
- mgr-sync: Fixed error message on exception (bnc#905263)
- mgr-sync: fixed add product to not trigger redundant 
            add of base channe (bnc#901928)
- drop unused columns in suseProducts table

-------------------------------------------------------------------
Fri Nov 07 13:07:48 CET 2014 - mc@suse.de

- version 2.1.14-1
- schedule refresh after setup with SCC
- On an ISS Slave disalow the use of mgr-sync except of enable-scc
- mgr-sync: recommend to run refresh after credentials are changed
- ISS setup for SCC do not need Mirror Credentials anymore
- mgr-sync: explain what a primary credential is.
- rename Mirror Credentials to Organization Credentials for SCC

-------------------------------------------------------------------
Wed Oct 29 11:33:36 CET 2014 - mantel@suse.de

- rename "Mirror Credentials" to "Organization Credentials" for SCC

-------------------------------------------------------------------
Tue Oct 14 15:19:01 CEST 2014 - mc@suse.de

- version 2.1.13-1
- complete initial setup with SCC
- mgr-sync: fix refresh
- move current_backend() from susemanager to backend and rename it to
  current_cc_backend
- mgr-sync: added --from-options switch plus tests
- Replace /etc/motd after setup (bnc#883379)
- Adapt YaST setup to check credentials against SCC
- require python-argparse
- Added mirror credential manipulation functions to mgr-sync

-------------------------------------------------------------------
Fri Sep 12 15:37:56 CEST 2014 - mc@suse.de

- version 2.1.12-1
- Implement mgr-sync to manage products and channels from SCC
- mgr-ncc-sync: update the error message when SCC is active
- make mgr-create-bootstrap-repo SCC and SLE12 aware

-------------------------------------------------------------------
Tue Jun 17 10:08:08 CEST 2014 - jrenner@suse.de

- version 2.1.11-1
- Update the sudoers file after SUSE Manager upgrade (bnc#881711)
- Fix oracle2postgres.sh (database configuration)

-------------------------------------------------------------------
Tue May 27 17:10:44 CEST 2014 - mc@suse.de

- version 2.1.10-1
- get oracle SID from the DBNAME
- Call spacewalk-setup-tomcat to update tomcat configuration (bnc#880059)
- remove openssl-32bit as required package for the bootstrap repo (bnc#879616)

-------------------------------------------------------------------
Wed May 21 11:05:18 CEST 2014 - mc@suse.de

- version 2.1.9-1
- Abort susemanager-upgrade if schema update failed

-------------------------------------------------------------------
Fri May 16 13:02:01 CEST 2014 - mc@suse.de

- version 2.1.8-1
- mgr-ncc-sync: sync already added products
- fixed urls pointing to novell.com

-------------------------------------------------------------------
Tue May 06 15:10:09 CEST 2014 - mc@suse.de

- version 2.1.7-1
- automatically select utf8 for db character encoding
- add openssl package to the bootstrap repo
- fix check for DB exists and add stop/start spacewalk services
- Created mgr-delete-patch script (bnc#873227)
- python code refactoring
- unified SLP service identifiers (FATE#316384)
- fix susemanager-upgrade
- mgr-ncc-sync: do not show addon products missing their parent
- mgr-ncc-sync: add proper parent to Mono for VMWare
- mgr-ncc-sync: added --add-product-by-ident switch.

-------------------------------------------------------------------
Thu Mar 27 10:21:49 CET 2014 - fcastelli@suse.com

- version 2.1.6-1
- Fix typo into bootstrap data [bnc#870415]
- Fix crash inside of mgr_register

-------------------------------------------------------------------
Fri Feb 21 15:34:31 CET 2014 - fcastelli@suse.com

- version 2.1.5-1
- Add option --from-mirror to download RPMs from an alternative mirror
- Remove duplicate grant statement
- Add configuration option for SLP on server as well
- Advertise registration URL via SLP
- Fix the test for the mirror credentials (bnc#864246)
- Add COPYING to %%doc

-------------------------------------------------------------------
Fri Feb 07 13:45:32 CET 2014 - mc@suse.de

- version 2.1.4-1
- ISS: if registered before setup is called use the CA cert from the
  registration
- query and get ISS master from the right place
- Catch SyntaxError in registration server response (bnc#849333)
- store master SSL certificate under a different name and store
  ISS values in DB
- add script for changing database from oracle to postgresql
- add SLP support
- buildrequire postgresql backend
- remove scripts used for local oracle DB.
- implement ISS to DB migration and fix some syntax errors
- introduce new susemanager upgrade script
- Bootstrap repositories data: minor code refactoring
- Added more packages to the sle11 bootstrap repo

-------------------------------------------------------------------
Mon Feb  3 15:38:23 CET 2014 . mantel@suse.de

- add SLP support

-------------------------------------------------------------------
Mon Jan 13 09:37:25 CET 2014 - mc@suse.de

- version 2.1.3-1
- create bootstrap repos from SLES4SAP repos (bnc#858197)

-------------------------------------------------------------------
Wed Dec 18 13:48:24 CET 2013 - mc@suse.de

- version 2.1.2-1
- if management entitlements are available set also
  bootstrap entitlements

-------------------------------------------------------------------
Mon Dec 09 16:33:15 CET 2013 - mc@suse.de

- version 2.1.1-1
- grant more permissions to DB user
- use new ISS slave detection
- switch to 2.1

-------------------------------------------------------------------
Thu Nov 28 16:17:33 CET 2013 - mc@suse.de

- version 1.7.26-1
- susemanager-tools should require createrepo (bnc#848840)
- add slang package to bootstrap repository (bnc#847723)

-------------------------------------------------------------------
Tue Sep 24 17:33:18 CEST 2013 - mc@suse.de

- version 1.7.25-1
- return user_id as string if mgr-ncc-sync with --from-dir is used
  (bnc#842031)

-------------------------------------------------------------------
Wed Aug 21 15:33:13 CEST 2013 - mc@suse.de

- version 1.7.24-1
- add profilename as hostname and moniker to NCC registration
  (bnc#834200)
- forward registrations to ISS parent if we are a slave
- use register URL from config file
- rename satellite-sync to mgr-inter-sync
- implement setup for Inter Server Sync (ISS) (FATE#312371)
- call mgr-ncc-sync with option --refresh at the end of a setup
- show error in the yast setup module
- allow only ASCII characters in the SSL certificate (bnc#829034)
- clear existing DB on setup (bnc#824146)
- Interrupt SUSE Manager setup on error (bnc#829035)
- fix help of mgr-ncc-sync (bnc#824597)

-------------------------------------------------------------------
Wed Jun 12 11:08:05 CEST 2013 - mc@suse.de

- version 1.7.23-1
- create bootstrap repos for SLE11-SP3 (bnc#806839)
- fix reading mirror credentials from config
- add versioned Requires of spacewalk-backend

-------------------------------------------------------------------
Thu Apr 04 15:20:26 CEST 2013 - mc@suse.de

- version 1.7.22-1
- fix product listing with products not having same SP as the base product
- fix list-products in case of empty DB
- Add new tool 'mgr-create-bootstrap-repo'
- Make mgr-ncc-sync only sync vendor channels that have urls.
- test content of diretory given with --from-dir (bnc#798807)
- hide option --update_up, customers should always use --refresh
- add --no-optional option for channels
- add options --all-childs and --filter
- implement listing by products
- mgr-register should not crash if product release is empty (bnc#803124)

-------------------------------------------------------------------
Fri Feb 08 11:03:20 CET 2013 - mc@suse.de

- version 1.7.21-1
- fix mgr-ncc-sync, if --from-dir is used (bnc#798807)

-------------------------------------------------------------------
Thu Nov 22 15:55:20 CET 2012 - jrenner@suse.de

- version 1.7.20-1
- use suse.com URL in yast module (bnc#790309)
- fix spelling issue (bnc#790269)
- check for underscore in hostname (bnc#750421)
- rotate susemanager logfiles (bnc#788025)
- call update_upgrade_pathes_by_config() with --refresh (bnc#787597)
- Add support for multiple mirror credentials
- SP migration mgr-ncc-sync changes

-------------------------------------------------------------------
Mon Oct 08 17:10:09 CEST 2012 - mc@suse.de

- version 1.7.19-1
- fix broken changelog entry

-------------------------------------------------------------------
Thu Oct 04 18:06:45 CEST 2012 - mc@suse.de

- version 1.7.18-1
- hide --test option from mgr-ncc-sync
- call the product_channel update function on refresh

-------------------------------------------------------------------
Thu Oct 04 16:03:20 CEST 2012 - iartarisi@suse.cz

 - hide -p, -f, -s options from mgr-ncc-sync and add a new --refresh
   option to update metadata without triggering any reposync
   (bnc#760924)

 - replace TypeError with a more descriptive message when trying to add
   a channel whose product is not in the database (bnc#760924)

-------------------------------------------------------------------
Fri Sep 28 15:56:44 CEST 2012 - mc@suse.de

- version 1.7.17-1
- use gethostbyname() for migration to honor overwrites in /etc/hosts
  (bnc#753806)
- Set owner/group of config-defaults dir consistently (bnc#776377)
- restart spacewalk services after final DB changes (bnc#776571)

-------------------------------------------------------------------
Wed Aug 15 14:58:18 CEST 2012 - mc@suse.de

- version 1.7.16-1

-------------------------------------------------------------------
Wed Aug 15 14:42:17 CEST 2012 - mantel@suse.de

- check for already completed setup only when appropriate (eg. not
  when migration.sh was called with "-h" for help)

-------------------------------------------------------------------
Tue Aug 07 16:42:03 CEST 2012 - mc@suse.de

- version 1.7.15-1
- disable Port and remote db backend if embedded DB is selected

-------------------------------------------------------------------
Mon Aug 06 15:35:09 CEST 2012 - mc@suse.de

- version 1.7.14-1
- changed SERVICE_NAME to SID in tnsnames.ora file
- fix syntax error in bash script

-------------------------------------------------------------------
Sun Aug 05 17:32:19 CEST 2012 - mc@suse.de

- version 1.7.13-1
- call smdba only with local db
- do autotuning with postgres DB backend
- postgresql init script has the old name again

-------------------------------------------------------------------
Fri Aug 03 18:45:18 CEST 2012 - mc@suse.de

- version 1.7.12-1
- call smdba system-check and enable the db archive mode
- do not set the port
- preselect embedded database

-------------------------------------------------------------------
Thu Aug 02 16:55:17 CEST 2012 - mc@suse.de

- version 1.7.11-1
- fix DB installation screen hides embedded db option on small windows
  (bnc#773062)
- put migrate_res() into NCCSync class (bnc#773244)
- ensure that oracle is insserv'd
- fix info displayed in error window (bnc#771989)
- remove runlevel 4 from default start (bnc#771989)

-------------------------------------------------------------------
Tue Jul 24 14:12:15 CEST 2012 - mantel@suse.de

- ensure that oracle is insserv'd

-------------------------------------------------------------------
Thu Jul 19 14:40:05 CEST 2012 - ug@suse.de

- version 1.7.10-1
- create tnsname.ora file for remote oracle DB (bnc#772062)
- Ensure that setup cannot be run twice (bnc#772003)

-------------------------------------------------------------------
Mon Jul 16 15:20:03 CEST 2012 - ug@suse.de

- version 1.7.9-1
- do not tell the type of the embedded database

-------------------------------------------------------------------
Thu Jun 21 11:09:42 CEST 2012 - jrenner@suse.de

- version 1.7.8-1
- add option to migrate channels to RES subscriptions (bnc#765053)

-------------------------------------------------------------------
Thu May 31 17:56:11 CEST 2012 - mc@suse.de

- version 1.7.7-1
- switch database specific packages if a different db is requested
  than the appliance is build for (bnc#764898)

-------------------------------------------------------------------
Thu May 31 10:51:26 CEST 2012 - mc@suse.de

- version 1.7.6-1
- do not raise an exception on wrong parameter usage

-------------------------------------------------------------------
Tue May 29 09:18:46 CEST 2012 - mantel@suse.de

- after a local Oracle database has been set up, switch the
  listener to localhost only mode (CVE-2012-1675)
  (bnc#760074, bnc#736238, bnc#757705)

-------------------------------------------------------------------
Mon May 14 10:48:19 CEST 2012 - mc@suse.de

- version 1.7.5-1

-------------------------------------------------------------------
Thu May 10 14:56:13 CEST 2012 - ug@suse.de

- added desktop file for susemanager_setup yast module
  (bnc#753326)

-------------------------------------------------------------------
Fri Apr 27 16:09:51 CEST 2012 - mc@suse.de

- version 1.7.4-1
- postgresql init script was reanmed - use the new name now

-------------------------------------------------------------------
Fri Apr 20 15:29:36 CEST 2012 - mc@suse.de

- version 1.7.3-1
- fix running SuSEconfig.postfix in SLE11-SP2
- cleanup firstboot config - move License Agreement after Language
- call mgr-ncc-sync only after setup or migration
- show the local db backend in UI
- add radio buttons for selecting remote DB backend type

-------------------------------------------------------------------
Mon Apr 16 17:37:39 CEST 2012 - ug@suse.de

- added system requirement check to susemanager_setup

-------------------------------------------------------------------
Fri Mar 30 16:49:41 CEST 2012 - mc@suse.de

- version 1.7.2-1
- remove release-notes - we have a seperate package for it
- remove unused dialog based UIs and outdated documentation
- move license.txt into the branding package

-------------------------------------------------------------------
Wed Mar 21 18:02:57 CET 2012 - mc@suse.de

- version 1.7.1-1
- Bumping package version

-------------------------------------------------------------------
Tue Mar 13 16:52:30 CET 2012 - mantel@suse.de

- update migration.sh to state of maintained branch

-------------------------------------------------------------------
Wed Mar  7 15:07:46 CET 2012 - mc@suse.de

- fix wrong owner of etc/sysconfig introduced by an
  overlayfile in the XE appliance

-------------------------------------------------------------------
Tue Mar  6 14:35:49 CET 2012 - mc@suse.de

- require spacewalk-db-virtual
- move pgtune requirement to spacewalk-postgresql

-------------------------------------------------------------------
Mon Mar  5 16:48:13 CET 2012 - mc@suse.de

- set DB PASSWORD_LIFE_TIME to unlimited

-------------------------------------------------------------------
Mon Mar  5 12:39:37 CET 2012 - mc@suse.de

- enhance is_mirrorable with connect check required for external
  repositories.

-------------------------------------------------------------------
Sat Mar  3 15:30:25 CET 2012 - mc@suse.de

- use pgtune package for postgres tuning

-------------------------------------------------------------------
Wed Feb 29 17:17:43 CET 2012 - mc@suse.de

- PreRequire atftp
- create /srv/tftpboot if it does not exist

-------------------------------------------------------------------
Thu Feb 23 13:10:43 CET 2012 - mc@suse.de

- postgres db tuning added to migration.sh

-------------------------------------------------------------------
Tue Feb 14 14:24:09 CET 2012 - ug@suse.de

- fixed default db port for postgres (bnc#741247)

-------------------------------------------------------------------
Mon Feb 13 15:34:01 CET 2012 - ug@suse.de

- avoid cobbler exception during startup
  (bnc#746718)

-------------------------------------------------------------------
Mon Feb  6 17:40:11 CET 2012 - ug@suse.de

- added cracklib check to DB password dialog (bnc#744983)

-------------------------------------------------------------------
Tue Jan 31 16:40:59 CET 2012 . mantel@suse.de

- fix spelling in
  /etc/sysconfig/SuSEfirewall2.d/services/suse-manager-server

-------------------------------------------------------------------
Tue Jan 31 16:14:48 CET 2012 - mantel@suse.de

- reset job_queue_processes to default value of 1000 after
  adjusting character set

-------------------------------------------------------------------
Thu Jan 19 17:28:43 CET 2012 - ug@suse.de

- remove setuid bits on all oracle binaries after setup
  (bnc#736240)

-------------------------------------------------------------------
Tue Jan 17 11:09:17 CET 2012 - iartarisi@suse.cz

- fix mgr-ncc-sync -s resetting the max_members of system groups to 10
  (bnc#740813)

-------------------------------------------------------------------
Wed Jan  4 17:36:43 CET 2012 - mc@suse.de

- add --dump option to mgr-ncc-sync to dump NCC data as XML into
  a directory.

-------------------------------------------------------------------
Thu Dec 22 14:59:55 CET 2011 - mantel@suse.de

- rename Novell to SUSE (#708333)

-------------------------------------------------------------------
Fri Dec  2 13:19:37 CET 2011 - iartarisi@suse.cz

- remove confirmation dialog when adding a channel (bnc#732517)

-------------------------------------------------------------------
Mon Nov 28 16:09:26 CET 2011 - mantel@suse.de

- only set character set to utf8 for "internal_use"

-------------------------------------------------------------------
Wed Nov 16 16:03:39 CET 2011 - mantel@suse.de

- force nls_territory=AMERICA

-------------------------------------------------------------------
Wed Nov 16 14:31:13 CET 2011 - mantel@suse.de

- dobby_conf is only template; write dobby conf to rhn_conf
  during Oracle setup

-------------------------------------------------------------------
Mon Nov 14 16:53:08 CET 2011 - mantel@suse.de

- explicitly set Oracle character set to UTF8

-------------------------------------------------------------------
Fri Nov 11 13:22:38 CET 2011 - iartarisi@suse.cz

- fix bug with adding a new channel with the same repo url as an already
  existing channel, the new channel<->repo association wasn't being
  inserted (bnc#729227)

-------------------------------------------------------------------
Thu Nov 10 17:36:12 CET 2011 - mantel@suse.de

- use correct paths with new Oracle version
- actually use the computed memory values for Oracle

-------------------------------------------------------------------
Wed Nov  9 10:02:09 CET 2011 - mantel@suse.de

- compute sga and pga values for Oracle

-------------------------------------------------------------------
Tue Oct 25 16:02:27 CEST 2011 - mantel@suse.de

- write DB credentials to dobby configuration if using full Oracle

-------------------------------------------------------------------
Fri Oct 21 15:50:58 CEST 2011 - mc@suse.de

- add some diagnostics DB tools

-------------------------------------------------------------------
Thu Oct 20 17:10:05 CEST 2011 - mc@suse.de

- enable auto implement of SQL profiles for oracle full DB

-------------------------------------------------------------------
Thu Oct 20 12:27:33 CEST 2011 - ug@suse.de

- more strict file permissions for environment files
  (bnc#725221)

-------------------------------------------------------------------
Fri Oct 14 17:11:02 CEST 2011 - iartarisi@suse.cz

- mgr-ncc-sync shouldn't skip creating a rhnChannelContentSource just
  because the corresponding rhnContentSource already exists

-------------------------------------------------------------------
Thu Oct 13 13:58:56 CEST 2011 - ug@suse.de

- check disksize in susemanager_setup (bnc#688406)

-------------------------------------------------------------------
Thu Oct 13 12:11:33 CEST 2011 - ug@suse.de

- added sanity checks to susemanager_setup client (bnc#703132)

-------------------------------------------------------------------
Thu Oct  6 17:06:04 CEST 2011 - iartarisi@suse.cz

- print a more descriptive error when scheduling a sync fails because of
  a connection failed to taskomatic

-------------------------------------------------------------------
Mon Sep 26 10:45:05 CEST 2011 - mantel@suse.de

- allow migration from SUSE Manager XE to SUSE Manager full Oracle

-------------------------------------------------------------------
Fri Sep 23 14:35:52 CEST 2011 - mc@suse.de

- recompile python after check

-------------------------------------------------------------------
Tue Sep 20 17:36:23 CEST 2011 - iartarisi@suse.cz

- use pylint instead of python-pylint for %checks

-------------------------------------------------------------------
Tue Sep 20 09:45:45 CEST 2011 - mc@suse.de

- added option to test the NCC credentials (fate#312368, bnc#674848)

-------------------------------------------------------------------
Wed Sep  7 12:41:52 CEST 2011 - mc@suse.de

- merge python modules into one directory

-------------------------------------------------------------------
Tue Sep  6 15:19:13 CEST 2011 - mantel@suse.de

- use same tablespace name "data_tbs" for full Oracle as for XE to
  allow for easy migration

-------------------------------------------------------------------
Tue Sep  6 11:12:48 CEST 2011 - mc@suse.de

- do not create channel families for system entitlements
  (bnc#716053)

-------------------------------------------------------------------
Tue Sep  6 10:51:28 CEST 2011 - iartarisi@suse.cz

- fix import errors after moving suseLib

-------------------------------------------------------------------
Mon Sep  5 12:10:28 CEST 2011 - iartarisi@suse.cz

- removed suseLib.py

-------------------------------------------------------------------
Wed Aug 31 16:18:26 CEST 2011 - iartarisi@suse.cz

- log the invalid XML document from NCC when receiving an ExpatError
  (bnc#711010)
- added tests for the above bug

-------------------------------------------------------------------
Wed Aug 24 14:32:25 CEST 2011 - iartarisi@suse.cz

- fixed TypeError in suseLib.URL.get_query_param

-------------------------------------------------------------------
Wed Aug 24 11:59:52 CEST 2011 - iartarisi@suse.cz

- fixed ValueError in _parse_query in suseLib
- refactored and added more comments to suseLib

-------------------------------------------------------------------
Wed Aug 24 10:36:21 CEST 2011 - mc@suse.de

- disable deferred_segment_creation to let start sequences with 1
  if we run with an internal full DB

-------------------------------------------------------------------
Tue Aug 23 17:33:04 CEST 2011 - ug@suse.de

- mgr-ncc-sync does not work for system entitlements 
  (bnc#713395)

-------------------------------------------------------------------
Mon Aug 22 16:20:02 CEST 2011 - iartarisi@suse.cz

- fixed an uncalled method _parse_query in URL.__setattr__
- fixed undefined method error "to_unicode" in TransferException
- minor style issues

-------------------------------------------------------------------
Wed Aug 17 18:18:17 CEST 2011 - mantel@suse.de

- do not use XE specific settings for full Oracle

-------------------------------------------------------------------
Wed Aug 17 17:56:53 CEST 2011 - mantel@suse.de

- add support for full Oracle DB to migration.sh

-------------------------------------------------------------------
Mon Aug 15 16:01:43 CEST 2011 - ug@suse.de

- check hostname for lowercase bnc#703132

-------------------------------------------------------------------
Wed Aug 10 11:28:18 CEST 2011 - iartarisi@suse.cz

- fix more imports

-------------------------------------------------------------------
Wed Aug 10 11:02:00 CEST 2011 - iartarisi@suse.cz

- fix imports after changes in spacewalk.common module layout

-------------------------------------------------------------------
Mon Aug  8 11:48:55 UTC 2011 - kkaempf@novell.com

- fix sqlplus require to /usr/bin/sqlplus in order to keep
  already installed sqlplus

-------------------------------------------------------------------
Thu Aug  4 12:21:28 CEST 2011 - mantel@suse.de

- do not require oracle-xe, but oracle-sqlplus to allow full
  Oracle database to be used

-------------------------------------------------------------------
Tue Jun 21 16:07:34 CEST 2011 - mc@suse.de

- use pycurl send method also for mgr-register
- add forward_registration variable to disable
  mgr-register in disconnected setups (FATE#312530)

-------------------------------------------------------------------
Thu Jun 16 10:24:57 CEST 2011 - mc@suse.de

- add proxy module to firstboot

-------------------------------------------------------------------
Wed Jun  1 17:37:27 CEST 2011 - mc@suse.de

- fix parsing the proxy user from curlrc (bnc#697276)

-------------------------------------------------------------------
Mon May 23 17:41:04 CEST 2011 -iartarisi@suse.cz

- fix malformed url error from pycurl when trying to download products
  and subscriptions with --from-dir and other minor issues

-------------------------------------------------------------------
Fri May 20 16:03:56 CEST 2011 - iartarisi@suse.cz

- added proxy authentication to ncc-sync

-------------------------------------------------------------------
Fri May 20 14:57:56 CEST 2011 - iartarisi@suse.cz

- fixed a syntax error on redirects when debugging is turned on

-------------------------------------------------------------------
Fri May 20 14:27:28 CEST 2011 - mc@suse.de

- implement disconnected population of vendor channels (bnc#674859)

-------------------------------------------------------------------
Fri May 20 13:41:22 CEST 2011 - iartarisi@suse.cz

- use pycurl instead of urllib for remote requests (#694054)
- catch cannot connect to database error

-------------------------------------------------------------------
Thu May  5 14:48:34 CEST 2011 - iartarisi@suse.cz

- Fixed parsing error and traceback which happened when the NCC xml page
was replaced by an html page. (bnc#691635)

-------------------------------------------------------------------
Thu Apr 14 10:33:58 CEST 2011 - iartarisi@suse.cz

- fix updating subscriptions which have only one available channel
  family (bnc#687326)

-------------------------------------------------------------------
Tue Mar 29 13:45:15 CEST 2011 - iartarisi@suse.cz

- handle unlimited channel subscription when updating subscriptions (bnc#682651)
- code cleanup

-------------------------------------------------------------------
Mon Mar 28 16:29:18 CEST 2011 - iartarisi@suse.cz

- added information about status meaning when listing channels

-------------------------------------------------------------------
Mon Mar 28 12:57:18 CEST 2011 - iartarisi@suse.cz

- fixed showing fake channels as unmirrorable

-------------------------------------------------------------------
Mon Mar 28 10:29:19 CEST 2011 - iartarisi@suse.cz

- fixed crashing when asking for user confirmation (bnc#682858)

-------------------------------------------------------------------
Fri Mar 25 13:54:10 CET 2011 - mc@suse.de

- send email address during NCC registration (bnc#682636)

-------------------------------------------------------------------
Fri Mar 25 13:21:56 CET 2011 - iartarisi@suse.cz

 - check if channels are mirrorable when listing and adding channels (bnc#679889)
 - more pythonification and UI improvements

-------------------------------------------------------------------
Thu Mar 17 11:33:54 CET 2011 - iartarisi@suse.cz

 - when updating subscriptions, remove those that are no longer present in NCC
   (bnc#679889)
 - pythonification and cosmetics
 - DRYed mgr-ncc-sync by moving some commands in an update_subscriptions
   method in the lib file

-------------------------------------------------------------------
Mon Mar 14 16:12:32 CET 2011 - iartarisi@suse.cz

- fix asking for confirmation when a channel can't be added because of a
  missing parent -> refactored confirmation code and related error
  output

-------------------------------------------------------------------
Wed Mar  9 15:39:18 CET 2011 - ug@suse.de

- fixed a comment in mgr_ncc_sync (bnc#678119)

-------------------------------------------------------------------
Tue Mar  8 13:21:44 CET 2011 - iartarisi@suse.cz

- fix contentsource_id being read instead of channel_id in get_channel_id

-------------------------------------------------------------------
Fri Mar  4 16:32:14 CET 2011 - iartarisi@suse.cz

- don't ask for confirmation when trying to add a channel that is
  already in the database (#673927)

-------------------------------------------------------------------
Fri Mar  4 10:46:17 CET 2011 - iartarisi@suse.cz

- fixed an SQLError on inserting to the suseproductchannel, product_id
  was string because of spaces in the xml file

-------------------------------------------------------------------
Thu Mar  3 17:30:20 CET 2011 - mc@suse.de

- change firewall module to open xmpp-server port

-------------------------------------------------------------------
Wed Feb 23 09:59:58 CET 2011 - iartarisi@suse.cz

- fix database insert integer bug caused by indenting the channels.xml file

-------------------------------------------------------------------
Mon Feb 21 17:34:22 CET 2011 - mc@suse.de

- switch message color back to normal

-------------------------------------------------------------------
Mon Feb 21 15:33:23 CET 2011 - iartarisi@suse.cz

- move optparser code from the library to the command line client
(fixes #665444)

-------------------------------------------------------------------
Fri Feb 18 13:36:21 CET 2011 - ug@suse.de

- entitlement/subscription counting changed to bnc#670617

-------------------------------------------------------------------
Thu Feb 17 16:53:02 CET 2011 - iartarisi@suse.cz

- make rhnproductname.label be channel.product_name instead of channel.label

-------------------------------------------------------------------
Thu Feb 17 15:25:32 CET 2011 - ug@suse.de

- removed sysdba where it was not needed (bnc#673023)

-------------------------------------------------------------------
Thu Feb 17 09:26:28 CET 2011 - mc@suse.de

- fix changelog

-------------------------------------------------------------------
Wed Feb 16 17:35:33 CET 2011 - iartarisi@suse.cz

- populate rhnproductname table and rhnchannel.product_name_id column
  when adding new channels

-------------------------------------------------------------------
Wed Feb 16 17:08:07 CET 2011 - iartarisi@suse.cz

- made log messages more understandable when adding channels to the
SuseProductChannel table

-------------------------------------------------------------------
Wed Feb 16 15:18:19 CET 2011 - iartarisi@suse.cz

- added a non_interactive command line option to ncc-sync

-------------------------------------------------------------------
Wed Feb 16 14:13:37 CET 2011 - ug@suse.de

- entitlements back to 300

-------------------------------------------------------------------
Wed Feb 16 13:47:06 CET 2011 - iartarisi@suse.cz

- insert data into rhnchannelproduct and rhnchannel.channel_product_id row

-------------------------------------------------------------------
Wed Feb 16 12:18:04 UTC 2011 - dmacvicar@suse.de

- new EULA for firstboot

-------------------------------------------------------------------
Wed Feb 16 13:15:56 CET 2011 - ug@suse.de

- reset entities to 0, not to 300 (bnc#670576)

-------------------------------------------------------------------
Wed Feb 16 12:00:42 CET 2011 - jsuchome@suse.cz

- fix grammar (bnc#672165)
- added validation for domain and restriction for country

-------------------------------------------------------------------
Mon Feb 14 13:22:08 UTC 2011 - dmacvicar@suse.de

- move the firstboot workflow from root.tar.bz2 to this package

-------------------------------------------------------------------
Mon Feb 14 13:58:27 CET 2011 - mc@suse.de

- print susemanager message during boot on a new line.

-------------------------------------------------------------------
Mon Feb 14 12:39:18 UTC 2011 - dmacvicar@suse.de

- custom congratulate screen for firstboot (bnc#671213)

-------------------------------------------------------------------
Fri Feb 11 17:03:54 CET 2011 - mc@suse.de

- setup swap always if no swap was found (bnc#671194)

-------------------------------------------------------------------
Fri Feb 11 15:48:27 CET 2011 - ug@suse.de

- suppress a wrning about a not running cobbler
  (bnc#671205)

-------------------------------------------------------------------
Fri Feb 11 15:01:55 CET 2011 - ug@suse.de

- removed the dummy "300" value from virtualization entitlement
  (bnc#671167)

-------------------------------------------------------------------
Fri Feb 11 13:57:42 CET 2011 - mc@suse.de

- fix description in firewall service template (bnc#671260)

-------------------------------------------------------------------
Fri Feb 11 12:20:38 CET 2011 - mc@suse.de

- fixing mgr-register virtual check (bnc#671233)

-------------------------------------------------------------------
Fri Feb 11 11:53:26 CET 2011 - ug@suse.de

- disbaled channel subscription counting (bnc#670551)

-------------------------------------------------------------------
Fri Feb 11 10:48:16 CET 2011 - dmacvicar@suse.de

- add final EULA (bnc#671189) in firstboot

-------------------------------------------------------------------
Fri Feb 11 10:05:44 CET 2011 - mc@suse.de

- do not ignore user/password values (bnc#671195)

-------------------------------------------------------------------
Thu Feb 10 18:10:57 CET 2011 - mc@suse.de

- change name for default organization (bnc#663983, bnc#651642)

-------------------------------------------------------------------
Thu Feb 10 14:38:59 CET 2011 - iartarisi@suse.cz

- add warning and confirmation when adding a new channel with mgr-ncc-sync

-------------------------------------------------------------------
Tue Feb  8 17:35:13 CET 2011 - iartarisi@suse.cz

- sync optional status of channels on subsequent runs of mgr-ncc-sync

-------------------------------------------------------------------
Tue Feb  8 17:32:41 CET 2011 - mc@suse.de

- provide init script which display a message what to do next
  (bnc#669485)

-------------------------------------------------------------------
Mon Feb  7 17:13:53 CET 2011 - iartarisi@suse.cz

- split long output message on two lines in ncc-sync
- fix typo in method name

-------------------------------------------------------------------
Mon Feb  7 16:56:30 CET 2011 - iartarisi@suse.cz

- map multiple channels with the same source_url to the same contentsource

-------------------------------------------------------------------
Fri Feb  4 18:07:43 CET 2011 - mc@suse.de

- build ncc-data package with own specfile

-------------------------------------------------------------------
Fri Feb  4 15:19:17 CET 2011 - mc@suse.de

- create seperate channels for rhel4 as and es (bnc#669466)
- do not create contentsource if no URL is available

-------------------------------------------------------------------
Thu Feb  3 11:55:07 CET 2011 - mc@suse.de

- add SuSEfirewall config for service suse-manager-server
  (bnc#664560)

-------------------------------------------------------------------
Thu Feb  3 09:53:56 UTC 2011 - dmacvicar@suse.de

- Don't warn of missing memory when there is enough bnc#667856

-------------------------------------------------------------------
Thu Feb  3 09:31:43 UTC 2011 - dmacvicar@suse.de

- add welcome.txt

-------------------------------------------------------------------
Wed Feb  2 17:06:22 CET 2011 - iartarisi@suse.cz

- channels now map 1:1 to repositories

-------------------------------------------------------------------
Tue Feb  1 11:03:26 UTC 2011 - dmacvicar@suse.de

- fix typo (bnc#667834)

-------------------------------------------------------------------
Thu Jan 27 17:23:22 CET 2011 - mc@suse.de

- NCC needed for migration (bnc#666073#c11)
- fix bnc#665587 - adding channels with different ix86
  architectures should also register all the different
  suseproducts for these channels
- setting the FROM eMail address to something useful

-------------------------------------------------------------------
Wed Jan 26 08:14:11 UTC 2011 - dmacvicar@suse.de

- fix ram check dialog workflow error message
- do not cut text out when displaying not enough ram message

-------------------------------------------------------------------
Tue Jan 25 11:26:27 CET 2011 - mc@suse.de

- RES repositories do not have signed metadata (bnc#665590)

-------------------------------------------------------------------
Fri Jan 21 13:44:29 CET 2011 - mc@suse.de

- set SSL certificate expiration time to 10 years (bnc#643745)

-------------------------------------------------------------------
Wed Jan 19 17:28:36 CET 2011 - ug@suse.de

- yast code updated

-------------------------------------------------------------------
Wed Jan 19 11:55:47 CET 2011 - iartarisi@suse.cz

- updated channels.xml file: split channels with multiple parents into
  multiple channels

-------------------------------------------------------------------
Tue Jan 18 15:42:25 CET 2011 - mc@suse.de

- add YaST directory to filelist

-------------------------------------------------------------------
Tue Jan 18 10:26:28 CET 2011 - iartarisi@suse.cz

- fixed an error when adding new channels after changing an
  RhnContentSourceTypeId

-------------------------------------------------------------------
Tue Jan 18 09:14:21 UTC 2011 - dmacvicar@suse.de

- add YaST2 dialogs

-------------------------------------------------------------------
Mon Jan 17 16:29:09 CET 2011 - mc@suse.de

- rename sm-register to mgr-register
- rename sm-ncc-sync to mgr-ncc-sync

-------------------------------------------------------------------
Mon Jan 17 12:24:57 CET 2011 - mc@suse.de

- change suseServer ostarget to a foreign key to suseOSTarget(id)

-------------------------------------------------------------------
Mon Jan 17 08:59:56 CET 2011 - mc@suse.de

- update channel information

-------------------------------------------------------------------
Fri Jan 14 17:29:15 CET 2011 - mc@suse.de

- added entitlement handling
- put the license in a firtboot usable format
- subscribe channels according to submitted suse product data
- Populate suseproductchannel table with product-channel mappings
- added test for subscription calculation

-------------------------------------------------------------------
Tue Jan 11 17:54:41 CET 2011 - mc@suse.de

- syncing NCC with SUSE Manager
- Installation: Character Limitations of NCC Password (bnc#658467)
- lots of fixes

-------------------------------------------------------------------
Thu Dec  9 15:10:40 CET 2010  - ma@suse.de

- Version 1.2

-------------------------------------------------------------------
Thu Dec  9 11:32:59 CET 2010 - ma@suse.de

- Make suseRegisterInfo a separate package.

-------------------------------------------------------------------
Wed Dec  8 16:05:04 CET 2010 - ma@suse.de

- Let suseRegisterInfo also provide suse_register_info output parser.

-------------------------------------------------------------------
Tue Nov 16 13:45:03 CET 2010 - mantel@suse.de

- fix hostname for postfix

-------------------------------------------------------------------
Mon Nov 15 13:39:48 CET 2010 - mantel@suse.de

- setup additional swap if there is not enough memory

-------------------------------------------------------------------
Wed Nov 10 09:57:57 CET 2010 - mantel@suse.de

- make buildservice happy

-------------------------------------------------------------------
Wed Nov 10 09:45:09 CET 2010 - mantel@suse.de

- call susemanager_firstboot from /etc/init.d/boot.local

-------------------------------------------------------------------
Tue Nov  9 17:07:17 CET 2010 - mantel@suse.de

- spec file cleanup

-------------------------------------------------------------------
Tue Nov  9 16:28:11 CET 2010 - mantel@suse.de

- script needs to run during boot, not when entering runlevel

-------------------------------------------------------------------
Tue Nov  9 15:47:37 CET 2010 - mantel@suse.de

- stty terminal before displaying license files

-------------------------------------------------------------------
Tue Nov  9 14:23:13 CET 2010 - mantel@suse.de

- add final beta EULA
- Oracle EULA must be displayed _after_ Novell EULA

-------------------------------------------------------------------
Tue Nov  9 12:22:27 CET 2010 - mantel@suse.de

- fix filelist

-------------------------------------------------------------------
Tue Nov  9 11:10:26 CET 2010 - mantel@suse.de

- make user accept licenses on first boot. If at least one license
  is declined, halt system.

-------------------------------------------------------------------
Mon Nov  8 10:51:15 CET 2010 - mc@suse.de

- Initial release of susemanager
<|MERGE_RESOLUTION|>--- conflicted
+++ resolved
@@ -1,9 +1,6 @@
-<<<<<<< HEAD
 - enable and start disk space checker script during setup
-=======
 - remove creating group susemanager and require uyuni-base-server
   which does it now
->>>>>>> be1c5059
 - ensure working directory is /root during setup (bsc#1148169)
 - dmidecode does not exist on s390x (bsc#1145119)
 - move /usr/share/rhn/config-defaults to uyuni-base-common
