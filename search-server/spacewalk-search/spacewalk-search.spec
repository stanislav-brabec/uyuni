%{!?__redhat_release:%define __redhat_release UNKNOWN}

Name: spacewalk-search
Summary: Spacewalk Full Text Search Server
Group: Applications/Internet
<<<<<<< HEAD
License: GPL-2.0 and Apache-2.0
Version: 2.7.6
=======
License: GPLv2
Version: 2.8.0
>>>>>>> b205b635
Release: 1%{?dist}
# This src.rpm is cannonical upstream
# You can obtain it using this set of commands
# git clone https://github.com/spacewalkproject/spacewalk.git
# cd search-server
# make test-srpm
URL: https://github.com/spacewalkproject/spacewalk
Source0: %{name}-%{version}.tar.gz
BuildRoot: %{_tmppath}/%{name}-%{version}-%{release}-root-%(%{__id_u} -n)
BuildArch: noarch
ExcludeArch: aarch64

#Requires: apache-ibatis-sqlmap
Requires: c3p0 >= 0.9.1
Requires: cglib
Requires(pre): doc-indexes
Requires: jakarta-commons-httpclient
Requires: jakarta-oro
Requires: javapackages-tools
#Requires: lucene
Requires: objectweb-asm
%if 0%{?fedora} || 0%{?rhel} >=7
Requires: mchange-commons
%endif
Requires: quartz < 2.0
Conflicts: quartz >= 2.0
Requires: redstone-xmlrpc
#Requires: picocontainer
Requires: tanukiwrapper
Requires: simple-core
Obsoletes: rhn-search < 5.3.0
BuildRequires: ant
#BuildRequires: apache-ibatis-sqlmap
BuildRequires: c3p0 >= 0.9.1
BuildRequires: cglib
BuildRequires: jakarta-commons-httpclient
BuildRequires: jakarta-oro
BuildRequires: java-devel-ibm >= 1.8.0
BuildRequires: javapackages-tools
#BuildRequires: lucene
BuildRequires: objectweb-asm
BuildRequires: quartz < 2.0
BuildRequires: redstone-xmlrpc
#BuildRequires: picocontainer
BuildRequires: tanukiwrapper
BuildRequires: simple-core
%if 0%{?fedora} || 0%{?rhel} >=7 || 0%{?suse_version} >= 1315
Requires: apache-commons-cli
Requires: apache-commons-codec
Requires: apache-commons-lang
Requires: apache-commons-logging
BuildRequires: apache-commons-cli
BuildRequires: apache-commons-codec
BuildRequires: apache-commons-lang
BuildRequires: apache-commons-logging
%else
Requires: jakarta-commons-cli
Requires: jakarta-commons-codec
Requires: jakarta-commons-lang
Requires: jakarta-commons-logging
BuildRequires: jakarta-commons-cli
BuildRequires: jakarta-commons-codec
BuildRequires: jakarta-commons-lang
BuildRequires: jakarta-commons-logging
%endif
%if 0%{?fedora} && 0%{?fedora} >= 21
Requires: log4j12
BuildRequires: log4j12
%else
Requires: log4j
BuildRequires: log4j
%endif
BuildRequires: zip
%if 0%{?rhel} && 0%{?rhel} < 7
Requires(post): chkconfig
Requires(preun): chkconfig
# This is for /sbin/service
Requires(preun): initscripts
%endif
%if 0%{?fedora} || 0%{?rhel} >=7 || 0%{?suse_version} >= 1210
BuildRequires: systemd
%endif
%if 0%{?suse_version}
BuildRequires: doc-indexes
Requires:      nutch
%endif

%description
This package contains the code for the Full Text Search Server for
Spacewalk Server.

%prep
%setup -n %{name}-%{version}

%install
rm -fr ${RPM_BUILD_ROOT}
ant -Djar.version=%{version} install
install -d -m 755 $RPM_BUILD_ROOT%{_prefix}/share/rhn/config-defaults
install -d -m 755 $RPM_BUILD_ROOT%{_prefix}/share/rhn/search
install -d -m 755 $RPM_BUILD_ROOT%{_prefix}/share/rhn/search/lib
install -d -m 755 $RPM_BUILD_ROOT%{_var}/lib/rhn/search
install -d -m 755 $RPM_BUILD_ROOT%{_var}/lib/rhn/search/indexes
ln -s -f %{_prefix}/share/rhn/search/indexes/docs $RPM_BUILD_ROOT%{_var}/lib/rhn/search/indexes/docs
install -d -m 755 $RPM_BUILD_ROOT%{_sbindir}
%if 0%{?fedora} || 0%{?rhel} >=7 || 0%{?suse_version} >= 1210
install -d -m 755 $RPM_BUILD_ROOT%{_unitdir}
%else
install -d -m 755 $RPM_BUILD_ROOT%{_initrddir}
%endif
install -d -m 755 $RPM_BUILD_ROOT%{_bindir}
install -d -m 755 $RPM_BUILD_ROOT%{_var}/log/rhn/search
install -d -m 755 $RPM_BUILD_ROOT%{_prefix}/share/rhn/search/nutch
install -d -m 755 $RPM_BUILD_ROOT%{_sysconfdir}/logrotate.d
install -p -m 644 dist/%{name}-%{version}.jar $RPM_BUILD_ROOT%{_prefix}/share/rhn/search/lib/
# using install -m does not preserve the symlinks
cp -d lib/* $RPM_BUILD_ROOT/%{_prefix}/share/rhn/search/lib
# bnc#918852 hadoop hardcodes the log4j adapter for commons-logging
# which we don't have
zip -d $RPM_BUILD_ROOT/%{_prefix}/share/rhn/search/lib/hadoop-0.18.1-core.jar commons-logging.properties

install -p -m 644 src/config/etc/logrotate.d/rhn-search $RPM_BUILD_ROOT%{_sysconfdir}/logrotate.d/rhn-search
install -p -m 755 src/config/rhn-search $RPM_BUILD_ROOT%{_sbindir}
%if 0%{?fedora} || 0%{?rhel} >=7 || 0%{?suse_version} >= 1210
install -p -m 644 src/config/rhn-search.service $RPM_BUILD_ROOT%{_unitdir}
%else
install -p -m 755 src/config/rhn-search.init $RPM_BUILD_ROOT%{_initrddir}/rhn-search
%endif
ln -s -f /usr/sbin/tanukiwrapper $RPM_BUILD_ROOT%{_bindir}/rhnsearchd
install -p -m 644 src/config/search/rhn_search.conf $RPM_BUILD_ROOT%{_prefix}/share/rhn/config-defaults/rhn_search.conf
install -p -m 644 src/config/search/rhn_search_daemon.conf $RPM_BUILD_ROOT%{_prefix}/share/rhn/config-defaults/rhn_search_daemon.conf
ln -s -f %{_prefix}/share/rhn/search/lib/spacewalk-search-%{version}.jar $RPM_BUILD_ROOT%{_prefix}/share/rhn/search/lib/spacewalk-search.jar
%if 0%{?fedora} && 0%{?fedora} >= 21
sed -i 's/log4j.jar/log4j-1.jar/' $RPM_BUILD_ROOT%{_prefix}/share/rhn/config-defaults/rhn_search_daemon.conf
%endif
%if 0%{?suse_version} >= 1315
sed -i 's/^wrapper.java.classpath.19=.*/wrapper.java.classpath.19=\/usr\/share\/nutch\/nutch-2008-12-01_04-01-21.jar/' $RPM_BUILD_ROOT%{_prefix}/share/rhn/config-defaults/rhn_search_daemon.conf
%endif

# add rc link
mkdir -p  $RPM_BUILD_ROOT/%{_sbindir}/
%if 0%{?suse_version} >= 1210
ln -sf service $RPM_BUILD_ROOT/%{_sbindir}/rcrhn-search
%else
ln -sf ../../etc/init.d/rhn-search $RPM_BUILD_ROOT/%{_sbindir}/rcrhn-search
%endif

# mybatis is build with newer API. This statements needs to stay, until we have a build with 1.5
export NO_BRP_CHECK_BYTECODE_VERSION=true

%clean
rm -rf $RPM_BUILD_ROOT

%post
was_running=0
%if 0%{?suse_version} >= 1210
%service_add_post rhn-search.service
%else
if [ -f /etc/init.d/rhn-search ]; then
   # This adds the proper /etc/rc*.d links for the script
   /sbin/chkconfig --add rhn-search

   if /sbin/service rhn-search status > /dev/null 2>&1 ; then
       was_running=1
   fi
fi
%endif

# Migrate original /usr/share/rhn/search/indexes/*
# to /var/lib/rhn/search/indexes
cd %{_prefix}/share/rhn/search/indexes && /bin/ls | /bin/grep -v docs | while read i ; do
    if [ ! -e %{_var}/lib/rhn/search/indexes/$i ] ; then
        if [ $was_running -eq 1 ] ; then
            if [ -f /etc/init.d/rhn-search ]; then
               /sbin/service rhn-search stop > /dev/null 2>&1
               was_running=2
            fi
        fi
        /bin/mv $i %{_var}/lib/rhn/search/indexes/$i
        # If the mv failed for whatever reason, symlink
        if [ -e $i ] ; then
            /bin/rm -rf %{_var}/lib/rhn/search/indexes/$i
            /bin/ln -s -f %{_prefix}/share/rhn/search/indexes/$i %{_var}/lib/rhn/search/indexes/$i
        fi
    fi
done

if [ -f /etc/init.d/rhn-search ]; then
   if [ $was_running -eq 1 ] ; then
       /sbin/service rhn-search status > /dev/null 2>&1 || /sbin/service rhn-search start > /dev/null 2>&1
   fi
fi

%preun
%if 0%{?suse_version} >= 1210
%service_del_preun rhn-search.service
%else
if [ $1 = 0 ] ; then
    if [ -f /etc/init.d/rhn-search ]; then
       /sbin/service rhn-search stop >/dev/null 2>&1
       /sbin/chkconfig --del rhn-search
    fi
fi
%endif

%if 0%{?suse_version} >= 1210
%postun
%service_del_postun rhn-search.service

%pre
%service_add_pre rhn-search.service
%endif

%files
%defattr(644,root,root,755)
%attr(755, root, root) %{_var}/log/rhn/search
%{_prefix}/share/rhn/search/lib/*
%attr(755, root, root) %{_sbindir}/rhn-search
%if 0%{?fedora} || 0%{?rhel} >=7 || 0%{?suse_version} >= 1210
%attr(644, root, root) %{_unitdir}/rhn-search.service
%else
%attr(755, root, root) %{_initrddir}/rhn-search
%endif
%{_bindir}/rhnsearchd
%{_prefix}/share/rhn/config-defaults/rhn_search.conf
%{_prefix}/share/rhn/config-defaults/rhn_search_daemon.conf
%{_sysconfdir}/logrotate.d/rhn-search
%dir %attr(755, root, root) %{_var}/lib/rhn/search
%dir %attr(755, root, root) %{_var}/lib/rhn/search/indexes
%{_var}/lib/rhn/search/indexes/docs
%if 0%{?suse_version}
%dir %attr(755, root, root) %{_var}/lib/rhn
%dir %attr(755,root,www) %{_prefix}/share/rhn/config-defaults
%dir /usr/share/rhn
%dir /usr/share/rhn/search
%dir /usr/share/rhn/search/lib
%attr(770,root,www) %dir /var/log/rhn
%{_sbindir}/rcrhn-search
%endif

%changelog
* Mon Jul 17 2017 Jan Dobes 2.7.6-1
- Remove more fedorahosted links

* Wed May 03 2017 Michael Mraka <michael.mraka@redhat.com> 2.7.5-1
- recompile all packages with the same (latest) version of java

* Mon Apr 10 2017 Michael Mraka <michael.mraka@redhat.com> 2.7.4-1
- use java 1.8.0
- use default RHEL6 jakarta-commons-* packages

* Wed Apr 05 2017 Michael Mraka <michael.mraka@redhat.com> 2.7.3-1
- updated RHEL6 Requires after jpackage removal
- use simple logging

* Thu Mar 30 2017 Michael Mraka <michael.mraka@redhat.com> 2.7.2-1
- simplified Requires/Buildrequires ifdefs
- added missing requires

* Thu Mar 30 2017 Michael Mraka <michael.mraka@redhat.com> 2.7.1-1
- simplify rhn-search jar list

* Mon Jun 13 2016 Grant Gainey 2.6.1-1
- spacewalk-search: use apache-nutch 1.9
- spacewalk-search: build on openSUSE
- Bumping package versions for 2.6.

* Fri Jan 08 2016 Jan Dobes 2.5.2-1
- require log4j12, it will not download in build time on Fedora 23 otherwise

* Thu Oct 22 2015 Tomas Kasparek <tkasparek@redhat.com> 2.5.1-1
- run indexing tasks only after previous one finishes
- Bumping package versions for 2.5.

* Thu Sep 24 2015 Jan Dobes 2.4.2-1
- Bumping copyright year.

* Tue Apr 28 2015 Tomas Lestach <tlestach@redhat.com> 2.4.1-1
- fix snapshot tag rhn-search issue
- instantiate insert query only when needed
- Bumping package versions for 2.4.

* Thu Mar 19 2015 Grant Gainey 2.3.7-1
- Updating copyright info for 2015

* Thu Feb 26 2015 Tomas Lestach <tlestach@redhat.com> 2.3.6-1
- missing value PIDFile for systemd

* Thu Jan 29 2015 Tomas Lestach <tlestach@redhat.com> 2.3.5-1
- fix spec condition error

* Wed Jan 28 2015 Tomas Lestach <tlestach@redhat.com> 2.3.4-1
- link the compatibility log4j jar on fc21
- move jpackage.jars to a separate file

* Mon Jan 12 2015 Matej Kollar <mkollar@redhat.com> 2.3.3-1
- Getting rid of trailing spaces in XML
- Getting rid of trailing spaces in Java

* Wed Sep 24 2014 Tomas Lestach <tlestach@redhat.com> 2.3.2-1
- use StringUtils for checking non-empty values
- 1085033 - set newly constructed "db_name" even if db_ssl_enabled is disabled

* Thu Aug 14 2014 Stephen Herr <sherr@redhat.com> 2.3.1-1
- 1129827 - fix package searching in shared channels
- Bumping package versions for 2.3.

* Fri Jul 11 2014 Milan Zazrivec <mzazrivec@redhat.com> 2.2.8-1
- fix copyright years

* Wed Jun 25 2014 Michael Mraka <michael.mraka@redhat.com> 2.2.7-1
- fixed apache vs. jakarta  -commons-{codec,lang} build requires

* Wed Jun 25 2014 Michael Mraka <michael.mraka@redhat.com> 2.2.6-1
- fixed apache vs. jakarta  -commons-{codec,lang} conflict

* Tue Jun 24 2014 Michael Mraka <michael.mraka@redhat.com> 2.2.5-1
- updated deps on RHEL7

* Mon Jun 23 2014 Michael Mraka <michael.mraka@redhat.com> 2.2.4-1
- use javapackages-tools instead of jpackage-utils on RHEL7

* Fri May 30 2014 Milan Zazrivec <mzazrivec@redhat.com> 2.2.3-1
- Use maxDoc() to actually iterate over all documents
- Do not skip in case the last record has been deleted
- De-duplicate handleDeletedRecords() implementations

* Fri May 23 2014 Milan Zazrivec <mzazrivec@redhat.com> 2.2.2-1
- spec file polish

* Tue Mar 04 2014 Michael Mraka <michael.mraka@redhat.com> 2.2.1-1
- make taskomatic and rhn-search configuration overrideable via rhn.conf

* Wed Feb 12 2014 Stephen Herr <sherr@redhat.com> 2.1.14-1
- 1061425 - make package search faster

* Thu Jan 16 2014 Michael Mraka <michael.mraka@redhat.com> 2.1.13-1
- %%attr() mode not applicaple to symlink
- resolve conflict between {apache,jakarta}-commons-cli on Fedora 20

* Wed Jan 08 2014 Tomas Lestach <tlestach@redhat.com> 2.1.12-1
- let spacewalk-search buildrequire javapackages-tools

* Tue Jan 07 2014 Tomas Lestach <tlestach@redhat.com> 2.1.11-1
- jpackage-utils were replaced with javapackages-tools in fc20

* Mon Jan 06 2014 Tomas Lestach <tlestach@redhat.com> 2.1.10-1
- fix rhn-search on fedoras

* Thu Dec 12 2013 Tomas Lestach <tlestach@redhat.com> 2.1.9-1
- do not let cleanindex log into the console
- there're no objectweb-asm on rhel5
- let spacewalk-search require c3p0 >= 0.9.1

* Wed Dec 11 2013 Milan Zazrivec <mzazrivec@redhat.com> 2.1.8-1
- 1040540 - have package search return all matching results

* Fri Dec 06 2013 Tomas Lestach <tlestach@redhat.com> 2.1.7-1
- 1023669 - have unique id for SnapshotTag
- 1023669 - remove unused logger
- 1023669 - start using verifyServerVisibility
- 1023669 - start using errata visibility
- 1023669 - fix list iterations as query parameters
- 1023669 - add connection customizer
- 1023669 - introduce C3P0DataSourceFactory
- 1023669 - link cglib-node and objectweb-asm for DelteIndexes
- 1023669 - require and link c3p0
- 1023669 - require and link cglib-nodep and objectweb-asm
- 1023669 - replace ibatis jar with mybatis
- 1023669 - adapt code for mybatis
- 1023669 - migrate to mybatis
- 1023669 - remove original setSessionTimeZone

* Fri Nov 15 2013 Tomas Lestach <tlestach@redhat.com> 2.1.6-1
- Fix custom info value index removal in advanced search

* Thu Oct 31 2013 Matej Kollar <mkollar@redhat.com> 2.1.5-1
- 1020952 - Single db root cert + option name change

* Thu Oct 31 2013 Tomas Lestach <tlestach@redhat.com> 2.1.4-1
- 1023669 - set Session Time Zone for Oracle connections
- Unchecked conversion removed in rhnsearch
- 1020952 - SSL for Postgresql: Java (rhn-search)

* Wed Oct 02 2013 Michael Mraka <michael.mraka@redhat.com> 2.1.3-1
- 1002590 - unified way how we call rhn-search cleanindex

* Tue Oct 01 2013 Michael Mraka <michael.mraka@redhat.com> 2.1.2-1
- 1013629 - clean up old help links

* Mon Sep 30 2013 Michael Mraka <michael.mraka@redhat.com> 2.1.1-1
- removed trailing whitespaces

* Wed Jul 17 2013 Tomas Kasparek <tkasparek@redhat.com> 2.0.1-1
- Bumping package versions for 2.0.

* Wed Jul 17 2013 Tomas Kasparek <tkasparek@redhat.com> 1.10.6-1
- updating copyright years

* Thu Jul 04 2013 Tomas Kasparek <tkasparek@redhat.com> 1.10.5-1
- making spacewalk-search build-able on F19

* Mon Jun 17 2013 Michael Mraka <michael.mraka@redhat.com> 1.10.4-1
- more branding cleanup

* Tue Mar 26 2013 Jan Pazdziora 1.10.3-1
- Use to_timestamp instead of to_date which should bring the second precision
  to PostgreSQL.

* Thu Mar 21 2013 Jan Pazdziora 1.10.2-1
- proper quoting for the zero length test

* Tue Mar 05 2013 Jan Pazdziora 1.10.1-1
- To match backend processing of the config files, do not strip comments from
  values.

* Thu Feb 14 2013 Michael Mraka <michael.mraka@redhat.com> 1.9.5-1
- fixed systemd services description

* Tue Feb 05 2013 Michael Mraka <michael.mraka@redhat.com> 1.9.4-1
- added systemd service for rhn-search

* Mon Feb 04 2013 Tomas Lestach <tlestach@redhat.com> 1.9.3-1
- remove unnecessary cast
- 905872 - fix errata search by CVE

* Wed Jan 23 2013 Michael Mraka <michael.mraka@redhat.com> 1.9.2-1
- use path compatible with slf4j >= 1.6

* Fri Nov 23 2012 Jan Pazdziora 1.9.1-1
- Store search indexes in /var.

* Tue Oct 30 2012 Jan Pazdziora 1.8.6-1
- Update the copyright year.

* Fri Jun 29 2012 Jan Pazdziora 1.8.5-1
- 836374 - add support for external PostgreSQL database in search server.

* Thu Jun 28 2012 Tomas Lestach <tlestach@redhat.com> 1.8.4-1
- search needs quartz < 2.0 as well

* Thu May 31 2012 Jan Pazdziora 1.8.3-1
- Start indexing XCCDF idents.

* Fri Apr 27 2012 Jan Pazdziora 1.8.2-1
- 816299 - Updating default config files with additional options for heapdump
  directory (sherr@redhat.com)

* Sat Mar 17 2012 Miroslav Suchý 1.8.1-1
- 521248 - correctly spell MHz (msuchy@redhat.com)
- Bumping package versions for 1.8. (jpazdziora@redhat.com)

* Fri Mar 02 2012 Jan Pazdziora 1.7.3-1
- Update the copyright year info.

* Mon Jan 30 2012 Tomas Lestach <tlestach@redhat.com> 1.7.2-1
- increase max clause count when getting BooleanQuery exception
  (tlestach@redhat.com)

* Wed Jan 18 2012 Michael Mraka <michael.mraka@redhat.com> 1.7.1-1
- 747037 - disable connects to svn.terracotta.org from rhn-search

* Wed Dec 21 2011 Milan Zazrivec <mzazrivec@redhat.com> 1.6.8-1
- update copyright info

* Mon Dec 05 2011 Milan Zazrivec <mzazrivec@redhat.com> 1.6.7-1
- IPv6: create indexes for correct data

* Wed Nov 30 2011 Martin Minar <mminar@redhat.com> 1.6.6-1
- jakarta-oro package in Fedora 16 no longer provides oro dependency. Let's
  require jakarta-oro instead of oro. (mminar@redhat.com)

* Mon Oct 24 2011 Jan Pazdziora 1.6.5-1
- 745102 - fixing typo.

* Thu Oct 13 2011 Miroslav Suchý 1.6.4-1
- 745102 - display IPv6 from networkinfo in SDC and in system search

* Fri Sep 30 2011 Jan Pazdziora 1.6.3-1
- 621531 - update startup scripts to use the new /usr/share/rhn/config-defaults
  location.
- 621531 - update search Configuration to use the new /usr/share/rhn/config-
  defaults location.
- 621531 - move /etc/rhn/search to /usr/share/rhn/config-defaults (search).

* Fri Sep 30 2011 Jan Pazdziora 1.6.2-1
- 621531 - fixing comment - the search server uses /etc/rhn/search, not
  /etc/rhn/default.

* Fri Jul 22 2011 Jan Pazdziora 1.6.1-1
- We only support version 14 and newer of Fedora, removing conditions for old
  versions.

* Tue Jul 19 2011 Jan Pazdziora 1.5.2-1
- Updating the copyright years.

* Wed May 04 2011 Tomas Lestach <tlestach@redhat.com> 1.5.1-1
- 648640 - introduce errata analyzer for rhn-search (tlestach@redhat.com)
- Bumping package versions for 1.5 (msuchy@redhat.com)

* Mon Feb 07 2011 Michael Mraka <michael.mraka@redhat.com> 1.4.1-1
- don't duplicate files from spacewalk-search.jar on filesystem
- move config.xml back to jar
- add @ to db_name only for oracle (PG)
- fixed package and errata search in PG
- made service rhn-search cleanindex queries work on PG
- added potgresql jdbc to rhn-search path

* Wed Jan 26 2011 Tomas Lestach <tlestach@redhat.com> 1.3.7-1
- remove exceptions from method declarations that aren't thrown
  (tlestach@redhat.com)
- remove unused imports in rhn-search (tlestach@redhat.com)

* Tue Jan 18 2011 Tomas Lestach <tlestach@redhat.com> 1.3.6-1
- no traceback, when searching on a server with no packages or errata
  (tlestach@redhat.com)

* Wed Jan 12 2011 Tomas Lestach <tlestach@redhat.com> 1.3.5-1
- replace jakarta-commons-logging with apache-commons-logging on F14
  (tlestach@redhat.com)

* Wed Jan 12 2011 Tomas Lestach <tlestach@redhat.com> 1.3.4-1
- f14 build requires apache-commons-logging instead of jakarta-commons-logging
  (tlestach@redhat.com)

* Tue Jan 11 2011 Tomas Lestach <tlestach@redhat.com> 1.3.3-1
- change rhn-search library path to use oracle-instantclient11.x
  (tlestach@redhat.com)

* Fri Dec 10 2010 Aron Parsons <aparsons@redhat.com> 1.3.2-1
- add UUID to the server index in the search server (aparsons@redhat.com)

* Fri Dec 10 2010 Aron Parsons <aparsons@redhat.com>
- add UUID to the server index in the search server (aparsons@redhat.com)

* Mon Nov 15 2010 Jan Pazdziora 1.2.4-1
- Adding PostgreSQL JDBC driver on the search daemon classpath
  (lzap+git@redhat.com)

* Tue Sep 14 2010 Michael Mraka <michael.mraka@redhat.com> 1.2.3-1
- don't fail if service is already running
- removign srcjars from search

* Wed Sep 01 2010 Partha Aji <paji@redhat.com> 1.2.2-1
- 518664 - Made spacewalk search deal with other locales (paji@redhat.com)

* Wed Sep 01 2010 Jan Pazdziora 1.2.1-1
- Updated rhn-search to include config.xml on the filesystem (paji@redhat.com)
- Update the database manager to include connection configs (paji@redhat.com)
- Fixed build.xml to not include config.xml in the build (paji@redhat.com)
- fixing quartz ivy version for search server (jsherril@redhat.com)

* Tue Aug 10 2010 Milan Zazrivec <mzazrivec@redhat.com> 1.1.6-1
- 537502 - fixing issue where searching for something that had no results would
  return an error saying index needed to be generated (jsherril@redhat.com)

* Fri Jul 30 2010 Tomas Lestach <tlestach@redhat.com> 1.1.5-1
- adding slf4j jar runtime dependencies (tlestach@redhat.com)
- correct the path to oci (mzazrivec@redhat.com)
- changes due to simple-core gets packaged separatelly (tlestach@redhat.com)

* Wed Jul 28 2010 Milan Zazrivec <mzazrivec@redhat.com> 1.1.4-1
- build ConnectionURL from db_* values in rhn.conf
- set java.library.path for search to be able to find oci library

* Tue Jul 27 2010 Jan Pazdziora 1.1.3-1
- hibernate.connection.url is now created dynamicaly from db_* variables
  (michael.mraka@redhat.com)
- code optimization (michael.mraka@redhat.com)
- updated the ivy repo url for search server (shughes@redhat.com)

* Mon Jun 21 2010 Jan Pazdziora 1.1.2-1
- 576953 - fixing errata search case sensitivity and not searching on partial
  cve name (jsherril@redhat.com)
- removing some dead code from the search server (jsherril@redhat.com)

* Mon Apr 19 2010 Michael Mraka <michael.mraka@redhat.com> 1.1.1-1
- bumping spec files to 1.1 packages
<|MERGE_RESOLUTION|>--- conflicted
+++ resolved
@@ -3,13 +3,8 @@
 Name: spacewalk-search
 Summary: Spacewalk Full Text Search Server
 Group: Applications/Internet
-<<<<<<< HEAD
 License: GPL-2.0 and Apache-2.0
-Version: 2.7.6
-=======
-License: GPLv2
 Version: 2.8.0
->>>>>>> b205b635
 Release: 1%{?dist}
 # This src.rpm is cannonical upstream
 # You can obtain it using this set of commands
