--- conflicted
+++ resolved
@@ -52,11 +52,7 @@
 Provides:       rhnmd.i386 = %{version}
 Provides:       rhnmd.x86_64 = %{version}
 
-<<<<<<< HEAD
-=======
-Requires(post): /usr/sbin/semanage, /sbin/restorecon
 Requires(preun): /usr/sbin/semanage
->>>>>>> 4d9b2238
 
 %description
 rhnmd enables secure ssh-based communication between the monitoring
