--- conflicted
+++ resolved
@@ -1,15 +1,5 @@
-<<<<<<< HEAD
-%if 0%{?suse_version}
-%define cgi_bin        /srv/www/cgi-bin
-%define cgi_mod_perl   /srv/www/cgi-mod-perl
-%else
-%define cgi_bin        %{_var}/www/cgi-bin
-%define cgi_mod_perl   %{_var}/www/cgi-mod-perl
-%endif
-=======
 %define cgi_bin        %{_datadir}/nocpulse/cgi-bin
 %define cgi_mod_perl   %{_datadir}/nocpulse/cgi-mod-perl
->>>>>>> ec89b999
 Name:         SNMPAlerts
 Version:      0.5.6
 Release:      1%{?dist}
