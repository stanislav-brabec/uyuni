--- conflicted
+++ resolved
@@ -18,11 +18,7 @@
 Requires:     perl-Crypt-GeneratePassword
 %else
 Requires:     perl(:MODULE_COMPAT_%(eval "`%{__perl} -V:version`"; echo $version))
-<<<<<<< HEAD
-%endif
-#Requires:     perl perl(Config::IniFiles) perl(DBI) perl(DBD::Oracle) perl(Class::MethodMaker) perl(Error) perl(Date::Manip) perl-TimeDate perl-MailTools perl-NOCpulse-Probe perl-libwww-perl perl(URI) perl(HTML::Parser) perl(FreezeThaw)
-=======
->>>>>>> c5d217e7
+%endif
 Group:        Applications/Communications
 License:      GPLv2
 Requires:     nocpulse-common
