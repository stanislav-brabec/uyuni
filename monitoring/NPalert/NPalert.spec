%define install_prefix     %{_var}/lib/notification
%define log_dir            %{_var}/log/notification
%if 0%{?suse_version}
%define httpd_prefix       /srv/www
%define apache_user        wwwrun
%else
%define httpd_prefix       %{_datadir}/nocpulse
%define apache_user        apache
%endif
%define notif_user         nocpulse
%define log_rotate_prefix  %{_sysconfdir}/logrotate.d/

# Package specific stuff
Name:         NPalert
Summary:      NOCpulse notification system
URL:          https://fedorahosted.org/spacewalk
Source0:      https://fedorahosted.org/releases/s/p/spacewalk/%{name}-%{version}.tar.gz
<<<<<<< HEAD
Version:      1.127.12.1
=======
Version:      2.2.0
>>>>>>> 4f1c3dcf
Release:      1%{?dist}
BuildArch:    noarch
%if 0%{?suse_version}
Requires:     perl = %{perl_version}
Requires:     perl-Error
Requires:     perl-Crypt-GeneratePassword
%else
Requires:     perl(:MODULE_COMPAT_%(eval "`%{__perl} -V:version`"; echo $version))
%endif
Group:        Applications/Communications
License:      GPLv2
Requires:     nocpulse-common
%if 0%{?suse_version}
Requires:     smtp_daemon
%else
Requires:     smtpdaemon
%endif
Requires:     SatConfig-general
Buildroot:    %{_tmppath}/%{name}-%{version}-%{release}-root-%(%{__id_u} -n)
BuildRequires: /usr/bin/pod2man
%if 0%{?suse_version}
BuildRequires: nocpulse-common
%endif

%description
NOCpulse provides application, network, systems and transaction monitoring,
coupled with a comprehensive reporting system including availability,
historical and trending reports in an easy-to-use browser interface.

This package provides NOCpulse notification system.

%prep
%setup -q

%build
#nothing to do here

%install
rm -rf $RPM_BUILD_ROOT

# Create directories
mkdir -p --mode=755 $RPM_BUILD_ROOT%{_sysconfdir}/notification/archive
mkdir -p --mode=755 $RPM_BUILD_ROOT%{_sysconfdir}/notification/generated
mkdir -p --mode=755 $RPM_BUILD_ROOT%{_sysconfdir}/notification/static
mkdir -p --mode=755 $RPM_BUILD_ROOT%{_sysconfdir}/notification/stage/config
mkdir -p --mode=755 $RPM_BUILD_ROOT%{_sysconfdir}/notification
mkdir -p --mode=755 $RPM_BUILD_ROOT%{_sysconfdir}/smrsh
mkdir -p --mode=775 $RPM_BUILD_ROOT%install_prefix/queue/ack_queue
mkdir -p --mode=775 $RPM_BUILD_ROOT%install_prefix/queue/ack_queue/.new
mkdir -p --mode=775 $RPM_BUILD_ROOT%install_prefix/queue/alert_queue
mkdir -p --mode=775 $RPM_BUILD_ROOT%install_prefix/queue/alert_queue/.new
mkdir -p --mode=755 $RPM_BUILD_ROOT%{_bindir}
mkdir -p --mode=755 $RPM_BUILD_ROOT%log_dir
mkdir -p --mode=755 $RPM_BUILD_ROOT%log_dir/archive
mkdir -p --mode=755 $RPM_BUILD_ROOT%log_dir/ticketlog

# Create symlinks
ln -s ../../static                  $RPM_BUILD_ROOT%{_sysconfdir}/notification/stage/config/static
ln -s /usr/bin/ack_enqueuer.pl      $RPM_BUILD_ROOT%{_sysconfdir}/smrsh/ack_enqueuer.pl

# Install the perl modules
mkdir -p $RPM_BUILD_ROOT%{perl_vendorlib}/NOCpulse/Notif
#mkdir -p --mode 755 $RPM_BUILD_ROOT%{perl_vendorlib}/NOCpulse/Notif/test
install -p -m 644 *.pm $RPM_BUILD_ROOT%{perl_vendorlib}/NOCpulse/Notif
#install -m 644 test/*.pm $RPM_BUILD_ROOT%{perl_vendorlib}/NOCpulse/Notif/test

# Install the scripts
install -p -m 755 scripts/* $RPM_BUILD_ROOT%{_bindir}

# Install the config stuff
install -p config/*.ini $RPM_BUILD_ROOT%{_sysconfdir}/notification/static


# Make sure everything is owned by the right user/group and critical dirs
# have the right permissions
chmod 755 $RPM_BUILD_ROOT%install_prefix
chmod -R 755 $RPM_BUILD_ROOT%{_bindir}

# Install the html and cgi scripts
mkdir -p --mode=755 $RPM_BUILD_ROOT%httpd_prefix/htdocs
mkdir -p --mode=755 $RPM_BUILD_ROOT%httpd_prefix/cgi-bin
mkdir -p --mode=755 $RPM_BUILD_ROOT%httpd_prefix/cgi-mod-perl
mkdir -p --mode=755 $RPM_BUILD_ROOT%httpd_prefix/templates

%if 0%{?suse_version}
ln -s %log_dir           $RPM_BUILD_ROOT%httpd_prefix/htdocs/alert_logs
%else
ln -s ../../../../%log_dir           $RPM_BUILD_ROOT%httpd_prefix/htdocs/alert_logs
%endif

install -p -m 755 httpd/cgi-bin/redirmgr.cgi $RPM_BUILD_ROOT%httpd_prefix/cgi-bin/
install -p -m 755 httpd/cgi-mod-perl/*.cgi $RPM_BUILD_ROOT%httpd_prefix/cgi-mod-perl/
install -p -m 644 httpd/html/*.html        $RPM_BUILD_ROOT%httpd_prefix/htdocs/
install -p -m 644 httpd/html/*.css         $RPM_BUILD_ROOT%httpd_prefix/htdocs/
install -p -m 644 httpd/templates/*.html   $RPM_BUILD_ROOT%httpd_prefix/templates/

# Install the cron stuff
mkdir -p $RPM_BUILD_ROOT%{_sysconfdir}/cron.d/
install -p -m 644 cron/notification        $RPM_BUILD_ROOT%{_sysconfdir}/cron.d/notification

mkdir -p $RPM_BUILD_ROOT%{_mandir}/man3
/usr/bin/pod2man $RPM_BUILD_ROOT/%{_bindir}/monitor-queue | gzip > $RPM_BUILD_ROOT%{_mandir}/man3/monitor-queue.3pm.gz
/usr/bin/pod2man $RPM_BUILD_ROOT/%{_bindir}/queue_remote_check.pl | gzip > $RPM_BUILD_ROOT%{_mandir}/man3/queue_remote_check.pl.3pm.gz

%post
if [ $1 -eq 2 ]; then
  ls /opt/notification/config/generated/* 2>/dev/null | xargs -I file mv file %{_sysconfdir}/notification/generated
  ls /opt/notification/config/static/notif.ini 2>/dev/null | xargs -I file mv file %{_sysconfdir}/notification/static
  ls /opt/notification/var/GenerateNotifConfig-error.log 2>/dev/null | xargs -I file mv file %{_var}/log/nocpulse
  ls /opt/notification/var/archive/* 2>/dev/null | xargs -I file mv file %log_dir/archive
  ls /opt/notification/var/ticketlog/* 2>/dev/null | xargs -I file mv file %log_dir/ticketlog
fi

%files
%defattr(-,root,root,-)
%{_sysconfdir}/cron.d/notification
%if 0%{?suse_version}
%{httpd_prefix}/cgi-mod-perl
%{httpd_prefix}/templates/*
%{httpd_prefix}/htdocs/*
%{httpd_prefix}/cgi-bin/*
%else
%{httpd_prefix}
%endif
%attr(755, nocpulse, nocpulse) %dir %{httpd_prefix}/templates
%dir %attr(-, %notif_user,%notif_user) %install_prefix
%dir %{perl_vendorlib}/NOCpulse/Notif
%{perl_vendorlib}/NOCpulse/Notif/*
%{_bindir}/*
%attr (755,%notif_user,%notif_user) %dir %{_sysconfdir}/notification
%attr (755,%notif_user,%notif_user) %dir %{_sysconfdir}/notification/archive
%attr (755,%notif_user,%notif_user) %dir %{_sysconfdir}/notification/generated
%attr (755,%notif_user,%notif_user) %dir %{_sysconfdir}/notification/static
%attr (755,%notif_user,%notif_user) %dir %{_sysconfdir}/notification/stage
%attr (755,%notif_user,%notif_user) %dir %{_sysconfdir}/notification/stage/config
%attr (755,%notif_user,%notif_user) %dir %install_prefix/queue
%attr (775,mail,       %notif_user) %dir %install_prefix/queue/ack_queue
%attr (775,mail,       %notif_user) %dir %install_prefix/queue/ack_queue/.new
%attr (775,%{apache_user},     %notif_user) %dir %install_prefix/queue/alert_queue
%attr (775,%{apache_user},     %notif_user) %dir %install_prefix/queue/alert_queue/.new
%attr (755,%notif_user,%notif_user) %dir %log_dir
%attr (755,%notif_user,%notif_user) %dir %log_dir/archive
%attr (755,%notif_user,%notif_user) %dir %log_dir/ticketlog
%attr(644,%notif_user,%notif_user) %{_sysconfdir}/notification/static/*
%{_sysconfdir}/smrsh/ack_enqueuer.pl
%{_sysconfdir}/notification/stage/config/static
%{_mandir}/man3/monitor-queue*
%{_mandir}/man3/queue_remote_check.pl*
%dir %{_sysconfdir}/smrsh

%clean
rm -rf $RPM_BUILD_ROOT

%changelog
* Wed Jun 12 2013 Tomas Kasparek <tkasparek@redhat.com> 1.127.12-1
- rebrading RHN Satellite to Red Hat Satellite

* Tue Mar 26 2013 Jan Pazdziora 1.127.11-1
- Use to_timestamp instead of to_date which should bring the second precision
  to PostgreSQL.

* Mon Feb 18 2013 Miroslav Suchý <msuchy@redhat.com> 1.127.10-1
- Buildrequire pod2man

* Mon Jan 21 2013 Michael Mraka <michael.mraka@redhat.com> 1.127.8-1
- specify permission on /usr/share/nocpulse/templates

* Wed Aug 01 2012 Jan Pazdziora 1.127.7-1
- 844992 - force the array context so that Class::MethodMaker behaves the same
  in both versions 1 and 2.
- %%defattr is not needed since rpm 4.4

* Fri Mar 09 2012 Miroslav Suchý 1.127.6-1
- remove RHN_DB_USERNAME from monitoring scout configuration

* Thu Feb 23 2012 Jan Pazdziora 1.127.5-1
- Removing usage of rhn_current_alerts as it's never inserted to.

* Wed Feb 22 2012 Jan Pazdziora 1.127.4-1
- Method select_current_alert not used, removing.
- Removal of update_current_alert_by_ticket_id makes update_current_alert not
  used, removing.
- Removal of update_current_alert_by_ticket_id makes
  select_current_alert_by_ticket_id not used, removing.
- Method update_current_alert_by_ticket_id not used in our product, removing.

* Wed Feb 08 2012 Michael Mraka <michael.mraka@redhat.com> 1.127.3-1
- fixed synonyms and sequences for postgresql in notification filters

* Wed Feb 01 2012 Miroslav Suchý 1.127.2-1
- bump up version (msuchy@redhat.com)
- get rid of PhoneContactMethod - is is not even in DB
- rip off SNMP notification method

* Tue Jan 31 2012 Jan Pazdziora 1.126.31-1
- In monitoring, use RHN::DBI instead of RHN::DB because we do not want to
  reuse the connection.

* Mon Jan 30 2012 Jan Pazdziora 1.126.30-1
- Avoid having the messages on different lines than their timestamps.
- Avoid having the output both in generate_config.log and GenerateNotifConfig-
  error.log.

* Fri Jan 27 2012 Jan Pazdziora 1.126.29-1
- 730305 - Upon start, wait for generate-config to generate the config.

* Tue Jan 24 2012 Jan Pazdziora 1.126.28-1
- When we rollback before going to sleep, we won't keep transaction active.

* Mon Jan 16 2012 Miroslav Suchý 1.126.27-1
- Avoid using CURRENT_ALERTS_RECID_SEQ.NEXTVAL Oracle syntax.

* Mon Dec 12 2011 Michael Mraka <michael.mraka@redhat.com> 1.126.26-1
- use real table name rhn_check_probe

* Mon Aug 15 2011 Michael Mraka <michael.mraka@redhat.com> 1.126.25-1
- 700385 - use standard ANSI join
- 700385 - use current_timestamps instead of sysdate
- 700385 - replaced synonym with original table_name
- 700385 - use standard ANSI join
- 700385 - created compatibility views for monitoring
- 700385 - reuse RHN::DB for db connection in NotificationDB.pm

* Thu Jul 21 2011 Miroslav Suchý 1.126.24-1
- 723899 - run that cron task only if /etc/NOCpulse.ini contains something else
  then comments

* Fri May 13 2011 Miroslav Suchý 1.126.23-1
- removing unmaintained file with dependencies

* Wed Apr 27 2011 Jan Pazdziora 1.126.22-1
- Neither functions from File::Basename nor from File::Copy seem to be used by
  ack-processor, removing the uses.

* Fri Mar 18 2011 Michael Mraka <michael.mraka@redhat.com> 1.126.21-1
- reuse RHN:DB for db connection in AlertDB.pm (PG)

* Wed Mar 02 2011 Michael Mraka <michael.mraka@redhat.com> 1.126.20-1
- 493028 - ack_enqueuer.pl must be linked from /etc/smrsh
- 493028 - select all but expired redirects 
- 493028 - empty TZ is interpreted as GMT not local timezone; it must be unset
- 493028 - dates in db are in localtime not GMT
- 493028 - fixed active redirects query condition

* Fri Feb 18 2011 Jan Pazdziora 1.126.19-1
- Localize the filehandle globs; also use three-parameter opens.

* Tue Jan 25 2011 Jan Pazdziora 1.126.18-1
- 493028 - simplified email check regexp (michael.mraka@redhat.com)

* Sat Nov 20 2010 Miroslav Suchý <msuchy@redhat.com> 1.126.17-1
- 474591 - move web data to /usr/share/nocpulse (msuchy@redhat.com)

* Mon Sep 27 2010 Miroslav Suchý <msuchy@redhat.com> 1.126.16-1
- 636211 - include man page for queue_remote_check.pl
- 636211 - include man page for monitor-queue

* Mon Jul 19 2010 Miroslav Suchý <msuchy@redhat.com> 1.126.15-1
- $self->dbh is method from MethodMaker and not attribute (msuchy@redhat.com)

* Mon Jul 12 2010 Miroslav Suchý <msuchy@redhat.com> 1.126.14-1
- remove unused module (msuchy@redhat.com)

* Mon Jul 12 2010 Miroslav Suchý <msuchy@redhat.com> 1.126.13-1
- break dependency of NPalert on perl(NOCpulse::Probe::DataSource::Oracle)
  (msuchy@redhat.com)

* Mon Jul 12 2010 Miroslav Suchý <msuchy@redhat.com> 1.126.12-1
- remove dependency on DBD::Oracle (msuchy@redhat.com)
<|MERGE_RESOLUTION|>--- conflicted
+++ resolved
@@ -15,11 +15,7 @@
 Summary:      NOCpulse notification system
 URL:          https://fedorahosted.org/spacewalk
 Source0:      https://fedorahosted.org/releases/s/p/spacewalk/%{name}-%{version}.tar.gz
-<<<<<<< HEAD
-Version:      1.127.12.1
-=======
 Version:      2.2.0
->>>>>>> 4f1c3dcf
 Release:      1%{?dist}
 BuildArch:    noarch
 %if 0%{?suse_version}
