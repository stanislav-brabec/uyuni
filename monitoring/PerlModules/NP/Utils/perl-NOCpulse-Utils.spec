--- conflicted
+++ resolved
@@ -1,9 +1,5 @@
 Name:         perl-NOCpulse-Utils
-<<<<<<< HEAD
-Version:      1.14.12.1
-=======
 Version:      2.2.0
->>>>>>> 4f1c3dcf
 Release:      1%{?dist}
 Summary:      NOCpulse utility packages
 URL:          https://fedorahosted.org/spacewalk
