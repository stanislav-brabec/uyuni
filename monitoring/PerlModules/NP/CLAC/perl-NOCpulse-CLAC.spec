--- conflicted
+++ resolved
@@ -1,9 +1,5 @@
 Name:         perl-NOCpulse-CLAC
-<<<<<<< HEAD
-Version:      1.9.8.1
-=======
 Version:      1.10.0
->>>>>>> 47d65378
 Release:      1%{?dist}
 Summary:      NOCpulse Command Line Application framework for Perl
 URL:          https://fedorahosted.org/spacewalk
