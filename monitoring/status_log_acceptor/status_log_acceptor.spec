Name:         status_log_acceptor
Source0:      https://fedorahosted.org/releases/s/p/spacewalk/%{name}-%{version}.tar.gz
<<<<<<< HEAD
Version:      0.12.11.1
=======
Version:      2.2.0
>>>>>>> 4f1c3dcf
Release:      1%{?dist}
Summary:      Current state log acceptor
URL:          https://fedorahosted.org/spacewalk
BuildArch:    noarch
%if 0%{?suse_version}
Requires:     perl = %{perl_version}
BuildRequires: nocpulse-common
%else
Requires:     perl(:MODULE_COMPAT_%(eval "`%{__perl} -V:version`"; echo $version))
%endif
Requires:	  SatConfig-general
Group:        Applications/Internet
License:      GPLv2
Buildroot:     %{_tmppath}/%{name}-%{version}-%{release}-root-%(%{__id_u} -n)

%description
Provides the cgi that accepts a status log, parses it, and stores the 
information.

%prep
%setup -q

%build
#Nothing to build

%install
rm -rf $RPM_BUILD_ROOT
 
mkdir -p $RPM_BUILD_ROOT%{perl_vendorlib}/NOCpulse
#mkdir -p $RPM_BUILD_ROOT%{perl_vendorlib}/NOCpulse/AcceptStatusLog/test
 
install -m 444 AcceptStatusLog.pm $RPM_BUILD_ROOT%{perl_vendorlib}/NOCpulse
#install -m 444 test/TestAcceptStatusLog.pm $RPM_BUILD_ROOT%{perl_vendorlib}/NOCpulse/AcceptStatusLog/test

%files
%defattr(-,root,root,-)
%{perl_vendorlib}/NOCpulse/*

%clean
rm -rf $RPM_BUILD_ROOT

%changelog
* Tue Apr 24 2012 Stephen Herr <sherr@redhat.com> 0.12.11-1
- 815964 - update monitoring probes in small batches to reduce the chance of a
  deadlock

* Wed Feb 01 2012 Jan Pazdziora 0.12.10-1
- Make the Last update value not truncated to day which makes the probe state
  actually green.

* Wed Feb 01 2012 Jan Pazdziora 0.12.9-1
- Fixing inserts and updates for RHN_PROBE_STATE and RHN_SATELLITE_STATE.
- Use RHN::DBI instead of plain DBI with sc_db login parameters.
<|MERGE_RESOLUTION|>--- conflicted
+++ resolved
@@ -1,10 +1,6 @@
 Name:         status_log_acceptor
 Source0:      https://fedorahosted.org/releases/s/p/spacewalk/%{name}-%{version}.tar.gz
-<<<<<<< HEAD
-Version:      0.12.11.1
-=======
 Version:      2.2.0
->>>>>>> 4f1c3dcf
 Release:      1%{?dist}
 Summary:      Current state log acceptor
 URL:          https://fedorahosted.org/spacewalk
