<?xml version="1.0"?>
<rhn-navi-tree label="ssm" invisible="1" title-depth="1">
        <rhn-tab name="Overview" url="/rhn/ssm/index.do" />
        <rhn-tab name="Systems">
                <rhn-tab-url>/rhn/systems/ssm/ListSystems.do</rhn-tab-url>
        </rhn-tab>

<<<<<<< HEAD
	<rhn-tab name="Patches">
		<rhn-tab-url>/rhn/systems/ssm/ListPatches.do</rhn-tab-url>
	</rhn-tab>
=======
        <rhn-tab name="Errata">
                <rhn-tab-url>/rhn/systems/ssm/ListPatches.do</rhn-tab-url>
        </rhn-tab>
>>>>>>> a165cfa9

        <rhn-tab name="Packages">

             <rhn-tab-url>/rhn/ssm/Packages.do</rhn-tab-url>

             <rhn-tab name="Install">
                <rhn-tab-url>/rhn/ssm/PackageInstall.do</rhn-tab-url>
             </rhn-tab>

             <rhn-tab name="Remove">
                <rhn-tab-url>/rhn/ssm/PackageRemove.do</rhn-tab-url>
             </rhn-tab>

             <rhn-tab name="Upgrade">
                <rhn-tab-url>/rhn/ssm/PackageUpgrade.do</rhn-tab-url>
             </rhn-tab>

             <rhn-tab name="Verify">
                <rhn-tab-url>/rhn/ssm/PackageVerify.do</rhn-tab-url>
             </rhn-tab>

        </rhn-tab>

        <rhn-tab name="Patches" acl="global_config(enable_solaris_support)">

             <rhn-tab-url>/network/systems/ssm/patches/index.pxt</rhn-tab-url>

             <rhn-tab name="Install">
                <rhn-tab-url>/network/systems/ssm/patches/install.pxt</rhn-tab-url>
                <rhn-tab-url>/network/systems/ssm/patches/install_channel.pxt</rhn-tab-url>
                <rhn-tab-url>/network/systems/ssm/patches/install_conf.pxt</rhn-tab-url>
             </rhn-tab>

             <rhn-tab name="Remove">
                <rhn-tab-url>/network/systems/ssm/patches/remove.pxt</rhn-tab-url>
                <rhn-tab-url>/network/systems/ssm/patches/remove_conf.pxt</rhn-tab-url>
             </rhn-tab>

        </rhn-tab>

        <rhn-tab name="Patch Clusters" acl="global_config(enable_solaris_support)">

             <rhn-tab-url>/network/systems/ssm/patchsets/index.pxt</rhn-tab-url>

             <rhn-tab name="Install">
                <rhn-tab-url>/network/systems/ssm/patchsets/install.pxt</rhn-tab-url>
                <rhn-tab-url>/network/systems/ssm/patchsets/install_channel.pxt</rhn-tab-url>
                <rhn-tab-url>/network/systems/ssm/patchsets/install_conf.pxt</rhn-tab-url>
             </rhn-tab>

        </rhn-tab>

        <rhn-tab name="Groups" acl="user_role(org_admin)">
                <rhn-tab-url>/network/systems/ssm/groups/index.pxt</rhn-tab-url>
                <rhn-tab-url>/network/systems/ssm/groups/alter_membership_conf.pxt</rhn-tab-url>
                <rhn-tab-url>/network/systems/ssm/groups/create.pxt</rhn-tab-url>
        </rhn-tab>

        <rhn-tab name="Channels">
            <rhn-tab-url>/rhn/channel/ssm/ChildSubscriptions.do</rhn-tab-url>
            <rhn-tab name="Base Channels">
                <rhn-tab-url>/rhn/channel/ssm/BaseChannelSubscribe.do</rhn-tab-url>
            </rhn-tab>
            <rhn-tab name="Child Channels">
                <rhn-tab-url>/rhn/channel/ssm/ChildSubscriptions.do</rhn-tab-url>
                <rhn-tab-url>/rhn/channel/ssm/ChildSubscriptionsConfirm.do</rhn-tab-url>
            </rhn-tab>
        </rhn-tab>

        <rhn-tab name="Configuration" url="/rhn/systems/ssm/config/Deploy.do">
          <rhn-tab name="Deploy Files" url="/rhn/systems/ssm/config/Deploy.do" />
          <rhn-tab name="Compare Files" url="/rhn/systems/ssm/config/Diff.do" />
          <rhn-tab name="Subscribe to Channels" url="/rhn/systems/ssm/config/Subscribe.do" />
          <rhn-tab name="Unsubscribe from Channels" url="/rhn/systems/ssm/config/Unsubscribe.do" />
          <rhn-tab name="Enable Configuration" url="/rhn/systems/ssm/config/Enable.do" />
        </rhn-tab>

        <rhn-tab name="Provisioning" acl="org_entitlement(rhn_provisioning)" url="/rhn/systems/ssm/kickstart/KickstartableSystems.do">
<<<<<<< HEAD
          <rhn-tab name="Autoinstallation" url="/rhn/systems/ssm/kickstart/KickstartableSystems.do" >
		<rhn-tab-url>/rhn/systems/ssm/kickstart/ScheduleByProfile.do</rhn-tab-url>
		<rhn-tab-url>/rhn/systems/ssm/kickstart/ScheduleByIp.do</rhn-tab-url>
=======
          <rhn-tab name="Kickstart" url="/rhn/systems/ssm/kickstart/KickstartableSystems.do" >
                <rhn-tab-url>/rhn/systems/ssm/kickstart/ScheduleByProfile.do</rhn-tab-url>
                <rhn-tab-url>/rhn/systems/ssm/kickstart/ScheduleByIp.do</rhn-tab-url>
>>>>>>> a165cfa9
          </rhn-tab>
          <rhn-tab name="Tag Systems" url="/network/systems/ssm/provisioning/tag_systems.pxt" />
          <rhn-tab name="Rollback" url="/network/systems/ssm/provisioning/rollback.pxt">
            <rhn-tab-url>/rhn/systems/ssm/provisioning/RollbackToTag.do</rhn-tab-url>
          </rhn-tab>
          <rhn-tab name="Remote Command" url="/rhn/systems/ssm/provisioning/RemoteCommand.do">
            <rhn-tab-url>/rhn/systems/ssm/provisioning/RemoteCommand.do</rhn-tab-url>
          </rhn-tab>
          <rhn-tab name="Power Management Configuration" url="/rhn/systems/ssm/provisioning/PowerManagementConfiguration.do">
            <rhn-tab-url>/rhn/systems/ssm/provisioning/PowerManagementConfiguration.do</rhn-tab-url>
          </rhn-tab>
          <rhn-tab name="Power Management Operations" url="/rhn/systems/ssm/provisioning/PowerManagementOperations.do">
            <rhn-tab-url>/rhn/systems/ssm/provisioning/PowerManagementOperations.do</rhn-tab-url>
          </rhn-tab>
        </rhn-tab>

        <rhn-tab name="Misc">
                <rhn-tab-url>/rhn/systems/ssm/misc/Index.do</rhn-tab-url>
                <rhn-tab-url>/rhn/systems/ssm/HardwareRefresh.do</rhn-tab-url>
                <rhn-tab-url>/rhn/systems/ssm/SoftwareRefresh.do</rhn-tab-url>
                <rhn-tab-url>/network/systems/ssm/misc/change_sys_pref_conf.pxt</rhn-tab-url>
                <rhn-tab-url>/network/systems/ssm/misc/prof_conv_conf.pxt</rhn-tab-url>
                <rhn-tab-url>/rhn/systems/ssm/DeleteConfirm.do</rhn-tab-url>
                <rhn-tab-url>/network/systems/ssm/misc/reboot_systems_conf.pxt</rhn-tab-url>
                <rhn-tab-url>/network/systems/ssm/misc/upgrade_slot.pxt</rhn-tab-url>
        </rhn-tab>
</rhn-navi-tree><|MERGE_RESOLUTION|>--- conflicted
+++ resolved
@@ -5,15 +5,9 @@
                 <rhn-tab-url>/rhn/systems/ssm/ListSystems.do</rhn-tab-url>
         </rhn-tab>
 
-<<<<<<< HEAD
-	<rhn-tab name="Patches">
-		<rhn-tab-url>/rhn/systems/ssm/ListPatches.do</rhn-tab-url>
-	</rhn-tab>
-=======
-        <rhn-tab name="Errata">
+        <rhn-tab name="Patches">
                 <rhn-tab-url>/rhn/systems/ssm/ListPatches.do</rhn-tab-url>
         </rhn-tab>
->>>>>>> a165cfa9
 
         <rhn-tab name="Packages">
 
@@ -92,15 +86,9 @@
         </rhn-tab>
 
         <rhn-tab name="Provisioning" acl="org_entitlement(rhn_provisioning)" url="/rhn/systems/ssm/kickstart/KickstartableSystems.do">
-<<<<<<< HEAD
           <rhn-tab name="Autoinstallation" url="/rhn/systems/ssm/kickstart/KickstartableSystems.do" >
-		<rhn-tab-url>/rhn/systems/ssm/kickstart/ScheduleByProfile.do</rhn-tab-url>
-		<rhn-tab-url>/rhn/systems/ssm/kickstart/ScheduleByIp.do</rhn-tab-url>
-=======
-          <rhn-tab name="Kickstart" url="/rhn/systems/ssm/kickstart/KickstartableSystems.do" >
                 <rhn-tab-url>/rhn/systems/ssm/kickstart/ScheduleByProfile.do</rhn-tab-url>
                 <rhn-tab-url>/rhn/systems/ssm/kickstart/ScheduleByIp.do</rhn-tab-url>
->>>>>>> a165cfa9
           </rhn-tab>
           <rhn-tab name="Tag Systems" url="/network/systems/ssm/provisioning/tag_systems.pxt" />
           <rhn-tab name="Rollback" url="/network/systems/ssm/provisioning/rollback.pxt">
