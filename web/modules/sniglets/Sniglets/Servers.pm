#
# Copyright (c) 2008--2011 Red Hat, Inc.
#
# This software is licensed to you under the GNU General Public License,
# version 2 (GPLv2). There is NO WARRANTY for this software, express or
# implied, including the implied warranties of MERCHANTABILITY or FITNESS
# FOR A PARTICULAR PURPOSE. You should have received a copy of GPLv2
# along with this software; if not, see
# http://www.gnu.org/licenses/old-licenses/gpl-2.0.txt.
# 
# Red Hat trademarks are not licensed under GPLv2. No permission is
# granted to use or replicate Red Hat trademarks that are incorporated
# in this software or its documentation. 
#

use strict;

package Sniglets::Servers;

use Carp;
use POSIX;
use File::Spec;
use Data::Dumper;
use Date::Parse;

use PXT::Config ();
use PXT::Utils;
use PXT::HTML;


use RHN::Server;
use RHN::Set;
use RHN::Exception;
use RHN::Channel;
use RHN::ServerActions;
use RHN::Form;
use RHN::Form::Widget::CheckboxGroup;
use RHN::Form::Widget::Hidden;
use RHN::Form::Widget::Literal;
use RHN::Form::Widget::Select;
use RHN::Form::Widget::Submit;
use RHN::SatelliteCert;
use RHN::Kickstart::Session;

use Sniglets::Forms;
use Sniglets::HTML;
use Sniglets::ServerActions;
use Sniglets::ActivationKeys;

sub register_tags {
  my $class = shift;
  my $pxt = shift;

  $pxt->register_tag('rhn-up2date-at-least' => \&up2date_at_least);

  $pxt->register_tag('rhn-server-prefs-conf-list' => \&server_prefs_conf_list);
  $pxt->register_tag('rhn-server-name' => \&server_name, 2);

  $pxt->register_tag('rhn-tri-state-system-pref-list' => \&tri_state_system_pref_list);

  $pxt->register_tag('rhn-server-history-event-details' => \&server_history_event_details);

  $pxt->register_tag('rhn-proxy-entitlement-form' => \&proxy_entitlement_form);

  $pxt->register_tag('rhn-system-pending-actions-count' => \&system_pending_actions_count);
  $pxt->register_tag('rhn-system-activation-key-form' => \&system_activation_key_form);

  $pxt->register_tag('rhn-remote-command-form' => \&remote_command_form);
}

sub register_callbacks {
  my $class = shift;
  my $pxt = shift;

  $pxt->register_callback('rhn:delete_server_cb' => \&delete_server_cb);
  $pxt->register_callback('rhn:reboot_server_cb' => \&reboot_server_cb);

  $pxt->register_callback('rhn:server_prefs_form_cb' => \&server_prefs_form_cb);

  $pxt->register_callback('rhn:ssm_change_system_prefs_cb' => \&ssm_change_system_prefs_cb);

  $pxt->register_callback('rhn:system-activation-key-cb' => \&system_activation_key_cb);

  $pxt->register_callback('rhn:server_set_lock_cb' => \&server_set_lock_cb);

  $pxt->register_callback('rhn:remote-command-cb' => \&remote_command_cb);
  $pxt->register_callback('rhn:package-action-command-cb' => \&package_action_command_cb);
}

sub system_pending_actions_count {
  my $pxt = shift;
  my %params = @_;

  my $block = $params{__block__};
  my $sid = $pxt->param('sid');
  die 'no server id' unless $sid;

  my $count = RHN::Server->system_pending_actions_count($sid);
  my $plural;

  if ($count > 1) {
    $plural = 1;
  }
  elsif ($count eq 0) {
    return "no pending events";
  }

  return PXT::HTML->link("/network/systems/details/history/pending.pxt?sid=$sid",
			 "$count pending event" . ($plural ? 's' : ''));
}

# like rhn-require, only shows block if a server's version of up2date is >= required version
sub up2date_at_least {
  my $pxt = shift;
  my %params = @_;

  #PXT::Debug->log(4, "checking up2date version...");

  my $sid = $pxt->param('sid');
  die "no sid" unless ($sid);

  my $server = RHN::Server->lookup(-id => $sid);
  die "no server" unless ($server);

  my $up2date_is_supported;
  eval {
    $up2date_is_supported = $server->up2date_version_at_least(epoch => $params{epoch},
							      version => $params{version},
							      release => $params{release});
  };

  if ($@ =~ /no up2date/) {
    #PXT::Debug->log(4, "no up2date on server $sid ...");
    return '';
  }

  if ($up2date_is_supported) {
    #PXT::Debug->log(4, "version is supported...");
    return $params{__block__};
  }

  return '';
}

sub proxy_entitlement_form {
  my $pxt = shift;
  my %params = @_;

  my $block = $params{__block__};

  throw "User '" . $pxt->user->id . "' attempted to access proxy interface without permission."
<<<<<<< HEAD
    unless $pxt->user->org->has_channel_family_entitlement('SMP');
=======
    unless ($pxt->user->org->has_channel_family_entitlement('rhn-proxy') or not PXT::Config->get('subscribe_proxy_channel'));
>>>>>>> 6d9b782b

  my $sid = $pxt->param('sid');
  throw "no server id!" unless $sid;
  my $server = RHN::Server->lookup(-id => $sid);

  my %subs;

  if ($server->is_proxy()) {
    my @evr = $server->proxy_evr;
    my $version = $evr[1];

    $subs{version} = $version;

  	$subs{proxy_message} = "This machine is currently a licensed SUSE Manager Proxy (v$version).";
  } else {
    $subs{proxy_message} = "<div class=\"site-alert\">WebUI SUSE Manager Proxy installer is obsoleted since version 1.1 Please use command line installer from package spacewalk-proxy-installer.</div>";
  }

  $block = PXT::Utils->perform_substitutions($block, \%subs);
  return $block;
}

sub server_name {
  my $pxt = shift;

  my $server = $pxt->pnotes('server');
  return PXT::Utils->escapeHTML($server->name) if (defined $server);

  my $sid = $pxt->param('sid');
  die "no server id" unless $sid;

  $server = RHN::Server->lookup(-id => $sid);
  die "no valid server" unless $server;

  $pxt->pnotes(server => $server);
  return PXT::Utils->escapeHTML($server->name);
}

sub system_locked_info {
  my $user = shift;
  my $data = shift;

  my $ret = {};
  if ($data->{LOCKED}) {
    $ret->{image} = '/img/icon_locked.gif';
    $ret->{image_medium} = '/img/icon_locked.gif';
    $ret->{status_str} = 'System locked';
    $ret->{status_class} = 'system-status-locked';
    $ret->{message} = 'more info';
    $ret->{link} = Sniglets::HTML::render_help_link(-user => $user,
                                                   -href => 's1-sm-systems.html#S3-SM-SYSTEM-DETAILS');

  }
  return $ret;
}


# not a sniglet
sub system_status_info {
  my $user = shift;
  my $data = shift;

  my $sid = $data->{ID};
  my $ret;

  my $package_actions_count = RHN::Server->package_actions_count($sid);
  my $actions_count = RHN::Server->actions_count($sid);
  my $errata_count = $data->{SECURITY_ERRATA} + $data->{BUG_ERRATA} + $data->{ENHANCEMENT_ERRATA};

  $ret->{$_} = '' foreach (qw/image status_str status_class message link/);

  if (not $data->{IS_ENTITLED}) {
    $ret->{image} = '/img/icon_unentitled.gif';
    $ret->{image_medium} = '/img/icon_unentitled.gif';
    $ret->{status_str} = 'System not entitled';
    $ret->{status_class} = 'system-status-unentitled';

    if ($user->is('org_admin')) {
      $ret->{message} = 'entitle it here';
      $ret->{link} = "/network/systems/details/edit.pxt?sid=${sid}";
    }
  }
  elsif ($data->{LAST_CHECKIN_DAYS_AGO} > PXT::Config->get('system_checkin_threshold')) {
    $ret->{image} = '/img/icon_checkin.gif';
    $ret->{image_medium} = '/img/icon_checkin.gif';
    $ret->{status_str} = 'System not checking in with SUSE Manager';
    $ret->{status_class} = 'system-status-awol';
    $ret->{message} = 'more info';
    $ret->{link} = Sniglets::HTML::render_help_link(-user => $user,
						    -href => 's1-sm-systems.html#S3-SM-SYSTEM-LIST-INACT');
  }
  elsif ($data->{KICKSTART_SESSION_ID}) {
    $ret->{image} = '/img/icon_kickstart_session.gif';
    $ret->{image_medium} = '/img/icon_kickstart_session.gif';
    $ret->{status_str} = 'Kickstart in progress';
    $ret->{status_class} = 'system-status-kickstart';
    $ret->{message} = 'view progress';
    $ret->{link} = "/rhn/systems/details/kickstart/SessionStatus.do?sid=${sid}";
  }
  elsif (not ($errata_count or $data->{OUTDATED_PACKAGES}) and not $package_actions_count) {
    $ret->{image} = '/img/icon_up2date.gif';
    $ret->{image_medium} = '/img/icon_up2date.gif';
    $ret->{status_str} = 'System is up to date';
    $ret->{status_class} = 'system-status-up-to-date';
  }
  elsif ($errata_count and not RHN::Server->unscheduled_errata($sid, $user->id)) {
    $ret->{image} = '/img/icon_pending.gif';
    $ret->{image_medium} = '/img/icon_pending.gif';
    $ret->{status_str} = 'All updates scheduled';
    $ret->{status_class} = 'system-status-updates-scheduled';
    $ret->{message} = 'view actions';
    $ret->{link} = "/network/systems/details/history/pending.pxt?sid=${sid}";
  }
  elsif ($actions_count) {
    $ret->{image} = '/img/icon_pending.gif';
    $ret->{image_medium} = '/img/icon_pending.gif';
    $ret->{status_class} = 'system-status-updates-scheduled';
    $ret->{status_str} = 'Actions scheduled';
    $ret->{message} = 'view actions';
    $ret->{link} = "/network/systems/details/history/pending.pxt?sid=${sid}";
  }
  elsif ($data->{SECURITY_ERRATA}) {
    $ret->{image} = '/img/icon_crit_update.gif';
    $ret->{image_medium} = '/img/icon_crit_update.gif';
    $ret->{status_str} = 'Critical updates available';
    $ret->{status_class} = 'system-status-critical-updates';
    $ret->{message} = 'update now';
    $ret->{link} = "/rhn/systems/details/ErrataConfirm.do?all=true&amp;sid=${sid}";
  }
  elsif ($data->{OUTDATED_PACKAGES}) {
    $ret->{image} = '/img/icon_reg_update.gif';
    $ret->{image_medium} = '/img/icon_reg_update.gif';
    $ret->{status_str} = 'Updates available';
    $ret->{status_class} = 'system-status-updates';
    $ret->{message} = "more info";
    $ret->{link} = "/rhn/systems/details/packages/UpgradableList.do?sid=${sid}";
  }
  else {
    throw "logic error - system '$sid' does not have outdated packages, but is not up2date.";
  }

  return $ret;
}


sub system_monitoring_info {
  my $user = shift;
  my $data = shift;

  my $sid = $data->{ID};
  my $ret;

  $ret->{$_} = '' foreach (qw/image status_str status_class message link/);

  return $ret unless defined $data->{MONITORING_STATUS};

  if ($data->{MONITORING_STATUS} eq "CRITICAL") {
    $ret->{image} = '/img/rhn-mon-down.gif';
    $ret->{status_str} = 'Critical probes';
    $ret->{system_link} = "/network/systems/details/probes/index.pxt?sid=${sid}";
  }
  elsif ($data->{MONITORING_STATUS} eq "WARNING") {
    $ret->{image} = '/img/rhn-mon-warning.gif';
    $ret->{status_str} = 'Warning probes';
    $ret->{system_link} = "/network/systems/details/probes/index.pxt?sid=${sid}";
  }
  elsif ($data->{MONITORING_STATUS} eq "UNKNOWN") {
    $ret->{image} = '/img/rhn-mon-unknown.gif';
    $ret->{status_str} = 'Unknown probes';
    $ret->{system_link} = "/network/systems/details/probes/index.pxt?sid=${sid}";
  }
  elsif ($data->{MONITORING_STATUS} eq "PENDING") {
    $ret->{image} = '/img/rhn-mon-pending.gif';
    $ret->{status_str} = 'Pending probes';
    $ret->{system_link} = "/network/systems/details/probes/index.pxt?sid=${sid}";
  }
  elsif ($data->{MONITORING_STATUS} eq "OK") {
    $ret->{image} = '/img/rhn-mon-ok.gif';
    $ret->{status_str} = 'OK';
    $ret->{system_link} = "/network/systems/details/probes/index.pxt?sid=${sid}";
  }

  return $ret;
}

sub delete_server_cb {
  my $pxt = shift;

  my $sid = $pxt->param('sid');

  unless ($pxt->dirty_param('brb_confirm')) {
    my $redir = $pxt->dirty_param('delete_confirm_page');
    throw "param 'delete_confirm_page' needed but not provided." unless $redir;
    $pxt->redirect($redir);
  }

  my $server = RHN::Server->lookup(-id => $sid);

  my $system_set = RHN::Set->lookup(-label => 'system_list', -uid => $pxt->user->id);

  if ($system_set) {
    $system_set->remove($sid);
    $system_set->commit;
  }

  # bug 247457
  # remove virtualization_host if server has both virtualization_host and
  # virtualization_host_platform
  if ($server->has_entitlement('virtualization_host') and 
      $server->has_entitlement('virtualization_host_platform')) {
      warn "server has both virtualization_host and virtualization_host_platform entitlements, removing virtualization_host prior to deletion";
      $server->remove_virtualization_host_entitlement($sid);
  }

  $server->delete_server;

  my $redir = $pxt->dirty_param('delete_success_page');
  throw "param 'delete_success_page' needed but not provided." unless $redir;
  
  my $message = "?message=message.serverdeleted";
  $pxt->redirect($redir . $message);
}

sub server_history_event_details {
  my $pxt = shift;
  my %params = @_;

  croak "need server and history ids!" unless ($pxt->param('sid') and $pxt->param('hid'));

  my $event = RHN::Server->lookup_server_event($pxt->param('sid'), $pxt->param('hid'));

  return PXT::Utils->perform_substitutions($params{__block__}, $event->render($pxt->user));

  return $params{__block__};
}

sub reboot_server_cb {
  my $pxt = shift;
  my $sid = $pxt->param('sid');
  die "no server id" unless $sid;

  my $server = RHN::Server->lookup(-id => $sid);
  die "no server obj" unless $server;

  my $earliest_date = Sniglets::ServerActions->parse_date_pickbox($pxt);
  my $action_id = RHN::Scheduler->schedule_reboot(-org_id => $pxt->user->org_id,
						  -user_id => $pxt->user->id,
						  -earliest => $earliest_date,
						  -server_id => $sid);


  my $pretty_earliest_date = $pxt->user->convert_time($earliest_date);
  warn("asdfasdfasdf");
#  my $message = sprintf(<<EOM, $server->name, $server->name, $action_id);
#Reboot scheduled for system <strong>%s</strong> for $pretty_earliest_date.  To cancel the reboot, remove <strong>%s</strong> from <a href="/rhn/schedule/InProgressSystems.do?aid=%d"><strong>the list of systems to be rebooted</strong></a>.
#EOM
#
#  $pxt->push_message(site_info => $message);
  $pxt->redirect("/rhn/systems/details/Overview.do?sid=$sid&message=system.reboot.scheduled&messagep1=" . $server->name . "&messagep2=" . $pretty_earliest_date . "&messagep3=" . $action_id);
}

my @user_server_prefs = ( { name => 'receive_notifications',
			    label => 'Receive Notifications of Updates/Patches' },
			  { name => 'include_in_daily_summary',
			    label => 'Include system in Daily Summary'},
			);

my @server_prefs = ( { name => 'auto_update',
		       label => 'Automatic application of relevant patches' },
		   );

sub tri_state_system_pref_list {
  my $pxt = shift;
  my %params = @_;

  my $block = $params{__block__};
  my $html = '';

  my $counter = 1;

  foreach my $pref (@user_server_prefs, @server_prefs) {
    $counter++;
    my %subst;

    $subst{pref_name} = $pref->{name};
    $subst{pref_label} = $pref->{label};
    $subst{class} = ($counter % 2) ? "list-row-even" : "list-row-odd";

    PXT::Utils->escapeHTML_multi(\%subst);

    $html .= PXT::Utils->perform_substitutions($block, \%subst);
  }

  return $html;
}

sub ssm_change_system_prefs_cb {
  my $pxt = shift;

  my $no_op = 1;
  foreach my $pref (@user_server_prefs, @server_prefs) {
    my $action = $pxt->dirty_param($pref->{name});

    if ($action eq 'set' || $action eq 'unset') {
      $no_op = 0;
    }
  }

  if ($no_op) {
    my $redir = $pxt->dirty_param('do_nothing_redir');
    throw "no redir param" unless $redir;
    $pxt->push_message(site_info => 'Your selections resulted in no change.');
    $pxt->redirect($redir);
  }
}

sub server_prefs_conf_list {
  my $pxt = shift;
  my %params = @_;

  my $block = $params{__block__};
  my %subst;

  my $ret = '';
  foreach my $pref (@user_server_prefs, @server_prefs) {
    $subst{pref_name} = $pref->{name};
    $subst{pref_label} = $pref->{label};

    if ($pxt->dirty_param($pref->{name}) eq 'set') {
      $subst{pref_choice} = "Yes";
    }
    elsif ($pxt->dirty_param($pref->{name}) eq 'unset') {
      $subst{pref_choice} = "No";
    }
    else {
      next;
      $subst{pref_choice} = "No Change";
    }

    $ret .= PXT::Utils->perform_substitutions($block, \%subst);
  }

  return $ret;
}

sub server_prefs_form_cb {
  my $pxt = shift;

  if ($pxt->dirty_param('sscd_change_sys_prefs_conf')) {
    my $set = new RHN::DB::Set 'system_list', $pxt->user->id;

    my @extra_messages;

    foreach my $pref (@user_server_prefs) {
      my $action = $pxt->dirty_param($pref->{name});
      next unless $action;

      RHN::Server->change_user_pref_bulk($set, $pxt->user, $pref->{name}, $action eq 'Yes' ? 1 : 0, 1);
    }

    foreach my $pref (@server_prefs) {

      my $action = $pxt->dirty_param($pref->{name});
      next unless $action;

      # if we're setting auto errata updates == Y, then auto upgrade all selected systems
      if ($pref->{name} eq 'auto_update' and $action eq 'Yes') {

	my $system_set = new RHN::DB::Set 'system_list', $pxt->user->id;

	RHN::Scheduler->schedule_all_errata_for_systems(-earliest => RHN::Date->now->long_date,
							-org_id => $pxt->user->org_id,
							-user_id => $pxt->user->id,
							-server_set => $system_set,
						       );

	push @extra_messages, "Selected systems will be fully updated in accordance with new Auto Patch Update setting.";
      }

      RHN::Server->change_pref_bulk($set, $pref->{name}, $action eq 'Yes' ? 1 : 0);
    }

    $pxt->push_message(site_info => "Preferences changed for selected systems.");

    foreach my $message (@extra_messages) {
      $pxt->push_message(site_info => $message);
    }

    $pxt->redirect('/rhn/systems/ssm/misc/Index.do');
  }
}

sub system_activation_key_form {
  my $pxt = shift;
  my %attr = @_;

  my $form = build_system_activation_key_form($pxt, %attr);
  my $rform = $form->realize;
  undef $form;

  Sniglets::Forms::load_params($pxt, $rform);

  my $style = new Sniglets::Forms::Style('standard');
  my $html = $rform->render($style);

  return $html;
}

sub build_system_activation_key_form {
  my $pxt = shift;
  my %attr = @_;

  my $sid = $pxt->param('sid');
  die "No system id" unless $sid;

  my $form = new RHN::Form::ParsedForm(name => 'System Activation Key',
				       label => 'system_activation_key',
				       action => $attr{action},
				      );

  my $system = RHN::Server->lookup(-id => $sid);
  my $token;
  my $token_exists = 0;

  $token = RHN::Token->lookup(-sid => $sid);

  if ($token and not $token->disabled) {
    $token_exists = 1;
    $form->add_widget( new RHN::Form::Widget::Literal(name => 'ID', value => $token->id) );
    $form->add_widget( new RHN::Form::Widget::Literal(name => 'Org ID', value => $token->org_id) );
    $form->add_widget( new RHN::Form::Widget::Literal(name => 'Key', value => $token->activation_key_token) );
  }

  $form->add_widget( new RHN::Form::Widget::Hidden(name => 'sid', value => $sid) );
  $form->add_widget( new RHN::Form::Widget::Hidden(name => 'pxt:trap', value => 'rhn:system-activation-key-cb') );
  $form->add_widget( new RHN::Form::Widget::Submit(label => 'Delete Key', name => 'delete_key') ) if ($token_exists);
  $form->add_widget( new RHN::Form::Widget::Submit(label => 'Generate New Key', name => 'generate_new_key') );

  return $form;
}

sub system_activation_key_cb {
  my $pxt = shift;

  my $sid = $pxt->param('sid');

  my $orig_token = RHN::Token->lookup(-sid => $sid);
  if ($orig_token) {
    $orig_token->purge;
    undef $orig_token;
  }

  if ($pxt->dirty_param('generate_new_key')) {
    my $token = Sniglets::ActivationKeys->create_token($pxt);
    $token->activation_key_token(RHN::Token->generate_random_key);
    my $server = RHN::Server->lookup(-id => $sid);

    $token->server_id($sid);
    $token->note("Activation key for " . $server->name . ".");
    $token->usage_limit(1);

    $token->commit;

    $token->set_entitlements(map { $_->{LABEL} } $server->entitlements);

    $token->commit;
  }

  my $url = $pxt->uri;
  $pxt->redirect($url . "?sid=" . $sid);
}

sub server_set_lock_cb {
  my $pxt = shift;
  my $lock = $pxt->dirty_param('lock');

  my $set = new RHN::Set("system_list", $pxt->user->id);

  my $msg;
  if ($lock) {
    RHN::Server->lock_server_set($set, $pxt->user, "Manually locked");
    $msg = "The selected systems have been locked."
  }
  else {
    RHN::Server->unlock_server_set($set);
    $msg = "The selected systems have been unlocked."
  }

  $pxt->push_message(site_info => $msg);
  $pxt->redirect("index.pxt");
}

sub remote_command_form {
  my $pxt = shift;
  my %attr = @_;

  my $form = build_remote_command_form($pxt, %attr);
  my $rform = $form->realize;
  undef $form;

  Sniglets::Forms::load_params($pxt, $rform);

  my $style = new Sniglets::Forms::Style('standard');
  my $html = $rform->render($style);

  return $html;
}

my %remote_command_modes = (
			    system_action => { type => 'standalone',
					       location => 'sdc',
					       verb => 'Install',
					     },
			    package_install => { type => 'package',
						 location => 'sdc',
						 verb => 'Install',
					       },
			    package_remove => { type => 'package',
						location => 'sdc',
						verb => 'Remove',
					      },
			    ssm => { type => 'standalone',
				     location => 'ssm',
				     verb => 'Install',
				   },
			    ssm_package_install => { type => 'package',
						     location => 'ssm',
						     verb => 'Install',
					       },
			    ssm_package_upgrade => { type => 'package',
						     location => 'ssm',
						     verb => 'Upgrade',
					       },
			    ssm_package_remove => { type => 'package',
						    location => 'ssm',
						    verb => 'Remove',
						  },
			   );

sub build_remote_command_form {
  my $pxt = shift;
  my %attr = @_;

  my $sid = $pxt->param('sid');
  my $mode = $attr{mode} || $pxt->dirty_param('mode') || 'system_action';

  my $form = new RHN::Form::ParsedForm(name => 'Remote Command',
				       label => 'remote_command_form',
				       action => $attr{action},
				      );

  if ($remote_command_modes{$mode}->{type} eq 'package') {
    $form->add_widget(radio_group => { name => 'Run',
				       label => 'run_script',
				       value => 'before',
				       options => [ { value => 'before', label => 'Before package action' },
						    { value => 'after', label => 'After package action' },
						  ],
				     });
  }

  $form->add_widget(text => { name => 'Run as user',
			      label => 'username',
			      default => 'root',
			      maxlength => 32,
			      requires => { response => 1 },
			    } );

  $form->add_widget(text => { name => 'Run as group',
			      label => 'group',
			      default => 'root',
			      maxlength => 32,
			      requires => { response => 1 },
			    } );

  $form->add_widget(text => { name => 'Timeout (seconds)',
			      label => 'timeout',
			      default => '600',
			      mexlenth => 16,
			      size => 6,
			    } );

  $form->add_widget(textarea => { name => 'Script',
				  label => 'script',
				  rows => 8,
				  cols => 80,
                                  wrap => 'off',
				  default => "#!/bin/sh\n",
				  requires => { response => 1 },
				});

  $form->add_widget(hidden => { label => 'mode', value => $mode });

  my $sched_img = PXT::HTML->img(-src => '/img/rhn-icon-schedule.gif', -alt => 'Date Selection');
  my $sched_widget =
    new RHN::Form::Widget::Literal(label => 'pickbox',
				   name => 'Schedule no sooner than',
				   value => $sched_img . Sniglets::ServerActions::date_pickbox($pxt));

  if ($remote_command_modes{$mode}->{type} eq 'package'
      and $remote_command_modes{$mode}->{location} eq 'sdc') {
    die "No system id" unless $sid;

    $form->add_widget(hidden => { label => 'set_label', value => $pxt->dirty_param('set_label') });

    $form->add_widget(hidden => { label => 'pxt:trap', value => 'rhn:package-action-command-cb' });
    $form->add_widget(submit => { label => 'Schedule Package Install', name => 'schedule_remote_command' });
  }
  elsif ($remote_command_modes{$mode}->{type} eq 'package'
	 and $remote_command_modes{$mode}->{location} eq 'ssm') {
    $form->add_widget(hidden => { label => 'pxt:trap', value => 'rhn:package-action-command-cb' });

    $form->add_widget($sched_widget);

    $form->add_widget(submit => { label => 'Schedule Remote Command', name => 'schedule_remote_command' });
  }
  elsif ($remote_command_modes{$mode}->{type} eq 'standalone'
	 and $remote_command_modes{$mode}->{location} eq 'sdc') {
    die "No system id" unless $sid;

    $form->add_widget(hidden => { label => 'pxt:trap', value => 'rhn:remote-command-cb' });
    $form->add_widget($sched_widget);

    $form->add_widget(submit => { label => 'Schedule Remote Command', name => 'schedule_remote_command' });
  }
  elsif ($remote_command_modes{$mode}->{type} eq 'standalone'
	 and $remote_command_modes{$mode}->{location} eq 'ssm') {

    #$form->add_widget(hidden => { label => 'pxt:trap', value => 'rhn:remote-command-ssm-cb' });
    $form->add_widget($sched_widget);

    $form->add_widget(submit => { label => 'Schedule Remote Command', name => 'schedule_remote_command' });
  }
  else {
    throw "Unknown mode: '$mode'\n";
  }

  if ($mode eq 'ssm_package_install') {
    $form->add_widget(hidden => { label => 'sscd_confirm_package_installations', value => 1 });
  }
  elsif ($mode eq 'ssm_package_upgrade') {
    $form->add_widget(hidden => { label => 'sscd_confirm_package_upgrades', value => 1 });
  }
  elsif ($mode eq 'ssm_package_remove') {
    $form->add_widget(hidden => { label => 'sscd_confirm_package_removals', value => 1 });
  }

  if ($sid) {
    $form->add_widget(hidden => { label => 'sid', value => $sid });
  }

  my $cid = $pxt->param('cid');

  if ($cid) {
    $form->add_widget(hidden => {label => 'cid', value => $cid});
  }

  return $form;
}

sub remote_command_cb {
  my $pxt = shift;

  my $pform = build_remote_command_form($pxt);
  my $form = $pform->prepare_response;
  undef $pform;

  my $errors = Sniglets::Forms::load_params($pxt, $form);

  if (@{$errors}) {
    foreach my $error (@{$errors}) {
      $pxt->push_message(local_alert => $error);
    }
    return;
  }

  my $sid = $form->param('sid');
  my $username = $form->param('username');
  my $group = $form->param('group');
  my $script = $form->param('script');
  my $timeout = $form->param('timeout');

  my $earliest_date = Sniglets::ServerActions->parse_date_pickbox($pxt);

  my $action_id = RHN::Scheduler->schedule_remote_command(-org_id => $pxt->user->org_id,
							  -user_id => $pxt->user->id,
							  -earliest => $earliest_date,
							  -server_id => $sid,
							  -action_name => undef,
							  -script => $script,
							  -username => $username,
							  -group => $group,
							  -timeout => $timeout,
							 );

  my $system = RHN::Server->lookup(-id => $sid);

#   $pxt->push_message(site_info => sprintf(<<EOQ, $sid, $action_id, $system->name));
# Remote command <a href="/network/systems/details/history/event.pxt?sid=%d&amp;hid=%d">scheduled</a> for <strong>%s</strong>.
# EOQ

  $pxt->redirect("/rhn/systems/details/Overview.do?sid=$sid&message=system.remotecommand.scheduled&messagep1=$sid&messagep2=$action_id&messagep3=" . $system->name);
}

sub package_action_command_cb {
  my $pxt = shift;

  my $pform = build_remote_command_form($pxt);
  my $form = $pform->prepare_response;
  undef $pform;

  my $errors = Sniglets::Forms::load_params($pxt, $form);

  if (@{$errors}) {
    foreach my $error (@{$errors}) {
      $pxt->push_message(local_alert => $error);
    }
    return;
  }

  my $sid = $form->param('sid');
  my $username = $form->param('username');
  my $group = $form->param('group');
  my $script = $form->param('script');
  my $order = $form->param('run_script');
  my $timeout = $form->param('timeout');
  my $mode = $form->param('mode');
  my $system_set;

  my $earliest_date = Sniglets::ServerActions->parse_date_pickbox($pxt);

  if ($remote_command_modes{$mode}->{location} eq 'ssm') {
    $system_set = RHN::Set->lookup(-label => 'system_list', -uid => $pxt->user->id);
  }

  my @actions;
  my $actions_by_sid;

  if ($mode eq 'package_install') {
    @actions = Sniglets::ListView::PackageList::install_packages_cb($pxt);
  }
  elsif ($mode eq 'package_remove') {
    @actions = Sniglets::ListView::PackageList::remove_packages_cb($pxt);
  }
  elsif ($mode eq 'ssm_package_install') {
    @actions = Sniglets::Packages::sscd_confirm_package_installations_cb($pxt);
  }
  elsif ($mode eq 'ssm_package_upgrade') {
    $actions_by_sid = Sniglets::Packages::sscd_confirm_package_upgrades_cb($pxt);
  }
  elsif ($mode eq 'ssm_package_remove') {
    @actions = Sniglets::Packages::sscd_confirm_package_removals_cb($pxt);
  }
  else {
    throw "Invalid mode: $mode";
  }

  return unless (@actions or $actions_by_sid);

  my $cmd_aid;

  if (@actions) {
    $cmd_aid = RHN::Scheduler->schedule_remote_command(-org_id => $pxt->user->org_id,
							  -user_id => $pxt->user->id,
							  -earliest => $earliest_date,
							  -server_id => $sid,
							  -server_set => $system_set,
							  -action_name => undef,
							  -script => $script,
							  -username => $username,
							  -group => $group,
							  -timeout => $timeout,
							 );

    schedule_action_prereq($order, $cmd_aid, @actions);

  }
  else {
    foreach my $server_id (keys %{$actions_by_sid}) {
      $cmd_aid = RHN::Scheduler->schedule_remote_command(-org_id => $pxt->user->org_id,
							    -user_id => $pxt->user->id,
							    -earliest => $earliest_date,
							    -server_id => $server_id,
							    -action_name => undef,
							    -script => $script,
							    -username => $username,
							    -group => $group,
							    -timeout => $timeout,
							   );
      schedule_action_prereq($order, $cmd_aid, @{$actions_by_sid->{$server_id}});
    }
  }

  my $verb = $remote_command_modes{$mode}->{verb};

  $pxt->push_message(site_info => 
		     "The remote command action was scheduled to run <strong>$order</strong> the package $verb action" . (scalar @actions == 1 ? '' : 's') . ".");

  if ($remote_command_modes{$mode}->{location} eq 'ssm') {
    $pxt->redirect('/network/systems/ssm/packages/index.pxt');
  }

  return;
}

sub schedule_action_prereq {
  my $order = shift;
  my $target_aid = shift;
  my @actions = @_;

  if ($order eq 'before') {
    $actions[0]->prerequisite($target_aid);
    $actions[0]->commit;
  }
  elsif ($order eq 'after') {
    my $target_action = RHN::Action->lookup(-id => $target_aid);
    $target_action->prerequisite($actions[-1]->id);
    $target_action->commit;
  }
  else {
    throw "Unknown order: '$order'."
  }

  return;
}

1;<|MERGE_RESOLUTION|>--- conflicted
+++ resolved
@@ -149,11 +149,7 @@
   my $block = $params{__block__};
 
   throw "User '" . $pxt->user->id . "' attempted to access proxy interface without permission."
-<<<<<<< HEAD
-    unless $pxt->user->org->has_channel_family_entitlement('SMP');
-=======
-    unless ($pxt->user->org->has_channel_family_entitlement('rhn-proxy') or not PXT::Config->get('subscribe_proxy_channel'));
->>>>>>> 6d9b782b
+    unless ($pxt->user->org->has_channel_family_entitlement('SMP') or not PXT::Config->get('subscribe_proxy_channel'));
 
   my $sid = $pxt->param('sid');
   throw "no server id!" unless $sid;
