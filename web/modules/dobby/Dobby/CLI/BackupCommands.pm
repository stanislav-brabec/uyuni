#
# Copyright (c) 2008--2012 Red Hat, Inc.
#
# This software is licensed to you under the GNU General Public License,
# version 2 (GPLv2). There is NO WARRANTY for this software, express or
# implied, including the implied warranties of MERCHANTABILITY or FITNESS
# FOR A PARTICULAR PURPOSE. You should have received a copy of GPLv2
# along with this software; if not, see
# http://www.gnu.org/licenses/old-licenses/gpl-2.0.txt.
# 
# Red Hat trademarks are not licensed under GPLv2. No permission is
# granted to use or replicate Red Hat trademarks that are incorporated
# in this software or its documentation. 
#

use strict;
package Dobby::CLI::BackupCommands;

use Carp;
use Dobby::Files;
use Dobby::BackupLog;
use English;
use File::Basename qw/basename dirname/;
use File::Spec;
use Filesys::Df;
use POSIX;

use Dobby::DB;
use Dobby::Reporting;
use Dobby::CLI::MiscCommands;

sub register_dobby_commands {
  my $class = shift;
  my $cli = shift;

  $cli->register_mode(-command => "backup",
		      -description => "Backup the SUSE Manager Database Instance",
		      -handler => \&command_backup);
  $cli->register_mode(-command => "restore",
		      -description => "Restore the SUSE Manager Database Instance from backup",
		      -handler => \&command_restore);
  $cli->register_mode(-command => "verify",
		      -description => "Verify an SUSE Manager Database Instance backup",
		      -handler => \&command_restore);
  $cli->register_mode(-command => "examine",
		      -description => "Display information about an SUSE Manager Database Instance backup",
		      -handler => \&command_restore);
  $cli->register_mode(-command => "online-backup",
          -description => "Perform online backup of RHN Satellite database (PostgreSQL only)",
          -handler => \&command_pg_online_backup);
}

# returns $file cuted of prefix made from $cut_off_dir
sub cut_off_dir {
  my ($file, $cut_off_dir) = @_;
  $file =~ s/^$cut_off_dir//;
  return $file;
}

sub cut_dir {
  my ($file, $cut_off_dir) = @_;
  return dirname(cut_off_dir($file, $cut_off_dir));
}

sub directory_contents {
  my ($cli, $dir, $cut_off_dir) = @_;
  $cut_off_dir = $dir if not defined $cut_off_dir;

  my @files;
  opendir DIR, $dir or $cli->fatal("opendir $dir: $!");
  my @dir_content = readdir DIR;
  closedir DIR;
  my @without_up_dir = grep {$_ ne '.' and $_ ne '..'} @dir_content;
  foreach my $directory (grep { -d $_ } map { File::Spec->catfile($dir, $_) } @without_up_dir) {
    push @files, directory_contents($cli, $directory, $cut_off_dir);
  }
  push @files, map {[$_, cut_dir($_, $cut_off_dir)]} grep { -f $_ } map { File::Spec->catfile($dir, $_) } @dir_content;

  if (@files) {
    return @files;
  } else { #directory is empty, return directory itself
    return ([$dir, $cut_off_dir]) if ($dir ne $cut_off_dir);
  }
}

sub command_backup {
  my $cli = shift;
  my $command = shift;
  my $backup_dir = shift;
  $cli->usage("TARGET_DIR") unless $backup_dir;

  my $d = new Dobby::DB;

  my $logged_user = getpwuid($>);
  $cli->fatal("Error: $backup_dir is not a writable directory by $logged_user.") unless -d $backup_dir and -w $backup_dir;
  $cli->fatal("Database is running; please stop before running a cold backup.") if $d->instance_state ne 'OFFLINE';

  my $source_dir = $d->data_dir;
  my $backend = PXT::Config->get('db_backend');

  my $log = new Dobby::BackupLog;
  $log->type('cold');
  $log->sid($d->sid);
  $log->start(time);
  $log->base_dir($backup_dir);

  $|++;
  print "Initiating cold backup of database ", $d->sid, "...\n";

  my @files;

  if ($backend eq 'oracle') {
    push @files, [$d->lk_file, '/'];
    push @files, [$d->sp_file, '/'];
  }

  for my $dir ($d->data_dir, $d->archive_log_dir) {
    push @files, directory_contents($cli, $dir, $dir) if ($dir);
  }

  for my $ret (@files) {
    next unless $ret;
    my ($file, $rel_dir) = @{$ret};
    my $file_entry = Dobby::Files->backup_file($rel_dir, $file, $backup_dir);
    $log->add_cold_file($file_entry);
  }

  $log->finish(time);
  $log->serialize("$backup_dir/backup-log.dat");

  print "Full cold backup complete.\n";

  return 0;
}

sub command_restore {
  my $cli = shift;
  my $command = shift;
  my $restore_dir = shift;

  my $backend = PXT::Config->get('db_backend');
  my $cfg = new PXT::Config("dobby");
  $cli->usage("BACKUP") unless $restore_dir and -e $restore_dir;
  my $restore_log = File::Spec->catfile($restore_dir, "backup-log.dat");

  if ($backend eq 'postgresql' and -f $restore_dir) {
      # online backup dump
      return command_pg_restore($cli, $command, $restore_dir);
  } elsif (not (-r $restore_log)) {
      $cli->fatal("Error: restoration failed, unable to locate $restore_log");
  }

  my $d = new Dobby::DB;
  print "Parsing backup log.\n";
  my $log = Dobby::BackupLog->parse($restore_log);

  if ($log->type ne 'cold') {
    $cli->fatal("Error: backup not a cold backup.");
  }

  if ($command eq 'verify') {
    printf "Verifying backup from %s...\n", scalar localtime $log->start;
  }
  elsif ($command eq 'restore') {
    $cli->fatal("Database is currently running; please stop it before restoring a backup.") if $d->instance_state ne 'OFFLINE';
    printf "Restoring backup from %s...\n", scalar localtime $log->start;
  }
  elsif ($command eq 'examine') {
    printf "Backup made on %s:\n", scalar localtime $log->start;
  }
  else {
    $cli->fatal("unknown subcommand of command_restore");
  }

  my @rename_queue;
  my $error_count;

  my %seen_files;
  my @existing_files;
  if ($command eq 'restore') {
    push @existing_files, directory_contents($cli, $d->data_dir);
    push @existing_files, directory_contents($cli, $d->archive_log_dir) if $d->archive_log_dir;
  }

  my $df = df($d->data_dir, "1024");
  my $available_space = $df->{bavail} * 1024;


  my $required_space = 0;
  for my $file_entry (@{$log->cold_files}) {
    $required_space += $file_entry->original_size;
  }

  if ($command eq 'restore' and $available_space < $required_space) {
    print "Error: Not enough free space for restoration.\n";
    printf "Available: %7s\n", Dobby::CLI::MiscCommands->size_scale($available_space);
    printf "Required : %7s\n", Dobby::CLI::MiscCommands->size_scale($required_space);
    return 1;
  }

  my $intended_username = $cfg->get("${backend}_user");
  my ($username, undef, $uid, $gid) = getpwnam($intended_username);
  for my $file_entry (@{$log->cold_files}) {
    # to and from reverse since their names come from the backup
    # script itself.

    my ($src, $dst) = ($file_entry->to, $file_entry->from);
    if ($log->base_dir) {
      $src = File::Spec->catfile($restore_dir, cut_off_dir($src, $log->base_dir));
    } else { # old backups (prior spacewalk 1.8) do not have basedir and assume all in one dir
      $src = File::Spec->catfile($restore_dir, basename($src));
    }
    my ($digest, $missing);

    printf "  %s", $src;

    my $err_msg;
    $missing++ unless -e $src;

    if ($command eq 'verify') {
      printf "...";
      $digest = Dobby::Files->gunzip_copy($src) unless $missing;
    }
    elsif ($command eq 'restore') {
      # extract to temporary files to be renamed over originals once
      # entire process succeeds.  populate list of pending renames.

      my $tmpdst = $dst . ".tmp";

      printf " -> %s...", $tmpdst;
      if (not $missing) {
	$digest = eval { Dobby::Files->gunzip_copy($src, $tmpdst, $uid, $gid) };
	if (not defined $digest and $@) {
	  $err_msg = $@;
	}
      }

      $seen_files{+$dst} = 1;
      push @rename_queue, [ $tmpdst, $dst ];
    }
    elsif ($command eq 'examine') {
      # nop, messaging comes in below
    }

    if ($missing) {
      print " (MISSING)\n";
      $error_count++;
    }
    elsif ($err_msg) {
      print "\n\nFatal error: $err_msg";
      $error_count++;
      last;
    }
    elsif (defined $digest and $digest ne $file_entry->digest) {
      printf " done.  (ERROR: checksum mismatch)\n";
      $error_count++;
    }
    else {
      if (defined $digest) {
	print " done.  Checksum verified.\n";
      }
      else {
	print "\n";
      }
    }
  }

  if ($command eq 'restore') {
    if ($error_count) {
      print "Cannot restore database, errors encountered.  Please correct and re-attempt restoration.\n";

      # now remove the .tmp files we made, ignoring errors
      unlink $_->[0] for @rename_queue;
      return 1;
    }
    else {
      print "Extraction and verification complete, renaming files... ";
      for my $entry (@rename_queue) {
	rename $entry->[0] => $entry->[1] or warn "Rename $entry->[0] => $entry->[1] error: $!";
        system("/sbin/restorecon", $entry->[1]);

      }
      print "done.\n";

      # now, remove any archive logs that were not actually restored
      # in the backup set.  if we've seen it before, then we overwrote
      # it, so the contents are correct.
      print "Removing unnecessary files... ";
      for my $ret (@existing_files) {
        next unless $ret;
        my ($file, $rel_dir) = @{$ret};
	next if exists $seen_files{+$file};

        if (-d $file) {
          rmdir $file or warn "Error removing $file: $!";
        } else {
          unlink $file or warn "Error unlinking $file: $!";
        }
      }
      print "done.\n";

      print "Restoring empty directories... ";
      if ($log->cold_dirs) {
        for my $dir_entry (@{$log->cold_dirs}) {
          if (my @dirs = File::Path::mkpath($dir_entry->from, 0, 0700)) {
            chown $uid, $gid, @dirs;
          }
        }
      }
      print "done.\n";

      print "Restoration complete, you may now start the database.\n";
    }
  }
  elsif ($command eq 'examine' or $command eq 'verify') {
    if ($error_count) {
      return 1;
    } else {
      return 0;
    }
  }
  return 0;
}

sub command_pg_online_backup {
  my ($cli, $command, $file) = @_;
  $cli->usage("FILE") unless $file;

  my $backup_dir = dirname $file;

  my $backend = PXT::Config->get('db_backend');
  $cli->fatal("Error: This backup method works only with PostgreSQL.") unless ($backend eq 'postgresql');
  my $cfg = new PXT::Config("dobby");
  my @rec = getpwnam($cfg->get("postgresql_user"));
  $EUID = $rec[2];
  $UID = $rec[2];
  $cli->fatal("Error: $backup_dir is not a writable directory for user $rec[0].") unless -d $backup_dir and -w $backup_dir;
  $cli->fatal("Error: Backup file $file already exists in $file.") if -f $file;

  print "Backing up to file $file.\n";
  my $ret = system(@{Dobby::CLI::MiscCommands::pg_version('pg_dump')}, "--blobs", "--clean", "-Fc", "-v", "-Z7", "--file=$file", PXT::Config->get('db_name'));
  print "Backup complete.\n";
  return $ret;
}

sub command_pg_restore {
  my ($cli, $command, $file) = @_;
  $cli->usage("FILE") unless $file;

  $cli->fatal("Error: restoration failed, unable to locate $file") unless -r $file;

  my $backend = PXT::Config->get('db_backend');
  $cli->fatal("Error: This backup method works only with PostgreSQL.") unless ($backend eq 'postgresql');
<<<<<<< HEAD
=======

  if ($command eq 'examine') {
      my $restore_command = join(' ', @{Dobby::CLI::MiscCommands::pg_version('pg_restore')}, '-l', $file);
      my @info = qx{$restore_command};
      @info = grep {m/^;  /} @info;
      print @info;
      return $?;
  } elsif ($command eq 'verify') {
      $cli->fatal("Error: Backup verification is available only for cold backups.");
      return 1;
  }

>>>>>>> 81fe0921
  my $cfg = new PXT::Config("dobby");
  my @rec = getpwnam($cfg->get("postgresql_user"));
  $EUID = $rec[2];
  $UID = $rec[2];
  $cli->fatal("Error: file $file is not readable by user $rec[0]") unless -r $file;

  my $service_status = system('service ' . Dobby::CLI::MiscCommands::pg_version('service') . ' status >/dev/null 2>&1');
  $cli->fatal("PostgreSQL database is not running.\n"
             ."Run 'service " . Dobby::CLI::MiscCommands::pg_version('service') . " start' to start it.") unless $service_status == 0;

  my $user = PXT::Config->get("db_user");
  my $password = PXT::Config->get("db_password");
  my $schema = PXT::Config->get("db_name");
  my $dsn = "dbi:Pg:dbname=$schema";
  my $dbh = RHN::DB->direct_connect($dsn);

  no warnings 'redefine';
  sub Spacewalk::Setup::system_debug {
     system @_;
  }

  my $is_active = (Dobby::Reporting->active_sessions_postgresql($dbh, $schema) > 1);
  if ($is_active) {
      $cli->fatal("There are running spacewalk services which are using database.\n"
                . "Run 'spacewalk-service --exclude=" . Dobby::CLI::MiscCommands::pg_version('service') . " stop' to stop them.");
      exit 1;
  }

  {
    my @schemas = ('rpm', 'rhn_exception', 'rhn_config', 'rhn_server', 'rhn_entitlements', 'rhn_bel',
                   'rhn_cache', 'rhn_channel', 'rhn_config_channel', 'rhn_org', 'rhn_user', 'logging', 'public');

    local $dbh->{RaiseError} = 0;
    local $dbh->{PrintError} = 1;
    local $dbh->{PrintWarn} = 0;
    local $dbh->{AutoCommit} = 1;

    foreach my $schema (@schemas) {
      $dbh->do("drop schema if exists $schema cascade;");
    }
    $dbh->do("create schema public authorization postgres;");
  }

  system(@{Dobby::CLI::MiscCommands::pg_version('droplang')}, 'plpgsql', PXT::Config->get('db_name'));

  print "** Restoring from file $file.\n";
  my $ret = system(@{Dobby::CLI::MiscCommands::pg_version('pg_restore')}, "-Fc", "--jobs=2", "--dbname=".PXT::Config->get('db_name'), $file );
  print "Restoration complete.\n";
  return $ret;
}

1;<|MERGE_RESOLUTION|>--- conflicted
+++ resolved
@@ -351,21 +351,7 @@
 
   my $backend = PXT::Config->get('db_backend');
   $cli->fatal("Error: This backup method works only with PostgreSQL.") unless ($backend eq 'postgresql');
-<<<<<<< HEAD
-=======
-
-  if ($command eq 'examine') {
-      my $restore_command = join(' ', @{Dobby::CLI::MiscCommands::pg_version('pg_restore')}, '-l', $file);
       my @info = qx{$restore_command};
-      @info = grep {m/^;  /} @info;
-      print @info;
-      return $?;
-  } elsif ($command eq 'verify') {
-      $cli->fatal("Error: Backup verification is available only for cold backups.");
-      return 1;
-  }
-
->>>>>>> 81fe0921
   my $cfg = new PXT::Config("dobby");
   my @rec = getpwnam($cfg->get("postgresql_user"));
   $EUID = $rec[2];
