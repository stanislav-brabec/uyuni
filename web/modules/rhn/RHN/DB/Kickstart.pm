#
# Copyright (c) 2008--2014 Red Hat, Inc.
#
# This software is licensed to you under the GNU General Public License,
# version 2 (GPLv2). There is NO WARRANTY for this software, express or
# implied, including the implied warranties of MERCHANTABILITY or FITNESS
# FOR A PARTICULAR PURPOSE. You should have received a copy of GPLv2
# along with this software; if not, see
# http://www.gnu.org/licenses/old-licenses/gpl-2.0.txt.
#
# Red Hat trademarks are not licensed under GPLv2. No permission is
# granted to use or replicate Red Hat trademarks that are incorporated
# in this software or its documentation.
#

use strict;

package RHN::DB::Kickstart;

use Params::Validate qw/:all/;
Params::Validate::validation_options(strip_leading => "-");

use RHN::SimpleStruct;
our @ISA = qw/RHN::SimpleStruct/;

use RHN::Kickstart::Commands;
use RHN::Kickstart::Packages;
use RHN::Kickstart::Post;
use RHN::Kickstart::Pre;
use RHN::Kickstart::IPRange;

use RHN::DataSource::General;
use RHN::DataSource::Simple;

use RHN::DB;
use RHN::Exception qw/throw/;

use URI::URL;

use PXT::Utils;
use PXT::Config ();
use RHN::Kickstart::Include ();
use RHN::Kickstart::Logvols ();
use RHN::Kickstart::Partitions ();
use RHN::Kickstart::Password ();
use RHN::Kickstart::Raids ();
use RHN::Kickstart::Volgroups ();
use RHN::SessionSwap ();

my %valid = (id => { default => 0 },
             org_id => { optional => 1 },
             is_org_default => { default => 'N' },
             name => { optional => 0 },
             label => { optional => 0 },
             commands => { optional => 1 },
             static_device => { optional => 1 },
             kernel_params => { optional => 1 },
             packages => { optional => 1 },
             package_options => { type => ARRAYREF,
                                  default => [ qw/resolvedeps/ ] },
             pre => { optional => 1 },
             post => { optional => 1 },
             nochroot_post => { optional => 1 },
             interpreter_post_script => { optional => 1 },
             interpreter_pre_script => { optional => 1 },
             interpreter_post_val => { optional => 1 },
             interpreter_pre_val => { optional => 1 },
             comments => { optional => 1 },
             active => { default => 'Y' },
             ip_ranges => { type => ARRAYREF,
                            optional => 1 },
             file_list => { type => ARRAYREF,
                            optional => 1 },
             default_kstree_id => { optional => 1 },
             default_server_profile_id => { optional => 1 },
             default_cfg_management_flag => { default => 'Y' },
             default_remote_command_flag => { default => 'N' },
            );

our @simple_struct_fields = keys %valid;

sub new {
  my $class = shift;
  my $self = RHN::SimpleStruct::new($class);

  my %params = Params::Validate::validate(@_, \%valid);

  foreach my $param (keys %params) {
    $self->$param($params{$param});
  }

  return $self;
}

sub clone {
  my $self = shift;

  $self->id(0);

  return $self;
}

sub commit {
  my $self = shift;
  my $dbh = shift || RHN::DB->connect;

  my $mode = 'update';

  if (not $self->id) {
    my $sth = $dbh->prepare("SELECT sequence_nextval('rhn_ks_id_seq') FROM DUAL");
    $sth->execute;
    my ($id) = $sth->fetchrow;
    die "No new id from seq rhn_ks_id_seq (possible error: " . $sth->errstr . ")" unless $id;
    $sth->finish;

    $self->id($id);
    $mode = 'insert';
  }

  die "$self->commit called without valid id" unless $self->id and $self->id > 0;

  if ($self->is_org_default eq 'Y') {
    my $query = q|UPDATE rhnKSData SET is_org_default = 'N' WHERE org_id = :org_id|;
    my $sth = $dbh->prepare($query);

    $sth->execute_h(org_id => $self->org_id);
  }

  my $query;

  if ($mode eq 'update') {
    $query =<<EOQ;
UPDATE rhnKSData
   SET org_id = :org_id,
       is_org_default = :is_org_default,
       label = :label,
       name = :name,
       comments = :comments,
       active = :active,
       pre = :pre,
       post = :post,
       nochroot_post = :nochroot_post,
       static_device = :static_device,
       kernel_params = :kernel_params
 WHERE id = :id
EOQ

  }
  else {
    $query =<<EOQ;
INSERT
  INTO rhnKSData
       (id, org_id, is_org_default, label, name, comments, active, pre, post, nochroot_post, static_device, kernel_params)
VALUES (:id, :org_id, :is_org_default, :label, :name, :comments, :active, :pre, :post, :nochroot_post, :static_device, :kernel_params)
EOQ
  }

  my $sth = $dbh->prepare($query);

  $sth->execute_h(org_id => $self->org_id, is_org_default => $self->is_org_default,
                  label => $self->label, name => $self->name, comments => $self->comments,
                  active => $self->active, id => $self->id, pre => $dbh->encode_blob($self->pre, "pre"),
                  post => $dbh->encode_blob($self->post, "post"),
                  nochroot_post => $dbh->encode_blob($self->nochroot_post, "nochroot_post"),
                  static_device => $self->static_device, kernel_params => $self->kernel_params);

# defaults:

  $self->commit_defaults($dbh);

  #commit interpreter pre/post scripts if interpreter script and interpreter cli supplied
  $self->commit_int_script('pre', $dbh)  if ( $self->interpreter_pre_script && $self->interpreter_pre_val );
  $self->commit_int_script('post', $dbh) if ( $self->interpreter_post_script && $self->interpreter_post_val );

# commands and packages:

  if ($mode eq 'update') {
    $query =<<EOQ;
DELETE
  FROM rhnKickstartCommand
 WHERE kickstart_id = :id
EOQ

    $sth = $dbh->prepare($query);
    $sth->execute_h(id => $self->id);

    $query =<<EOQ;
DELETE
  FROM rhnKickstartPackage
 WHERE kickstart_id = :id
EOQ

    $sth = $dbh->prepare($query);
    $sth->execute_h(id => $self->id);

    $query =<<EOQ;
DELETE
  FROM rhnKickstartIPRange
 WHERE kickstart_id = :id
EOQ

    $sth = $dbh->prepare($query);
    $sth->execute_h(id => $self->id);

    $query =<<EOQ;
DELETE
  FROM rhnKickstartPreserveFileList
 WHERE kickstart_id = :id
EOQ

    $sth = $dbh->prepare($query);
    $sth->execute_h(id => $self->id);
  }

  $query =<<EOQ;
INSERT
  INTO rhnKickstartCommand
       (kickstart_id, ks_command_name_id, arguments)
VALUES (:ks_id, lookup_ks_command_name(:command_name), :arguments)
EOQ

  $sth = $dbh->prepare($query);

  if ($self->commands) {
    foreach my $command ($self->commands->export) {
      $sth->execute_h(ks_id => $self->id, command_name => $command->[0], arguments => $command->[1]);
    }
  }

# now packages...

  $query =<<EOQ;
INSERT
  INTO rhnKickstartPackage
       (kickstart_id, package_name_id)
VALUES (:ks_id, lookup_package_name(:package_name))
EOQ

  $sth = $dbh->prepare($query);

  if ($self->packages) {
    foreach my $package (@{$self->packages}) {
      $sth->execute_h(ks_id => $self->id, package_name => $package);
    }
  }

# now ip address ranges...
  $query =<<EOQ;
INSERT
  INTO rhnKickstartIPRange
       (kickstart_id, org_id, min, max)
VALUES (:ks_id, :org_id, :min, :max)
EOQ

  $sth = $dbh->prepare($query);

  if ($self->ip_ranges) {
    foreach my $ip_range (@{$self->ip_ranges}) {
      $sth->execute_h(ks_id => $self->id, org_id => $self->org_id, min => $ip_range->min->export, max => $ip_range->max->export);
    }
  }

# now file preservation lists...
  $query =<<EOQ;
INSERT
  INTO rhnKickstartPreserveFileList
       (kickstart_id, file_list_id)
VALUES (:ks_id, :flid)
EOQ

  $sth = $dbh->prepare($query);

  if ($self->file_list) {
    foreach my $flid (@{$self->file_list}) {
      $sth->execute_h(ks_id => $self->id, flid => $flid);
    }
  }

  $dbh->commit;

  return;
}

sub commit_defaults {
  my $self = shift;
  my $dbh = shift; # caller must commit transaction

  my $sth = $dbh->prepare(<<EOQ);
SELECT 1 FROM rhnKickstartDefaults WHERE kickstart_id = :id
EOQ

  $sth->execute_h(id => $self->id);
  my ($existing) = $sth->fetchrow;
  $sth->finish;

  if ($existing) {
    $sth = $dbh->prepare(<<EOQ);
UPDATE rhnKickstartDefaults
   SET kstree_id = :kstree_id,
       server_profile_id = :server_profile_id,
       cfg_management_flag = :cfg_management_flag,
       remote_command_flag = :remote_command_flag
 WHERE kickstart_id = :id
EOQ

    $sth->execute_h(id => $self->id, kstree_id => $self->default_kstree_id,
                    server_profile_id => $self->default_server_profile_id,
                    cfg_management_flag => $self->default_cfg_management_flag,
                    remote_command_flag => $self->default_remote_command_flag);
  }
  else {
    $sth = $dbh->prepare(<<EOQ);
INSERT
  INTO rhnKickstartDefaults
       (kickstart_id, kstree_id, server_profile_id,
        cfg_management_flag, remote_command_flag)
VALUES (:id, :kstree_id, :server_profile_id, :cfg_management_flag,
        :remote_command_flag)
EOQ

    $sth->execute_h(id => $self->id, kstree_id => $self->default_kstree_id,
                    cfg_management_flag => $self->default_cfg_management_flag,
                    remote_command_flag => $self->default_remote_command_flag,
                    server_profile_id => $self->default_server_profile_id);
  }

  return;
}

# commit the interpreter pre/post script...caller validates args
sub commit_int_script {
  my $self  = shift;
  my $stype = shift;  # pre/post script type
  my $dbh = shift || RHN::DB->connect;

  my $sth;

  my $interpreter_value = $stype eq 'pre' ? $self->interpreter_pre_val : $self->interpreter_post_val;
  my $interpreter_script = $stype eq 'pre' ? $self->interpreter_pre_script : $self->interpreter_post_script;
  my $position_order = $stype eq 'pre' ? 1 : 2;

  my $existing;  # update/insert mode

  $sth = $dbh->prepare(<<EOQ);
SELECT 1
  FROM   rhnKickstartScript
  WHERE  1=1
  AND    kickstart_id = :ksid
  AND    script_type = :stype
EOQ

  $sth->execute_h(ksid => $self->id
                  , stype => $stype);
  $existing = $sth->fetchrow;
  $sth->finish;

  if ($existing) { #update record, already existing
    $sth = $dbh->prepare(<<EOQ);
UPDATE rhnKickstartScript
<<<<<<< HEAD
   SET interpreter = :interpreter 
       , data = :script_data 
       , modified = current_timestamp
=======
   SET interpreter = :interpreter
       , data = :script_data
       , modified = sysdate
>>>>>>> a165cfa9
   WHERE 1=1
   AND   kickstart_id = :ksid
   AND   script_type = :stype
EOQ
    $sth->execute_h(interpreter   => $interpreter_value
                                        , script_data => $dbh->encode_blob($interpreter_script, 'data')
                    , ksid        => $self->id
                    , stype       => $stype );

  }
  else { #insert new record
    $sth = $dbh->prepare(<<EOQ);
INSERT
  INTO rhnKickstartScript
       (id
        , kickstart_id
        , position
        , script_type
        , interpreter
                , data)
  VALUES (sequence_nextval('rhn_ksscript_id_seq')
          , :ksid
          , :position
          , :stype
          , :interpreter
          , :script_data)
EOQ

    $sth->execute_h(ksid => $self->id
                                , position    => $position_order
                    , stype       => $stype
                    , interpreter => $interpreter_value
                    , script_data  => $dbh->encode_blob($interpreter_script, 'data') );

  } # end of insert

  $dbh->commit;

}   # end of sub

sub lookup {
  my $class = shift;
  my %params = validate(@_, { id => 0, org_id => 0, label => 0, name => 0 });

  my $dbh = RHN::DB->connect;
  my $where;

  my %query_params;

  if (exists $params{id}) {
    $where = 'id = :id';
  }
  elsif (exists $params{label} and exists $params{org_id}) {
    $where = 'label = :label AND org_id = :org_id';
  }
  elsif (exists $params{name} and exists $params{org_id}) {
    $where = 'name = :name AND org_id = :org_id';
  }
  else {
    throw "need id or (label or name) and org_id";
  }

  my $query = <<EOQ;
SELECT id, org_id, is_org_default, label, name, comments, active, pre, post, nochroot_post, static_device, kernel_params
  FROM rhnKSData
 WHERE $where
EOQ

  my $sth = $dbh->prepare($query);
  $sth->execute_h(%params);

  my $row = $sth->fetchrow_hashref;
  $sth->finish;

  return undef unless ($row);

  $query = <<EOQ;
SELECT kstree_id, server_profile_id, cfg_management_flag, remote_command_flag
  FROM rhnKickstartDefaults
 WHERE kickstart_id = :id
EOQ
  $sth = $dbh->prepare($query);
  $sth->execute_h(id => $row->{ID});

  my $defaults = $sth->fetchrow_hashref;
  $sth->finish;

  $row->{"DEFAULT_${_}"} = $defaults->{$_} foreach (keys %{$defaults});

  my $ks = new RHN::Kickstart(map { ("-" . lc($_), $row->{$_}) } keys %{$row});

  my %commands;

  $query = <<EOQ;
SELECT KCN.name, KC.arguments
  FROM rhnKickstartCommandName KCN, rhnKickstartCommand KC
 WHERE KC.kickstart_id = :id
   AND KCN.id = KC.ks_command_name_id
EOQ

  $sth = $dbh->prepare($query);
  $sth->execute_h(id => $ks->id);

  my (@partitions, @raids, @volgroups, @logvols, @include);

  while (my ($name, $args) = $sth->fetchrow) {
    $args ||= '';
    my @args = split(/\s+/, $args);

    if ($name eq 'partitions') {
      push @partitions, \@args;
    }
    elsif ($name eq 'raids') {
      push @raids, \@args;
    }
    elsif ($name eq 'volgroups') {
      push @volgroups, \@args;
    }
    elsif ($name eq 'logvols') {
      push @logvols, \@args;
    }
    elsif ($name eq 'include') {
      push @include, \@args;
    }
    elsif (@args) {
      $commands{$name} = \@args;
    }
    else {
      $commands{$name} = '';
    }
  }

  if (%commands) {
    $commands{partitions} = new RHN::Kickstart::Partitions(@partitions);
    $commands{raids} = new RHN::Kickstart::Raids(@raids);
    $commands{volgroups} = new RHN::Kickstart::Volgroups(@volgroups);
    $commands{logvols} = new RHN::Kickstart::Logvols(@logvols);
    $commands{include} = new RHN::Kickstart::Include(@include);

    if ($commands{rootpw}) {
      $commands{rootpw} = new RHN::Kickstart::Password($commands{rootpw}->[0]);
    }
    else {
      $commands{rootpw} = new RHN::Kickstart::Password('');
    }

    $ks->commands(%commands);
  }

  my @packages;

  $query = <<EOQ;
SELECT PN.name
  FROM rhnKickstartPackage KP, rhnPackageName PN
 WHERE KP.kickstart_id = :id
   AND KP.package_name_id = PN.id
EOQ

  $sth = $dbh->prepare($query);
  $sth->execute_h(id => $ks->id);

  while (my ($name) = $sth->fetchrow) {
    push @packages, $name;
  }

  $ks->packages(new RHN::Kickstart::Packages(@packages));

  my @ip_ranges;

  $query =<<EOQ;
SELECT KSIPR.min, KSIPR.max
  FROM rhnKickstartIPRange KSIPR
 WHERE KSIPR.kickstart_id = :id
ORDER BY KSIPR.min
EOQ

  $sth = $dbh->prepare($query);
  $sth->execute_h(id => $ks->id);

  while (my ($min, $max) = $sth->fetchrow) {
    push @ip_ranges, new RHN::Kickstart::IPRange(-min => $min, -max => $max);
  }

  $ks->ip_ranges(\@ip_ranges);

  my @file_lists;

  $query =<<EOQ;
SELECT KSFL.file_list_id
  FROM rhnKickstartPreserveFileList KSFL
 WHERE KSFL.kickstart_id = :id
EOQ

  $sth = $dbh->prepare($query);
  $sth->execute_h(id => $ks->id);

  while (my ($row) = $sth->fetchrow) {
      push @file_lists, $row;
  }
  $ks->file_list(\@file_lists);

  $query =<<EOQ;
SELECT script_type
       , interpreter
       , data
FROM   rhnKickstartScript
WHERE  1=1
AND    kickstart_id = :id
EOQ

  $sth = $dbh->prepare($query);
  $sth->execute_h(id => $ks->id);

  while (my ($type, $inter, $inter_data) = $sth->fetchrow) {
    if ($type eq 'pre') {
          $ks->interpreter_pre_script($inter_data);
      $ks->interpreter_pre_val($inter);
    }
    elsif ($type eq 'post') {
          $ks->interpreter_post_script($inter_data);
      $ks->interpreter_post_val($inter);
    }
  }

  return $ks;
}

# set or get commands for this kickstart
# set with a hashref, array, or RHN::Kickstart::Commands object
sub commands {
  my $self = shift;
  my @commands = @_;

  return $self->SUPER::commands() unless exists $commands[0];

  my $cmnds; #the RHN::Kickstart::Commands object we are setting our commands to

  if (ref $commands[0]) {
    if (ref $commands[0] eq 'HASH') {
      $cmnds = new RHN::Kickstart::Commands(%{$commands[0]});
    }
    elsif (ref $commands[0] eq 'RHN::Kickstart::Commands') {
      $cmnds = $commands[0];
    }
    else {
      die "unhandled ref type '" . (ref $commands[0]) . "' setting commands for kickstart";
    }
  }
  elsif (@commands) {
    $cmnds = new RHN::Kickstart::Commands(@commands);
  }

  return $self->SUPER::commands($cmnds);
}

# set or get packages
# set with arrayref, array, or RHN::Kickstart::Packages object
sub packages {
  my $self = shift;
  my @packages = @_;

  return $self->SUPER::packages() unless exists $packages[0];

  my $pkgs; #the RHN::Kickstart::Packages object we are setting our packages to

  if (ref $packages[0]) {
    if (ref $packages[0] eq 'ARRAY') {
      $pkgs = new RHN::Kickstart::Packages(@{$packages[0]});
    }
    elsif (ref $packages[0] eq 'RHN::Kickstart::Packages') {
      $pkgs = $packages[0];
    }
    else {
      die "unhandled ref type '" . (ref $packages[0]) . "' setting packages for kickstart";
    }
  }
  else {
    $pkgs = new RHN::Kickstart::Packages(@packages);
  }

  return $self->SUPER::packages($pkgs);
}

sub active {
  my $self = shift;
  my $val = shift;

  return $self->SUPER::active() unless defined $val;

  $val = (uc($val) eq 'N' or not $val) ? 'N' : 'Y';

  return $self->SUPER::active($val);
}

sub default_cfg_management_flag {
  my $self = shift;
  my $val = shift;

  return $self->SUPER::default_cfg_management_flag() unless defined $val;

  $val = (uc($val) eq 'N' or not $val) ? 'N' : 'Y';

  return $self->SUPER::default_cfg_management_flag($val);
}

sub default_remote_command_flag {
  my $self = shift;
  my $val = shift;

  return $self->SUPER::default_remote_command_flag() unless defined $val;

  $val = (uc($val) eq 'N' or not $val) ? 'N' : 'Y';

  return $self->SUPER::default_remote_command_flag($val);
}

sub is_org_default {
  my $self = shift;
  my $val = shift;

  return $self->SUPER::is_org_default() unless defined $val;

  $val = (uc($val) eq 'N' or not $val) ? 'N' : 'Y';

  return $self->SUPER::is_org_default($val);
}

sub pre {
  my $self = shift;
  my $val = shift;

  if (defined $val) {
    if (not ref $val) {
      $self->SUPER::pre(new RHN::Kickstart::Pre($val));
    }
    elsif (ref $val eq 'RHN::Kickstart::Pre') {
      $self->SUPER::pre($val);
    }
    else {
      die "Invalid type for pre: '$val'";
    }
  }

  my $pre = $self->SUPER::pre;

  return ($pre ? $pre->as_string : '');
}

sub post {
  my $self = shift;
  my $val = shift;

  if (defined $val) {
    if (not ref $val) {
      $self->SUPER::post(new RHN::Kickstart::Post($val));
    }
    elsif (ref $val eq 'RHN::Kickstart::Post') {
      $self->SUPER::post($val);
    }
    else {
      die "Invalid type for post: '$val'";
    }
  }

  my $post = $self->SUPER::post;

  return ($post ? $post->as_string : '');
}

sub nochroot_post {
  my $self = shift;
  my $val = shift;

  if (defined $val) {
    if (not ref $val) {
      $self->SUPER::nochroot_post(new RHN::Kickstart::Post($val));
    }
    elsif (ref $val eq 'RHN::Kickstart::Post') {
      $self->SUPER::nochroot_post($val);
    }
    else {
      die "Invalid type for nochroot_post: '$val'";
    }
  }

  my $post = $self->SUPER::nochroot_post;

  return ($post ? $post->as_string : '');
}

sub delete_kickstart {
  my $class = shift;
  my $id = shift;
  my $transaction = shift;

  die "delete_kickstart requires an id" unless $id;

  my $dbh = $transaction || RHN::DB->connect;

  my $query =<<EOQ;
DELETE
  FROM rhnKickstartCommand
 WHERE kickstart_id = :id
EOQ

  my $sth = $dbh->prepare($query);
  $sth->execute_h(id => $id);

  $query =<<EOQ;
DELETE
  FROM rhnKickstartPackage
 WHERE kickstart_id = :id
EOQ

  $sth = $dbh->prepare($query);
  $sth->execute_h(id => $id);

  $query =<<EOQ;
DELETE
  FROM rhnKSData
 WHERE id = :id
EOQ

  $sth = $dbh->prepare($query);
  $sth->execute_h(id => $id);

  $dbh->commit unless $transaction;

  return;
}

sub remove_packages_by_name_id {
  my $class = shift;
  my $ksid = shift;
  my @pnids = @_;

  die "No ksid" unless $ksid;
  die "No pnids" unless @pnids;

  my $dbh = RHN::DB->connect;
  my $query =<<EOQ;
DELETE
  FROM rhnKickstartPackage KP
 WHERE KP.kickstart_id = :ksid
   AND KP.package_name_id = :pnid
EOQ

  my $sth = $dbh->prepare($query);

  foreach my $pnid (@pnids) {
    $sth->execute_h(ksid => $ksid, pnid => $pnid);
  }

  $dbh->commit;

  return;
}

sub kickstarts_for_org {
  my $class = shift;
  my $org_id = shift;

  die "No org_id" unless $org_id;

  my $ds = new RHN::DataSource::General (-mode => 'kickstarts_for_org');
  my $data = $ds->execute_query(-org_id => $org_id);

  return @{$data};
}

sub dist {
  my $self = shift;

  return unless $self->commands and $self->commands->url;

  my @url_data = @{$self->commands->url};
  my $dist = '';

  foreach my $arg (@url_data) {

    if ($arg =~ m|dist/(.*)/?|) {
      $dist = $1;
    }
  }

  return $dist;
}

# The host with the files needed by Anaconda
sub host {
  my $self = shift;

  return unless $self->commands and $self->commands->url;

  my @url_data = @{$self->commands->url};
  my $host = '';

  foreach my $arg (@url_data) {

    if ($arg =~ m|https?://([^/]*)|) {
      $host = $1;
    }
  }

  return $host;
}

sub crypto_keys {
  my $self = shift;
  my @keys = @_;

  if (@keys) {
    my $dbh = RHN::DB->connect;
    my $sth = $dbh->prepare(<<EOQ);
DELETE
  FROM rhnCryptoKeyKickstart
 WHERE ksdata_id = :ksid
EOQ

    $sth->execute_h(ksid => $self->id);

    $sth = $dbh->prepare(<<EOQ);
INSERT
  INTO rhnCryptoKeyKickstart
       (crypto_key_id, ksdata_id)
VALUES (:ckid, :ksid)
EOQ

    foreach my $id (@keys) {
      $sth->execute_h(ckid => $id, ksid => $self->id);
    }

    $sth->finish;
    $dbh->commit;
  }

  my $ds = new RHN::DataSource::Simple(-querybase => 'General_queries', -mode => 'crypto_keys_for_ks_profile');
  my $data = $ds->execute_query(-ksid => $self->id);

  return @{$data};
}


sub org_ks_ip_ranges {
  my $class = shift;
  my $org_id = shift;

  die "No org_id" unless $org_id;

  my $ds = new RHN::DataSource::General(-mode => 'org_ks_ip_ranges');
  my $data = $ds->execute_query(-org_id => $org_id);

  return @{$data};
}

1;
<|MERGE_RESOLUTION|>--- conflicted
+++ resolved
@@ -357,15 +357,9 @@
   if ($existing) { #update record, already existing
     $sth = $dbh->prepare(<<EOQ);
 UPDATE rhnKickstartScript
-<<<<<<< HEAD
-   SET interpreter = :interpreter 
-       , data = :script_data 
-       , modified = current_timestamp
-=======
    SET interpreter = :interpreter
        , data = :script_data
-       , modified = sysdate
->>>>>>> a165cfa9
+       , modified = current_timestamp
    WHERE 1=1
    AND   kickstart_id = :ksid
    AND   script_type = :stype
