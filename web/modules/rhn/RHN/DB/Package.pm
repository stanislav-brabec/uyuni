#
# Copyright (c) 2008--2011 Red Hat, Inc.
#
# This software is licensed to you under the GNU General Public License,
# version 2 (GPLv2). There is NO WARRANTY for this software, express or
# implied, including the implied warranties of MERCHANTABILITY or FITNESS
# FOR A PARTICULAR PURPOSE. You should have received a copy of GPLv2
# along with this software; if not, see
# http://www.gnu.org/licenses/old-licenses/gpl-2.0.txt.
# 
# Red Hat trademarks are not licensed under GPLv2. No permission is
# granted to use or replicate Red Hat trademarks that are incorporated
# in this software or its documentation. 
#

package RHN::DB::Package;


use strict;
use Carp;
use RHN::DB;
use RHN::DB::TableClass;
use RPM2;
use RHN::Exception qw/throw/;
use Params::Validate;
Params::Validate::validation_options(strip_leading => "-");

use RHN::Package::SolarisPackage;
use RHN::Package::SolarisPatch;
use RHN::Package::SolarisPatchSet;
use RHN::Package ();
use RHN::User ();

my @pkg_fields = qw/
		    id org_id name_id evr_id package_arch_id package_group rpm_version description
		    summary package_size payload_size build_host build_time:longdate source_rpm_id
		    vendor payload_format compat path header_sig copyright cookie last_modified:longdate
		    /;
my @arch_fields = qw { id name label arch_type_id};
my @name_fields = qw { id name };
my @evr_fields = qw { id epoch version release };
my @group_fields = qw { id name };
my @srpm_fields = qw { id name };
my @csum_fields = qw { id checksum };

my $p = new RHN::DB::TableClass("rhnPackage","P","",@pkg_fields);
my $a = new RHN::DB::TableClass("rhnPackageArch","PA","arch",@arch_fields);
my $n = new RHN::DB::TableClass("rhnPackageName", "PN", "package_name", @name_fields);
my $evr = new RHN::DB::TableClass("rhnPackageEVR", "PEVR", "package_evr", @evr_fields);
my $pg = new RHN::DB::TableClass("rhnPackageGroup", "PG", "package_group", @group_fields);
my $srpm = new RHN::DB::TableClass("rhnSourceRPM", "SRPM", "s_rpm", @srpm_fields);
my $csum = new RHN::DB::TableClass("rhnChecksum", "Csum", "checksum", @csum_fields);

my $tc = $p->create_join([ $a, $n, $evr, $pg, $srpm, $csum ],{ "rhnPackage" => {
									 "rhnPackage" => [ "ID", "ID" ],
									 "rhnPackageArch" => ["PACKAGE_ARCH_ID", "ID" ],
									 "rhnPackageName" => ["NAME_ID", "ID"],
									 "rhnPackageEVR" => ["EVR_ID", "ID"],
									 "rhnPackageGroup" => ["PACKAGE_GROUP", "ID"],
									 "rhnSourceRPM" => ["SOURCE_RPM_ID", "ID"],
									 "rhnChecksum" => ["CHECKSUM_ID", "ID"],
									}
						      },
			 { rhnSourceRPM => "(+)",
			   rhnPackageGroup => "(+)" }
			);

# read only fields
my %ro = map { $_ => 1 } $tc->column_names;


sub other_archs_available {
  my $self = shift;
  my $org_id = shift;

  my $dbh = RHN::DB->connect;
  my $query;
  my $sth;

  $query = <<EOQ;
SELECT P.id, PA.name
  FROM rhnPackageArch PA, rhnChannelPackage CP, rhnPackage P
 WHERE 1=1
   AND P.name_id = ?
   AND P.id != ?
   AND P.evr_id = ?
   AND CP.package_id = P.id
   AND EXISTS (
       SELECT 1
         FROM rhnChannelPermissions
        WHERE org_id = ?
          AND channel_id = cp.channel_id
       )
   AND P.package_arch_id = PA.id
EOQ

#  warn "other archs query:\n$query\n$org_id, ".$self->name_id.", ".$self->evr_id.", ".$self->id;

  $sth = $dbh->prepare($query);
  $sth->execute($self->name_id, $self->id, $self->evr_id, $org_id);

  my @columns;
  my @ret;
  while(@columns = $sth->fetchrow) {
#    warn "x: @columns";
    push @ret, [ @columns ];
  }

  $sth->finish;
  return @ret;
}


# list channels providing this package
sub channels {
  my $self = shift;
  my $pid = (ref $self) ? $self->id : shift; #class or object method
  my $org_id = shift;

  my $dbh = RHN::DB->connect;
  my $query;
  my $sth;

  $query = <<EOQ;
SELECT  C.id, C.name
  FROM  rhnAvailableChannels AC, rhnChannel C, rhnChannelPackage CP
 WHERE  CP.package_id = ?
   AND  CP.channel_id = C.id
   AND  AC.org_id = ?
   AND  C.id = AC.channel_id
ORDER BY UPPER(C.name)
EOQ

  $sth = $dbh->prepare($query);
  $sth->execute($pid, $org_id);

  my @columns;
  my @ret;
  while(@columns = $sth->fetchrow) {
    push @ret, [ @columns ];
  }

  $sth->finish;
  return @ret;
}

sub package_set_channels {
  my $class = shift;
  my $set_label = shift;
  my $uid = shift;
  my $org_id = shift;

  my $dbh = RHN::DB->connect;
  my $query = <<EOQ;
SELECT  DISTINCT CP.channel_id
  FROM  rhnAvailableChannels AC, rhnChannelPackage CP, rhnSet S
 WHERE  S.label = :set_label
   AND  S.user_id = :user_id
   AND  CP.package_id = S.element
   AND  AC.org_id = :org_id
   AND  CP.channel_id = AC.channel_id
EOQ

  my $sth = $dbh->prepare($query);

  $sth->execute_h(set_label => $set_label, user_id => $uid, org_id => $org_id);

  my @ret;

  while (my ($id) = $sth->fetchrow) {
    push @ret, $id;
  }

  return @ret;
}

sub change_log {
  my $self = shift;

  my $dbh = RHN::DB->connect;
  my $query;
  my $sth;

  $query = <<EOQ;
SELECT  PCL.name, PCL.text, TO_CHAR(PCL.time, 'YYYY-MM-DD HH24:MI:SS') as TIME
  FROM  rhnPackageChangeLog PCL
 WHERE  PCL.package_id = :pid
ORDER BY  PCL.time DESC
EOQ

  $sth = $dbh->prepare($query);
  $sth->execute_h(pid => $self->id);

  my @ret;
  while(my $row = $sth->fetchrow_hashref) {
    push @ret, $row;
  }
  $sth->finish;
  return @ret;
}

sub nvre {
  my $self = shift;

  my $nvre = $self->nvre_epochless;
  $nvre .= defined $self->package_evr_epoch ? ":".$self->package_evr_epoch : "";
  return $nvre;
}

sub nvre_epochless {
  my $self = shift;

  my $nvre = join('-', ($self->package_name_name, $self->package_evr_version, $self->package_evr_release));
  return $nvre;
}

sub lookup_nvre {
  my $class = shift;
  my $name_id = shift;
  my $evr_id = shift;

  my $dbh = RHN::DB->connect;
  my $query;
  my $sth;

  $query = <<EOQ;
SELECT  PN.name || '-' || PE.evr.as_vre_simple()
  FROM  rhnPackageName PN, rhnPackageEVR PE
 WHERE  PN.id = ?
   AND  PE.id = ?
EOQ

  $sth = $dbh->prepare($query);
  $sth->execute($name_id, $evr_id);

  my @columns;
  my $ret;
  if(@columns = $sth->fetchrow) {
    $ret = $columns[0];
  }
  $sth->finish;
  return $ret;
}

sub license {
  return "FIXME";
}

sub file_list {
  my $self = shift;
  my %params = @_;

  my ($lower, $upper, $total_ref) = map { $params{"-" . $_} } qw/lower upper total_rows/;

  $lower ||= 1;
  $upper ||= 100000;


  my $dbh = RHN::DB->connect;
  my $query;
  my $sth;

  $query = <<EOQ;
SELECT C.name, F.file_size, Csum.checksum md5, F.file_mode
  FROM rhnPackageFile F, rhnPackageCapability C, rhnChecksum Csum
 WHERE F.package_id = ?
   AND F.capability_id = C.id
   AND F.checksum_id = Csum.id
ORDER BY UPPER(C.name)
EOQ

  $sth = $dbh->prepare($query);
  $sth->execute($self->id);

  my @columns;
  my @ret;
  my $i = 1;
  $$total_ref = 0;
  while(@columns = $sth->fetchrow) {
    $$total_ref = $i;
    if ($i >= $lower and $i <= $upper) {
      push @ret, [ @columns ];
    }
    $i++;
  }
  $sth->finish;

  return @ret;
}

sub provides {
  my $self = shift;

  my @ret;
  my $dbh = RHN::DB->connect;
  my $query;
  my $sth;

  $query = <<EOQ;
SELECT  DISTINCT C.name, C.version, P.sense, UPPER(C.name) AS name_upper
  FROM  rhnPackageCapability C, rhnPackageProvides P
 WHERE  P.package_id = ?
   AND  P.capability_id = C.id
ORDER BY name_upper, C.version
EOQ


  $sth = $dbh->prepare($query);
  $sth->execute($self->id);

  my @columns;
  while(@columns = $sth->fetchrow) {
    push @ret, [ @columns ];
  }
  return @ret;
}

sub requires {
  my $self = shift;

  my @ret;
  my $dbh = RHN::DB->connect;
  my $query;
  my $sth;

  $query = <<EOQ;
SELECT  DISTINCT C.name, C.version, P.sense, UPPER(C.name) AS name_upper
  FROM  rhnPackageCapability C, rhnPackageRequires P
 WHERE  P.package_id = ?
   AND  P.capability_id = C.id
ORDER BY name_upper, C.version
EOQ

  $sth = $dbh->prepare($query);
  $sth->execute($self->id);

  my @columns;
  while(@columns = $sth->fetchrow) {
    push @ret, [ @columns ];
  }

  return @ret;
}

sub recommends {
  my $self = shift;

  my @ret;
  my $dbh = RHN::DB->connect;
  my $query;
  my $sth;

  $query = <<EOQ;
SELECT  DISTINCT C.name, C.version, P.sense, UPPER(C.name) AS name_upper
  FROM  rhnPackageCapability C, rhnPackageRecommends P
 WHERE  P.package_id = ?
   AND  P.capability_id = C.id
ORDER BY name_upper, C.version
EOQ

  $sth = $dbh->prepare($query);
  $sth->execute($self->id);

  my @columns;
  while(@columns = $sth->fetchrow) {
    push @ret, [ @columns ];
  }

  return @ret;
}

sub suggests {
  my $self = shift;

  my @ret;
  my $dbh = RHN::DB->connect;
  my $query;
  my $sth;

  $query = <<EOQ;
SELECT  DISTINCT C.name, C.version, P.sense, UPPER(C.name) AS name_upper
  FROM  rhnPackageCapability C, rhnPackageSuggests P
 WHERE  P.package_id = ?
   AND  P.capability_id = C.id
ORDER BY name_upper, C.version
EOQ

  $sth = $dbh->prepare($query);
  $sth->execute($self->id);

  my @columns;
  while(@columns = $sth->fetchrow) {
    push @ret, [ @columns ];
  }

  return @ret;
}

sub supplements {
  my $self = shift;

  my @ret;
  my $dbh = RHN::DB->connect;
  my $query;
  my $sth;

  $query = <<EOQ;
SELECT  DISTINCT C.name, C.version, P.sense, UPPER(C.name) AS name_upper
  FROM  rhnPackageCapability C, rhnPackageSupplements P
 WHERE  P.package_id = ?
   AND  P.capability_id = C.id
ORDER BY name_upper, C.version
EOQ

  $sth = $dbh->prepare($query);
  $sth->execute($self->id);

  my @columns;
  while(@columns = $sth->fetchrow) {
    push @ret, [ @columns ];
  }

  return @ret;
}

# don't know what tables these next 2 will need to talk to...
sub obsoletes {
  my $self = shift;

  my @ret;
  my $dbh = RHN::DB->connect;
  my $query;
  my $sth;

  $query = <<EOQ;
SELECT  DISTINCT C.name, C.version, P.sense, UPPER(C.name) AS name_upper
  FROM  rhnPackageCapability C, rhnPackageObsoletes P
 WHERE  P.package_id = ?
   AND  P.capability_id = C.id
ORDER BY name_upper, C.version
EOQ

  $sth = $dbh->prepare($query);
  $sth->execute($self->id);

  my @columns;
  while(@columns = $sth->fetchrow) {
    push @ret, [ @columns ];
  }

  return @ret;
}

sub conflicts {
  my $self = shift;

  my @ret;
  my $dbh = RHN::DB->connect;
  my $query;
  my $sth;

  $query = <<EOQ;
SELECT  DISTINCT C.name, C.version, P.sense, UPPER(C.name) AS name_upper
  FROM  rhnPackageCapability C, rhnPackageConflicts P
 WHERE  P.package_id = ?
   AND  P.capability_id = C.id
ORDER BY name_upper, C.version
EOQ

  $sth = $dbh->prepare($query);
  $sth->execute($self->id);

  my @columns;
  while(@columns = $sth->fetchrow) {
    push @ret, [ @columns ];
  }

  return @ret;
}

# given varying data, try to figure what freakin' package to load.
# NOTE:  Might I say, this sucketh much donkey wong.  Awaiting a better answer :(
sub guestimate_package_id {
  my $class = shift;
  my %params = @_;

  my ($channel_id, $name_id, $evr_id, $server_id) =
    map {$params{'-'.$_}} qw/channel_id name_id evr_id server_id/;

  my $dbh = RHN::DB->connect;
  my $query;
  my $sth;

  if (defined $channel_id and defined $name_id and defined $evr_id) {
    # Dunno if this can be done faster...
    $query = <<EOQ;
SELECT P.id, P.package_arch_id P_ARCH
  FROM rhnPackage P,
       rhnChannelPackage CP
 WHERE CP.channel_id = ?
   AND P.id = CP.package_id
   AND P.name_id = ?
   AND P.evr_id = ?
ORDER BY P.package_arch_id
EOQ

    $sth = $dbh->prepare($query);
    $sth->execute($channel_id, $name_id, $evr_id);

    my @columns = $sth->fetchrow;
    $sth->finish;

    return $columns[0];
  }
  elsif (defined $server_id and defined $name_id and defined $evr_id) {
    $query = <<EOQ;
SELECT P.id, P.package_arch_id P_ARCH
  FROM
       rhnServerPackageArchCompat SPAC,
       rhnServer S,
       rhnServerChannel SC,
       rhnChannelPackage CP,
       rhnPackage P
 WHERE S.id = :server_id
   AND P.name_id = :name_id
   AND P.evr_id = :evr_id
   AND p.id = cp.package_id
   and cp.channel_id = sc.channel_id
   AND SC.server_id = S.id
   AND S.server_arch_id = SPAC.server_arch_id
   AND SPAC.package_arch_id = P.package_arch_id
ORDER BY P.package_arch_id DESC
EOQ

    $sth = $dbh->prepare($query);
    $sth->execute_h(server_id => $server_id, name_id => $name_id, evr_id => $evr_id);

    my @columns = $sth->fetchrow;
    $sth->finish;

    return $columns[0];
  } else {
    croak "not enough information to make a guess about what package you're looking for!";
  }
}

sub lookup {
  my $class = shift;
  my %params = validate(@_, {id => 1});
  my $id = $params{id};

  my $dbh = RHN::DB->connect;

  my $query;
  my $sth;

  $query = $tc->select_query("P.ID = ?");

  $sth = $dbh->prepare($query);
  $sth->execute($id);

  my @columns = $sth->fetchrow;
  $sth->finish;

  my $ret;
  if ($columns[0]) {
    $ret = $class->blank_package;

    $ret->{__id__} = $columns[0];
    $ret->$_(shift @columns) foreach $tc->method_names;
    delete $ret->{":modified:"};
  }
  else {
    local $" = ", ";
    die "Error loading package; no ID? (@columns)";
  }

  return assign_correct_subclass($ret);
}


sub assign_correct_subclass {
  my $obj = shift;

  my $packaging_type = $obj->packaging_type;

  if ($packaging_type eq 'sysv-solaris') {
    bless $obj, 'RHN::Package::SolarisPackage';
  }
  elsif ($packaging_type eq 'solaris-patch') {
    bless $obj, 'RHN::Package::SolarisPatch';
  }
  elsif ($packaging_type eq 'solaris-patch-cluster') {
    bless $obj, 'RHN::Package::SolarisPatchSet';
  }

  return $obj->_init;
}

sub _init {
  my $self = shift;

  return $self;
}

sub blank_package {
  bless { }, shift;
}

sub arch_fields {
  return @arch_fields;
}

sub commit {
  my $self = shift;

  if ($self->id == -1) {
    croak "${self}->commit called on attempt to create a new package " .
          "(Package creation not allowed)";
  }

  croak "$self->commit called on package without valid id" unless $self->id and $self->id > 0;

  my @modified = keys %{$self->{":modified:"}};
  # check modified against ro fields
  my @violations = grep { exists $ro{$_} } $tc->methods_to_columns(@modified);
  croak "${self}->commit attempt to modify read only fields " . join(" ",@violations) if(@violations);
  my %modified = map { $_ => 1 } @modified;

  return unless @modified;

  my $dbh = RHN::DB->connect;

  my @queries = $tc->update_queries($tc->methods_to_columns(@modified));

  foreach my $query (@queries) {
    local $" = ":";
    my $sth = $dbh->prepare($query->[0]);
    $sth->execute((map { $self->$_() } grep { exists $modified{$_} } @{$query->[1]}), $self->id);
    $dbh->commit;
  }

  delete $self->{":modified:"};
}

#
# Generate getter/setters
#
foreach my $field ($tc->method_names) {
  my $sub = q {
    sub [[field]] {
      my $self = shift;
      if (@_ and "[[field]]" ne "id") {
        $self->{":modified:"}->{[[field]]} = 1;
        $self->{__[[field]]__} = shift;
      }
      return $self->{__[[field]]__};
    }
  };

  $sub =~ s/\[\[field\]\]/$field/g;

  eval $sub;

  croak $@ if($@);
}

sub obsoleting_packages {
  my $class = shift;
  my $package_id = shift;
  my $org_id = shift;

  my $dbh = RHN::DB->connect;
  my $sth = $dbh->prepare(<<EOS);
<<<<<<< HEAD
SELECT P2.id, PN.name || '-' || evr_t_as_vre_simple(PE.evr) || '-' || PA.name, AC.channel_id, AC.channel_name, EP.errata_id, E.advisory
FROM rhnPackage P1
inner join rhnChannelPackage CP1 ON CP1.package_id = P1.id
inner join rhnChannelPackage CP2 ON CP1.channel_id = CP2.channel_id
inner join rhnPackage P2 ON P2.id = CP2.package_id
inner join rhnAvailableChannels AC ON AC.channel_id = CP2.channel_id
inner join rhnPackageEVR PE ON  PE.id = P2.evr_id
inner join rhnPackageEVR PE2 ON PE2.id = P1.evr_id
inner join rhnPackageName PN ON P2.name_id = PN.id
inner join rhnPackageArch PA ON PA.id = P2.package_arch_id
left outer join rhnErrataPackage EP ON P2.id = EP.package_id
left outer join rhnErrata E ON  E.id = EP.errata_id
 WHERE P1.id = ?
   AND P2.name_id = P1.name_id
   AND AC.org_id = ?
   AND PE.evr >= PE2.evr
=======
SELECT P2.id, PN.name || '-' || evr_t_as_vre_simple(PE.evr) || '-' || PA.name,
       AC.channel_id,
       AC.channel_name,
       EP.errata_id,
       E.advisory
  FROM rhnPackage P1
  JOIN rhnChannelPackage CP1
    ON CP1.package_id = P1.id
  JOIN rhnChannelPackage CP2
    ON CP1.channel_id = CP2.channel_id
  JOIN rhnPackage P2
    ON P2.id = CP2.package_id AND P2.name_id = P1.name_id
  JOIN rhnAvailableChannels AC
    ON AC.channel_id = CP2.channel_id
  JOIN rhnPackageEVR PE
    ON  PE.id = P2.evr_id
  JOIN rhnPackageEVR PE2
    ON PE2.id = P1.evr_id AND PE.evr >= PE2.evr
  JOIN rhnPackageName PN
    ON P2.name_id = PN.id
  JOIN rhnPackageArch PA
    ON PA.id = P2.package_arch_id
  LEFT JOIN rhnErrataPackage EP
    ON P2.id = EP.package_id
  LEFT JOIN rhnErrata E
    ON E.id = EP.errata_id
 WHERE P1.id = ?
   AND AC.org_id = ?
>>>>>>> 6f93a5de
ORDER BY PE.evr DESC, AC.channel_name, E.issue_date
EOS

  $sth->execute($package_id, $org_id);

  my @ret;
  while (my @row = $sth->fetchrow) {
    push @ret, [ @row ];
  }

  return @ret;
}

sub delta_canonical_lists_hashref {
  my $class = shift;
  my $s1 = shift;
  my $s2 = shift;

  my %s1_names;
  my %s2_names;

  foreach my $pkg (@$s1) {
    $s1_names{$pkg->{NAME_ID}."|".$pkg->{ARCH}} = $pkg;
  }

  foreach my $pkg (@$s2) {
    $s2_names{$pkg->{NAME_ID}."|".$pkg->{ARCH}} = $pkg;
  }

  my @names;
  @names = keys %s1_names;

  foreach my $name (keys %s2_names) {
    push @names, $name
      unless exists $s1_names{$name};
  }

  my @data = map { 
    ({ NAME_ID => $_,
       NAME => $s1_names{$_}->{NAME} || $s2_names{$_}->{NAME},
       S1 => { EVR_ID  => $s1_names{$_}->{EVR_ID},
	       EVR     => $s1_names{$_}->{EVR},
	       EPOCH   => $s1_names{$_}->{EPOCH},
	       ERRATA  => $s1_names{$_}->{ERRATA},
	       VERSION => $s1_names{$_}->{VERSION},
	       RELEASE => $s1_names{$_}->{RELEASE},
         ARCH    => $s1_names{$_}->{ARCH},
	     },
       S2 => { EVR_ID  => $s2_names{$_}->{EVR_ID},
	       EVR     => $s2_names{$_}->{EVR},
	       EPOCH   => $s2_names{$_}->{EPOCH},
	       ERRATA  => $s2_names{$_}->{ERRATA},
	       VERSION => $s2_names{$_}->{VERSION},
	       RELEASE => $s2_names{$_}->{RELEASE},
         ARCH    => $s2_names{$_}->{ARCH},
	     },
       COMPARISON => 0
     }) } @names;

  my @ret;
  foreach my $row (@data) {
    my $p1 = $s1_names{$row->{NAME_ID}};
    my $p2 = $s2_names{$row->{NAME_ID}};

    push @ret, $row
      unless $p1->{EVR_ID} and $p2->{EVR_ID} and
	$p1->{EVR_ID} == $p2->{EVR_ID};

    $row->{COMPARISON} = $class->vercmp($row->{S1}->{EPOCH}, $row->{S1}->{VERSION}, $row->{S1}->{RELEASE},
					$row->{S2}->{EPOCH}, $row->{S2}->{VERSION}, $row->{S2}->{RELEASE})
      if $row->{S1}->{EVR_ID} and $row->{S2}->{EVR_ID};
  }

  return \@ret;
}

sub vercmp {
  my $class = shift;
  my ($e1, $v1, $r1, $e2, $v2, $r2) = @_;

  if (not $e1) {
    $e1 = 0;
  }

  if (not $e2) {
    $e2 = 0;
  }

  return 1 if $e1 and not $e2;
  return -1 if not $e1 and $e2;

  if ($e1 and $e2) {
    $e1 = int $e1;
    $e2 = int $e2;

    return -1 if $e1 < $e2;
    return 1 if $e1 > $e2;
  }

  unless (defined $v1 and defined $v2) {
    throw "v1($v1) or v2($v2) undefined";
  }

  my $c = RPM2::rpmvercmp($v1, $v2);

  return $c if $c;

  return RPM2::rpmvercmp($r1, $r2);
}


sub org_permission_check {
  my $class = shift;
  my $pid = shift;
  my $org_id = shift;

    my $query = <<EOQ;
SELECT 1
  FROM rhnPackage P
 WHERE p.id = :pid
   AND (   P.org_id = :org_id
        OR EXISTS (SELECT 1
                     FROM rhnChannelPackage CP,
                          rhnAvailableChannels AC
                    WHERE AC.org_id = :org_id
                      AND AC.channel_id = CP.channel_id
                      AND CP.package_id = :pid)
       )
EOQ

  my $dbh = RHN::DB->connect;
  my $sth = $dbh->prepare($query);
  $sth->execute_h(org_id => $org_id, pid => $pid);

  my ($has_permission) = $sth->fetchrow();
  $sth->finish();
  warn "HAS PERM is $has_permission";
  return $has_permission;
}

sub delete_packages_from_set {
  my $class = shift;
  my $set_label = shift;
  my $user_id = shift;

  my $dbh = RHN::DB->connect;
  my $lock_sth = RHN::User->lock_web_contact(-transaction => $dbh, -uid => $user_id);
  my $sth;

  $sth = $dbh->prepare(<<EOQ);
SELECT P.path
  FROM rhnPackage P
 WHERE P.id IN(SELECT S.element FROM rhnSet S WHERE S.user_id = :user_id and S.label = :label)
   AND NOT EXISTS(SELECT 1 FROM rhnPackageFileDeleteQueue PFDQ WHERE PFDQ.path = P.path)
EOQ

  $sth->execute_h(user_id => $user_id, label => $set_label);

  my @paths;

  while (my ($path) = $sth->fetchrow) {
    push @paths, $path;
  }

  $sth = $dbh->prepare(<<EOQ);
INSERT
  INTO rhnPackageFileDeleteQueue (path)
VALUES (:path)
EOQ

  foreach my $path (@paths) {
    $sth->execute_h(path => $path);
  }

  my $query = 'delete from %s where package_id IN(SELECT S.element FROM rhnSet S WHERE S.user_id = :user_id AND S.label = :label)';

  my @tables = qw/rhnChannelPackage rhnErrataPackage rhnErrataPackageTmp rhnPackageChangelog rhnServerNeededPackageCache rhnPackageFile rhnPackageProvides rhnPackageRequires rhnPackageConflicts rhnPackageObsoletes/;

  foreach my $table (@tables) {
    my $query = sprintf($query, $table);
    $sth = $dbh->prepare($query);

    $sth->execute_h(user_id => $user_id, label => $set_label);
  }

  $query =<<EOQ;
DELETE
  FROM rhnPackageSource PS
 WHERE id IN(SELECT P.source_rpm_id
               FROM rhnPackage P
              WHERE id IN(SELECT S.element
                            FROM rhnSet S
                           WHERE S.user_id = :user_id
                             AND S.label = :label))
EOQ

  my $srpm_id_sth = $dbh->prepare($query);

  $query =<<EOQ;
DELETE
  FROM rhnPackage
 WHERE id IN(SELECT S.element FROM rhnSet S WHERE S.user_id = :user_id AND S.label = :label)
EOQ
  my $del_sth = $dbh->prepare($query);

  $srpm_id_sth->execute_h(user_id => $user_id, label => $set_label);
  $srpm_id_sth->finish;

  $del_sth->execute_h(user_id => $user_id, label => $set_label);
  $del_sth->finish;

  $lock_sth->finish;
  $dbh->commit;

  return;
}

sub installed_package_nvre {
  my $class = shift;
  my $sid = shift;
  my $name_id = shift;
  my $evr_id = shift;

    my $query = <<EOQ;
SELECT SPN.name || '-' || SPE.evr.as_vre_simple()
  FROM rhnPackageName SPN,
       rhnPackageEVR SPE,
       rhnPackageEVR PE,
       rhnServerPackage SP
 WHERE SP.server_id = :sid
   AND SP.name_id = :name_id
   AND PE.id = :evr_id
   AND SPE.id = SP.evr_id
   AND SPN.id = SP.name_id
   AND SP.evr_id != PE.id
   AND SPE.evr < PE.evr
ORDER BY UPPER(SPN.name), SPE.evr DESC
EOQ

  my $dbh = RHN::DB->connect;
  my $sth = $dbh->prepare($query);
  $sth->execute_h(sid => $sid, name_id => $name_id, evr_id => $evr_id);

  my @nvres;

  while (my ($nvre) = $sth->fetchrow()) {
    push @nvres, $nvre;
  }

  return @nvres;
}

sub valid_package_archs { #return all archs recognized by our server

  my $class = shift;

  my $query =<<EOQ;
SELECT  DISTINCT PA.name
  FROM  rhnPackageArch PA
EOQ

  my $dbh = RHN::DB->connect();

  my $sth = $dbh->prepare($query);
  $sth->execute();

  my @archs;

  while (my ($data) = $sth->fetchrow) {

    push @archs, $data;
  }

  return @archs;

}

sub is_package_in_channel {
  my $class = shift;
  my %params = validate(@_, { evr_id => 0, name_id => 0, id => 0, cid => 1 });

  throw "Need id or evr_id and name_id" unless ($params{id} or ($params{evr_id} and $params{name_id}));

  my $query;
  my %query_params;

  if ($params{id}) {
    $query =<<EOQ;
SELECT 1
  FROM rhnChannelPackage CP
 WHERE CP.channel_id = :cid
   AND CP.package_id = :pid
EOQ

    %query_params = ( cid => $params{cid},
		      pid => $params{id} );
  }
  else {
    $query =<<EOQ;
SELECT 1
  FROM rhnChannelPackage CP, rhnPackage P
 WHERE CP.channel_id = :cid
   AND CP.package_id = P.id
   AND P.evr_id = :evr_id
   AND P.name_id = :name_id
EOQ

    %query_params = %params;
  }

  my $dbh = RHN::DB->connect;
  my $sth = $dbh->prepare($query);

  $sth->execute_h(%query_params);

  my ($ret) = $sth->fetchrow;

  $sth->finish;

  return $ret;
}

sub latest_packages_in_channel_tree {
  my $class = shift;
  my %params = validate(@_, { uid => 1, packages => 1, base_cid => 1 });

  my $user_id = $params{uid};
  my $base_cid = $params{base_cid};

  my @pids;

  foreach my $name (@{$params{packages}}) {
    my $ds = new RHN::DataSource::Simple(-querybase => "Package_queries", -mode => "latest_package_in_channel_tree");
    my ($package) = @{$ds->execute_query(-user_id => $user_id, -cid => $base_cid, -package_name => $name )};

    next unless $package;

    push @pids, $package->{ID};
  }

  return (@pids);
}

sub packaging_type {
  my $class_or_self = shift;

  my $pid;

  if (ref $class_or_self) {
    $pid = $class_or_self->id;
  }
  else {
    $pid = shift;
  }

  throw "RHN::Package::packaging_type called without a pid param" unless $pid;

  my $dbh = RHN::DB->connect;
  my $sth = $dbh->prepare(<<EOQ);
SELECT AT.label, AT.name
  FROM rhnArchType AT, rhnPackageArch PA, rhnPackage P
 WHERE P.id = :pid
   AND P.package_arch_id = PA.id
   AND PA.arch_type_id = AT.id
EOQ

  $sth->execute_h(pid => $pid);

  my ($label, $name) = $sth->fetchrow;
  $sth->finish;

  throw "Could not determine packaging type for package ($pid)" unless $label;

  return $label;
}

sub channel_package_intersection_from_set {
  my $self = shift;
  my %params = validate(@_, { user_id => 1, channel_set_label => 1, package_set_label => 1 });

  my $dbh = RHN::DB->connect;

  my $sth = $dbh->prepare(<<EOQ);
SELECT up.name_id || '|' || up.evr_id AS id,
       C.name AS channel_name,
       C.id AS channel_id
  FROM
       rhnChannel C,
       rhnPackage p,
       rhnChannelPackage cp,
       ( select element name_id,
                element_two evr_id
           from rhnSet
          where user_id = :user_id
            and label = :package_set_label
       ) up,
       ( select element channel_id
           from rhnSet
          where user_id = :user_id
            and label = :channel_set_label
       ) uc
 WHERE 1 = 1
   and uc.channel_id = cp.channel_id
   and cp.package_id = p.id
   and up.name_id = p.name_id
   and up.evr_id = p.evr_id
   and cp.channel_id = c.id
ORDER BY up.name_id || '|' || up.evr_id, C.name
EOQ

  $sth->execute_h(user_id => $params{user_id},
		  channel_set_label => $params{channel_set_label},
		  package_set_label => $params{package_set_label});

  my @data;

  while (my $row = $sth->fetchrow_hashref) {
    push @data, $row;
  }

  my %ret;

  foreach my $row (@data) {
    push @{$ret{$row->{ID}}}, { CHANNEL_ID => $row->{CHANNEL_ID},
				CHANNEL_NAME => $row->{CHANNEL_NAME},
			      };
  }

  return \%ret;
}

sub arch_type_label {
  my $self = shift;

  my $dbh = RHN::DB->connect;

  my $sth = $dbh->prepare(<<EOQ);
SELECT AT.label
  FROM rhnArchType AT
 WHERE AT.id = :atid
EOQ

  $sth->execute_h(atid => $self->arch_arch_type_id);
  my ($label) = $sth->fetchrow;
  $sth->finish;

  return $label;
}

sub arch_type_name {
  my $self = shift;

  my $dbh = RHN::DB->connect;

  my $sth = $dbh->prepare(<<EOQ);
SELECT AT.name
  FROM rhnArchType AT
 WHERE AT.id = :atid
EOQ

  $sth->execute_h(atid => $self->arch_arch_type_id);
  my ($name) = $sth->fetchrow;
  $sth->finish;

  return $name;
}

sub package_type_capable {
  my $class_or_self = shift;

  my $pid;

  if (ref $class_or_self) {
    $pid = $class_or_self->id;
  }
  else {
    $pid = shift;
  }

  throw "RHN::Package::package_type_capable called without a pid param" unless $pid;

  my $caps = shift;
  throw "RHN::Package::package_type_capable called without any capabilites" unless $caps;

  my $packaging_type = RHN::Package->packaging_type($pid);
  my @caps = split(/,\s*/, $caps);

  foreach my $cap (@caps) {
    if ($cap eq 'dependencies') {
      return unless (grep { $packaging_type eq $_ } qw/rpm solaris-patch/);
    }
    elsif ($cap eq 'change_log') {
      return unless ($packaging_type eq 'rpm');
    }
    elsif ($cap eq 'file_list') {
      return unless ($packaging_type eq 'rpm');
    }
    elsif ($cap eq 'deploy_answer_file') {
      return unless ($packaging_type eq 'sysv-solaris');
    }
    elsif ($cap eq 'errata') {
      return unless ($packaging_type eq 'rpm');
    }
    elsif ($cap eq 'remove') {
      return unless (grep { $packaging_type eq $_ } qw/rpm sysv-solaris solaris-patch/);
    }
    elsif ($cap eq 'package_map') {
      return unless ($packaging_type eq 'sysv-solaris');
    }
    elsif ($cap eq 'solaris_patchable') {
      return unless ($packaging_type eq 'sysv-solaris');
    }
    elsif ($cap eq 'solaris_patch') {
      return unless ($packaging_type eq 'solaris-patch');
    }
    elsif ($cap eq 'solaris_patchset') {
      return unless ($packaging_type eq 'solaris-patch-cluster');
    }
    else {
      throw "unknown capability ($cap)";
    }
  }

  return 1;
}

# get the name of the package install action for this type of package
sub package_arch_type_action {
  my $class = shift;
  my $id = shift;
  my $action_style = shift;

  throw "action style must be 'install' or 'remove' or 'verify'"
    unless ($action_style and ($action_style eq 'install' or $action_style eq 'remove' or $action_style eq 'verify'));

  throw "No package id." unless $id;

  my $dbh = RHN::DB->connect;
  my $sth = $dbh->prepare(<<EOQ);
SELECT ActionT.label
  FROM rhnActionType ActionT, rhnArchTypeActions ATA, rhnPackageArch PA, rhnPackage P
 WHERE ActionT.id = ATA.action_type_id
   AND ATA.arch_type_id = PA.arch_type_id
   AND ATA.action_style = :action_style
   AND PA.id = P.package_arch_id
   AND P.id = :pid
EOQ

  $sth->execute_h(pid => $id, action_style => $action_style);

  my ($label) = $sth->fetchrow;

  throw "No '$action_style' action label found for package '$id'"
    unless $label;

  return $label;
}

# Return list of blacklisted packages not to be included in Manifests and
# UI lists.  org_id is optional.
sub package_blacklist {
  my $self = shift;
  my $org_id = shift;
  my $dbh = RHN::DB->connect;
  my $sth = $dbh->prepare(<<EOQ);

SELECT pn.name 
  FROM rhnPackageSyncBlacklist BL,
       rhnPackageName PN
  WHERE PN.id = BL.package_name_id
    AND (BL.org_id = :org_id or BL.org_id is null)

EOQ

  $sth->execute_h(org_id => $org_id);

  my @blacklist;

  while (my ($pname) = $sth->fetchrow()) {
    push @blacklist, $pname;
  }

  return @blacklist;
}



1;<|MERGE_RESOLUTION|>--- conflicted
+++ resolved
@@ -672,24 +672,6 @@
 
   my $dbh = RHN::DB->connect;
   my $sth = $dbh->prepare(<<EOS);
-<<<<<<< HEAD
-SELECT P2.id, PN.name || '-' || evr_t_as_vre_simple(PE.evr) || '-' || PA.name, AC.channel_id, AC.channel_name, EP.errata_id, E.advisory
-FROM rhnPackage P1
-inner join rhnChannelPackage CP1 ON CP1.package_id = P1.id
-inner join rhnChannelPackage CP2 ON CP1.channel_id = CP2.channel_id
-inner join rhnPackage P2 ON P2.id = CP2.package_id
-inner join rhnAvailableChannels AC ON AC.channel_id = CP2.channel_id
-inner join rhnPackageEVR PE ON  PE.id = P2.evr_id
-inner join rhnPackageEVR PE2 ON PE2.id = P1.evr_id
-inner join rhnPackageName PN ON P2.name_id = PN.id
-inner join rhnPackageArch PA ON PA.id = P2.package_arch_id
-left outer join rhnErrataPackage EP ON P2.id = EP.package_id
-left outer join rhnErrata E ON  E.id = EP.errata_id
- WHERE P1.id = ?
-   AND P2.name_id = P1.name_id
-   AND AC.org_id = ?
-   AND PE.evr >= PE2.evr
-=======
 SELECT P2.id, PN.name || '-' || evr_t_as_vre_simple(PE.evr) || '-' || PA.name,
        AC.channel_id,
        AC.channel_name,
@@ -718,7 +700,6 @@
     ON E.id = EP.errata_id
  WHERE P1.id = ?
    AND AC.org_id = ?
->>>>>>> 6f93a5de
 ORDER BY PE.evr DESC, AC.channel_name, E.issue_date
 EOS
 
