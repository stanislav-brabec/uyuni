--- conflicted
+++ resolved
@@ -144,23 +144,6 @@
 </mode>
 
 
-<<<<<<< HEAD
-<mode name="user_permissions">
-  <query params="formvar_uid, org_id">
-SELECT SG.id, SG.name AS GROUP_NAME,
-       COALESCE((SELECT MAX(1)
-              FROM rhnUserServerGroupPerms USGP 
-             WHERE USGP.server_group_id = SG.id 
-               AND USGP.user_id = :formvar_uid), 0) AS HAS_PERMISSION
-  FROM rhnServerGroup SG
- WHERE SG.org_id = :org_id
-   AND SG.group_type IS NULL
-ORDER BY UPPER(SG.name), SG.id
-  </query>
-</mode>
-
-=======
->>>>>>> 04d56a67
 <mode name="ssm_group_membership_select">
   <query params="org_id">
 SELECT  SGO.group_id ID, SGO.group_name
