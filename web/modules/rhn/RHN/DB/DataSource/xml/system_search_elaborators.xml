<datasource_modes>

<mode name="system_search_results">
  <query name="default_search_query" />
  <elaborator name="entitlements"/>
</mode>

<query name="entitlements" params="" multiple="t">
  SELECT SEV.server_id AS ID,
         SEV.label AS ENTITLEMENT,
         SEV.server_group_type_id,
         SEV.permanent,
         SEV.is_base
    FROM rhnServerEntitlementView SEV
   WHERE SEV.server_id IN (%s)
ORDER BY CASE SEV.is_base WHEN 'Y' THEN 1 WHEN 'N' THEN 2 END, SEV.label
</query>

<<<<<<< HEAD
<mode name="search_custom_info">
  <query params="search_string, set_label, user_id">
  SELECT  S.id AS ID,
          S.name AS SERVER_NAME,
          (SELECT SCDV.value
             FROM rhnServerCustomDataValue SCDV
            WHERE SCDV.server_id = S.id
              AND UPPER(SCDV.value) LIKE UPPER(:search_string)
          ) AS MATCHING_FIELD,
          COALESCE((SELECT 1 FROM rhnServerFeaturesView SFV WHERE SFV.server_id = S.id AND SFV.label = 'ftr_system_grouping'), 0) AS SELECTABLE
    FROM  rhnServer S,
          rhnSet RS
   WHERE  RS.user_id = :user_id
     AND  RS.label = :set_label
     AND  RS.element = S.id
ORDER BY  UPPER(COALESCE(S.name, '(none)')), S.id
  </query>
  <elaborator name="entitlements"/>
</mode>

<mode name="search_snapshot_tag">
  <query params="user_id, search_string">
SELECT  S.id AS ID,
        S.name AS SERVER_NAME,
        TN.name AS MATCHING_FIELD,
         COALESCE((SELECT 1 FROM rhnServerFeaturesView SFV WHERE SFV.server_id = S.id AND SFV.label = 'ftr_system_grouping'), 0) AS SELECTABLE
  FROM  rhnTagName TN,
        rhnTag T,
        rhnServer S,
        rhnSnapshotTag ST,
        rhnUserServerPerms USP,
        web_contact wc
 WHERE  wc.id = :user_id
   AND  USP.user_id = :user_id
   AND  T.org_id = wc.org_id
   AND  T.name_id = TN.id
   AND  (UPPER(TN.name) LIKE UPPER(:search_string))
   AND  USP.server_id = ST.server_id
   AND  ST.tag_id = T.id
   AND  ST.server_id = S.id
  </query>
  <elaborator name="entitlements"/>
</mode>


<mode name="search_simple">
  <query params="set_label, user_id">
  SELECT  S.id ID, S.name SERVER_NAME, S.description MATCHING_FIELD,
          COALESCE((SELECT 1 FROM rhnServerFeaturesView SFV WHERE SFV.server_id = S.id AND SFV.label = 'ftr_system_grouping'), 0) AS SELECTABLE
=======
<mode name="search_simple">
  <query params="set_label, user_id">
  SELECT  S.id ID, S.name SERVER_NAME, S.description MATCHING_FIELD,
          coalesce((SELECT 1 FROM rhnServerFeaturesView SFV WHERE SFV.server_id = S.id AND SFV.label = 'ftr_system_grouping'), 0) AS SELECTABLE
>>>>>>> 04d56a67
    FROM  rhnServer S, rhnSet RS
   WHERE  S.id = RS.element
     AND  RS.label = :set_label
     AND  RS.user_id = :user_id
ORDER BY  UPPER(COALESCE(S.name, '(none)')), S.id
  </query>
  <elaborator name="entitlements"/>
</mode>

<mode name="search_id">
  <query name="default_search_query" />
  <elaborator params="" multiple="t">
  SELECT  S.id, S.id AS MATCHING_FIELD
    FROM  rhnServer S
   WHERE  S.id IN (%s)
  </elaborator>
  <elaborator name="entitlements"/>
</mode>

<mode name="search_cpu_mhz_lt">
  <query name="default_search_query" />
  <elaborator params="" multiple="t">
  SELECT  C.server_id ID, C.mhz MATCHING_FIELD
    FROM  rhnCpu C
   WHERE  C.server_id IN (%s)
  </elaborator>
  <elaborator name="entitlements"/>
</mode>

<mode name="search_ram_lt">
  <query name="default_search_query" />
  <elaborator params="" multiple="t">
  SELECT  R.server_id ID, R.ram MATCHING_FIELD
    FROM  rhnRAM R
   WHERE  R.server_id IN (%s)
  </elaborator>
  <elaborator name="entitlements"/>
</mode>

<mode name="search_cpu_mhz_gt">
  <query name="default_search_query" />
  <elaborator params="" multiple="t">
  SELECT  C.server_id ID, C.mhz MATCHING_FIELD
    FROM  rhnCpu C
   WHERE  C.server_id IN (%s)
  </elaborator>
  <elaborator name="entitlements"/>
</mode>

<mode name="search_ram_gt">
  <query name="default_search_query" />
  <elaborator params="" multiple="t">
  SELECT  R.server_id ID, R.ram MATCHING_FIELD
    FROM  rhnRAM R
   WHERE  R.server_id IN (%s)
  </elaborator>
  <elaborator name="entitlements"/>
</mode>

<mode name="search_checkin">
  <query name="default_search_query" />
  <elaborator params="" multiple="f">
  SELECT  SI.server_id ID, TRUNC(SYSDATE - SI.checkin) MATCHING_FIELD
    FROM  rhnServerInfo SI
   WHERE  SI.server_id IN (%s)
  </elaborator>
  <elaborator name="entitlements"/>
</mode>

<mode name="search_registered">
  <query name="default_search_query" />
  <elaborator params="" multiple="f">
  SELECT  S.id ID, TRUNC(SYSDATE - S.created) MATCHING_FIELD
    FROM  rhnServer S
   WHERE  S.id IN (%s)
  </elaborator>
  <elaborator name="entitlements"/>
</mode>

<query name="default_search_query" params="set_label, user_id">
  SELECT  S.id ID, S.name SERVER_NAME,
<<<<<<< HEAD
          COALESCE((SELECT 1 FROM rhnServerFeaturesView SFV WHERE SFV.server_id = S.id AND SFV.label = 'ftr_system_grouping'), 0) AS SELECTABLE
=======
          coalesce((SELECT 1 FROM rhnServerFeaturesView SFV WHERE SFV.server_id = S.id AND SFV.label = 'ftr_system_grouping'), 0) AS SELECTABLE
>>>>>>> 04d56a67
    FROM  rhnServer S, rhnSet RS
   WHERE  S.id = RS.element
     AND  RS.label = :set_label
     AND  RS.user_id = :user_id
ORDER BY  UPPER(COALESCE(S.name, '(none)')), S.id
</query>

<<<<<<< HEAD
<query name="server_overview" params="">
  SELECT  SERVER_ID AS ID, SECURITY_ERRATA, BUG_ERRATA, ENHANCEMENT_ERRATA, OUTDATED_PACKAGES, SERVER_NAME,
          SERVER_ADMINS, GROUP_COUNT, MODIFIED, CHANNEL_LABELS, HISTORY_COUNT,
          LAST_CHECKIN_DAYS_AGO, PENDING_UPDATES, OS, RELEASE, SERVER_ARCH_NAME, LAST_CHECKIN,
          COALESCE((SELECT 1 FROM rhnServerFeaturesView SFV WHERE SFV.server_id = OV.server_id AND SFV.label = 'ftr_system_grouping'), 0) AS SELECTABLE
    FROM  rhnServerOverview OV
   WHERE  server_id IN (%s)
ORDER BY  UPPER(COALESCE(SERVER_NAME, '(none)')), SERVER_ID
</query>

=======
>>>>>>> 04d56a67
</datasource_modes><|MERGE_RESOLUTION|>--- conflicted
+++ resolved
@@ -16,62 +16,10 @@
 ORDER BY CASE SEV.is_base WHEN 'Y' THEN 1 WHEN 'N' THEN 2 END, SEV.label
 </query>
 
-<<<<<<< HEAD
-<mode name="search_custom_info">
-  <query params="search_string, set_label, user_id">
-  SELECT  S.id AS ID,
-          S.name AS SERVER_NAME,
-          (SELECT SCDV.value
-             FROM rhnServerCustomDataValue SCDV
-            WHERE SCDV.server_id = S.id
-              AND UPPER(SCDV.value) LIKE UPPER(:search_string)
-          ) AS MATCHING_FIELD,
-          COALESCE((SELECT 1 FROM rhnServerFeaturesView SFV WHERE SFV.server_id = S.id AND SFV.label = 'ftr_system_grouping'), 0) AS SELECTABLE
-    FROM  rhnServer S,
-          rhnSet RS
-   WHERE  RS.user_id = :user_id
-     AND  RS.label = :set_label
-     AND  RS.element = S.id
-ORDER BY  UPPER(COALESCE(S.name, '(none)')), S.id
-  </query>
-  <elaborator name="entitlements"/>
-</mode>
-
-<mode name="search_snapshot_tag">
-  <query params="user_id, search_string">
-SELECT  S.id AS ID,
-        S.name AS SERVER_NAME,
-        TN.name AS MATCHING_FIELD,
-         COALESCE((SELECT 1 FROM rhnServerFeaturesView SFV WHERE SFV.server_id = S.id AND SFV.label = 'ftr_system_grouping'), 0) AS SELECTABLE
-  FROM  rhnTagName TN,
-        rhnTag T,
-        rhnServer S,
-        rhnSnapshotTag ST,
-        rhnUserServerPerms USP,
-        web_contact wc
- WHERE  wc.id = :user_id
-   AND  USP.user_id = :user_id
-   AND  T.org_id = wc.org_id
-   AND  T.name_id = TN.id
-   AND  (UPPER(TN.name) LIKE UPPER(:search_string))
-   AND  USP.server_id = ST.server_id
-   AND  ST.tag_id = T.id
-   AND  ST.server_id = S.id
-  </query>
-  <elaborator name="entitlements"/>
-</mode>
-
-
-<mode name="search_simple">
-  <query params="set_label, user_id">
-  SELECT  S.id ID, S.name SERVER_NAME, S.description MATCHING_FIELD,
-          COALESCE((SELECT 1 FROM rhnServerFeaturesView SFV WHERE SFV.server_id = S.id AND SFV.label = 'ftr_system_grouping'), 0) AS SELECTABLE
-=======
 <mode name="search_simple">
   <query params="set_label, user_id">
   SELECT  S.id ID, S.name SERVER_NAME, S.description MATCHING_FIELD,
           coalesce((SELECT 1 FROM rhnServerFeaturesView SFV WHERE SFV.server_id = S.id AND SFV.label = 'ftr_system_grouping'), 0) AS SELECTABLE
->>>>>>> 04d56a67
     FROM  rhnServer S, rhnSet RS
    WHERE  S.id = RS.element
      AND  RS.label = :set_label
@@ -153,11 +101,7 @@
 
 <query name="default_search_query" params="set_label, user_id">
   SELECT  S.id ID, S.name SERVER_NAME,
-<<<<<<< HEAD
-          COALESCE((SELECT 1 FROM rhnServerFeaturesView SFV WHERE SFV.server_id = S.id AND SFV.label = 'ftr_system_grouping'), 0) AS SELECTABLE
-=======
           coalesce((SELECT 1 FROM rhnServerFeaturesView SFV WHERE SFV.server_id = S.id AND SFV.label = 'ftr_system_grouping'), 0) AS SELECTABLE
->>>>>>> 04d56a67
     FROM  rhnServer S, rhnSet RS
    WHERE  S.id = RS.element
      AND  RS.label = :set_label
@@ -165,17 +109,4 @@
 ORDER BY  UPPER(COALESCE(S.name, '(none)')), S.id
 </query>
 
-<<<<<<< HEAD
-<query name="server_overview" params="">
-  SELECT  SERVER_ID AS ID, SECURITY_ERRATA, BUG_ERRATA, ENHANCEMENT_ERRATA, OUTDATED_PACKAGES, SERVER_NAME,
-          SERVER_ADMINS, GROUP_COUNT, MODIFIED, CHANNEL_LABELS, HISTORY_COUNT,
-          LAST_CHECKIN_DAYS_AGO, PENDING_UPDATES, OS, RELEASE, SERVER_ARCH_NAME, LAST_CHECKIN,
-          COALESCE((SELECT 1 FROM rhnServerFeaturesView SFV WHERE SFV.server_id = OV.server_id AND SFV.label = 'ftr_system_grouping'), 0) AS SELECTABLE
-    FROM  rhnServerOverview OV
-   WHERE  server_id IN (%s)
-ORDER BY  UPPER(COALESCE(SERVER_NAME, '(none)')), SERVER_ID
-</query>
-
-=======
->>>>>>> 04d56a67
 </datasource_modes>