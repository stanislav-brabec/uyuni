%if 0%{?suse_version}
%define www_path /srv/
%define apache_user wwwrun
%define apache_group www
%else
%define www_path %{_var}
%define apache_user apache
%define apache_group apache
%endif
%{!?fedora: %global sbinpath /sbin}%{?fedora: %global sbinpath %{_sbindir}}

Name: spacewalk-web
Summary: Spacewalk Web site - Perl modules
Group: Applications/Internet
License: GPLv2
<<<<<<< HEAD
Version: 2.5.7.7
=======
Version: 2.6.0
>>>>>>> 2762d21f
Release: 1%{?dist}
URL:          https://fedorahosted.org/spacewalk/
Source0:      https://fedorahosted.org/releases/s/p/spacewalk/%{name}-%{version}.tar.gz
BuildRoot: %{_tmppath}/%{name}-%{version}-%{release}-root-%(%{__id_u} -n)
BuildArch: noarch
BuildRequires: perl(ExtUtils::MakeMaker)
%if 0%{?suse_version}
BuildRequires:  apache2
BuildRequires:  susemanager-nodejs-sdk-devel
BuildRequires:  nodejs-packaging
%endif

%description
This package contains the code for the Spacewalk Web Site.
Normally this source RPM does not generate a %{name} binary package,
but it does generate a number of sub-packages.

%package -n spacewalk-html
Summary: HTML document files for Spacewalk
Group: Applications/Internet
Requires: httpd
Requires: spacewalk-branding
Obsoletes: rhn-help < 5.3.0
Provides: rhn-help = 5.3.0
Obsoletes: rhn-html < 5.3.0
Provides: rhn-html = 5.3.0
# files html/javascript/{builder.js,controls.js,dragdrop.js,effects.js,
# prototype-1.6.0.js,scriptaculous.js,slider.js,sound.js,unittest.js}
# are licensed under MIT license
License: GPLv2 and MIT

%description -n spacewalk-html
This package contains the HTML files for the Spacewalk web site.


%package -n spacewalk-base
Group: Applications/Internet
Summary: Programs needed to be installed on the RHN Web base classes
Provides: spacewalk(spacewalk-base) = %{version}-%{release}
%if 0%{?suse_version}
Requires: susemanager-frontend-libs
%endif
Requires: sudo
Requires: httpd
Requires: perl(Params::Validate)
Requires: perl(XML::LibXML)
Obsoletes: rhn-base < 5.3.0
Obsoletes: spacewalk-grail < %{version}
Obsoletes: spacewalk-pxt < %{version}
Obsoletes: spacewalk-sniglets < %{version}
Provides: rhn-base = 5.3.0


%description -n spacewalk-base
This package includes the core RHN:: packages necessary to manipulate
database.  This includes RHN::* and RHN::DB::*.


%package -n spacewalk-base-minimal
Summary: Core of Perl modules for %{name} package
Group: Applications/Internet
Provides: spacewalk(spacewalk-base-minimal) = %{version}-%{release}
Obsoletes: rhn-base-minimal < 5.3.0
Provides: rhn-base-minimal = 5.3.0
Requires: perl(DBI)
Requires: perl(Params::Validate)
Requires: spacewalk-base-minimal-config

%description -n spacewalk-base-minimal
Independent Perl modules in the RHN:: name-space.
This are very basic modules need to handle configuration files, database,
sessions and exceptions.

%package -n spacewalk-base-minimal-config
Summary: Configuration for %{name} package
Group: Applications/Internet
Provides: spacewalk(spacewalk-base-minimal-config) = %{version}-%{release}
Requires: httpd
Requires: spacewalk-base-minimal = %{version}-%{release}

%description -n spacewalk-base-minimal-config
Configuration file for spacewalk-base-minimal package.


%package -n spacewalk-dobby
Summary: Perl modules and scripts to administer an Oracle database
Group: Applications/Internet
Requires: perl-Filesys-Df
Obsoletes: rhn-dobby < 5.3.0
Provides: rhn-dobby = 5.3.0
Requires: %{sbinpath}/runuser

%description -n spacewalk-dobby
Dobby is collection of Perl modules and scripts to administer an Oracle
database.


%prep
%setup -q

%build
make -f Makefile.spacewalk-web PERLARGS="INSTALLDIRS=vendor" %{?_smp_mflags}
%if 0%{?suse_version}
pushd html/src
ln -sf %{nodejs_sitelib} .
gulp
popd
%endif

%install
rm -rf $RPM_BUILD_ROOT
make -C modules install DESTDIR=$RPM_BUILD_ROOT PERLARGS="INSTALLDIRS=vendor" %{?_smp_mflags}
make -C html install PREFIX=$RPM_BUILD_ROOT

find $RPM_BUILD_ROOT -type f -name perllocal.pod -exec rm -f {} \;
find $RPM_BUILD_ROOT -type f -name .packlist -exec rm -f {} \;

mkdir -p $RPM_BUILD_ROOT/%{www_path}/www/htdocs/pub
mkdir -p $RPM_BUILD_ROOT/%{_prefix}/share/rhn/config-defaults
mkdir -p $RPM_BUILD_ROOT/%{_sysconfdir}/init.d
mkdir -p $RPM_BUILD_ROOT/%{_sysconfdir}/httpd/conf
mkdir -p $RPM_BUILD_ROOT/%{_sysconfdir}/cron.daily
mkdir -p %{buildroot}/%{_sysconfdir}/sysconfig/SuSEfirewall2.d/services

install -m 644 conf/rhn_web.conf $RPM_BUILD_ROOT%{_prefix}/share/rhn/config-defaults
install -m 644 conf/rhn_dobby.conf $RPM_BUILD_ROOT%{_prefix}/share/rhn/config-defaults
install -m 755 modules/dobby/scripts/check-database-space-usage.sh $RPM_BUILD_ROOT/%{_sysconfdir}/cron.daily/check-database-space-usage.sh
install -m 0644 etc/sysconfig/SuSEfirewall2.d/services/susemanager-database %{buildroot}/%{_sysconfdir}/sysconfig/SuSEfirewall2.d/services/

%clean
rm -rf $RPM_BUILD_ROOT

%files -n spacewalk-base
%defattr(644,root,root,755)
%dir %{perl_vendorlib}/RHN
%{perl_vendorlib}/RHN.pm

%files -n spacewalk-base-minimal
%defattr(644,root,root,755)
%dir %{perl_vendorlib}/RHN
%dir %{perl_vendorlib}/PXT
%{perl_vendorlib}/RHN/SimpleStruct.pm
%{perl_vendorlib}/RHN/Exception.pm
%{perl_vendorlib}/RHN/DB.pm
%{perl_vendorlib}/RHN/DBI.pm
%{perl_vendorlib}/PXT/Config.pm
%doc LICENSE

%files -n spacewalk-base-minimal-config
%defattr(644,root,root,755)
%dir %{_prefix}/share/rhn
%dir %attr(755,root,%{apache_group}) %{_prefix}/share/rhn/config-defaults
%attr(644,root,%{apache_group}) %{_prefix}/share/rhn/config-defaults/rhn_web.conf

%files -n spacewalk-dobby
%defattr(644,root,root,755)
%attr(755,root,root) %{_bindir}/db-control
%{_mandir}/man1/db-control.1.gz
%{perl_vendorlib}/Dobby.pm
%attr(644,root,root) %{_prefix}/share/rhn/config-defaults/rhn_dobby.conf
%attr(0755,root,root) %{_sysconfdir}/cron.daily/check-database-space-usage.sh
%config %{_sysconfdir}/sysconfig/SuSEfirewall2.d/services/susemanager-database
%{perl_vendorlib}/Dobby/
%dir %{_prefix}/share/rhn
%dir %attr(755,root,%{apache_group}) %{_prefix}/share/rhn/config-defaults

%files -n spacewalk-html
%defattr(644,root,root,755)
%{www_path}/www/htdocs/*
%doc LICENSE

%changelog
* Thu Dec 17 2015 Jan Dobes 2.5.7-1
- moving non_expirable_package_urls parameter to java
- moving download_url_lifetime parameter to java

* Wed Dec 09 2015 Jan Dobes 2.5.6-1
- Revert "reintroduce call_procedure function"
- Revert "reintroduce call_function function"
- moving smtp_server parameter to java
- moving chat_enabled parameter to java
- moving actions_display_limit parameter to java
- moving base_domain and base_port parameters to java

* Wed Nov 25 2015 Jan Dobes 2.5.5-1
- reintroduce call_function function

* Wed Nov 25 2015 Jan Dobes 2.5.4-1
- reintroduce call_procedure function

* Tue Nov 24 2015 Jan Dobes 2.5.3-1
- spacewalk-web.spec: remove leftovers
- rhn-satellite-activate: manual references removed
- perl modules: drop unused Cert.pm
- perl modules: drop unused SatelliteCert.pm

* Wed Nov 04 2015 Jan Dobes 2.5.2-1
- removing unused code in RHN::DB package

* Tue Sep 29 2015 Jan Dobes 2.5.1-1
- Bumping web.version to 2.5.
- Bumping package versions for 2.5.

* Fri Aug 14 2015 Grant Gainey 2.4.2-1
- 1253793 - Fixing IE8 display issues  * Add respond.js/html5-shim for IE8  *
  Block editarea.js, which breaks respond.js under IE8, from    executing under
  IE8

* Fri Mar 27 2015 Grant Gainey 2.4.1-1
- Update web.version to 2.4
- Bumping package versions for 2.4.

* Thu Mar 19 2015 Tomas Lestach <tlestach@redhat.com> 2.3.52-1
- drop requires for perl-URI - seems to be unused
- Updating copyright info for 2015

* Tue Mar 17 2015 Tomas Lestach <tlestach@redhat.com> 2.3.51-1
- let spacewalk-base-minimal require spacewalk-base-minimal-config

* Mon Mar 16 2015 Tomas Lestach <tlestach@redhat.com> 2.3.50-1
- removing RHN::Cache::File as it isn't referenced anymore
- Apache24Config.pm has already been removed
- removing spacewalk-pxt completelly

* Fri Mar 13 2015 Jan Dobes 2.3.49-1
- removing no longer used references
- removing RHN::DB::DataSource as it isn't referenced anymore
- removing RHN::DataSource as it isn't referenced anymore
- removing RHN::DataSource::Channel as it isn't referenced anymore
- removing unused Channel_queries
- web Require cleanup
- Fix upgrade path by obsoleting spacewalk-grail and spacewalk-sniglets
- removing unused Channel_queries

* Thu Mar 12 2015 Tomas Lestach <tlestach@redhat.com> 2.3.48-1
- removing unused rhn_web.conf options
- let's remove the MANIFESTS

* Thu Mar 12 2015 Tomas Lestach <tlestach@redhat.com> 2.3.47-1
- removing unused DataSource queries
- removing unused RHN::DataSource classes
- removing unused RHN DB JoinClass and TableClass
- removing unused RHN Action related stuff
- removing SatInstall and Session related stuff
- removing SatCluster related stuff
- removing unused RHN::DataSource::General
- removing unused RHN::DB::Entitlements
- removing unused DataSource sources
- removing unused RHN::Date
- removing unused RHN::Entitlements
- removing unused RHN::Mail
- removing RHN Errata related classes
- removing RHN Channel related
- removing RHN KSTree stuff
- removing various unused stuff
- removing unused RHN User stuff
- removing RHN Scheduler stuff
- removing RHN::Cleansers
- removing RHN Kickstart stuff
- deleting RHN Package stuff
- removing unused RHN classes
- removing rest of PXT classes
- removing RHN::Access and PXT::ACL
- removing PXT::ApacheAuth as it isn't referenced anymore
- removing PXT::Apache24Config as it isn't referenced anymore

* Tue Mar 10 2015 Tomas Lestach <tlestach@redhat.com> 2.3.46-1
- removing RHN::DB::Token as it isn't referenced anymore
- removing RHN::Token as it isn't referenced anymore
- removing RHN::Utils as it isn't referenced anymore

* Mon Mar 09 2015 Tomas Lestach <tlestach@redhat.com> 2.3.45-1
- update spec file
- removing RHN::DB::ContactGroup as it isn't referenced anymore
- removing RHN::ContactGroup as it isn't referenced anymore
- removing RHN::DataSource::ContactMethod as it isn't referenced anymore
- removing RHN::DB::ContactMethod as it isn't referenced anymore
- removing RHN::Set as it isn't referenced anymore
- removing RHN::DB::ServerGroup as it isn't referenced anymore
- removing RHN::ContactMethod as it isn't referenced anymore
- removing RHN::ServerGroup as it isn't referenced anymore
- removing RHN::DB::Kickstart::Session as it isn't referenced anymore
- removing RHN::DB::ServerActions as it isn't referenced anymore
- removing RHN::Kickstart::Session as it isn't referenced anymore
- removing RHN::Access::Action as it isn't referenced anymore
- removing RHN::Access::Channel as it isn't referenced anymore
- removing RHN::Access::Package as it isn't referenced anymore
- removing RHN::Access::System as it isn't referenced anymore
- removing RHN::Access::Token as it isn't referenced anymore
- removing RHN::DataSource::CustomInfo as it isn't referenced anymore
- removing RHN::DataSource::Probe as it isn't referenced anymore
- removing RHN::DataSource::Scout as it isn't referenced anymore
- removing RHN::DataSource::User as it isn't referenced anymore
- removing RHN::SearchTypes as it isn't referenced anymore
- removing RHN::ServerActions as it isn't referenced anymore
- removing unused RHN::Form
- removing unused RHN::Access handlers

* Mon Mar 09 2015 Tomas Lestach <tlestach@redhat.com> 2.3.44-1
- removing spacewalk-grail as they are not needed any more
- removing spacewalk-sniglets as they are not needed any more
- removing unused tags from Sniglets/Users.pm
- stop using permission.pxt error document
- errata pages were ported to java long time ago
- probe pages were ported to java long time ago

* Fri Mar 06 2015 Tomas Lestach <tlestach@redhat.com> 2.3.43-1
- fixing failed spacewalk-web build

* Fri Mar 06 2015 Tomas Lestach <tlestach@redhat.com> 2.3.42-1
- include directory was already removed

* Thu Mar 05 2015 Tomas Lestach <tlestach@redhat.com> 2.3.41-1
- removing unused help/index.html
- removing unused Makefile
- removing unused nav xmls
- removing unused tags from Sniglets/Navi.pm
- deleting unused nav xmls
- remove unused Perl code

* Wed Mar 04 2015 Tomas Lestach <tlestach@redhat.com> 2.3.40-1
- removing message_queues/local.pxi as it isn't used anymore
- removing unused styles
- removing status_bar/ssm.pxi as it isn't used anymore
- removing status_bar/main.pxi as it isn't used anymore
- removing message_queues/site.pxi as it isn't used anymore
- removing the permission.pxt dependency on c.pxt
- removing legends/system-list-legend.pxi as it isn't referenced anymore
- removing unused callbacks from Sniglets/ChannelEditor.pm
- removing unused pxt error pages
- we use /rhn/errors/404.jsp as 404 ErrorDocument
- removing unused tags from Sniglets/ChannelEditor.pm
- removing unused tags from Sniglets/Errata.pm
- removing the old solaris stuff
- removing packages/package_map_raw as it isn't referenced
- removing packages/view_readme as it isn't referenced
- removing unused systems/system_list

* Tue Mar 03 2015 Tomas Lestach <tlestach@redhat.com> 2.3.39-1
- removing misc/landing.pxt as it's not referenced anymore
- removing ssm groups pages as they were ported to java
- removing /help/about.pxt as it isn't referenced anymore
- we use /rhn/help/index.do instead of /help/about.pxt
- removing original error pages

* Mon Mar 02 2015 Tomas Lestach <tlestach@redhat.com> 2.3.38-1
- remove unused Sniglets/Packages.pm callbacks
- removing left Sniglets/Servers.pm callbacks
- removing unused Sniglets/Servers.pm callbacks
- removing unused Sniglets/Servers.pm tags

* Fri Feb 27 2015 Tomas Lestach <tlestach@redhat.com> 2.3.37-1
- removing unknown_package.pxt as it's not referenced anymore
- removing unused tags in Sniglets/Packages.pm
- removing errata_list/all.pxt as it isn't referenced anymore
- removing errata_list/relevant.pxt as it isn't referenced anymore
- removing system_list/potentially_in_channel_family.pxt as it isn't referenced
  anymore
- removing system_list/proxy.pxt as it isn't referenced anymore
- removing system_list/inactive.pxt as it isn't referenced anymore
- removing system_list/ungrouped.pxt as it isn't referenced anymore
- removing system_list/unentitled.pxt as it isn't referenced anymore
- removing system_list/out_of_date.pxt as it isn't referenced anymore
- removing system_list/visible_to_user.pxt as it isn't referenced anymore
- removing unused schedule_action-interface.pxi
- removing unused reschedule_action_form.pxi
- removing unused Sniglets/ServerActions.pm
- remove unused raw_script_output.txt

* Wed Feb 25 2015 Tomas Lestach <tlestach@redhat.com> 2.3.36-1
- removing ssm schedule remote command as it was ported to java
- removing package pages as they were ported to java
- removing package_map.pxt as it was solaris related
- removing ssm system preferences as they were ported to java
- removing ssm handling custom values as it was ported to java
- removing solaris related package pages
- removing ssm provisioning pages as they were ported to java
- removing ssm apply_errata_conf.pxt as it's no longer referenced
- removing ssm solaris patchsets related pages
- removing ssm solaris patches related pages
- removing subscribers.pxt as it was ported to java
- removing errata_cache_update.pxi and manage_channels_header.pxi
- removing solaris patchsets related pages, as solaris support has been dropped
- removing solaris patches related pages, as solaris support has been dropped
- removing system details edit.pxt as it was ported to java
- removing channel clone.pxt as the page was ported to java

* Tue Feb 24 2015 Tomas Lestach <tlestach@redhat.com> 2.3.35-1
- removing errata_channel_intersection.pxt as it was ported to java
- removing unused iso download jsp
- removing unused legends
- removing scout pages as monitoring was removed
- removing subscribers.pxt as it was ported to java
- removing errata clone.pxt as it was ported to java
- removing system_detail.xml and system_details_toolbar.pxi
- removing system details history pxt files
- removing proxy.pxt and proxy-clients.pxt as they were ported to java
- removing connection.pxt as it was ported to java
- removing activation.pxt as it was ported to java
- removing monitoring notification methods

* Wed Feb 18 2015 Tomas Lestach <tlestach@redhat.com> 2.3.34-1
- 1190235 - Restore missing { to BackupCommands.pm

* Fri Feb 06 2015 Grant Gainey 2.3.33-1
- 1123374 - Fix pltclu watning on restore

* Fri Jan 23 2015 Tomas Lestach <tlestach@redhat.com> 2.3.32-1
- removing unused monitoring related SCDB and TSDB

* Fri Jan 16 2015 Stephen Herr <sherr@redhat.com> 2.3.31-1
- fix rhnChannelNewestPackage table by using refresh_newest_package function
  again
- Remove unused clone_newest_package function

* Mon Jan 12 2015 Matej Kollar <mkollar@redhat.com> 2.3.30-1
- Getting rid of trailing spaces in XML
- Getting rid of trailing spaces in Perl
- Getting rid of trailing spaces in Perl
- Getting rid of Tabs in Perl
- Getting rid of Tabs and trailing spaces in LICENSE, COPYING, and README files

* Wed Dec 17 2014 Stephen Herr <sherr@redhat.com> 2.3.29-1
- remove monitoring thing from web so we can run directly out of this branch

* Thu Dec 11 2014 Grant Gainey 2.3.28-1
- 1168191 - Remove vestige of ctxt-sensitive help, and teach PXT::HTML->link
  not to link when there is no url

* Mon Dec 08 2014 Jan Dobes 2.3.27-1
- generalize logic

* Fri Dec 05 2014 Stephen Herr <sherr@redhat.com> 2.3.26-1
- spacewalk-web: add Requires for used perl modules

* Wed Dec 03 2014 Grant Gainey 2.3.25-1
- 1024118 - Perl context-help doesn't notice empty help-url strings
- revert accidentaly pushed commits
- padding on all widths

* Thu Nov 27 2014 Tomas Lestach <tlestach@redhat.com> 2.3.24-1
- 1168191 - s1-sm-systems.html does not exist any more

* Thu Nov 27 2014 Jan Dobes 2.3.23-1
- render empty tag instead of empty string for proper list buttons indentation

* Wed Nov 26 2014 Jan Dobes 2.3.22-1
- fixing size of list navigation buttons
- improve header alignment
- unify style on create and edit page

* Fri Nov 21 2014 Jan Dobes 2.3.21-1
- style nav submenu on pxt pages too

* Thu Nov 20 2014 Michael Mraka <michael.mraka@redhat.com> 2.3.20-1
- 1165057 - use scl wrapper for postgresql92 binaries
- 1165070 - use correct service name

* Wed Nov 12 2014 Stephen Herr <sherr@redhat.com> 2.3.19-1
- 1151183 - clean up remnants of prototype.js, convert to jQuery

* Wed Nov 12 2014 Grant Gainey 2.3.18-1
- 1150984 - fix form-field-name for create-notification

* Tue Nov 04 2014 Jan Dobes 2.3.17-1
- we don't actually need equal height columns there

* Tue Nov 04 2014 Michael Mraka <michael.mraka@redhat.com> 2.3.16-1
- minor updates to strings / wording

* Tue Oct 21 2014 Tomas Lestach <tlestach@redhat.com> 2.3.15-1
- limit snapshot tag length to the DB field lenght
- 1150526 - introduce a check for an empty snapshot tag for ssm
- 1024118 - Remove bogus help-url/rhn-help/helpUrl links from all pages

* Wed Oct 15 2014 Jan Dobes 2.3.14-1
- there is more to hide on unauthenticated pages

* Tue Oct 14 2014 Jan Dobes 2.3.13-1
- style SSM status bar

* Thu Oct 09 2014 Jan Dobes 2.3.12-1
- style perl local messages
- style /network/software/channels/manage/edit.pxt

* Mon Oct 06 2014 Jan Dobes 2.3.11-1
- style lot of buttons
- missing bootstrap class for textarea

* Fri Sep 26 2014 Tomas Kasparek <tkasparek@redhat.com> 2.3.10-1
- patternfly: don't hide SSM when no systems are selected
- patternfly: fixed SSM animation duration
- Integrating patternfly for more awesomeness...

* Mon Sep 22 2014 Tomas Lestach <tlestach@redhat.com> 2.3.9-1
- we need Apache24Config.pm on fedoras

* Wed Sep 17 2014 Stephen Herr <sherr@redhat.com> 2.3.8-1
- 1138708, 1142110 - make child channel architecture check universal

* Thu Sep 11 2014 Michael Mraka <michael.mraka@redhat.com> 2.3.7-1
- RHEL7 contains apache 2.4

* Tue Sep 02 2014 Stephen Herr <sherr@redhat.com> 2.3.6-1
- 1136529 - Add aarch64 and ppc64le to parent-child channel compatibility list

* Fri Aug 01 2014 Michael Mraka <michael.mraka@redhat.com> 2.3.5-1
- 1117976 - WebUI cloning uses the same SQL query as API

* Fri Aug 01 2014 Michael Mraka <michael.mraka@redhat.com> 2.3.4-1
- Use text mode and set editor to read only

* Tue Jul 29 2014 Jan Dobes 2.3.3-1
- update linking and delete old page

* Tue Jul 15 2014 Stephen Herr <sherr@redhat.com> 2.3.2-1
- 1117047 - db-control manpage fixes

* Mon Jul 14 2014 Milan Zazrivec <mzazrivec@redhat.com> 2.3.1-1
- change version for Spacewalk 2.3 nightly
- Bumping package versions for 2.3.

* Mon Jul 14 2014 Milan Zazrivec <mzazrivec@redhat.com> 2.2.32-1
- Removing nightly string

* Fri Jul 11 2014 Milan Zazrivec <mzazrivec@redhat.com> 2.2.31-1
- fix copyright years

* Thu Jun 26 2014 Stephen Herr <sherr@redhat.com> 2.2.30-1
- SSM power management operation page added
- SSM power management configuration page added
- Single-system power management page added

* Fri Jun 20 2014 Milan Zazrivec <mzazrivec@redhat.com> 2.2.29-1
- 249743 - add robots.txt

* Mon Jun 02 2014 Michael Mraka <michael.mraka@redhat.com> 2.2.28-1
- removed unused code (snapshot pxt pages related)

* Fri May 30 2014 Milan Zazrivec <mzazrivec@redhat.com> 2.2.27-1
- select2-bootstrap-css packaged
- select2 packaged
- jQuery UI packaged
- rewrite unservable_packages.pxt page to java

* Thu May 29 2014 Michael Mraka <michael.mraka@redhat.com> 2.2.26-1
- removed unused code

* Thu May 29 2014 Michael Mraka <michael.mraka@redhat.com> 2.2.25-1
- removed unused code
- removed snapshot pxt pages which were rewritten to java
- Fix refreshing of Autoinstallable Tree forms (bnc#874144)

* Tue May 27 2014 Michael Mraka <michael.mraka@redhat.com> 2.2.24-1
- rewrite system snapshot to java: Rollback.do

* Mon May 26 2014 Milan Zazrivec <mzazrivec@redhat.com> 2.2.23-1
- removed unused code

* Fri May 23 2014 Milan Zazrivec <mzazrivec@redhat.com> 2.2.22-1
- moved system snapshots pages to java

* Thu May 22 2014 Milan Zazrivec <mzazrivec@redhat.com> 2.2.21-1
- Removed groups.pxt and related code / db queries
- system groups & snapshots page: converted from pxt to java
- Add development_environment to rhn_web.conf

* Tue May 20 2014 Tomas Kasparek <tkasparek@redhat.com> 2.2.20-1
- links to Snapshot Tags pages
- removed pxt pages and related code which had been converted to java
- navigation links to new pages (Tags.do)
- The old picker in isLatin mode transmitted 1-12 not 0-11 In 24 hour format is
  0-23 even if DatePicker.getHourRange() and getHour javadoc is wrong
  (1-11!!!).
- Fix bug converting pm times to am when using locales in 24 hour format. See:
  https://www.redhat.com/archives/spacewalk-list/2014-April/msg00011.html

* Mon May 12 2014 Michael Mraka <michael.mraka@redhat.com> 2.2.19-1
- Extract function to humanize dates so that it can be used after DOM changes

* Tue May 06 2014 Tomas Kasparek <tkasparek@redhat.com> 2.2.18-1
- remove old perl pages
- delete unused code in modules/rhn/RHN/Server.pm related to system events
- delete unused code in modules/rhn/RHN/DB/Server.pm related to system events
- rewrite pending events page from perl to java

* Wed Apr 30 2014 Tomas Kasparek <tkasparek@redhat.com> 2.2.17-1
- 1091365 - style alert messages on perl pages

* Fri Apr 25 2014 Michael Mraka <michael.mraka@redhat.com> 2.2.16-1
- Replace editarea with ACE (http://ace.c9.io/) editor.

* Tue Apr 22 2014 Michael Mraka <michael.mraka@redhat.com> 2.2.15-1
- removed obsolered code
- rewrite system snapshot to java: removed obsoleted perl page
- rewrite system snapshot to java: Packages.do
- rewrite system event page from perl to java

* Wed Apr 16 2014 Michael Mraka <michael.mraka@redhat.com> 2.2.14-1
- rewrite system snapshot to java: removed old perl page
- rewrite system snapshot to java: Index.do

* Mon Apr 14 2014 Michael Mraka <michael.mraka@redhat.com> 2.2.13-1
- removed unused perl code
- limit actions displayed on schedule/*actions pages

* Fri Apr 11 2014 Michael Mraka <michael.mraka@redhat.com> 2.2.12-1
- Safer DWR callback method introduced
- Refactoring: utility method makeAjaxCallback renamed
- removed unused system_profile_comparison
- removed unused packages_for_sync_provider()

* Fri Apr 11 2014 Michael Mraka <michael.mraka@redhat.com> 2.2.11-1
- removed unused sync_packages_to_channel_cb()
- removed unused managed_channel_merge_preview_provider()
- removed unused sync_confirm_packages_in_set_provider()
- removed unused compare_managed_channel_packages_provider()
- rewrite channel compare to java: removed obsoleted perl pages
- 903068 - fixed debian repo generation

* Mon Mar 31 2014 Stephen Herr <sherr@redhat.com> 2.2.10-1
- fixed bug unable to delete action chain
- fixed typo in action chain jsp and js
- Action Chain Edit page added
- Front-end code for action chain creation/selection added
- Javascript library jQuery UI added
- Javascript library select2 added

* Fri Mar 28 2014 Michael Mraka <michael.mraka@redhat.com> 2.2.9-1
- Fail if rhnPackage.path is NULL
- Avoid trimming filename to 128 chars

* Fri Mar 21 2014 Stephen Herr <sherr@redhat.com> 2.2.8-1
- Update edit_notification_method.pxi
- Rewrite code for bootstrap usage

* Tue Mar 18 2014 Milan Zazrivec <mzazrivec@redhat.com> 2.2.7-1
- spacewalk-web: use SHA-256 for session keys
- RHN::Session - update documentation

* Fri Mar 14 2014 Michael Mraka <michael.mraka@redhat.com> 2.2.6-1
- update navigation link: Install -> Create First User

* Thu Mar 06 2014 Milan Zazrivec <mzazrivec@redhat.com> 2.2.5-1
- remove usage of web_contact.old_password from code

* Thu Mar 06 2014 Michael Mraka <michael.mraka@redhat.com> 2.2.4-1
- moved duplicated code to function
- system_upgradable_package_list is not referenced anymore
- on-click and node-id attributes are relevant only to pxt pages
- removed unused up2date_version_at_least()
- removed unused rhn-up2date-at-least tag

* Wed Mar 05 2014 Jan Dobes 2.2.3-1
- control menu type switching completely with css instead of javascript

* Mon Mar 03 2014 Tomas Kasparek <tkasparek@redhat.com> 2.2.2-1
- make the setup of the date picker more declarative using data- attributes in
  order to be able to share this setup with other parts of the code that will
  need a slightly different picker like the recurrent selector. It also saves
  us from outputing one <script> tag in the jsp tag implementation.

* Mon Feb 24 2014 Matej Kollar <mkollar@redhat.com> 2.2.1-1
- Bumping web version for 2.2.

* Mon Feb 24 2014 Matej Kollar <mkollar@redhat.com> 2.2.0-1
- Bumping package versions for 2.2.
* Thu Feb 20 2014 Tomas Kasparek <tkasparek@redhat.com> 2.1.59-1
- give generated buttons appropriate class
- Styling unstyled submit buttons.
- Perl Pages: Styling unstyled submit buttons
- Revert "Refeactored cookie parsing code to better handle malformed cookies"

* Mon Feb 17 2014 Matej Kollar <mkollar@redhat.com> 2.1.58-1
- Refeactored cookie parsing code to better handle malformed cookies

* Fri Feb 14 2014 Michael Mraka <michael.mraka@redhat.com> 2.1.57-1
- make the time format also localized
- Introduce a date-time picker.

* Wed Feb 12 2014 Tomas Kasparek <tkasparek@redhat.com> 2.1.56-1
- Fixes bar going from 0..9 A..Z on
  /rhn/systems/details/packages/PackageList.do but A..Z 0..9 on
  /rhn/systems/SystemEntitlements.do and
  /network/systems/system_list/regular_in_channel_family.pxt
- different set of pagination arrows on
  /network/systems/system_list/regular_in_channel_family.pxt

* Tue Feb 11 2014 Grant Gainey 2.1.55-1
- 1063915, CVE-2013-4415 - Missed changing Search.do to post, perl-side

* Tue Feb 04 2014 Michael Mraka <michael.mraka@redhat.com> 2.1.54-1
- changes in the logic to update the tick icon

* Wed Jan 29 2014 Michael Mraka <michael.mraka@redhat.com> 2.1.53-1
- adding caller script and tick icon function

* Mon Jan 27 2014 Matej Kollar <mkollar@redhat.com> 2.1.52-1
- Fixed unstyled form in PXT page: SSM/Groups
- Fixed unstyled form in PXT page: SSM/Provisioning/TagSystems

* Mon Jan 27 2014 Michael Mraka <michael.mraka@redhat.com> 2.1.51-1
- Add a rhn-date tag
- Implement rhn:formatDate that uses moment.js on the client side. It supports
  also most of fmt:formatDate options.

* Fri Jan 24 2014 Jan Dobes 2.1.50-1
- delete old pages
- porting system group monitoring probes page to java
- remove unused perl code after porting reboot_confirm.pxt to java
- port reboot_confirm.pxt from perl to java

* Thu Jan 16 2014 Michael Mraka <michael.mraka@redhat.com> 2.1.49-1
- 1053787 - fixed icon name
- 1053787 - point links to new java ProbesList pages

* Tue Jan 14 2014 Matej Kollar <mkollar@redhat.com> 2.1.48-1
- Updating the copyright years info

* Fri Jan 10 2014 Michael Mraka <michael.mraka@redhat.com> 2.1.47-1
- replaced old monitoring images with icons
- perl List port to new css/markup

* Fri Jan 10 2014 Michael Mraka <michael.mraka@redhat.com> 2.1.46-1
- Deleting obsoleted perl pages
- removed dead js file

* Thu Jan 09 2014 Michael Mraka <michael.mraka@redhat.com> 2.1.45-1
- use packaged upstream bootstrap js files

* Thu Dec 19 2013 Michael Mraka <michael.mraka@redhat.com> 2.1.44-1
- updated references to new java WorkWithGroup page
- rewrite system event history page to java
- removed unused pxt page
- updated links to system group delete page
- fixing references to SSM errata page

* Mon Dec 16 2013 Michael Mraka <michael.mraka@redhat.com> 2.1.43-1
- Remove groups/errata_list.pxt
- fixed icon names

* Fri Dec 13 2013 Michael Mraka <michael.mraka@redhat.com> 2.1.42-1
- replaced icons with icon tag
- system group edit properties - linking + cleanup

* Wed Dec 11 2013 Michael Mraka <michael.mraka@redhat.com> 2.1.41-1
- updated pxt pages to use <rhn-icon> tag
- updated perl modules to use PXT::HTML->icon()
- bootstrap tuning: reimplemented icon tag in pxt
- System Group / Admins - updated links and removed old page

* Mon Dec 09 2013 Jan Dobes 2.1.40-1
- system group details - linking + cleanup

* Wed Dec 04 2013 Michael Mraka <michael.mraka@redhat.com> 2.1.39-1
- bootstrap tuning

* Wed Dec 04 2013 Michael Mraka <michael.mraka@redhat.com> 2.1.38-1
- bootstrap tuning

* Tue Dec 03 2013 Michael Mraka <michael.mraka@redhat.com> 2.1.37-1
- bootstrap tuning

* Tue Dec 03 2013 Michael Mraka <michael.mraka@redhat.com> 2.1.36-1
- bootstrap tuning: fixed doubled item separator

* Mon Dec 02 2013 Michael Mraka <michael.mraka@redhat.com> 2.1.35-1
- bootstrap tuning

* Fri Nov 29 2013 Michael Mraka <michael.mraka@redhat.com> 2.1.34-1
- HTML 5 does allow "_new" as a valid target
- remove old debug message

* Mon Nov 18 2013 Jan Dobes 2.1.33-1
- 1012468 - errata cloning optimalizations in perl

* Mon Nov 18 2013 Tomas Lestach <tlestach@redhat.com> 2.1.32-1
- replace 'Channel Managemet Guide' docs with 'User Guide' and 'Getting Started
  Guide'

* Fri Nov 15 2013 Tomas Kasparek <tkasparek@redhat.com> 2.1.31-1
- polishing changelog
- making db-control work with pg 9.2 from rhscl

* Thu Nov 14 2013 Tomas Kasparek <tkasparek@redhat.com> 2.1.30-1
- Bootstrap 3.0 changes, brand new WebUI look

* Thu Oct 31 2013 Matej Kollar <mkollar@redhat.com> 2.1.29-1
- 1020952 - Single db root cert + option name change
- 1020952 - SSL for Postgresql: Java (Perl DBI)

* Thu Oct 24 2013 Jan Dobes 2.1.28-1
- 1015747 - cleanup
- 1015747 - new jsp page + nav stuff

* Wed Oct 23 2013 Michael Mraka <michael.mraka@redhat.com> 2.1.27-1
- report package arch in Event History

* Tue Oct 22 2013 Michael Mraka <michael.mraka@redhat.com> 2.1.26-1
- add support for enhances rpm weak dependency (web) (bnc#846436)
- 1020497 - provide a way to order kickstart scripts

* Tue Oct 15 2013 Michael Mraka <michael.mraka@redhat.com> 2.1.25-1
- 1018194 - convert empty string to NULL

* Wed Oct 09 2013 Michael Mraka <michael.mraka@redhat.com> 2.1.24-1
- cleaning up old svn Ids

* Mon Oct 07 2013 Tomas Kasparek <tkasparek@redhat.com> 2.1.23-1
- Revert "removing Perl reboot system page"
- Revert "removing Perl code associated with reboot system page"

* Tue Oct 01 2013 Michael Mraka <michael.mraka@redhat.com> 2.1.22-1
- 1013629 - clean up old help links

* Tue Sep 17 2013 Michael Mraka <michael.mraka@redhat.com> 2.1.21-1
- do not reshape logo in un-authenitaced 40x and 500 pages

* Tue Sep 10 2013 Tomas Lestach <tlestach@redhat.com> 2.1.20-1
- 1006403 - fix encodig in web

* Tue Sep 10 2013 Tomas Kasparek <tkasparek@redhat.com> 2.1.19-1
- removing Perl remote command page
- removing Perl code associated with reboot system page
- removing Perl reboot system page

* Tue Sep 03 2013 Tomas Kasparek <tkasparek@redhat.com> 2.1.18-1
- new features should be visible also from Perl pages

* Mon Sep 02 2013 Tomas Lestach <tlestach@redhat.com> 2.1.17-1
- 1001922 - set correct menu for reboot_confirm.pxt
- update Provisioning - Schedule url
- update remote command menu url
- 993978 - removing oracle specific code

* Fri Aug 30 2013 Tomas Lestach <tlestach@redhat.com> 2.1.16-1
- 1002905 - fix ISE on /network/systems/system_list/flex_in_channel_family.pxt

* Fri Aug 30 2013 Tomas Lestach <tlestach@redhat.com> 2.1.15-1
- 1001826 - restrictions to channel name (update)

* Wed Aug 28 2013 Dimitar Yordanov <dyordano@redhat.com> 2.1.14-1
- 1001826 - restrictions to channel name

* Wed Aug 28 2013 Tomas Lestach <tlestach@redhat.com> 2.1.13-1
- Revert "1001997 - let spacewalk-base-minimal require spacewalk-base-minimal-
  config"

* Wed Aug 28 2013 Tomas Lestach <tlestach@redhat.com> 2.1.12-1
- 1001997 - let spacewalk-base-minimal require spacewalk-base-minimal-config

* Thu Aug 22 2013 Tomas Kasparek <tkasparek@redhat.com> 2.1.11-1
- removing old perl code associated with dead perl pages
- removing old perl pages

* Tue Aug 20 2013 Tomas Kasparek <tkasparek@redhat.com> 2.1.10-1
- Revert "993978 - remove check-database-space-usage.sh from cron.daily"
- 993978 - make check-database-space-usage.sh usable on managed-db

* Tue Aug 20 2013 Jan Dobes 2.1.9-1
- 998862 - connect to db as postgres instead of root

* Tue Aug 20 2013 Tomas Kasparek <tkasparek@redhat.com> 2.1.8-1
- removing code associated with dead perl pages
- removing old perl pages

* Tue Aug 20 2013 Tomas Kasparek <tkasparek@redhat.com> 2.1.7-1
- Perl to JSP port: SSM/Provisioning/RemoteCommand

* Mon Aug 19 2013 Tomas Kasparek <tkasparek@redhat.com> 2.1.6-1
- 993978 - remove check-database-space-usage.sh from cron.daily

* Thu Aug 15 2013 Tomas Kasparek <tkasparek@redhat.com> 2.1.5-1
- removing code associated with old pxt pages
- deleting old pxt lock/unlock pages
- use default rhn.conf only when it exists

* Tue Aug 13 2013 Jan Dobes 2.1.4-1
- 950382 - print error message instead of perl error

* Tue Aug 06 2013 Tomas Kasparek <tkasparek@redhat.com> 2.1.3-1
- Branding clean-up of proxy stuff in web dir

* Fri Jul 19 2013 Tomas Lestach <tlestach@redhat.com> 2.1.2-1
- 726815 - parent channel cannot be a shared channel from different org when
  cloning

* Thu Jul 18 2013 Tomas Kasparek <tkasparek@redhat.com> 2.1.1-1
- bumping Spacewalk version to 2.1 nightly
- Bumping package versions for 2.1.

* Thu Jul 18 2013 Jan Dobes 2.0.2-1
- 980206 - checksum whole file, not only archive content

* Wed Jul 17 2013 Tomas Kasparek <tkasparek@redhat.com> 2.0.1-1
- Bumping package versions for 2.0.

* Wed Jul 17 2013 Tomas Kasparek <tkasparek@redhat.com> 1.10.41-1
- updating copyright years

* Tue Jul 16 2013 Grant Gainey <ggainey@redhat.com> 1.10.40-1
- 985070 - Found and fixed Perl error on failed event

* Tue Jul 16 2013 Jan Dobes 1.10.39-1
- 980406 - log relative paths in backup dir
- 950382 - show actual user

* Tue Jul 16 2013 Tomas Kasparek <tkasparek@redhat.com> 1.10.38-1
- removing some dead code

* Fri Jul 12 2013 Tomas Lestach <tlestach@redhat.com> 1.10.37-1
- Adding the logging to the web (Perl) stack.
- drop and backup logging schema

* Tue Jul 09 2013 Jan Dobes 1.10.36-1
- 858655 - user postgres shouldn't be mentioned here

* Tue Jul 09 2013 Tomas Lestach <tlestach@redhat.com> 1.10.35-1
- clean up managers.pxt
- rewrite /network/software/channels/managers.pxt page to java

* Mon Jul 01 2013 Tomas Kasparek <tkasparek@redhat.com> 1.10.34-1
- 978288 - lookup for defaults also in /usr/share/rhn/config-defaults/rhn.conf

* Mon Jul 01 2013 Tomas Kasparek <tkasparek@redhat.com> 1.10.33-1
- 979924 - fixing duplicate SSM, System List page

* Thu Jun 20 2013 Milan Zazrivec <mzazrivec@redhat.com> 1.10.32-1
- spacewalk-dobby: use the rhn_dobby.conf config file by default
- 815236 - add GNU General Public License

* Mon Jun 17 2013 Michael Mraka <michael.mraka@redhat.com> 1.10.31-1
- more branding cleanup

* Mon Jun 17 2013 Michael Mraka <michael.mraka@redhat.com> 1.10.30-1
- moved product name to work also in proxy

* Thu Jun 13 2013 Tomas Kasparek <tkasparek@redhat.com> 1.10.29-1
- 970579 - new features should be visible also from perl pages

* Wed Jun 12 2013 Milan Zazrivec <mzazrivec@redhat.com> 1.10.28-1
- rhn_web.conf is no longer part of spacewalk-base-minimal

* Wed Jun 12 2013 Tomas Kasparek <tkasparek@redhat.com> 1.10.27-1
- rebranding RHN Proxy to Red Hat Proxy
- rebrading RHN Satellite to Red Hat Satellite

* Mon Jun 10 2013 Michael Mraka <michael.mraka@redhat.com> 1.10.26-1
- 970146 - fix db-control examine and verify for online backups

* Wed Jun 05 2013 Milan Zazrivec <mzazrivec@redhat.com> 1.10.25-1
- spacewalk-dobby: remove dependency on apache, spacewalk-base, spacewalk-setup
- Move RHN::SimpleStruct from spacewalk-base to spacewalk-base-minimal
- Split rhn_web.conf into a separate package

* Wed May 22 2013 Tomas Lestach <tlestach@redhat.com> 1.10.24-1
- removing outdated/unused web.ep_* configuration options

* Tue May 21 2013 Tomas Kasparek <tkasparek@redhat.com> 1.10.23-1
- misc branding clean up

* Thu Apr 18 2013 Michael Mraka <michael.mraka@redhat.com> 1.10.22-1
- moved rest of pxi files to include dir
- removing dead code

* Tue Apr 16 2013 Michael Mraka <michael.mraka@redhat.com> 1.10.21-1
- database should run when performing online restore
- let restore work for both online and offline backup
- renamed option to online-backup
- implemented shrinking segments for postgresql
- warn user about running services
- restore should not shutdown services automatically
- removing WEB_ALLOW_PXT_PERSONALITIES

* Fri Apr 12 2013 Jan Pazdziora 1.10.20-1
- 951056 - fix correct menu highlight for
  /network/systems/details/history/snapshots/add_system_tag.pxt

* Wed Apr 10 2013 Michael Mraka <michael.mraka@redhat.com> 1.10.19-1
- unlink doesn't work on directories

* Mon Apr 08 2013 Tomas Lestach <tlestach@redhat.com> 1.10.18-1
- changing config-defaults files' rights to 644

* Fri Apr 05 2013 Tomas Lestach <tlestach@redhat.com> 1.10.17-1
- add RHN::Form::Widget::Select to ChannelEditor

* Thu Mar 28 2013 Jan Pazdziora 1.10.16-1
- We use RHN::Form::ParsedForm so we should use it.

* Tue Mar 26 2013 Tomas Kasparek <tkasparek@redhat.com> 1.10.15-1
- changing .spec to reflect changes

* Tue Mar 26 2013 Tomas Kasparek <tkasparek@redhat.com> 1.10.14-1
- removing ty from perl code as packages for kickstart are downloaded via java

* Tue Mar 26 2013 Jan Pazdziora 1.10.13-1
- Mode system_available_packages not used in web/, removing.

* Tue Mar 26 2013 Jan Pazdziora 1.10.12-1
- Use to_timestamp instead of to_date which should bring the second precision
  to PostgreSQL.

* Mon Mar 25 2013 Jan Dobes 1.10.11-1
- Adding sudo Requires for spacewalk-base package

* Mon Mar 25 2013 Michael Mraka <michael.mraka@redhat.com> 1.10.10-1
- 918045 - fixed shring-segments for tables in recyclebin

* Fri Mar 22 2013 Michael Mraka <michael.mraka@redhat.com> 1.10.9-1
- 919468 - fixed path in file based Requires

* Thu Mar 21 2013 Jan Pazdziora 1.10.8-1
- 922250 - use $r->useragent_ip on Apache 2.4, $r->connection->remote_ip
  otherwise.

* Fri Mar 15 2013 Jan Pazdziora 1.10.7-1
- Mode user_permissions not used, removing from web/.
- Replacing integer nvl with coalesce.
- The server_overview elaborator not used, removing.
- The mode namespaces_visible_to_user is not used anywhere, removing.
- Removing unused system_search_elaborators queries.
- Search setbuilders are no longer used in web/.
- Removing unused query definitions.
- Fixing Oracle-specific outer join syntax, use of PE.evr.*, and missing joins.

* Thu Mar 14 2013 Jan Pazdziora 1.10.6-1
- Display package list on page history/event.pxt.
- rhn-iecompat.css is never used - delete it

* Wed Mar 13 2013 Tomas Kasparek <tkasparek@redhat.com> 1.10.5-1
- removing unused styles and refactoring blue-nav-top.css and adjacent files

* Tue Mar 12 2013 Jan Pazdziora 1.10.4-1
- Methods packages_in_channel seem no longer used, removing.

* Fri Mar 08 2013 Milan Zazrivec <mzazrivec@redhat.com> 1.10.3-1
- Fedora 19 does not provide /sbin/runuser

* Tue Mar 05 2013 Jan Pazdziora 1.10.2-1
- To match backend processing of the config files, do not strip comments from
  values.

* Mon Mar 04 2013 Stephen Herr <sherr@redhat.com> 1.10.1-1
- Updateing Spacewalk version to 1.10
- Bumping package versions for 1.9

* Fri Mar 01 2013 Stephen Herr <sherr@redhat.com> 1.9.21-1
- this version should not be updated yet

* Fri Mar 01 2013 Stephen Herr <sherr@redhat.com> 1.9.20-1
- Updating API versions for release
- Purging %%changelog entries preceding Spacewalk 1.0, in active packages.

* Thu Feb 28 2013 Jan Pazdziora 1.9.19-1
- Removing the dsn parameter from initDB, removing support for --db option.

* Wed Feb 20 2013 Michael Mraka <michael.mraka@redhat.com> 1.9.18-1
- Apache2::Provider is unused

* Tue Feb 12 2013 Michael Mraka <michael.mraka@redhat.com> 1.9.17-1
- removed unused pxt page

* Mon Feb 11 2013 Michael Mraka <michael.mraka@redhat.com> 1.9.16-1
- install Apache24Config.pm in on Fedora with apache 2.4

* Fri Feb 08 2013 Michael Mraka <michael.mraka@redhat.com> 1.9.15-1
- $reqs was always equal $passes
- acl is the only one supported type now
- removed unused valid-user type
- make pxt ACL work in apache 2.4
- simplify @requires list
- merged .htaccess to main httpd configuration
- Silence the Statement unlikely to be reached at /usr/bin/db-control line 29
  warning.

* Wed Feb 06 2013 Stephen Herr <sherr@redhat.com> 1.9.14-1
- Make it possible to run db-control without doing su - oracle first.

* Tue Feb 05 2013 Jan Pazdziora 1.9.13-1
- Removing hw_prof_update_conf.pxt, pkg_prof_update_conf.pxt, and
  rhn:server_set_actions_cb as they have been replaced by .do pages.
- Removed /network/systems/ssm/misc/index.pxt, it is no longer referenced (was
  bundled with the tagging commit).

* Mon Feb 04 2013 Jan Pazdziora 1.9.12-1
- Automatic commit of package [rhncfg] release [5.10.41-1].
- Removed /network/systems/ssm/misc/index.pxt, it is no longer referenced.
- Redirect to landing.pxt to flush out the blue messages, then go to Index.do.
- The gpg_info.pxt is only referenced from channel_gpg_key, only used by rhn-
  channel-gpg-key in this page, removing.

* Fri Feb 01 2013 Michael Mraka <michael.mraka@redhat.com> 1.9.11-1
- no-access is no more used

* Thu Jan 31 2013 Michael Mraka <michael.mraka@redhat.com> 1.9.10-1
- moved template files out of document root
- look for pxt includes outside of document root

* Mon Jan 28 2013 Jan Pazdziora 1.9.9-1
- With removal of TracerList, all_traces is not longer used, removing.

* Thu Jan 24 2013 Tomas Lestach <tlestach@redhat.com> 1.9.8-1
- 886831 - replace sysdate with current_timestamp for package synchronisation
  removal

* Fri Jan 18 2013 Jan Pazdziora 1.9.7-1
- Removing no longer used rhnChannelDownloads, rhnDownloads, and
  rhnDownloadType.
- The channel_has_downloads acl and has_downloads are not longer used,
  removing.
- Removing the Downloads tab, it points to nonexisting
  /rhn/software/channel/downloads/Download.do page.

* Wed Jan 09 2013 Tomas Lestach <tlestach@redhat.com> 1.9.6-1
- 893068 - Fixing enable_snapshot typo

* Fri Dec 07 2012 Jan Pazdziora 1.9.5-1
- Remove sysdate keyword

* Wed Nov 28 2012 Tomas Lestach <tlestach@redhat.com> 1.9.4-1
- 470463 - fixing xmllint issue

* Wed Nov 21 2012 Jan Pazdziora 1.9.3-1
- Revert "removed dead query"
- Revert "The ssm_rollback_by_tag_action_cb method no longer referenced,
  removing."

* Fri Nov 09 2012 Jan Pazdziora 1.9.2-1
- 490524 - Return the datetime in the local time zone.
- 490524 - Epoch is always in UTC, no time_zone setting for epoch case.
- Function date_to_epoch made obsolete, not used anymore.
- The from_zone parameter is not used anywhere.
- Use RHN::Date where it is used (only).
- 490524 - Avoid initializing the object with local only to call time_zone
  right away.
- 490524 - Shortcut RHN::Date->now->long_date, avoiding DateTime.

* Wed Oct 31 2012 Jan Pazdziora 1.9.1-1
- Bumping version string to 1.9.
- Bumping package versions for 1.9.

* Tue Oct 30 2012 Jan Pazdziora 1.8.48-1
- Update the copyright year.
- Make RHN::DB::SystemSnapshot usable with strict.

* Mon Oct 22 2012 Jan Pazdziora 1.8.47-1
- 852039 - get rid of useless error messages when verifying backup with db-
  control
- 552628 - added reset-password to man page
- 552628 - alter command can't use bind variables
- 852038 - Using fetchall_arrayref instead of fullfetch_arrayref.
- 850714 - do not push strings into an array, when array is expected

* Mon Oct 22 2012 Jan Pazdziora 1.8.46-1
- removing spurious debugging line from check-database-space-usage.sh
- do not restore dirs if there is none to restore
- ignore missing backup_dir on old dumps
- 825804 - check-oracle-space-usage.sh renamed to check-database-space-usage.sh
- 815236 - use df with POSIX compatibility

* Mon Oct 22 2012 Miroslav Suchý
- 805822 - warn about parsing backup log
- 805822 - mark some commands as Oracle only and sync --help with man page
- 815236 - adopt check-oracle-space-usage.sh for PotgreSQL

* Mon Oct 22 2012 Miroslav Suchý
- 805822 - reword --help page

* Mon Oct 22 2012 Miroslav Suchý
- drop plpgsql language before restore
- implement on-line backup and restore on PG
- 805822 - edit man page to include PostgreSQL specific commands
- 663315 - wait until database is really offline
- log into control file empty directories
- correctly set ownership of restored files
- set ownership of restored files under PG
- restore selinux context after restore
- implement "db-control restore" on PG
- db-control under PG can be run as root or postgres user
- implement "db-control examine/verify" on PG
- put into control file base directory
- if size is undef write 0
- implement "db-control backup" on PG
- implement "db-control reset-password" on PG
- implement "db-control report-stats" on PG
- unify connect() with RHN::DBI
- implement "db-control gather-stats" under PG
- mark "db-control extend" and "db-control shrink-segments" as Oracle only
- implement "db-control tablesizes" under PG
- implement "db-control report" under PG
- mark set-optimizer and get-optimizer as Oracle only
- implement "db-control start" and "db-control stop" under PG
- implement "db-control status" under PG

* Tue Oct 16 2012 Jan Pazdziora 1.8.42-1
- Adding use which seems to be needed.

* Fri Oct 12 2012 Jan Pazdziora 1.8.41-1
- 844433 - fix cloning a child channel with a parent in different org
- Bind bytea with PG_BYTEA.

* Thu Oct 11 2012 Jan Pazdziora 1.8.40-1
- Dead code removal.

* Thu Oct 11 2012 Michael Mraka <michael.mraka@redhat.com> 1.8.39-1
- 847194 - Document & set default web.smtp_server
- Module Sniglets::ListView::TracerList not used, removing.
- The database_queries.xml do not seem to be used, removing.

* Thu Oct 11 2012 Tomas Lestach <tlestach@redhat.com> 1.8.38-1
- reverting of web.chat_enabled -> java.chat_enabled translation
- Removing use which is not used.
- Methods server_group_count no longer referenced, removing.
- Methods lookup_key were deprecated long enough, removing.
- Methods compatible_with_server no longer referenced, removing.
- The org_default method no longer referenced, removing.
- Methods package_groups no longer referenced, removing.
- The has_virtualization_entitlement method no longer referenced, removing.
- ACL handler system_entitled no longer used, removing.
- ACL handler system_has_virtualization_entitlement no longer used, removing.
- The latest_packages_in_channel_tree method no longer referenced, removing.
- The /network/systems/details/kickstart/* is not used for a long time.

* Wed Oct 10 2012 Jan Pazdziora 1.8.37-1
- Dead code removal.
- RHN Proxies older than version 5 as no longer supported.

* Thu Sep 20 2012 Jan Pazdziora 1.8.36-1
- Avoid link without eid parameter filled.

* Fri Sep 07 2012 Tomas Lestach <tlestach@redhat.com> 1.8.35-1
- restore changelog
- changing web.chat_enabled -> java.chat_enabled
- move java related configuration the rhn_java.conf

* Wed Sep 05 2012 Stephen Herr <sherr@redhat.com> 1.8.34-1
- 815964 - moving monitoring probe batch option from rhn.conf to rhn_web.conf

* Fri Aug 31 2012 Jan Pazdziora 1.8.33-1
- 852048 - fix typo in db-control man page

* Tue Aug 07 2012 Jan Pazdziora 1.8.32-1
- Remove hints that should no longer be needed.

* Wed Aug 01 2012 Jan Pazdziora 1.8.31-1
- fix outer join syntax

* Mon Jul 30 2012 Tomas Lestach <tlestach@redhat.com> 1.8.30-1
- remove usage of org_applicant user role
- remove usage of rhn_support user role
- remove usage of rhn_superuser user role

* Fri Jul 20 2012 Tomas Kasparek <tkasparek@redhat.com> 1.8.29-1
- 841453  - forcing parameter to be numeric
- Forcing parameter to be string

* Fri Jul 13 2012 Jan Pazdziora 1.8.28-1
- OpenSCAP Integration -- XCCDF Scan Diff

* Thu Jul 12 2012 Michael Mraka <michael.mraka@redhat.com> 1.8.27-1
- Fix ISE on pgsql: Error message: RHN::Exception: DBD::Pg::st execute failed

* Tue Jul 10 2012 Michael Mraka <michael.mraka@redhat.com> 1.8.26-1
- cross-database references are not implemented: pe.evr.as_vre_simple

* Thu Jun 28 2012 Michael Mraka <michael.mraka@redhat.com> 1.8.25-1
- removed unused query

* Wed Jun 27 2012 Michael Mraka <michael.mraka@redhat.com> 1.8.24-1
- ORDER BY expressions must appear in select list
- removed dead query
- fixed ssm provisioning

* Wed Jun 27 2012 Jan Pazdziora 1.8.23-1
- The remove_virtualization_host_entitlement no longer used, removing.
- The rhn:delete_server_cb and delete_server_cb no longer used, removing.
- The delete_confirm.pxt was replaced by DeleteConfirm.do.

* Wed Jun 27 2012 Jan Pazdziora 1.8.22-1
- Perl Notes pages seem like dead code.

* Wed Jun 27 2012 Michael Mraka <michael.mraka@redhat.com> 1.8.21-1
- 835608 - error messages in PostgreSQL have different pattern

* Tue Jun 26 2012 Michael Mraka <michael.mraka@redhat.com> 1.8.20-1
- Correcting ISE on postgresql: NVL keyword

* Fri Jun 22 2012 Jan Pazdziora 1.8.19-1
- For the localhost:5432 case, use the Unix socket local connection.

* Fri Jun 08 2012 Jan Pazdziora 1.8.18-1
- 803370 - call to rhn_server.tag_delete db agnostic

* Mon Jun 04 2012 Miroslav Suchý <msuchy@redhat.com> 1.8.17-1
- Add support for studio image deployments (web UI) (jrenner@suse.de)

* Thu May 31 2012 Jan Pazdziora 1.8.16-1
- OpenSCAP integration -- A simple search page.

* Fri May 25 2012 Stephen Herr <sherr@redhat.com> 1.8.15-1
- 824879, 825279 - Sometimes the return_link on the SSM Clear button does not
  work

* Thu May 10 2012 Jan Pazdziora 1.8.14-1
- Split OpenSCAP and AuditReviewing up (slukasik@redhat.com)

* Thu Apr 26 2012 Miroslav Suchý <msuchy@redhat.com> 1.8.13-1
- add AS syntax for PostgreSQL

* Mon Apr 23 2012 Miroslav Suchý <msuchy@redhat.com> 1.8.12-1
- Fix errata clone name generation in perl code

* Thu Apr 19 2012 Jan Pazdziora 1.8.11-1
- Removed double-dash from copyright notice on error pages.

* Tue Apr 17 2012 Jan Pazdziora 1.8.10-1
- Broken link patch submitted on behalf of Michael Calmer (sherr@redhat.com)

* Thu Apr 12 2012 Stephen Herr <sherr@redhat.com> 1.8.9-1
- 812031 - Update perl channel-select-dropdowns to use the same hierarchical
  sort as java pages (sherr@redhat.com)

* Thu Apr 05 2012 Jan Pazdziora 1.8.8-1
- Fix naming of cloned errata to replace only the first 2 chars
  (tlestach@redhat.com)

* Tue Apr 03 2012 Jan Pazdziora 1.8.7-1
- 806439 - Changing perl sitenav too (sherr@redhat.com)

* Wed Mar 21 2012 Jan Pazdziora 1.8.6-1
- Fixing regular_systems_in_channel_family for PostgreSQL.

* Tue Mar 20 2012 Michael Mraka <michael.mraka@redhat.com> 1.8.5-1
- fixed rhn_server.delete_from_servergroup() call
- Show details of SCAP event.

* Mon Mar 19 2012 Jan Pazdziora 1.8.4-1
- We no longer have /install/index.pxt, so satellite_install cannot be used.

* Tue Mar 13 2012 Simon Lukasik <slukasik@redhat.com> 1.8.3-1
- OpenSCAP integration  -- Show results for system on web.
  (slukasik@redhat.com)

* Tue Mar 13 2012 Jan Pazdziora 1.8.2-1
- Need to point to ReleventErrata.do from .pxt pages as well.
- PXT::Request->clear_session is not used anywhere, thus removing
  (mzazrivec@redhat.com)

* Fri Mar 02 2012 Jan Pazdziora 1.8.1-1
- Bumping version string to 1.8.

* Fri Mar 02 2012 Jan Pazdziora 1.7.27-1
- Update the copyright year info.

* Thu Mar 01 2012 Miroslav Suchý 1.7.26-1
- call plsql function or procedure correctly

* Mon Feb 27 2012 Jan Pazdziora 1.7.25-1
- call composite type correctly on Pg (msuchy@redhat.com)
- call procedure compatible way (Pg) (msuchy@redhat.com)

* Wed Feb 22 2012 Miroslav Suchý 1.7.24-1
- automatically focus search form (msuchy@redhat.com)

* Mon Feb 20 2012 Jan Pazdziora 1.7.23-1
- Removing rhnUser synonym and just using the base web_contact.
- Methods users_in_org and users_in_org_overview do not seem to be used,
  removing.
- The valid_cert_countries in RHN::DB::SatInstall is not used, spacewalk-setup
  has its own version.

* Mon Feb 20 2012 Miroslav Suchý 1.7.22-1
- call procedure compatible way (Pg) (msuchy@redhat.com)
- check if error is RHN::Exception (msuchy@redhat.com)

* Mon Feb 20 2012 Michael Mraka <michael.mraka@redhat.com> 1.7.21-1
- fixed list of patches in solaris package

* Thu Feb 16 2012 Jan Pazdziora 1.7.20-1
- The iso_path parameter is not used anywere, removing the verify_file_access
  cleanser.

* Thu Feb 16 2012 Jan Pazdziora 1.7.19-1
- With update_errata_cache removed, update_cache_for_server is not called
  either, removing.
- With log_user_in removed, removing mark_log_in as well.
- With log_user_in removed, removing clear_selections as well.
- With validate_password_pam gone, Authen::PAM and pam_conversation_func are no
  longer called.
- With check_login gone, validate_password (and validate_password_pam) are not
  longer used.
- With validate_cert gone and no longer calling str2time, use Date::Parse is
  not needed.
- Method has_incomplete_info no longer used, removing.
- With rhn_login_cb gone, update_errata_cache is not longer used.
- With rhn_login_cb gone, log_user_in is not longer used.
- The check_login no longer invoked, removing.
- With the if test for validate_cert gone, /errors/cert-expired.pxt is no
  longer used.
- The validate_cert is no longer called, removing.
- The clear_user method no longer invoked, removing.
- We no longer check cookie_test.
- With rhn_login_cb gone, /errors/cookies.pxt is no longer used, removing.
- The rhn:login_cb and rhn_login_cb are no longer used, removing.
- The [login_form_hidden] is not longer used, removing.
- login_form.pxi no longer used, removing.
- In the /errors/permission.pxt, redirect to the main page to log in again.
- The $package_name_ids parameter never passed.

* Wed Feb 15 2012 Jan Pazdziora 1.7.18-1
- The note_count value is nowhere used in the application code, removing from
  selects.

* Mon Feb 13 2012 Michael Mraka <michael.mraka@redhat.com> 1.7.17-1
- PostgreSQL: Fix adding systems to a system group

* Tue Feb 07 2012 Jan Pazdziora 1.7.16-1
- Updating the oversight in license texts.

* Tue Feb 07 2012 Jan Pazdziora 1.7.15-1
- remove unused code (mzazrivec@redhat.com)
- pgsql: fix notification method deletion (mzazrivec@redhat.com)
- pgsql: fix notification method creation (mzazrivec@redhat.com)

* Wed Feb 01 2012 Michael Mraka <michael.mraka@redhat.com> 1.7.14-1
- fixing string quoting

* Tue Jan 31 2012 Miroslav Suchý 1.7.13-1
- port usage of sequences to PostgreSQL

* Tue Jan 31 2012 Jan Pazdziora 1.7.12-1
- code cleanup: users are not created in web any more (msuchy@redhat.com)
- The RHN::DB::connect does not accept any arguments anymore.
- Factor the connection parameters config read to RHN::DBI, start to use it in
  RHN::DB, also support just one database connection.
- Removing code which is long commented out.
- Removing the web.debug_disable_database option -- it is not supported beyond
  RHN::DB anyway.

* Mon Jan 30 2012 Jan Pazdziora 1.7.11-1
- One sequence_nextval fix.
- Refactored the evr_t(null, ...) and null and max.
- The $rhn_class is always empty, removing.

* Mon Jan 30 2012 Miroslav Suchý 1.7.10-1
- In Spacewalk do not test presence of rhn-proxy family, if we want to display
  list of Proxies
- The target_systems.pxt was migrated to Java years ago.

* Thu Jan 26 2012 Michael Mraka <michael.mraka@redhat.com> 1.7.9-1
- delete server sets at once

* Wed Jan 25 2012 Jan Pazdziora 1.7.8-1
- For DBD::Pg, just use its builtin ping, instead of doing SELECT.
- Make it easier to subclass RHN::DB, use the $class which was passed in.

* Mon Jan 23 2012 Jan Pazdziora 1.7.7-1
- 783223 - fixing sysdate issue in rhn-enable-monitoring.pl.
- Show Proxy tabs on Spacewalk (msuchy@redhat.com)

* Fri Jan 13 2012 Tomas Lestach <tlestach@redhat.com> 1.7.6-1
- 773605 - bring back deleted system_list from the other side of Styx river
  (tlestach@redhat.com)
- 515653 - unify channel architecture label (mzazrivec@redhat.com)

* Wed Jan 04 2012 Tomas Lestach <tlestach@redhat.com> 1.7.5-1
- 771634 - remove semi-colon at the end of queries (tlestach@redhat.com)

* Tue Jan 03 2012 Jan Pazdziora 1.7.4-1
- The RHN::Form::Widget::Multiple, RHN::Form::Widget::Password, and
  RHN::Form::Widget::Spacer seem not used, removing.
- After removal of RHN::CryptoKey, RHN::DB::CryptoKey is no longer used,
  removing.
- After removal of RHN::AppInstall::Parser, RHN::Form::Parser is no longer
  used, removing.
- After removal of RHN::ProxyInstall, RHN::CryptoKey is no longer used,
  removing.

* Mon Jan 02 2012 Michael Mraka <michael.mraka@redhat.com> 1.7.3-1
- fixed merging channels

* Mon Jan 02 2012 Tomas Lestach <tlestach@redhat.com> 1.7.2-1
- 771214 - add missing widget require (tlestach@redhat.com)

* Thu Dec 22 2011 Milan Zazrivec <mzazrivec@redhat.com> 1.7.1-1
- web.version: 1.7 nightly

* Wed Dec 21 2011 Milan Zazrivec <mzazrivec@redhat.com> 1.6.36-1
- update copyright info

* Mon Dec 12 2011 Tomas Lestach <tlestach@redhat.com> 1.6.35-1
- add missing requires (tlestach@redhat.com)
- fix 500 Error - ISE on network/systems/ssm/provisioning/remote_command.pxt
  (tlestach@redhat.com)

* Mon Dec 12 2011 Michael Mraka <michael.mraka@redhat.com> 1.6.34-1
- fix Package queries
- fix ORDER BY expression in DISTINCT select
- use real table name rhn_check_probe
- replace (+) with ANSI left join (PG)
- set selinux_ctx to undef if it is empty
- No need to convert numeric values to upper.
- convert decode to case

* Wed Dec 07 2011 Miroslav Suchý 1.6.33-1
- code cleanup
- do not allow to configure or activate proxy from WebUI

* Tue Dec 06 2011 Jan Pazdziora 1.6.32-1
- IPv6: reprovisioning with static network interface (mzazrivec@redhat.com)
- code cleanup - function base_entitlement is not used anymore
  (msuchy@redhat.com)
- code cleanup - function addon_entitlements is not used anymore
  (msuchy@redhat.com)
- code cleanup - function ks_session_redir is not used anymore
  (msuchy@redhat.com)
- code cleanup - callback rhn:delete_servers_cb is not used anymore
  (msuchy@redhat.com)
- code cleanup - callback server_hardware_list_refresh_cb is not used anymore
  (msuchy@redhat.com)
- code cleanup - tag rhn-server-network-details is not used anymore
  (msuchy@redhat.com)
- code cleanup - tag rhn-server-device is not used anymore (msuchy@redhat.com)
- code cleanup - tag rhn-dmi-info is not used anymore (msuchy@redhat.com)
- code cleanup - tag rhn-server-hardware-profile is not used anywhere
  (msuchy@redhat.com)

* Tue Nov 29 2011 Miroslav Suchý 1.6.31-1
- IPv6: code cleanup - package RHN::DB::Server::NetInterface is not used
  anymore
- IPv6: code cleanup - function get_net_interfaces is not used anymore
- IPv6: code cleanup - function server_network_interfaces is not used anymore
- IPv6: code cleanup - tag rhn-server-network-interfaces is not used anywhere

* Fri Nov 25 2011 Jan Pazdziora 1.6.30-1
- Replace nvl with coalesce.
- Matching the to_char prototype.
- Matching the varchar column to varchar literal.
- Replace decode with case when.
- Replace sysdate with current_timestamp.

* Wed Nov 23 2011 Jan Pazdziora 1.6.29-1
- Fixing cancel a scheduled action on a server.

* Wed Nov 16 2011 Tomas Lestach <tlestach@redhat.com> 1.6.28-1
- 754379 - fix deletion-url in pxt pages (tlestach@redhat.com)

* Fri Nov 04 2011 Michael Mraka <michael.mraka@redhat.com> 1.6.27-1
- removed aliases from SET part of UPDATE

* Wed Nov 02 2011 Jan Pazdziora 1.6.26-1
- Workaround for DBD::Pg bug https://rt.cpan.org/Ticket/Display.html?id=70953.

* Fri Sep 30 2011 Jan Pazdziora 1.6.25-1
- 678118 - if system already is proxy, losen the ACL and show the tab.
- Recent commit makes version_string_to_evr_array unused, dropping.
- Removing proxy_evr_at_least, org_proxy_evr_at_least, aclOrgProxyEvrAtLeast as
  they are no longer used.
- Remove proxy_evr_at_least ACLs -- all supported proxy versions are 3+.
- Make the pxt Connection acl match the java version -- new acl
  org_has_proxies.

* Fri Sep 30 2011 Jan Pazdziora 1.6.24-1
- 621531 - update web Config to use the new /usr/share/rhn/config-defaults
  location.
- 621531 - move /etc/rhn/default to /usr/share/rhn/config-defaults (web).

* Fri Sep 23 2011 Jan Pazdziora 1.6.23-1
- The /etc/rhn/default/rhn_web.conf does not need to be provided by -pxt since
  it is provided by -base-minimal.

* Mon Sep 19 2011 Michael Mraka <michael.mraka@redhat.com> 1.6.22-1
- 723461 - let emails be sent to localhost by default

* Fri Sep 16 2011 Jan Pazdziora 1.6.21-1
- CVE-2011-3344, 731647 - HTML-encode the self-referencing link.

* Thu Sep 15 2011 Jan Pazdziora 1.6.20-1
- Revert "529483 - adding referer check to perl stack"

* Fri Sep 09 2011 Jan Pazdziora 1.6.19-1
- 616175 - observe the port specified in the URL even for https.

* Thu Aug 25 2011 Miroslav Suchý 1.6.18-1
- 705363 - spacewalk-base and spacewalk-base-minimal are now disjunctive
  remove the provide from spacewalk-base

* Wed Aug 24 2011 Michael Mraka <michael.mraka@redhat.com> 1.6.17-1
- fixed typo in sql query

* Tue Aug 23 2011 Miroslav Suchý 1.6.16-1
- 705363 - reformat description text for spacewalk-base-minimal not to exceed
  80 columns
- 705363 - do not provide perl(PXT::Config) by two packages

* Mon Aug 22 2011 Martin Minar <mminar@redhat.com> 1.6.15-1
- 585010 - mark the Update List button with it so that we can disable it later.
  (jpazdziora@redhat.com)

* Fri Aug 19 2011 Miroslav Suchý 1.6.14-1
- 705363 - remove executable bit from modules and javascript
- 705363 - Replace word "config" with "configuration" in spacewalk-base-minimal
  description
- 705363 - normalize home page URL

* Fri Aug 12 2011 Michael Mraka <michael.mraka@redhat.com> 1.6.13-1
- removed unnecessary join

* Thu Aug 11 2011 Michael Mraka <michael.mraka@redhat.com> 1.6.12-1
- fixed couple more joins
- removed typo parenthesis

* Wed Aug 10 2011 Michael Mraka <michael.mraka@redhat.com> 1.6.11-1
- COALESCE works in both db backends

* Wed Aug 10 2011 Michael Mraka <michael.mraka@redhat.com> 1.6.10-1
- replace oracle specific syntax with ANSI one
- made NVL2 work in both db backends

* Mon Aug 08 2011 Michael Mraka <michael.mraka@redhat.com> 1.6.9-1
- fixed re-activation key in PostgreSQL

* Thu Aug 04 2011 Aron Parsons <aparsons@redhat.com> 1.6.8-1
- add support for custom messages in the header, footer and login pages
  (aparsons@redhat.com)

* Fri Jul 29 2011 Miroslav Suchý 1.6.7-1
- Revert "adding tomcat require to spacewalk-base-minimal"

* Fri Jul 29 2011 Miroslav Suchý 1.6.6-1
- 705363 - remove obscure keys forgotten for ages
- 705363 - Escape percentage symbol in changelog
- 705363 - include LICENSE file in spacewalk-html
- 705363 - defattr is not required any more if do not differ from default
- 705363 - add _smp_mflags macro to make to utilize all CPUs while building
- 705363 - require Perl for all subpackages with Perl modules
- code cleanup - Proxy 4.x and older are not supported for some time, removing
- 705363 - description must end with full stop
- 705363 - spacewalk-web package summary contains lower-case `rpm'
  abbreviation. Use upper case.
- 705363 - clarify description and summary
- 705363 - be more specific about license
- 705363 - change summary of package

* Fri Jul 29 2011 Michael Mraka <michael.mraka@redhat.com> 1.6.5-1
- 724963 - use ANSI joins
- 724963 - use LEFT JOIN instead of MINUS

* Wed Jul 27 2011 Michael Mraka <michael.mraka@redhat.com> 1.6.4-1
- fixed ORA-00904 in remote commands

* Fri Jul 22 2011 Jan Pazdziora 1.6.3-1
- We only support version 14 and newer of Fedora, removing conditions for old
  versions.

* Thu Jul 21 2011 Miroslav Suchý 1.6.2-1
- Sysdate replaced with current_timestamp

* Wed Jul 20 2011 Jan Pazdziora 1.6.1-1
- Bumping up the Spacewalk version to 1.6 (shown on the WebUI).

* Tue Jul 19 2011 Jan Pazdziora 1.5.16-1
- Updating the copyright years.

* Mon Jul 11 2011 Jan Pazdziora 1.5.15-1
- Refactor RedHat.do to Vendor.do (jrenner@suse.de)

* Mon May 30 2011 Michael Mraka <michael.mraka@redhat.com> 1.5.14-1
- made some queries PG compatible
- fixing ISE in errata cloning

* Tue May 24 2011 Jan Pazdziora 1.5.13-1
- replaced (+) with ANSI left join (je@rockenstein.de)

* Thu May 19 2011 Michael Mraka <michael.mraka@redhat.com> 1.5.12-1
- made queries PostgreSQL compatible

* Tue May 17 2011 Miroslav Suchý 1.5.11-1
- spacewalk-pxt.noarch: W: spelling-error %%description -l en_US equlivalent ->
  equivalent, equivalence, univalent (msuchy@redhat.com)

* Tue May 17 2011 Miroslav Suchý 1.5.10-1
- add GPLv2 LICENSE
- migrate .htaccess files to apache core configuration

* Mon May 16 2011 Miroslav Suchý 1.5.9-1
- cleanup - removing old files, and unused sections in .htaccess

* Tue May 10 2011 Jan Pazdziora 1.5.8-1
- Fix remote command schedule date on postgresql (Ville.Salmela@csc.fi)

* Fri May 06 2011 Jan Pazdziora 1.5.7-1
- Fix remote commands on Spacewalk 1.4 and PostgreSQL (Ville.Salmela@csc.fi)

* Thu May 05 2011 Miroslav Suchý 1.5.6-1
- 682112 - correct column name (mzazrivec@redhat.com)
- 682112 - correct displayed systems consuming channel entitlements
  (mzazrivec@redhat.com)

* Mon May 02 2011 Jan Pazdziora 1.5.5-1
- Fixing set_err invocation to match the prototype.

* Mon May 02 2011 Jan Pazdziora 1.5.4-1
- Patch to run remote commands on multiple machines on Spacewalk 1.4
  PostgreSQL. (Ville.Salmela@csc.fi)
- Removal of system_value_edit makes set_custom_value unused, dropping.
- Removal of remove_system_value makes remove_custom_value unused, dropping.
- The can_delete_custominfokey no longer used after previous removals,
  removing.

* Fri Apr 29 2011 Tomas Lestach <tlestach@redhat.com> 1.5.3-1
- fixing system query systems_with_package (tlestach@redhat.com)
- remove macro from changelog (msuchy@redhat.com)

* Fri Apr 15 2011 Jan Pazdziora 1.5.2-1
- show weak deps in Web UI (mc@suse.de)
- 674806 - get / set oracle db optimizer (mzazrivec@redhat.com)

* Mon Apr 11 2011 Miroslav Suchý 1.5.1-1
- bump up version of Spacewalk - both in webUI and API version
- Bumping package versions for 1.5

* Fri Apr 08 2011 Jan Pazdziora 1.4.20-1
- use new database columns errata_from and bug url also in the perl code
  (mc@suse.de)

* Fri Apr 08 2011 Jan Pazdziora 1.4.19-1
- Putting back use RHN::Exception (with explicit import of throw).

* Fri Apr 08 2011 Miroslav Suchý 1.4.18-1
- update copyright years (msuchy@redhat.com)

* Thu Apr 07 2011 Jan Pazdziora 1.4.17-1
- replace (+) with ANSI left join (PG) (michael.mraka@redhat.com)
- Removing .pxt and methods since custominfo were migrated to Java by now.
- Cleanup of use in Perl modules.
- Removing .pxt and methods after all activation key pages were migrated
  to Java by now.

* Tue Apr 05 2011 Jan Pazdziora 1.4.16-1
- Fixing PostgreSQL distinct/order by issue in
  tags_for_provisioning_entitled_in_set.

* Thu Mar 24 2011 Jan Pazdziora 1.4.15-1
- Fixing previous taggable_systems_in_set fix (Oracle, this time).
- update copyright years (msuchy@redhat.com)
- implement common access keys (msuchy@redhat.com)

* Thu Mar 24 2011 Jan Pazdziora 1.4.14-1
- As PostgreSQL does not support table aliases in updates, remove them.

* Tue Mar 22 2011 Jan Pazdziora 1.4.13-1
- Moving the Requires: httpd from sniglets to base-minimal, dobby, and pxt
  which actually have %%files with apache group in them.
- No need to require mod_perl explicitly in spacewalk-sniglets, we will get it
  via perl(Apache2::Cookie) and perl-libapreq2 from spacewalk-pxt.
- Removing RHEL 4 specific Requires as we no longer support Spacewalk on RHEL 4.
- Fixing taggable_systems_in_set PostgreSQL issues.
- Fixing custom_info_keys PostgreSQL issue.
- Fixing the system_set_supports_reboot PostgreSQL issue.

* Tue Mar 22 2011 Michael Mraka <michael.mraka@redhat.com> 1.4.12-1
- evaluate default_connection in runtime not in use RHN::DB time

* Fri Mar 18 2011 Michael Mraka <michael.mraka@redhat.com> 1.4.11-1
- fixed package_removal_failures in postgresql

* Wed Mar 16 2011 Miroslav Suchý <msuchy@redhat.com> 1.4.10-1
- made /network/systems/details/history/event.pxt work on postgresql
- Fixing is_eoled, replacing sysdate with current_timestamp.

* Wed Mar 09 2011 Jan Pazdziora 1.4.9-1
- Fixing system group operations (PostgreSQL).
- Using sequence_nextval instead of .nextval.

* Wed Mar 02 2011 Tomas Lestach <tlestach@redhat.com> 1.4.8-1
- consider also package arch when searching systems accorging to a package
  (tlestach@redhat.com)
- Removal of rhn-load-config.pl made
  RHN::DB::SatInstall::get_nls_database_parameters unused, removing.
  (jpazdziora@redhat.com)
- Removal of rhn-load-config.pl made RHN::SatInstall::generate_secret unused,
  removing. (jpazdziora@redhat.com)

* Mon Feb 28 2011 Jan Pazdziora 1.4.7-1
- Replacing date arithmetics with current_timestamp + numtodsinterval().
- We need to use current_timestamp instead of sysdate.
- Use sequence_nextval function.
- PostgreSQL does not like table alias on insert.
- We need to use global evr_t_as_vre_simple instead of PE.evr.as_vre_simple().
- The use of verify_channel_role is always in scalar context, no need to user
  the user_role_check_debug.
- Prevent empty strings from being inserted to the database.
- Adding the AS keyword to column aliases for PostgreSQL.

* Fri Feb 25 2011 Jan Pazdziora 1.4.6-1
- 680375 - we do not want the locked status (icon) to hide the the other
  statuses, we add separate padlock icon.
- Fixing systems_in_channel_family query for PostgreSQL.
- The /network/systems/details/hardware.pxt was replaced by
  /rhn/systems/details/SystemHardware.do.

* Thu Feb 24 2011 Jan Pazdziora 1.4.5-1
- The module Text::Diff is no longer needed, removing its use.

* Fri Feb 18 2011 Jan Pazdziora 1.4.4-1
- Localize the filehandle globs; also use three-parameter opens.

* Wed Feb 16 2011 Miroslav Suchý <msuchy@redhat.com> 1.4.3-1
- enable RHN Proxy 5.4 on RHEL6 (msuchy@redhat.com)
- server_event_config_deploy just called server_event_config_revisions without
  adding any value, removing. (jpazdziora@redhat.com)

* Wed Feb 09 2011 Michael Mraka <michael.mraka@redhat.com> 1.4.2-1
- 552628 - implemented db-control reset-password
- removed remote_dsn - it's always empty
- 552628 - use database credentials from rhn.conf
- The RHN::Utils::parametrize is not used anywhere, removing.

* Wed Feb 02 2011 Tomas Lestach <tlestach@redhat.com> 1.4.1-1
- bumping web.version to 1.4 nightly (tlestach@redhat.com)
- Bumping package versions for 1.4 (tlestach@redhat.com)

* Wed Feb 02 2011 Tomas Lestach <tlestach@redhat.com> 1.3.24-1
- removing nightly from web.version (tlestach@redhat.com)

* Thu Jan 20 2011 Tomas Lestach <tlestach@redhat.com> 1.3.23-1
- updating Copyright years for year 2011 (tlestach@redhat.com)
- Removing RHN::DB::SatInstall::clear_db, it was last referenced by rhn-
  populate-database.pl. (jpazdziora@redhat.com)

* Wed Jan 19 2011 Tomas Lestach <tlestach@redhat.com> 1.3.22-1
- extending OS check expression (tlestach@redhat.com)

* Wed Jan 19 2011 Tomas Lestach <tlestach@redhat.com> 1.3.21-1
- adding tomcat require to spacewalk-base-minimal (tlestach@redhat.com)
- 670185 - rephrasing the status information to be more clear
  (tlestach@redhat.com)

* Mon Jan 03 2011 Jan Pazdziora 1.3.20-1
- token_channel_select.js not referenced, removing.
- As RHN::DB::Search is gone, system_search_setbuilder.xml is not used,
  removing.
- subscribe_confirm.pxt not referenced, removing.
- The RHL9 and RHEL 3 release notes are not referenced, removing.
- countdown.js does not seem to be used, removing.
- Since RHN::DataSource::ContactGroup is gone, contact_group_queries.xml is
  unused, removing.
- PXT::Debug::log_dump not used anywhere, removing.
- RHN::Access::User not used anywhere, removing.

* Thu Dec 23 2010 Aron Parsons <aparsons@redhat.com> 1.3.19-1
- remove symlink that accidentily got added (aparsons@redhat.com)

* Thu Dec 23 2010 Aron Parsons <aparsons@redhat.com> 1.3.18-1
- bump API version number for recent API changes (aparsons@redhat.com)

* Thu Dec 23 2010 Jan Pazdziora 1.3.17-1
- Since ssm_channel_change_conf is gone, ssm_channel_change_conf_provider is
  not used anymore, removing.
- Package RHN::Access::Errata not used, removing.
- RHN::UserActions not used anywhere, removing.

* Tue Dec 21 2010 Michael Mraka <michael.mraka@redhat.com> 1.3.16-1
- 664487 - fixed space report query
- fixed prototype-*.js reference

* Fri Dec 17 2010 Jan Pazdziora 1.3.15-1
- 656963 - the script has to start with #!/bin/sh.
- 656963 - move "Generate jabberd config file" script to correct activity
  (msuchy@redhat.com)
- 663304 - we do not put alias in INSERTs since commit b950aa91
  (msuchy@redhat.com)

* Wed Dec 15 2010 Miroslav Suchý <msuchy@redhat.com> 1.3.14-1
- 663304 - we do not put alias in INSERTs since commit b950aa91
- 656963 - wrap up run-script using activity

* Tue Dec 14 2010 Michael Mraka <michael.mraka@redhat.com> 1.3.13-1
- fixed undefined variable

* Mon Dec 13 2010 Michael Mraka <michael.mraka@redhat.com> 1.3.12-1
- 517455 - adding tablesizes to SYNOPSIS section of db-control man page.
- 617305 - exit value 0 is returned by all db-control commands by default.
- removed unused overview query
- 656963 - create jabberd config via spacewalk-setup-jabberd

* Tue Dec 07 2010 Lukas Zapletal 1.3.11-1
- 642988 - ISE when setting Software Channel Entitlements

* Thu Dec 02 2010 Lukas Zapletal 1.3.10-1
- 658256 - Error 500 - ISE - when scheduling remote commands (proper fix)

* Wed Dec 01 2010 Michael Mraka <michael.mraka@redhat.com> 1.3.9-1
- Reverted "658256 - Error 500 - ISE - when scheduling remote commands"

* Wed Dec 01 2010 Lukas Zapletal 1.3.8-1
- 658256 - Error 500 - ISE - when scheduling remote commands

* Sat Nov 27 2010 Michael Mraka <michael.mraka@redhat.com> 1.3.7-1
- 649706 - execute all recomendations from segment advisor

* Fri Nov 26 2010 Jan Pazdziora 1.3.6-1
- Fix handling of eval (DBD::Oracle).
- 642285 - introducing disabled TaskStatus page (tlestach@redhat.com)

* Tue Nov 23 2010 Michael Mraka <michael.mraka@redhat.com> 1.3.5-1
- fixed Notification Methods (PG)

* Mon Nov 22 2010 Lukas Zapletal 1.3.4-1
- Adding missing monitoring state (UNKNOWN)

* Fri Nov 19 2010 Lukas Zapletal 1.3.3-1
- Removing from SQL clause (System_queries) causing bugs in monitoring

* Fri Nov 19 2010 Michael Mraka <michael.mraka@redhat.com> 1.3.2-1
- fixed outer joins

* Thu Nov 18 2010 Lukas Zapletal 1.3.1-1
- Replacing DECODE function with CASE-SWITCH (4x)
- Marking the master as nightly. 
- Bumping package versions for 1.3. 

* Mon Nov 15 2010 Jan Pazdziora 1.2.27-1
- bumping api version (jsherril@redhat.com)

* Thu Nov 11 2010 Jan Pazdziora 1.2.26-1
- make event.pxt work with both Oracle and PostgreSQL (mzazrivec@redhat.com)
- use ansi syntax in outer join (mzazrivec@redhat.com)

* Thu Nov 11 2010 Jan Pazdziora 1.2.25-1
- Bumping up version to 1.2.

* Wed Nov 10 2010 Lukas Zapletal 1.2.24-1
- Fixing table aliases for DISTINCT queries (PG)

* Wed Nov 10 2010 Jan Pazdziora 1.2.23-1
- use ansi syntax in outer join (mzazrivec@redhat.com)
- fixing queries, where rhnServer was unexpectedly joined to the query
  (tlestach@redhat.com)

* Wed Nov 03 2010 Miroslav Suchý <msuchy@redhat.com> 1.2.22-1
- 647099 - add API call isMonitoringEnabledBySystemId (msuchy@redhat.com)
- migrating change log to java, and making it use the rpm itself instead of the
  database (jsherril@redhat.com)

* Tue Nov 02 2010 Jan Pazdziora 1.2.21-1
- Update copyright years in web/.
- bumping API version to identify new API call availability
  (tlestach@redhat.com)
- Fixing table name aliases (PE -> SPE) (lzap+git@redhat.com)

* Mon Nov 01 2010 Jan Pazdziora 1.2.20-1
- The sequence_nextval method returns sequence value both on Oracle and
  PostgreSQL.
- Only do Oracle LOB handling for Oracle database backend.
- The sequence_nextval method returns sequence value both on Oracle and
  PostgreSQL.
- Use ANSI syntax for outer join.
- 612581 - change egrep to grep -E (msuchy@redhat.com)

* Fri Oct 29 2010 Jan Pazdziora 1.2.19-1
- Making DISTINCT-ORDER BY package/system queries portable
  (lzap+git@redhat.com)
- Simplifying ORDER BY clauses in package queries (lzap+git@redhat.com)
- Revert "Reverting "Removed unnecessary ORDER BY" commits and fixing"
  (lzap+git@redhat.com)

* Fri Oct 29 2010 Jan Pazdziora 1.2.18-1
- fix rpmlint error (msuchy@redhat.com)
- fix rpmlint error (msuchy@redhat.com)
- fix rpmlint error (msuchy@redhat.com)

* Mon Oct 25 2010 Jan Pazdziora 1.2.17-1
- To get UTF-8 strings in character semantics from DBD::Pg automatically, we
  have to enable it.
- Error in packages dependencies and obsoletes (PXT) (lzap+git@redhat.com)
- Sorting fix in packages for PostgreSQL (lzap+git@redhat.com)
- Reverting "Removed unnecessary ORDER BY" commits and fixing
  (lzap+git@redhat.com)

* Thu Oct 21 2010 Lukas Zapletal 1.2.16-1
- Sorting fix in packages for PostgreSQL
- Fix of evr_t_as_vre_simple PostgreSQL function
- Fix in package file list for PostgreSQL
- Changed SQL Perl generator joins to ANSI

* Wed Oct 20 2010 Lukas Zapletal 1.2.15-1
- Function evr_t_as_vre_simple in all package queries now general

* Wed Oct 20 2010 Lukas Zapletal 1.2.14-1
- Fix in PostgreSQL (of previous commit)
- All DECODE functions replaced with CASE-WHEN in System_queries
- Fixing system overview list for PostgreSQL
- Port /network/systems/details/custominfo/edit.pxt
- Port /network/systems/details/custominfo/index.pxt
- Update Perl module to redirect to Java not PXT
- s|/network/systems/ssm/misc/index.pxt|/rhn/systems/ssm/misc/Index.do|

* Wed Oct 13 2010 Jan Pazdziora 1.2.13-1
- 642203- Removed the Task Status page for it needs a serious work over with
  our new configs (paji@redhat.com)
- 631847 - in RHN Proxy 5.4 is used jabber 2.0 where user is called jabber
  (instead of jabberd) (msuchy@redhat.com)
- Port /network/systems/custominfo/delete.pxt (colin.coe@gmail.com)
- Port /network/systems/details/delete_confirm.pxt (colin.coe@gmail.com)

* Mon Oct 11 2010 Jan Pazdziora 1.2.12-1
- Fix indentation -- use spaces.
- Fix the ORA_BLOB issue which prevents spacewalk-schema from starting.
- 631847 - add keys for proxy 5.4 (msuchy@redhat.com)
- If host or port is not specified, we do not want to put those empty strings
  to the dbi:Pg: connect string.
- Since we use RHN::DataSource::Simple in Sniglets::ListView::ProbeList, we
  might just as well use it (I man, Perl use).

* Fri Oct 08 2010 Jan Pazdziora 1.2.11-1
- Move use DBD::Oracle to eval so that we do not get rpm dependencies
  populated.

* Wed Oct 06 2010 Jan Pazdziora 1.2.10-1
- Use current_timestamp instead of the Oracle-specific sysdate in
  set_cloned_from.
- To PostgreSQL, procedures are just functions, call them as such.
- We do not seem to be using the inout parameter anywhere in our code, remove
  the code to make porting to PostgreSQL easier.
- Use current_timestamp instead of the Oracle-specific sysdate in
  clone_channel_packages.
- Since we have trigger which sets rhnRepoRegenQueue.id since
  f2153167da508852183501f320c2e71c08a0441c, we can avoid .nextval.
- As PostgreSQL does not support table aliases in inserts, remove them.
- Make sequence_nextval method support PostgreSQL syntax.
- Do not reconnect with every sequence_nextval -- the $self should be usable
  object to call prepare on.
- Use the utility sequence_nextval method instead of direct
  rhn_channel_id_seq.nextval, to allow portable nextval operation.
- For PostgreSQL, we just select function(params) instead of begin...end block.
- 639449 - add package spacewalk-setup-jabberd to list of packages which should
  be removed in Proxy WebUI installer (msuchy@redhat.com)

* Tue Oct 05 2010 Jan Pazdziora 1.2.9-1
- Force the field names to be uppercase since that is what the application
  expects.
- Use case instead of decode, it is more portable.
- Mark aliases with AS. This is what PostgreSQL requires.
- Instead of checking user_objects which is not portable, just attempt to
  select from PXTSESSIONS directly.
- We first check if there is some object not named PLAN_TABLE, and then if
  there is some object named PXTSESSIONS. Just drop the first check.
- Port /network/account/activation_keys/child_channels.pxt
  (coec@war.coesta.com)
- Port /network/systems/ssm/system_list.pxt (coec@war.coesta.com)
- Port SSM Package Refresh Page (coec@war.coesta.com)
- Simple fixes (coec@war.coesta.com)
- Port /network/systems/ssm/index.pxt (colin.coe@gmail.com)
- Port HW refresh page (colin.coe@gmail.com)

* Mon Sep 27 2010 Miroslav Suchý <msuchy@redhat.com> 1.2.8-1
- 636653 - Made the  Channel Family Subscribed Systems page show guest systems
  also (paji@redhat.com)
- make 'db-control report' report TEMP_TBS statistics (mzazrivec@redhat.com)
- 630585 - about-chat now points to proper channel (branding)
  (lzap+git@redhat.com)
- Cleanedup old/proted/unused config queries and updated the one for snapshot
  (paji@redhat.com)
- adding configchannel.lookupFileInfo() taking a revision id
  (jsherril@redhat.com)

* Fri Sep 10 2010 Partha Aji <paji@redhat.com> 1.2.7-1
- 629606 - Fixed a list tag check box issue (paji@redhat.com)
- 591899 - fixing error where cloning an already cloned channel would still
  result in errata showing up on the clone tab when managing it
  (jsherril@redhat.com)

* Fri Sep 10 2010 Miroslav Suchý <msuchy@redhat.com> 1.2.6-1
- 630950 - fix ISE in proxy webUI installer

* Thu Sep 09 2010 Miroslav Suchý <msuchy@redhat.com> 1.2.5-1
- 580080 - fix link to Proxy Guide

* Wed Sep 08 2010 Shannon Hughes <shughes@redhat.com> 1.2.4-1
- bug fixes for audit tab and proxy installer additions (shughes@redhat.com)

* Wed Sep 08 2010 Shannon Hughes <shughes@redhat.com> 1.2.3-1
- 589728 hide audit functionality for satellite product (shughes@redhat.com)

* Wed Sep 08 2010 Miroslav Suchý <msuchy@redhat.com> 1.2.2-1
- 631847 - create 5.4 webUI installer
- 614918 - Made SSM Select Systems to work with I18n languages
  (paji@redhat.com)

* Wed Sep 01 2010 Jan Pazdziora 1.2.1-1
- 621479 - Fix missing duplicates menu (coec@war.coesta.com)
- Revert "Remove hardware.pxt" (colin.coe@gmail.com)
- Removal of unused code.
- System Notes pages PXT to java (colin.coe@gmail.com)
- bumping package versions for 1.2 (mzazrivec@redhat.com)

* Thu Aug 05 2010 Milan Zazrivec <mzazrivec@redhat.com> 1.1.8-1
- Remove hardware.pxt
- Convert hardware.pxt to Java

* Wed Aug 04 2010 Jan Pazdziora 1.1.7-1
- Add system migration to webUI (colin.coe@gmail.com)

* Fri Jul 16 2010 Michael Mraka <michael.mraka@redhat.com> 1.1.6-1
- 581812 - fixed file ordering

* Fri Jul 16 2010 Milan Zazrivec <mzazrivec@redhat.com> 1.1.5-1
- added a configuration page to orgs to handle maintenance windows
- cleaned up web_customer, rhnPaidOrgs and rhnDemoOrgs

* Thu Jul 01 2010 Miroslav Suchý <msuchy@redhat.com> 1.1.4-1
- channel nav support for repository mapping (shughes@redhat.com)
- Added flex magic to ChannelFamily -> Orgs page (paji@redhat.com)

* Mon Jun 21 2010 Jan Pazdziora 1.1.3-1
- Good Bye Channel License Code (paji@redhat.com)
- Removed unused code.
- Removed the bulk-subscribe and unsubscribe which is not used anywhere
  (paji@redhat.com)
- removed an unused method (paji@redhat.com)

* Mon May 31 2010 Michael Mraka <michael.mraka@redhat.com> 1.1.2-1
- 577355 - fixing broken link on channel->errata->clone screen
- Setting server.nls_lang once, later in this file, should be enough.
- code cleanup - this configuration files are not used in proxy
- Removing web/conf/*.conf files that are not packages nor used.
- bump version for spacewalk 1.1
- Fixed a couple of links with respect to the delete confirm change..

* Mon Apr 19 2010 Michael Mraka <michael.mraka@redhat.com> 1.1.1-1
- bumping spec files to 1.1 packages
- Constants DEFAULT_RHN_SATCON_TREE and DEFAULT_SATCON_DICT not longer used
<|MERGE_RESOLUTION|>--- conflicted
+++ resolved
@@ -13,11 +13,7 @@
 Summary: Spacewalk Web site - Perl modules
 Group: Applications/Internet
 License: GPLv2
-<<<<<<< HEAD
-Version: 2.5.7.7
-=======
 Version: 2.6.0
->>>>>>> 2762d21f
 Release: 1%{?dist}
 URL:          https://fedorahosted.org/spacewalk/
 Source0:      https://fedorahosted.org/releases/s/p/spacewalk/%{name}-%{version}.tar.gz
