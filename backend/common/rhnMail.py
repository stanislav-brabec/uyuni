#
# Copyright (c) 2008--2012 Red Hat, Inc.
#
# This software is licensed to you under the GNU General Public License,
# version 2 (GPLv2). There is NO WARRANTY for this software, express or
# implied, including the implied warranties of MERCHANTABILITY or FITNESS
# FOR A PARTICULAR PURPOSE. You should have received a copy of GPLv2
# along with this software; if not, see
# http://www.gnu.org/licenses/old-licenses/gpl-2.0.txt.
# 
# Red Hat trademarks are not licensed under GPLv2. No permission is
# granted to use or replicate Red Hat trademarks that are incorporated
# in this software or its documentation. 
#
# this module implements the send mail support
#

import os
import smtplib

from rhnConfig import CFG, PRODUCT_NAME
from rhn.connections import idn_pune_to_unicode

# check if the headers have the minimum required fields
def __check_headers(h):
    if type(h) != type({}) or not hasattr(h, "has_key"):
        # does not look like a dictionary
        h = {}
    if not h.has_key("Subject"):
<<<<<<< HEAD
        h["Subject"] = "SUSE Manager System Mail From %s" % idn_pune_to_unicode(os.uname()[1])
=======
        h["Subject"] = "%s System Mail From %s" % (PRODUCT_NAME,
                                                   idn_pune_to_unicode(os.uname()[1]))
>>>>>>> a7ffaad8
    if not h.has_key("To"):
        to = CFG.TRACEBACK_MAIL
    else:
        to = h["To"]
    if not ("Content-Type" in h):
        h["Content-Type"] = "text/plain; charset=utf-8"
    if type(to) in [type([]), type(())]:
        toaddrs = to
        to = ', '.join(to)
    else:
        toaddrs = to.split(',')
    h["To"] = to
    return [h, toaddrs]

# check the headers for sanity cases and send the mail
def send(headers, body, sender = None):
    (headers, toaddrs) = __check_headers(headers)
    if sender is None:
        sender = headers["From"]
    joined_headers = u''
    for h in headers.keys():
        joined_headers += u"%s: %s\n" % (h, headers[h])

    server = smtplib.SMTP('localhost')
    if not isinstance(body, unicode):
        body = body.decode('utf-8')
    msg = u"%s\n%s\n" % (joined_headers, body)
    server.sendmail(sender, toaddrs, msg.encode('utf-8'))
    server.quit()<|MERGE_RESOLUTION|>--- conflicted
+++ resolved
@@ -27,12 +27,8 @@
         # does not look like a dictionary
         h = {}
     if not h.has_key("Subject"):
-<<<<<<< HEAD
-        h["Subject"] = "SUSE Manager System Mail From %s" % idn_pune_to_unicode(os.uname()[1])
-=======
         h["Subject"] = "%s System Mail From %s" % (PRODUCT_NAME,
                                                    idn_pune_to_unicode(os.uname()[1]))
->>>>>>> a7ffaad8
     if not h.has_key("To"):
         to = CFG.TRACEBACK_MAIL
     else:
