#
# Copyright (c) 2008--2012 Red Hat, Inc.
#
# This software is licensed to you under the GNU General Public License,
# version 2 (GPLv2). There is NO WARRANTY for this software, express or
# implied, including the implied warranties of MERCHANTABILITY or FITNESS
# FOR A PARTICULAR PURPOSE. You should have received a copy of GPLv2
# along with this software; if not, see
# http://www.gnu.org/licenses/old-licenses/gpl-2.0.txt.
#
# Red Hat trademarks are not licensed under GPLv2. No permission is
# granted to use or replicate Red Hat trademarks that are incorporated
# in this software or its documentation.
#

import os
import gzip
import cStringIO
import tempfile
import xmlrpclib
import struct
import sys
import fileutils

from types import ListType, TupleType

import checksum
from rhn_pkg import A_Package, InvalidPackageError

MPM_CHECKSUM_TYPE = 'md5'       # FIXME: this should be a configuration option

def labelCompare(l1, l2):
    try:
        import rhn_rpm
    except ImportError:
        # rhn_rpm not avalable; return a dummy comparison function
        return -1
    return rhn_rpm.labelCompare(l1, l2)

def get_package_header(filename=None, file_obj=None, fd=None):
    return load(filename=filename, file_obj=file_obj, fd=fd)[0]

def load(filename=None, file_obj=None, fd=None):
    """ Loads an MPM and returns its header and its payload """
    if (filename is None and file_obj is None and fd is None):
        raise ValueError, "No parameters passed"

    if filename is not None:
        f = open(filename)
    elif file_obj is not None:
        f = file_obj
    else: # fd is not None
        f = os.fdopen(os.dup(fd), "r")

    f.seek(0, 0)

    p = MPM_Package()
    try:
        p.load(f)
    except InvalidPackageError, e:
        try:
            return load_rpm(f)
        except InvalidPackageError:
            raise e, None, sys.exc_info()[2]
        except:
            raise e, None, sys.exc_info()[2]

    return p.header, p.payload_stream

def load_rpm(stream):
    # Hmm, maybe an rpm

    try:
        import rhn_rpm
    except ImportError:
        raise InvalidPackageError, None, sys.exc_info()[2]

    # Dup the file descriptor, we don't want it to get closed before we read
    # the payload
    newfd = os.dup(stream.fileno())
    stream = os.fdopen(newfd, "r")

    stream.flush()
    stream.seek(0, 0)

    try:
        header = rhn_rpm.get_package_header(file_obj=stream)
    except InvalidPackageError, e:
        raise InvalidPackageError(*e.args), None, sys.exc_info()[2]
    except rhn_rpm.error, e:
        raise InvalidPackageError(e), None, sys.exc_info()[2]
    except:
        raise InvalidPackageError, None, sys.exc_info()[2]
    stream.seek(0, 0)

    return header, stream

class MPM_Header:
    "Wrapper class for an mpm header - we need to store a flag is_source"
    def __init__(self, hdr):
        self.hdr = hdr
        self.is_source = hdr.get('is_source')
        self.packaging = 'mpm'
        self.signatures = []

    def __getitem__(self, name):
        return self.hdr.get(name)

    def __setitem__(self, name, item):
        self.hdr[name] = item

    def __delitem__(self, name):
        del self.hdr[name]

    def __getattr__(self, name):
        return getattr(self.hdr, name)

    def __len__(self):
        return len(self.hdr)

    @staticmethod
    def is_signed():
        return 0

    @staticmethod
    def checksum_type():
        return MPM_CHECKSUM_TYPE

    @staticmethod
    def unload():
        return None

MPM_HEADER_COMPRESSED_GZIP = 1
MPM_PAYLOAD_COMPRESSED_GZIP = 1

class MPM_Package(A_Package):
    # pylint: disable=R0902
    _lead_format = '!16sB3s4L92s'
    _magic = 'mpmpackage012345'
    def __init__(self, input_stream = None):
        A_Package.__init__(self, input_stream)
        self.header_flags = MPM_HEADER_COMPRESSED_GZIP
        self.header_size = 0
        self.payload_flags = 0
        assert(len(self._magic) == 16)
        self._buffer_size = 16384
        self.file_size = 0

    def read_header(self):
        arr = self._read_lead(self.input_stream)
        magic = arr[0]
        if magic != self._magic:
            raise InvalidPackageError()
        header_len, payload_len = int(arr[5]), int(arr[6])
        self.header_flags, self.payload_flags = arr[3], arr[4]
        self.file_size = 128 + header_len + payload_len
        header_data = self._read_bytes(self.input_stream, header_len)
        self._read_header(header_data, self.header_flags)
        self.checksum_type = self.header.checksum_type()

    def _read_lead(self, stream):
        # Lead has the following format:
        # 16 bytes  magic
        #  1 bytes  version
        #  3 bytes  unused
        #  4 bytes  header flags
        #  4 bytes  payload flags
        #  4 bytes  header length
        #  4 bytes  payload length
        # 92 bytes  padding to 128 bytes
        lead = self._read_bytes(stream, 128)
        if len(lead) != 128:
            raise InvalidPackageError()

        arr = struct.unpack(self._lead_format, lead)
        return arr

    def load(self, input_stream):
        # Clean up
        self.__init__()
        self.input_stream = input_stream
        # Read the header
        self.read_header()

        payload_stream = fileutils.payload(input_stream.name, input_stream.tell())
        input_stream.seek(self.file_size)
        if self.file_size != input_stream.tell():
            raise InvalidPackageError()

        self._read_payload(payload_stream, self.payload_flags)

    def _read_header(self, header_data, header_flags):
        if header_flags & MPM_HEADER_COMPRESSED_GZIP:
            t = cStringIO.StringIO(header_data)
            g = gzip.GzipFile(None, "r", 0, t)
            header_data = g.read()
            g.close()
            t.close()

        try:
            params, _x = xmlrpclib.loads(header_data)
        except:
            # XXX
            raise

        self.header = MPM_Header(params[0])

    def _read_payload(self, payload_stream, payload_flags):
        payload_stream.seek(0, 0)
        if payload_flags & MPM_PAYLOAD_COMPRESSED_GZIP:
            g = gzip.GzipFile(None, "r", 0, payload_stream)
            t = tempfile.TemporaryFile()
            self._stream_copy(g, t)
            g.close()
            payload_stream = t

        self.payload_stream = payload_stream

    def write(self, output_stream):
        if self.header is None:
            raise Exception()

        output_stream.seek(128, 0)
        self._encode_header(output_stream)
        self._encode_payload(output_stream)

<<<<<<< HEAD
=======
        # pylint: disable=E0012,W1401
>>>>>>> ffe0bf73
        # now we know header and payload size so rewind back and write lead
        lead_arr = (self._magic, 1, "\0" * 3, self.header_flags,
            self.payload_flags, self.header_size, self.payload_size, '\0' * 92)
        # lead
        lead = struct.pack(self._lead_format, *lead_arr)
        output_stream.seek(0, 0)
        output_stream.write(lead)
        output_stream.seek(0, 2)

    def _encode_header(self, stream):
        assert(self.header is not None)
        data = xmlrpclib.dumps((_replace_null(self.header), ))
        start = stream.tell()
        if self.header_flags & MPM_HEADER_COMPRESSED_GZIP:
            f = gzip.GzipFile(None, "wb", 9, stream)
            f.write(data)
            f.close()
        else:
            stream.write(data)
        stream.flush()
        self.header_size = stream.tell() - start

    def _encode_payload(self, stream, c_hash=None):
        assert(self.payload_stream is not None)
        if stream:
            start = stream.tell()
        if stream and self.payload_flags & MPM_PAYLOAD_COMPRESSED_GZIP:
            f = gzip.GzipFile(None, "wb", 9, stream)
            self._stream_copy(self.payload_stream, f, c_hash)
            f.close()
        else:
            self._stream_copy(self.payload_stream, stream, c_hash)
        if stream:
            self.payload_size = stream.tell() - start

    def save_payload(self, output_stream):
        self.payload_stream = self.input_stream
        c_hash = checksum.hashlib.new(self.header.checksum_type())
        self._encode_payload(output_stream, c_hash)
        self.checksum = c_hash.hexdigest()
        if output_stream:
            self.payload_stream = output_stream


def _replace_null(obj):
    if obj is None:
        return ''
    if isinstance(obj, ListType):
        return map(_replace_null, obj)
    if isinstance(obj, TupleType):
        return tuple(_replace_null(list(obj)))
    if hasattr(obj, 'items'):
        obj_dict = {}
        for k, v in obj.items():
            obj_dict[_replace_null(k)] = _replace_null(v)
        return obj_dict
    return obj<|MERGE_RESOLUTION|>--- conflicted
+++ resolved
@@ -224,10 +224,7 @@
         self._encode_header(output_stream)
         self._encode_payload(output_stream)
 
-<<<<<<< HEAD
-=======
         # pylint: disable=E0012,W1401
->>>>>>> ffe0bf73
         # now we know header and payload size so rewind back and write lead
         lead_arr = (self._magic, 1, "\0" * 3, self.header_flags,
             self.payload_flags, self.header_size, self.payload_size, '\0' * 92)
