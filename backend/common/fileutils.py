--- conflicted
+++ resolved
@@ -263,11 +263,7 @@
             # Changing permissions failed; ignore the error
             sys.stderr.write("Changing owner for %s failed\n" % dirname)
 
-<<<<<<< HEAD
-def createPath(path, user='wwwrun', group='www', chmod=0755, logging=1):
-=======
-def createPath(path, user='apache', group='apache', chmod=0755):
->>>>>>> 4d4c1544
+def createPath(path, user='wwwrun', group='www', chmod=0755):
     """advanced makedirs
 
     Will create the path if necessary.
