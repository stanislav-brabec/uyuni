#
# Copyright (c) 2008--2016 Red Hat, Inc.
# Copyright (c) 2010--2011 SUSE Linux Products GmbH
#
# This software is licensed to you under the GNU General Public License,
# version 2 (GPLv2). There is NO WARRANTY for this software, express or
# implied, including the implied warranties of MERCHANTABILITY or FITNESS
# FOR A PARTICULAR PURPOSE. You should have received a copy of GPLv2
# along with this software; if not, see
# http://www.gnu.org/licenses/old-licenses/gpl-2.0.txt.
#
# Red Hat trademarks are not licensed under GPLv2. No permission is
# granted to use or replicate Red Hat trademarks that are incorporated
# in this software or its documentation.
#
import os
import re
import shutil
import socket
import sys
import time
import traceback
import base64
from datetime import datetime
from HTMLParser import HTMLParser
from dateutil.parser import parse as parse_date
from dateutil.tz import tzutc

from yum import Errors
from yum.i18n import to_unicode

from spacewalk.server import rhnPackage, rhnSQL, rhnChannel, suseEula
from spacewalk.common import fileutils, rhnLog, rhnMail, suseLib
from spacewalk.common.rhnTB import fetchTraceback
from spacewalk.common.rhnLib import isSUSE
from spacewalk.common.checksum import getFileChecksum
from spacewalk.common.rhnConfig import CFG, initCFG
from spacewalk.server.importlib.importLib import IncompletePackage, Erratum, Bug, Keyword
from spacewalk.server.importlib.packageImport import ChannelPackageSubscription
from spacewalk.server.importlib.backendOracle import SQLBackend
from spacewalk.server.importlib.errataImport import ErrataImport
from spacewalk.server import taskomatic

from syncLib import log, log2disk, log2stderr

hostname = socket.gethostname()
if '.' not in hostname:
    hostname = socket.getfqdn()


default_log_location = '/var/log/rhn/'
relative_comps_dir = 'rhn/comps'

# namespace prefixes for parsing SUSE patches XML files
YUM = "{http://linux.duke.edu/metadata/common}"
RPM = "{http://linux.duke.edu/metadata/rpm}"
SUSE = "{http://novell.com/package/metadata/suse/common}"
PATCH = "{http://novell.com/package/metadata/suse/patch}"

class ChannelException(Exception):
    """Channel Error"""
    def __init__(self, value=None):
        Exception.__init__(self)
        self.value = value
    def __str__(self):
        return "%s" %(self.value,)

    def __unicode__(self):
        return '%s' % to_unicode(self.value)

class ChannelTimeoutException(ChannelException):
    """Channel timeout error e.g. a remote repository is not responding"""
    pass

class KSDirParser:
    file_blacklist = ["release-notes/"]

    def __init__(self, dir_html):
        self.dir_content = []
        for s in (m.group(1) for m in re.finditer(r'(?i)<a href="(.+?)"', dir_html)):
            if not (re.match(r'/', s) or re.search(r'\?', s) or re.search(r'\.\.', s) or re.match(r'[a-zA-Z]+:', s) or
                    re.search(r'\.rpm$', s)):
                if re.search(r'/$', s):
                    file_type = 'DIR'
                else:
                    file_type = 'FILE'

                if s not in self.file_blacklist:
                    self.dir_content.append({'name': s, 'type': file_type})

    def get_content(self):
        return self.dir_content

class TreeInfoError(Exception):
    pass


class TreeInfoParser(object):
    def __init__(self, filename):
        self.parser = ConfigParser.RawConfigParser()
        # do not lowercase
        self.parser.optionxform = str
        fp = open(filename)
        try:
            try:
                self.parser.readfp(fp)
            except ConfigParser.ParsingError:
                raise TreeInfoError("Could not parse treeinfo file!")
        finally:
            if fp is not None:
                fp.close()

    def get_images(self):
        files = []
        for section_name in self.parser.sections():
            if section_name.startswith('images-') or section_name == 'stage2':
                for item in self.parser.items(section_name):
                    files.append(item[1])
        return files

    def get_family(self):
        for section_name in self.parser.sections():
            if section_name == 'general':
                for item in self.parser.items(section_name):
                    if item[0] == 'family':
                        return item[1]

    def get_major_version(self):
        for section_name in self.parser.sections():
            if section_name == 'general':
                for item in self.parser.items(section_name):
                    if item[0] == 'version':
                        return item[1].split('.')[0]


def set_filter_opt(option, opt_str, value, parser):
    # pylint: disable=W0613
    if opt_str in ['--include', '-i']:
        f_type = '+'
    else:
        f_type = '-'
    parser.values.filters.append((f_type, re.split(r'[,\s]+', value)))


def getChannelRepo():

    initCFG('server.satellite')
    rhnSQL.initDB()
    items = {}
    sql = """
           select s.source_url, c.label
             from rhnChannel c
        left join rhnChannelContentSource cs on cs.channel_id=c.id
        left join rhnContentSource s on s.id = cs.source_id
            where s.source_url is not null
               or c.org_id is null
           """
    h = rhnSQL.prepare(sql)
    h.execute()
    while 1:
        row = h.fetchone_dict()
        if not row:
            break
        if not row['label'] in items:
            items[row['label']] = []
        if row['source_url']:
            items[row['label']] += [row['source_url']]

    return items


def getParentsChilds(b_only_custom=False):

    initCFG('server.satellite')
    rhnSQL.initDB()

    sql = """
        select c1.label, c2.label parent_channel, c1.id
        from rhnChannel c1 left outer join rhnChannel c2 on c1.parent_channel = c2.id
        order by c2.label desc, c1.label asc
    """
    h = rhnSQL.prepare(sql)
    h.execute()
    d_parents = {}
    while 1:
        row = h.fetchone_dict()
        if not row:
            break
        if not b_only_custom or rhnChannel.isCustomChannel(row['id']):
            parent_channel = row['parent_channel']
            if not parent_channel:
                d_parents[row['label']] = []
            else:
                # If the parent is not a custom channel treat the child like
                # it's a parent for our purposes
                if parent_channel not in d_parents:
                    d_parents[row['label']] = []
                else:
                    d_parents[parent_channel].append(row['label'])

    return d_parents


def getCustomChannels():

    # with SUSE we sync also Vendor channels with reposync
    # change parameter to False to get not only Custom Channels
    d_parents = getParentsChilds(False)
    l_custom_ch = []

    for ch in d_parents:
        l_custom_ch += [ch] + d_parents[ch]

    return l_custom_ch


class RepoSync(object):

    def __init__(self, channel_label, repo_type, url=None, fail=False,
                 filters=None, no_errata=False, sync_kickstart=False, latest=False,
                 metadata_only=False, strict=0, excluded_urls=None, no_packages=False,
                 log_dir="reposync", log_level=None,
                 noninteractive=False, deep_verify=False):
        self.regen = False
        self.fail = fail
        self.filters = filters or []
        self.no_packages = no_packages
        self.no_errata = no_errata
        self.sync_kickstart = sync_kickstart
        self.latest = latest
        self.metadata_only = metadata_only
        self.ks_tree_type = 'externally-managed'
<<<<<<< HEAD
        self.ks_install_type = 'generic_rpm'
        self.interactive = not noninteractive
        self.deep_verify = deep_verify
        self.error_messages = []
        self.available_packages = {}
=======
        self.ks_install_type = None
>>>>>>> 711ddaed

        initCFG('server.susemanager')
        rhnSQL.initDB()

        # setup logging
        log_filename = channel_label + '.log'
        log_path = default_log_location + log_dir + '/' + log_filename
        if log_level is None:
            log_level = 0
        CFG.set('DEBUG', log_level)
        rhnLog.initLOG(log_path, log_level)
        # os.fchown isn't in 2.4 :/
        if isSUSE():
            os.system("chgrp www " + log_path)
        else:
            os.system("chgrp apache " + log_path)

        log2disk(0, "Command: %s" % str(sys.argv))
        log2disk(0, "Sync of channel started.")

        self.channel_label = channel_label
        self.channel = self.load_channel()
        if not self.channel:
            log(0, "Channel %s does not exist." % channel_label)
            sys.exit(1)

        if not url:
            # TODO:need to look at user security across orgs
            h = rhnSQL.prepare(
                """
                select s.id, s.source_url, s.metadata_signed, s.label, fm.channel_family_id
                from rhnContentSource s,
                     rhnChannelContentSource cs,
                     rhnChannelFamilyMembers fm
                where s.id = cs.source_id
                  and cs.channel_id = fm.channel_id
                  and cs.channel_id = :channel_id""")
            h.execute(channel_id=int(self.channel['id']))
            sources = h.fetchall_dict()
            self.urls = []
            if excluded_urls is None:
                excluded_urls = []
            if sources:
                self.urls = self._format_sources(sources, excluded_urls)
            else:
                # generate empty metadata and quit
                taskomatic.add_to_repodata_queue_for_channel_package_subscription(
                    [channel_label], [], "server.app.yumreposync")
                rhnSQL.commit()
                log2stderr(0, "Channel has no URL associated")
                if not self.channel['org_id']:
                    # RES base vendor channels do not have a URL. This is not an error
                    sys.exit(0)
                sys.exit(1)
        else:
            self.urls = [{'id': None, 'source_url': url, 'metadata_signed' : 'N', 'label': None, 'channel_family_id': None}]

        if not self.urls:
            log2stderr(0, "Channel %s has no URL associated" % channel_label)

        self.repo_plugin = self.load_plugin(repo_type)
        self.strict = strict
        self.all_packages = []
        self.arches = self.get_compatible_arches(int(self.channel['id']))

    def sync(self, update_repodata=False):
        """Trigger a reposync"""
        start_time = datetime.now()
        for data in self.urls:
            data['source_url'] = self.set_repo_credentials(data)
            insecure = False
            if data['metadata_signed'] == 'N':
                insecure = True
            plugin = None

            for url in data['source_url']:
                # If the repository uses a uln:// URL, switch to the ULN plugin, overriding the command-line
                if url.startswith("uln://"):
                    self.repo_plugin = self.load_plugin("uln")

                # pylint: disable=W0703
                try:
                    # use modified relative_url as name of repo plugin, because
                    # it used as name of cache directory as well

                    relative_url = '_'.join(url.split('://')[1].split('/')[1:])
                    plugin_name = relative_url.replace("?", "_").replace("&", "_").replace("=", "_")

                    plugin = self.repo_plugin(url, plugin_name, insecure, self.interactive)

                    if update_repodata:
                        plugin.clear_cache()

                    if data['id'] is not None:
                        keys = rhnSQL.fetchone_dict("""
                        select k1.key as ca_cert, k2.key as client_cert, k3.key as client_key
                        from rhncontentssl
                                join rhncryptokey k1
                                on rhncontentssl.ssl_ca_cert_id = k1.id
                                left outer join rhncryptokey k2
                                on rhncontentssl.ssl_client_cert_id = k2.id
                                left outer join rhncryptokey k3
                                on rhncontentssl.ssl_client_key_id = k3.id
                        where rhncontentssl.content_source_id = :repo_id
                        or rhncontentssl.channel_family_id = :channel_family_id
                        """, repo_id=int(data['id']), channel_family_id=data['channel_family_id'])
                        if keys and ('ca_cert' in keys):
                            plugin.set_ssl_options(keys['ca_cert'], keys['client_cert'], keys['client_key'])

                    # update the checksum type of channels with org_id NULL
                    self.updateChannelChecksumType(plugin.get_md_checksum_type())

                    if not self.no_packages:
                        self.import_packages(plugin, data['id'], url)
                        self.import_groups(plugin, url)

                    if not self.no_errata:
                        self.import_updates(plugin, url)

                    # only for repos obtained from the DB
                    if self.sync_kickstart and data['label']:
                        try:
                            self.import_kickstart(plugin, url, data['label'])
                        except:
                            rhnSQL.rollback()
                            raise
                    self.import_products(plugin)
                    self.import_susedata(plugin)

                except ChannelTimeoutException, e:
                    log(0, e)
                    self.sendErrorMail(str(e))
                    sys.exit(1)
                except ChannelException, e:
                    log(0, "ChannelException: %s" % e)
                    self.sendErrorMail("ChannelException: %s" % str(e))
                    sys.exit(1)
                except Errors.YumGPGCheckError, e:
                    log(0, "YumGPGCheckError: %s" % e)
                    self.sendErrorMail("YumGPGCheckError: %s" % e)
                    sys.exit(1)
                except Errors.RepoError, e:
                    log(0, "RepoError: %s" % e)
                    self.sendErrorMail("RepoError: %s" % e)
                    sys.exit(1)
                except Errors.RepoMDError, e:
                    if "primary not available" in str(e):
                        taskomatic.add_to_repodata_queue_for_channel_package_subscription(
                            [self.channel_label], [], "server.app.yumreposync")
                        rhnSQL.commit()
                        log(0, "Repository has no packages. (%s)" % e)
                        sys.exit(0)
                    else:
                        log(0, "RepoMDError: %s" % e)
                        self.sendErrorMail("RepoMDError: %s" % e)
                    sys.exit(1)
                except:
                    log(0, "Unexpected error: %s" % sys.exc_info()[0])
                    log(0, "%s" % traceback.format_exc())
                    self.sendErrorMail(fetchTraceback())
                    sys.exit(1)

                if plugin is not None:
                    plugin.clear_ssl_cache()
            if self.regen:
                taskomatic.add_to_repodata_queue_for_channel_package_subscription(
                    [self.channel_label], [], "server.app.yumreposync")
                taskomatic.add_to_erratacache_queue(self.channel_label)
            self.update_date()
            rhnSQL.commit()
            elapsed_time = datetime.now() - start_time
            log(0, "Sync completed.")
            log(0, "Total time: %s" % str(elapsed_time).split('.')[0])
            if self.error_messages:
                self.sendErrorMail("Repo Sync Errors: %s" % '\n'.join(self.error_messages))
                sys.exit(1)
            return elapsed_time

    def set_ks_tree_type(self, tree_type='externally-managed'):
        self.ks_tree_type = tree_type

    def set_ks_install_type(self, install_type='generic_rpm'):
        self.ks_install_type = install_type

    def update_date(self):
        """ Updates the last sync time"""
        h = rhnSQL.prepare("""update rhnChannel set LAST_SYNCED = current_timestamp
                             where label = :channel""")
        h.execute(channel=self.channel['label'])

    def load_plugin(self, repo_type):
        """Try to import the repository plugin required to sync the repository

        :repo_type: type of the repository; only 'yum' is currently supported

        """
        name = repo_type + "_src"
        mod = __import__('spacewalk.satellite_tools.repo_plugins', globals(), locals(), [name])
        try:
            submod = getattr(mod, name)
        except AttributeError:
            log2stderr(0, "Repository type %s is not supported. "
                           "Could not import "
                           "spacewalk.satellite_tools.repo_plugins.%s."
                           % (repo_type, name))
            sys.exit(1)
        return getattr(submod, "ContentSource")

    def import_updates(self, plug, url):
        (notices_type, notices) = plug.get_updates()
        saveurl = suseLib.URL(url)
        if saveurl.password:
            saveurl.password = "*******"
        log(0, "Repo %s has %s patches." % (saveurl.getURL(),
                                                    len(notices)))
        if notices:
            if notices_type == 'updateinfo':
                self.upload_updates(notices)
            elif notices_type == 'patches':
                self.upload_patches(notices)

    def import_groups(self, plug, url):
        groupsfile = plug.get_groups()
        if groupsfile:
            basename = os.path.basename(groupsfile)
            log(0, "Repo %s has comps file %s." % (url, basename))
            relativedir = os.path.join(relative_comps_dir, self.channel_label)
            absdir = os.path.join(CFG.MOUNT_POINT, relativedir)
            if not os.path.exists(absdir):
                os.makedirs(absdir)
            relativepath = os.path.join(relativedir, basename)
            abspath = os.path.join(absdir, basename)
            for suffix in ['.gz', '.bz', '.xz']:
                if basename.endswith(suffix):
                    abspath = abspath.rstrip(suffix)
                    relativepath = relativepath.rstrip(suffix)
            src = fileutils.decompress_open(groupsfile)
            dst = open(abspath, "w")
            shutil.copyfileobj(src, dst)
            dst.close()
            src.close()
            # update or insert
            hu = rhnSQL.prepare("""update rhnChannelComps
                                      set relative_filename = :relpath,
                                          modified = current_timestamp
                                    where channel_id = :cid""")
            hu.execute(cid=self.channel['id'], relpath=relativepath)

            hi = rhnSQL.prepare("""insert into rhnChannelComps
                                  (id, channel_id, relative_filename)
                                  (select sequence_nextval('rhn_channelcomps_id_seq'),
                                          :cid,
                                          :relpath
                                     from dual
                                    where not exists (select 1 from rhnChannelComps
                                                       where channel_id = :cid))""")
            hi.execute(cid=self.channel['id'], relpath=relativepath)

    def upload_updates(self, notices):
        batch = []
        typemap = {
            'security': 'Security Advisory',
            'recommended': 'Bug Fix Advisory',
            'bugfix': 'Bug Fix Advisory',
            'optional': 'Product Enhancement Advisory',
            'feature': 'Product Enhancement Advisory',
            'enhancement': 'Product Enhancement Advisory'
        }
        backend = SQLBackend()
        for notice in notices:
            notice = self.fix_notice(notice)
            patch_name = self._patch_naming(notice)
            existing_errata = self.get_errata(patch_name)
            if existing_errata and not self._is_old_suse_style(notice):
                if int(existing_errata['advisory_rel']) < int(notice['version']):
                    # A disaster happens
                    #
                    # re-releasing an errata with a higher release number
                    # only happens in case of a disaster.
                    # This should force mirrored repos to remove the old
                    # errata and take care that the new one is the only
                    # available.
                    # This mean a hard overwrite
                    self._delete_invalid_errata(existing_errata['id'])
                elif int(existing_errata['advisory_rel']) > int(notice['version']):
                    # the existing errata has a higher release than the now
                    # parsed one. We need to skip the current errata
                    continue
                # else: release match, so we update the errata

            if notice['updated']:
                updated_date = self._to_db_date(notice['updated'])
            else:
                updated_date = self._to_db_date(notice['issued'])
            if (existing_errata and
                not self.errata_needs_update(existing_errata, notice['version'], updated_date)):
                continue
            log(0, "Add Patch %s" % patch_name)
            e = Erratum()
            e['errata_from']   = notice['from']
            e['advisory'] = e['advisory_name'] = patch_name
            e['advisory_rel']  = notice['version']
            e['advisory_type'] = typemap.get(notice['type'], 'Product Enhancement Advisory')
            e['product']       = notice['release'] or 'Unknown'
            e['description']   = notice['description'] or 'not set'
            e['synopsis']      = notice['title'] or notice['update_id']
            if (notice['type'] == 'security' and notice['severity'] and
                not e['synopsis'].startswith(notice['severity'] + ': ')):
                e['synopsis'] = notice['severity'] + ': ' + e['synopsis']
            e['topic']         = ' '
            e['solution']      = ' '
            e['issue_date']    = self._to_db_date(notice['issued'])
            e['update_date']   = updated_date
            e['org_id']        = self.channel['org_id']
            e['notes']         = ''
            e['refers_to']     = ''
            e['channels']      = [{'label':self.channel_label}]
            e['packages']      = []
            e['files']         = []
            if existing_errata:
                e['channels'].extend(existing_errata['channels'])
                e['packages'] = existing_errata['packages']

            e['packages'] = self._updates_process_packages(
                notice['pkglist'][0]['packages'], e['advisory_name'], e['packages'])
            # One or more package references could not be found in the Database.
            # To not provide incomplete patches we skip this update
            if not e['packages']:
                # FIXME: print only with higher debug option
                log(2, "Advisory %s has empty package list." % e['advisory_name'])

            e['keywords'] = self._update_keywords(notice)
            e['bugs'] = self._update_bugs(notice)
            e['cve'] = self._update_cve(notice)
            if notice['severity']:
                e['security_impact'] = notice['severity']
            else:
                # 'severity' not available in older yum versions
                # set default to Low to get a correct currency rating
                e['security_impact'] = "Low"
            e['locally_modified'] = None
            batch.append(e)
            if self.deep_verify:
                # import step by step
                importer = ErrataImport(batch, backend)
                importer.run()
                batch = []

        if len(batch) > 0:
            importer = ErrataImport(batch, backend)
            importer.run()
        self.regen = True

    def import_packages(self, plug, source_id, url):
        if (not self.filters) and source_id:
            h = rhnSQL.prepare("""
                    select flag, filter
                      from rhnContentSourceFilter
                     where source_id = :source_id
                     order by sort_order """)
            h.execute(source_id=source_id)
            filter_data = h.fetchall_dict() or []
            filters = [(row['flag'], re.split(r'[,\s]+', row['filter']))
                       for row in filter_data]
        else:
            filters = self.filters

        skipped = 0
        saveurl = suseLib.URL(url)
        if saveurl.password:
            saveurl.password = "*******"

        packages = plug.list_packages(filters, self.latest)
        self.all_packages.extend(packages)
        to_process = []
        num_passed = len(packages)
        log(0, "Repo URL: %s" % saveurl.getURL())
        log(0, "Packages in repo:             %5d" % plug.num_packages)
        if plug.num_excluded:
            log(0, "Packages passed filter rules: %5d" % num_passed)
        channel_id = int(self.channel['id'])
        if self.channel['org_id']:
            self.channel['org_id'] = int(self.channel['org_id'])
        else:
            self.channel['org_id'] = None
        for pack in packages:
            if pack.arch in ['src', 'nosrc']:
                # skip source packages
                skipped += 1
                continue
            if pack.arch not in self.arches:
                # skip packages with incompatible architecture
                skipped += 1
                continue
            epoch = ''
            if pack.epoch and pack.epoch != '0':
                epoch = "%s:" % pack.epoch
            ident = "%s-%s%s-%s.%s" % (pack.name, epoch, pack.version, pack.release, pack.arch)
            self.available_packages[ident] = 1

            db_pack = rhnPackage.get_info_for_package(
                [pack.name, pack.version, pack.release, pack.epoch, pack.arch],
                channel_id, self.channel['org_id'])

            to_download = True
            to_link = True
            # Package exists in DB
            if db_pack:
                # Path in filesystem is defined
                if db_pack['path']:
                    pack.path = os.path.join(CFG.MOUNT_POINT, db_pack['path'])
                else:
                    pack.path = ""

                # if the package exists, but under a different org_id we have to download it again
                if self.metadata_only or self.match_package_checksum(pack, db_pack):
                    # package is already on disk or not required
                    to_download = False
                    if db_pack['channel_id'] == channel_id:
                        # package is already in the channel
                        to_link = False

                elif db_pack['channel_id'] == channel_id:
                    # different package with SAME NVREA
                    self.disassociate_package(db_pack)

                # just pass data from DB, they will be used if there is no RPM available
                pack.set_checksum(db_pack['checksum_type'], db_pack['checksum'])
                pack.epoch = db_pack['epoch']
            else:
                # fix epoch
                if pack.epoch == '0':
                    pack.epoch = ''

            if to_download or to_link:
                to_process.append((pack, to_download, to_link))

        num_to_process = len(to_process)
        if num_to_process == 0:
            log(0, "No new packages to sync.")
            if plug.num_packages == 0:
                self.regen = True
            # If we are just appending, we can exit
            if not self.strict:
                return
        else:
            log(0, "Packages already synced:      %5d" % (num_passed - num_to_process))
            log(0, "Packages to sync:             %5d" % num_to_process)

        self.regen = True
        is_non_local_repo = (url.find("file:/") < 0)

        for (index, what) in enumerate(to_process):
            pack, to_download, to_link = what
            localpath = None
            # pylint: disable=W0703
            try:
                log(0, "%d/%d : %s" % (index + 1, num_to_process, pack.getNVREA()))
                if to_download:
                    pack.path = localpath = plug.get_package(pack, metadata_only=self.metadata_only)
                    pack.load_checksum_from_header()
                    pack.upload_package(self.channel, metadata_only=self.metadata_only)
            except KeyboardInterrupt:
                raise
            except Exception:
                e = sys.exc_info()[1]
                log2stderr(0, e)
                if self.fail:
                    raise
                to_process[index] = (pack, False, False)
                continue
            finally:
                if is_non_local_repo and localpath and os.path.exists(localpath):
                    os.remove(localpath)
            pack.clear_header()

        log(0, "Linking packages to channel.")
        if self.strict:
            import_batch = [self.associate_package(pack)
                            for pack in self.all_packages]
        else:
            import_batch = [self.associate_package(pack)
                            for (pack, to_download, to_link) in to_process
                            if to_link]
        backend = SQLBackend()
        caller = "server.app.yumreposync"
        importer = ChannelPackageSubscription(import_batch,
                                              backend, caller=caller, repogen=False,
                                              strict=self.strict)
        importer.run()
        backend.commit()

    def match_package_checksum(self, md_pack, db_pack):
        """compare package checksum"""

        abspath = md_pack.path
        if (self.deep_verify or
            md_pack.checksum_type != db_pack['checksum_type'] or
            md_pack.checksum != db_pack['checksum']):

            if (os.path.exists(abspath) and
                getFileChecksum(md_pack.checksum_type, filename=abspath) == md_pack.checksum):

                return True
            else:
                return False
        return True

    def associate_package(self, pack):
        package = {}
        package['name'] = pack.name
        package['version'] = pack.version
        package['release'] = pack.release
        package['arch'] = pack.arch
        if pack.a_pkg:
            package['checksum'] = pack.a_pkg.checksum
            package['checksum_type'] = pack.a_pkg.checksum_type
            # use epoch from file header because createrepo puts epoch="0" to
            # primary.xml even for packages with epoch=''
            package['epoch'] = pack.a_pkg.header['epoch']
        else:
            # RPM not available but package metadata are in DB, reuse these values
            package['checksum'] = pack.checksum
            package['checksum_type'] = pack.checksum_type
            package['epoch'] = pack.epoch
        package['channels'] = [{'label': self.channel_label,
                                'id': self.channel['id']}]
        package['org_id'] = self.channel['org_id']

        return IncompletePackage().populate(package)

    def disassociate_package(self, pack):
        h = rhnSQL.prepare("""
            delete from rhnChannelPackage cp
             where cp.channel_id = :channel_id
               and cp.package_id in (select p.id
                                       from rhnPackage p
                                       join rhnChecksumView c
                                         on p.checksum_id = c.id
                                      where c.checksum = :checksum
                                        and c.checksum_type = :checksum_type
                                    )
        """)
        h.execute(channel_id=int(self.channel['id']),
                  checksum_type=pack['checksum_type'], checksum=pack['checksum'])

    def load_channel(self):
        return rhnChannel.channel_info(self.channel_label)

    @staticmethod
    def _to_db_date(date):
        if not date:
            ret = datetime.utcnow()
        elif date.isdigit():
            ret = datetime.fromtimestamp(float(date))
        else:
            ret = parse_date(date)
            try:
                ret = ret.astimezone(tzutc())
            except ValueError, e:
                log(2, e)
        return ret.isoformat(' ')[:19]  # return 1st 19 letters of date, therefore preventing ORA-01830 caused by fractions of seconds

    @staticmethod
    def fix_notice(notice):
        if "." in notice['version']:
            new_version = 0
            for n in notice['version'].split('.'):
                new_version = (new_version + int(n)) * 100
            try:
                notice['version'] = new_version / 100
            except TypeError: # yum in RHEL5 does not have __setitem__
                notice._md['version'] = new_version / 100
        if RepoSync._is_old_suse_style(notice):
            # old suse style; we need to append the version to id
            # to get a seperate patch for every issue
            try:
                notice['update_id'] = notice['update_id'] + '-' + notice['version']
            except TypeError: # yum in RHEL5 does not have __setitem__
                notice._md['update_id'] = notice['update_id'] + '-' + notice['version']
        return notice

    @staticmethod
    def get_errata(update_id):
        """ Return an Errata dict

        search in the database for the given advisory and
        return a dict with important values.
        If the advisory was not found it returns None

        :update_id - the advisory (name)
        """
        h = rhnSQL.prepare("""
            select e.id, e.advisory,
                   e.advisory_name, e.advisory_rel,
                   TO_CHAR(e.update_date, 'YYYY-MM-DD HH24:MI:SS') as update_date
              from rhnerrata e
             where e.advisory = :name
        """)
        h.execute(name=update_id)
        ret = h.fetchone_dict()
        if not ret:
            return None

        h = rhnSQL.prepare("""
            select distinct c.label
              from rhnchannelerrata ce
              join rhnchannel c on c.id = ce.channel_id
             where ce.errata_id = :eid
        """)
        h.execute(eid=ret['id'])
        ret['channels'] = h.fetchall_dict() or []
        ret['packages'] = []

        h = rhnSQL.prepare("""
            select p.id as package_id,
                   pn.name,
                   pevr.epoch,
                   pevr.version,
                   pevr.release,
                   pa.label as arch,
                   p.org_id,
                   cv.checksum,
                   cv.checksum_type
              from rhnerratapackage ep
              join rhnpackage p on p.id = ep.package_id
              join rhnpackagename pn on pn.id = p.name_id
              join rhnpackageevr pevr on pevr.id = p.evr_id
              join rhnpackagearch pa on pa.id = p.package_arch_id
              join rhnchecksumview cv on cv.id = p.checksum_id
             where ep.errata_id = :eid
        """)
        h.execute(eid=ret['id'])
        packages = h.fetchall_dict() or []
        for pkg in packages:
            ipackage = IncompletePackage().populate(pkg)
            ipackage['epoch'] = pkg.get('epoch', '')

            ipackage['checksums'] = {ipackage['checksum_type']: ipackage['checksum']}
            ret['packages'].append(ipackage)

        return ret

    def import_kickstart(self, plug, repo_label):
        ks_path = 'rhn/kickstart/'
        ks_tree_label = re.sub(r'[^-_0-9A-Za-z@.]', '', repo_label.replace(' ', '_'))
        if len(ks_tree_label) < 4:
            ks_tree_label += "_repo"

        # construct ks_path and check we already have this KS tree synced
        id_request = """
                select id
                from rhnKickstartableTree
                where channel_id = :channel_id and label = :label
                """

        if 'org_id' in self.channel and self.channel['org_id']:
            ks_path += str(self.channel['org_id']) + '/' + ks_tree_label
            # Trees synced from external repositories are expected to have full path it database
            db_path = os.path.join(CFG.MOUNT_POINT, ks_path)
            row = rhnSQL.fetchone_dict(id_request + " and org_id = :org_id", channel_id=self.channel['id'],
                                       label=ks_tree_label, org_id=self.channel['org_id'])
        else:
            ks_path += ks_tree_label
            db_path = ks_path
            row = rhnSQL.fetchone_dict(id_request + " and org_id is NULL", channel_id=self.channel['id'],
                                       label=ks_tree_label)

        treeinfo_path = ['treeinfo', '.treeinfo']
        treeinfo_parser = None
        for path in treeinfo_path:
            log(1, "Trying " + path)
            treeinfo = plug.get_file(path, os.path.join(CFG.MOUNT_POINT, ks_path))
            if treeinfo:
                try:
                    treeinfo_parser = TreeInfoParser(treeinfo)
                    break
                except TreeInfoError:
                    pass

        if not treeinfo_parser:
            log(0, "Kickstartable tree not detected (no valid treeinfo file)")
            return

        if self.ks_install_type is None:
            family = treeinfo_parser.get_family()
            if family == 'Fedora':
                self.ks_install_type = 'fedora18'
            elif family == 'CentOS':
                self.ks_install_type = 'rhel_' + treeinfo_parser.get_major_version()
            else:
                self.ks_install_type = 'generic_rpm'

        # Make sure images are included
        to_download = []
        for repo_path in treeinfo_parser.get_images():
            local_path = os.path.join(CFG.MOUNT_POINT, ks_path, repo_path)
            # TODO: better check
            if not os.path.exists(local_path):
                to_download.append(repo_path)

        if row:
            log(0, "Kickstartable tree %s already synced. Updating content..." % ks_tree_label)
            ks_id = row['id']
        else:
            row = rhnSQL.fetchone_dict("""
                select sequence_nextval('rhn_kstree_id_seq') as id from dual
                """)
            ks_id = row['id']

            rhnSQL.execute("""
                       insert into rhnKickstartableTree (id, org_id, label, base_path, channel_id, kstree_type,
                                                         install_type, last_modified, created, modified)
                       values (:id, :org_id, :label, :base_path, :channel_id,
                                 ( select id from rhnKSTreeType where label = :ks_tree_type),
                                 ( select id from rhnKSInstallType where label = :ks_install_type),
                                 current_timestamp, current_timestamp, current_timestamp)""", id=ks_id,
                           org_id=self.channel['org_id'], label=ks_tree_label, base_path=db_path,
                           channel_id=self.channel['id'], ks_tree_type=self.ks_tree_type,
                           ks_install_type=self.ks_install_type)

            log(0, "Added new kickstartable tree %s. Downloading content..." % ks_tree_label)

        insert_h = rhnSQL.prepare("""
                insert into rhnKSTreeFile (kstree_id, relative_filename, checksum_id, file_size, last_modified, created,
                 modified) values (:id, :path, lookup_checksum('sha256', :checksum), :st_size,
                 epoch_seconds_to_timestamp_tz(:st_time), current_timestamp, current_timestamp)
        """)

        delete_h = rhnSQL.prepare("""
                delete from rhnKSTreeFile where kstree_id = :id and relative_filename = :path
        """)

        # Downloading/Updating content of KS Tree
        # start from root dir
        dirs_queue = ['']
        log(0, "Gathering all files in kickstart repository...")
        while len(dirs_queue) > 0:
            cur_dir_name = dirs_queue.pop(0)
            cur_dir_html = plug.get_file(cur_dir_name)
            if cur_dir_html is None:
                continue

            parser = KSDirParser(cur_dir_html)

            for ks_file in parser.get_content():
                repo_path = cur_dir_name + ks_file['name']
                # if this is a directory, just add a name into queue (like BFS algorithm)
                if ks_file['type'] == 'DIR':
                    dirs_queue.append(repo_path)
                    continue

                if repo_path not in to_download:
                    to_download.append(repo_path)

        if to_download:
            log(0, "Downloading %d files." % len(to_download))
            for item in to_download:
                for retry in range(3):
                    try:
                        log(1, "Retrieving %s" % item)
                        plug.get_file(item, os.path.join(CFG.MOUNT_POINT, ks_path))
                        st = os.stat(os.path.join(CFG.MOUNT_POINT, ks_path, item))
                        break
                    except OSError:  # os.stat if the file wasn't downloaded
                        if retry < 3:
                            log(2, "Retry download %s: attempt #%d" % (item, retry + 1))
                        else:
                            raise
                # update entity about current file in a database
                delete_h.execute(id=ks_id, path=item)
                insert_h.execute(id=ks_id, path=item,
                                 checksum=getFileChecksum('sha256', os.path.join(CFG.MOUNT_POINT, ks_path, item)),
                                 st_size=st.st_size, st_time=st.st_mtime)
        else:
            log(0, "Nothing to download.")

        rhnSQL.commit()


##############################################################################
### SUSE only code                                                         ###
##############################################################################

    def _format_sources(self, sources, excluded_urls):
        ret = []
        for item in sources:
            if item['source_url'] not in excluded_urls:
                ret.append(
                    dict(
                        id=item['id'],
                        source_url=[item['source_url']],
                        metadata_signed=item['metadata_signed'],
                        label=item['label'],
                        channel_family_id=item['channel_family_id']
                    )
                )
        return ret

    def set_repo_credentials(self, url_dict):
        """Set the credentials in the url_dict['source_url'] url list from the config file"""
        return [self._url_with_repo_credentials(url) for url in url_dict['source_url']]

    def _url_with_repo_credentials(self, url_in):
        """Adds the credentials to the given url from the config file

        We look for the `credentials` query argument and use its value
        as the location of the username and password in the current
        configuration file.

        Examples:
        ?credentials=mirrcred - read 'mirrcred_user' and 'mirrcred_pass'
        ?credeentials=mirrcred_5 - read 'mirrcred_user_5' and 'mirrcred_pass_5'

        """
        url = suseLib.URL(url_in)
        creds = url.get_query_param('credentials')
        if creds:
            creds_no = 0
            try:
                creds_no = int(creds.split("_")[1])
            except (ValueError, IndexError):
                log2stderr(0,
                    "Could not figure out which credentials to use "
                    "for this URL: {0}".format(url.getURL())
                )
                sys.exit(1)
            # SCC - read credentials from DB
            h = rhnSQL.prepare("SELECT username, password FROM suseCredentials WHERE id = :id")
            h.execute(id=creds_no)
            credentials = h.fetchone_dict() or None
            if not credentials:
                log2stderr(0, "Could not figure out which credentials to use "
                               "for this URL: "+url.getURL())
                sys.exit(1)
            url.username = credentials['username']
            url.password = base64.decodestring(credentials['password'])
            # remove query parameter from url
            url.query = ""
        return url.getURL()

    def upload_patches(self, notices):
        """Insert the information from patches into the database

        :arg notices: a list of ElementTree roots from individual patch files

        """
        typemap = {'security'    : 'Security Advisory',
                   'recommended' : 'Bug Fix Advisory',
                   'bugfix'      : 'Bug Fix Advisory',
                   'optional'    : 'Product Enhancement Advisory',
                   'feature'     : 'Product Enhancement Advisory',
                   'enhancement' : 'Product Enhancement Advisory'
                   }
        backend = SQLBackend()
        skipped_updates = 0
        batch = []

        for notice in notices:
            e = Erratum()

            version = notice.find(YUM+'version').get('ver')
            category = notice.findtext(PATCH+'category')

            e['advisory']     = e['advisory_name'] = self._patch_naming(notice)
            e['errata_from']  = 'maint-coord@suse.de'
            e['advisory_rel'] = version
            e['advisory_type'] = typemap.get(category,
                                             'Product Enhancement Advisory')

            existing_errata = self.get_errata(e['advisory'])

            if (existing_errata and
                not self.errata_needs_update(existing_errata, version,
                                             self._to_db_date(notice.get('timestamp')))):
                continue
            log(0, "Add Patch %s" % e['advisory'])

            # product name
            query = rhnSQL.prepare("""
                SELECT p.friendly_name
                  FROM suseproducts p
                  JOIN suseproductchannel pc on p.id = pc.product_id
                 WHERE pc.channel_id = :channel_id
                """)
            query.execute(channel_id=int(self.channel['id']))
            try:
                e['product'] = query.fetchone()[0]
            except TypeError:
                e['product'] = 'unknown product'

            for desc_lang in notice.findall(PATCH+'description'):
                if desc_lang.get('lang') == 'en':
                    e['description'] = desc_lang.text or 'not set'
                    break
            for sum_lang in notice.findall(PATCH+'summary'):
                if sum_lang.get('lang') == 'en':
                    e['synopsis'] = sum_lang.text or 'not set'
                    break
            e['topic']       = ' '
            e['solution']    = ' '
            e['issue_date']  = self._to_db_date(notice.get('timestamp'))
            e['update_date'] = e['issue_date']
            e['notes']       = ''
            e['org_id']      = self.channel['org_id']
            e['refers_to']   = ''
            e['channels']    = [{'label': self.channel_label}]
            e['packages']    = []
            e['files']       = []
            if existing_errata:
                e['channels'].extend(existing_errata['channels'])
                e['packages'] = existing_errata['packages']

            atoms = notice.find(PATCH+'atoms')
            packages = atoms.findall(YUM+'package')

            e['packages'] = self._patches_process_packages(packages,
                                                           e['advisory_name'],
                                                           e['packages'])
            # an update can't have zero packages, so we skip this update
            if not e['packages']:
                skipped_updates = skipped_updates + 1
                continue

            e['keywords'] = []
            if notice.find(PATCH+'reboot-needed') is not None:
                kw = Keyword()
                kw.populate({'keyword': 'reboot_suggested'})
                e['keywords'].append(kw)
            if notice.find(PATCH+'package-manager') is not None:
                kw = Keyword()
                kw.populate({'keyword': 'restart_suggested'})
                e['keywords'].append(kw)

            e['bugs'] = self.find_bugs(e['description'])
            e['cve'] = self.find_cves(e['description'])
            # set severity to Low to get a currency rating
            e['security_impact'] = "Low"

            e['locally_modified'] = None
            batch.append(e)
            if self.deep_verify:
                # import step by step
                importer = ErrataImport(batch, backend)
                importer.run()
                batch = []

        if skipped_updates > 0:
            log(0, "%d patches skipped because of incomplete package list." % skipped_updates)
        if len(batch) > 0:
            importer = ErrataImport(batch, backend)
            importer.run()
        self.regen = True

    def errata_needs_update(self, existing_errata, new_errata_version, new_errata_changedate):
        """check, if the errata in the DB needs an update

           new_errata_version: integer version number
           new_errata_changedate: date of the last change in DB format "%Y-%m-%d %H:%M:%S"
        """
        if self.deep_verify:
            # with deep_verify always re-import all errata
            return True

        if int(existing_errata['advisory_rel']) < int(new_errata_version):
            log(2, "Patch need update: higher version")
            return True
        newdate = datetime.strptime(new_errata_changedate,
                                    "%Y-%m-%d %H:%M:%S")
        olddate = datetime.strptime(existing_errata['update_date'],
                                    "%Y-%m-%d %H:%M:%S")
        if newdate > olddate:
            log(2, "Patch need update: newer update date - %s > %s" % (newdate, olddate))
            return True
        for c in existing_errata['channels']:
            if self.channel_label == c['label']:
                log(2, "No update needed")
                return False
        log(2, "Patch need update: channel not yet part of the patch")
        return True

    def _updates_process_packages(self, packages, advisory_name,
                                  existing_packages):
        """Check if the packages are in the database

        Go through the list of 'packages' and for each of them
        check to see if it is already present in the database. If it is,
        return a list of IncompletePackage objects, otherwise return an
        empty list.

        :packages: a list of dicts that represent packages (updateinfo style)
        :advisory_name: the name of the current erratum
        :existing_packages: list of already existing packages for this errata

        """
        erratum_packages = existing_packages
        for pkg in packages:
            param_dict = {
                'name': pkg['name'],
                'version': pkg['version'],
                'release': pkg['release'],
                'arch': pkg['arch'],
                'epoch': pkg['epoch'],
                'channel_id': int(self.channel['id'])}
            if param_dict['arch'] not in self.arches:
                continue
            ret = self._process_package(param_dict, advisory_name)
            if not ret:
                if 'epoch' not in param_dict:
                    param_dict['epoch'] = ''
                else:
                    param_dict['epoch'] = '%s:' % param_dict['epoch']
                if "%(name)s-%(epoch)s%(version)s-%(release)s.%(arch)s" % param_dict not in self.available_packages:
                    continue
                # This package could not be found in the database
                # but should be available in this repo
                # so we skip the broken patch.
                errmsg = ("The package "
                          "%(name)s-%(epoch)s%(version)s-%(release)s.%(arch)s "
                          "which is referenced by patch %(patch)s was not found "
                          "in the database. This patch has been skipped." % dict(
                              patch=advisory_name,
                              **param_dict))
                log(0, errmsg)
                self.error_messages.append(errmsg)
                return []

            # add new packages to the errata
            found = False
            for oldpkg in erratum_packages:
                if oldpkg['package_id'] == ret['package_id']:
                    found = True
            if not found:
                erratum_packages.append(ret)
        return erratum_packages

    def _patches_process_packages(self, packages, advisory_name, existing_packages):
        """Check if the packages are in the database

        Go through the list of 'packages' and for each of them
        check to see if it is already present in the database. If it is,
        return a list of IncompletePackage objects, otherwise return an
        empty list.

        :packages: a list of dicts that represent packages (patch style)
        :advisory_name: the name of the current erratum
        :existing_packages: list of already existing packages for this errata

        """
        erratum_packages = existing_packages
        for pkg in packages:
            nevr = pkg.find(YUM+'format').find(RPM+'requires').find(RPM+'entry')
            param_dict = {
                'name': nevr.get('name'),
                'version': nevr.get('ver'),
                'release': nevr.get('rel'),
                'epoch': nevr.get('epoch'),
                'arch': pkg.findtext(YUM+'arch'),
                'channel_id': int(self.channel['id'])
            }
            if param_dict['arch'] not in self.arches:
                continue
            ret = self._process_package(param_dict, advisory_name)
            if not ret:
                if 'epoch' not in param_dict:
                    param_dict['epoch'] = ''
                else:
                    param_dict['epoch'] = '%s:' % param_dict['epoch']
                if "%(name)s-%(epoch)s%(version)s-%(release)s.%(arch)s" % param_dict not in self.available_packages:
                    continue
                # This package could not be found in the database
                # but should be available in this repo
                # so we skip the broken patch.
                errmsg = ("The package "
                          "%(name)s-%(epoch)s%(version)s-%(release)s.%(arch)s "
                          "which is referenced by patch %(patch)s was not found "
                          "in the database. This patch has been skipped." % dict(
                              patch=advisory_name,
                              **param_dict))
                log(0, errmsg)
                self.error_messages.append(errmsg)
                return []

            # add new packages to the errata
            found = False
            for oldpkg in erratum_packages:
                if oldpkg['package_id'] == ret['package_id']:
                    found = True
            if not found:
                erratum_packages.append(ret)
        return erratum_packages

    def import_products(self, repo):
        products = repo.get_products()
        for product in products:
            query = rhnSQL.prepare("""
                select spf.id
                  from suseProductFile spf
                  join rhnpackageevr pe on pe.id = spf.evr_id
                  join rhnpackagearch pa on pa.id = spf.package_arch_id
                 where spf.name = :name
                   and spf.evr_id = LOOKUP_EVR(:epoch, :version, :release)
                   and spf.package_arch_id = LOOKUP_PACKAGE_ARCH(:arch)
                   and spf.vendor = :vendor
                   and spf.summary = :summary
                   and spf.description = :description
            """)
            query.execute(**product)
            row = query.fetchone_dict()
            if not row or not row.has_key('id'):
                get_id_q = rhnSQL.prepare("""SELECT sequence_nextval('suse_prod_file_id_seq') as id FROM dual""")
                get_id_q.execute()
                row = get_id_q.fetchone_dict() or {}
                if not row or not row.has_key('id'):
                    print "no id for sequence suse_prod_file_id_seq"
                    continue

                h = rhnSQL.prepare("""
                    insert into suseProductFile
                        (id, name, evr_id, package_arch_id, vendor, summary, description)
                    VALUES (:id, :name, LOOKUP_EVR(:epoch, :version, :release),
                            LOOKUP_PACKAGE_ARCH(:arch), :vendor, :summary, :description)
                """)
                h.execute(id=row['id'], **product)

            params = {
                'product_cap'   : "product(%s)" % product['name'],
                'cap_version'   : product['version'] + "-" + product['release'],
                'channel_id'    : int(self.channel['id'])
            }
            if self.channel['org_id']:
                org_statement = "and p.org_id = :channel_org"
                params['channel_org'] = self.channel['org_id']
            else:
                org_statement = "and p.org_id is NULL"

            query = rhnSQL.prepare("""
                select p.id
                  from rhnPackage p
                  join rhnPackageProvides pp on pp.package_id = p.id
                  join rhnPackageCapability pc on pc.id = pp.capability_id
                  join rhnChannelPackage cp on cp.package_id = p.id
                 where pc.name = :product_cap
                   and pc.version = :cap_version
                   and cp.channel_id = :channel_id
                   %s
            """ % org_statement)

            query.execute(**params)
            packrow = query.fetchone_dict()
            if not packrow or not packrow.has_key('id'):
                # package not in DB
                continue

            h = rhnSQL.prepare("""select 1 from susePackageProductFile where package_id = :paid and prodfile_id = :prid""")
            h.execute(paid=packrow['id'], prid=row['id'])
            ex = h.fetchone_dict() or None
            if not ex:
                h = rhnSQL.prepare("""insert into susePackageProductFile (package_id, prodfile_id)
                    VALUES (:package_id, :product_id)
                """)
                h.execute(package_id=packrow['id'], product_id=row['id'])
                self.regen = True

    def import_susedata(self, repo):
        kwcache = {}
        susedata = repo.get_susedata()
        for package in susedata:
            query = rhnSQL.prepare("""
                SELECT p.id
                  FROM rhnPackage p
                  JOIN rhnPackagename pn ON p.name_id = pn.id
                  JOIN rhnChecksumView c ON p.checksum_id = c.id
                  JOIN rhnChannelPackage cp ON p.id = cp.package_id
                 WHERE pn.name = :name
                   AND p.evr_id = LOOKUP_EVR(:epoch, :version, :release)
                   AND p.package_arch_id = LOOKUP_PACKAGE_ARCH(:arch)
                   AND cp.channel_id = :channel_id
                   AND c.checksum = :pkgid
                """)
            query.execute(name=package['name'], epoch=package['epoch'],
                          version=package['version'], release=package['release'],
                          arch=package['arch'], pkgid=package['pkgid'],
                          channel_id=int(self.channel['id']))
            row = query.fetchone_dict() or None
            if not row or not row.has_key('id'):
                # package not found in DB
                continue
            pkgid = int(row['id'])
            log(4, "import_susedata pkgid: %s channelId: %s" % (pkgid, int(self.channel['id'])))

            h = rhnSQL.prepare("""
                SELECT smk.id, smk.label
                  FROM suseMdData smd
                  JOIN suseMdKeyword smk ON smk.id = smd.keyword_id
                 WHERE smd.package_id = :package_id
                   AND smd.channel_id = :channel_id
            """)
            h.execute(package_id=pkgid, channel_id=int(self.channel['id']))
            ret = h.fetchall_dict() or {}
            pkgkws = {}
            for row in ret:
                log(4, "DB keyword: %s kid: %s" % (row['label'], row['id']))
                pkgkws[row['label']] = False
                kwcache[row['label']] = row['id']

            for keyword in package['keywords']:
                log(4, "Metadata keyword: %s" % keyword)
                if keyword not in kwcache:
                    kw = rhnSQL.prepare("""select LOOKUP_MD_KEYWORD(:label) id from dual""")
                    kw.execute(label=keyword)
                    kwid = kw.fetchone_dict()['id']
                    kwcache[keyword] = kwid

                if keyword in pkgkws:
                    pkgkws[keyword] = True
                else:
                    log(4, "Insert new keywordId: %s pkgId: %s channelId: %s" % (kwcache[keyword], pkgid, int(self.channel['id'])))
                    kadd = rhnSQL.prepare("""INSERT INTO suseMdData (package_id, channel_id, keyword_id)
                                              VALUES(:package_id, :channel_id, :keyword_id)""")
                    kadd.execute(package_id=pkgid, channel_id=int(self.channel['id']), keyword_id=kwcache[keyword])
                    self.regen = True

            if package.has_key('eula'):
                eula_id = suseEula.find_or_create_eula(package['eula'])
                rhnPackage.add_eula_to_package(
                  package_id=pkgid,
                  eula_id=eula_id
                )

            # delete all removed keywords
            for label in pkgkws:
                if not pkgkws[label]:
                    log(4, "Delete obsolete keywordId: %s pkgId: %s channelId: %s" % (kwcache[label], pkgid, int(self.channel['id'])))
                    kdel = rhnSQL.prepare("""DELETE FROM suseMdData WHERE package_id = :package_id
                                             AND channel_id = :channel_id AND keyword_id = :keyword_id""")
                    kdel.execute(package_id=pkgid, channel_id=int(self.channel['id']), keyword_id=kwcache[label])
                    self.regen = True

    def _patch_naming(self, notice):
        """Return the name of the patch according to our rules

        :notice: a notice/patch object (this could be a dictionary
        (new-style) or an ElementTree element (old code10 style))

        """
        try:
            version = int(notice.find(YUM+'version').get('ver'))
        except AttributeError:
            # normal yum updates (dicts)
            patch_name = notice['update_id']
        else:
            # code10 patches
            if version >= 1000:
                # old suse style patch naming
                patch_name = notice.get('patchid')
            else:
                # new suse style patch naming
                patch_name = notice.find(YUM+'name').text

        # remove the channel-specific prefix
        # this way we can merge patches from different channels like
        # SDK, HAE and SLES
        update_tag = self.channel['update_tag']
        if update_tag and patch_name.startswith(update_tag):
            patch_name = patch_name[len(update_tag)+1:] # +1 for the hyphen
        elif update_tag and update_tag in patch_name:
            # SLE12 has SUSE-<update-tag>-...
            patch_name = patch_name.replace('SUSE-' + update_tag , 'SUSE', 1)

        return patch_name

    def _process_package(self, param_dict, advisory_name):
        """Search for a package in the the database

        Search for the package specified by 'param_dict' to see if it is
        already present in the database. If it is, return a
        IncompletePackage objects, otherwise return None.

        :param_dict: dict that represent packages (nerva + channel_id)
        :advisory_name: the name of the current erratum

        """
        pkgepoch = param_dict['epoch']
        del param_dict['epoch']

        if not pkgepoch or pkgepoch == '0':
            epochStatement = "(pevr.epoch is NULL or pevr.epoch = '0')"
        else:
            epochStatement = "pevr.epoch = :epoch"
            param_dict['epoch'] = pkgepoch
        if self.channel['org_id']:
            orgidStatement = " = :org_id"
            param_dict['org_id'] = self.channel['org_id']
        else:
            orgidStatement = " is NULL"

        h = rhnSQL.prepare("""
            select p.id, c.checksum, c.checksum_type, pevr.epoch
              from rhnPackage p
              join rhnPackagename pn on p.name_id = pn.id
              join rhnpackageevr pevr on p.evr_id = pevr.id
              join rhnpackagearch pa on p.package_arch_id = pa.id
              join rhnArchType at on pa.arch_type_id = at.id
              join rhnChecksumView c on p.checksum_id = c.id
              join rhnChannelPackage cp on p.id = cp.package_id
             where pn.name = :name
               and p.org_id %s
               and pevr.version = :version
               and pevr.release = :release
               and pa.label = :arch
               and %s
               and at.label = 'rpm'
               and cp.channel_id = :channel_id
            """ % (orgidStatement, epochStatement))
        h.execute(**param_dict)
        cs = h.fetchone_dict()

        if not cs:
            return None

        package = IncompletePackage()
        for k in param_dict:
            if k not in ['epoch', 'channel_label', 'channel_id']:
                package[k] = param_dict[k]
        package['epoch'] = cs['epoch']
        package['org_id'] = self.channel['org_id']

        package['checksums'] = {cs['checksum_type'] : cs['checksum']}
        package['checksum_type'] = cs['checksum_type']
        package['checksum'] = cs['checksum']

        package['package_id'] = cs['id']
        return package

    def sendErrorMail(self, body):
        to = CFG.TRACEBACK_MAIL
        fr = to
        if isinstance(to, type([])):
            fr = to[0].strip()
            to = ', '.join([s.strip() for s in to])

        headers = {
            "Subject" : "SUSE Manager repository sync failed (%s)" % hostname,
            "From"    : "%s <%s>" % (hostname, fr),
            "To"      : to,
        }
        extra = "Syncing Channel '%s' failed:\n\n" % self.channel_label
        rhnMail.send(headers, extra + body)

    def updateChannelChecksumType(self, repo_checksum_type):
        """
        check, if the checksum_type of the channel matches the one of the repo
        if not, change the type of the channel
        """
        if self.channel['org_id']:
            # custom channels are user managed.
            # Do not autochange this
            return

        h = rhnSQL.prepare("""SELECT ct.label
                                FROM rhnChannel c
                                JOIN rhnChecksumType ct ON c.checksum_type_id = ct.id
                               WHERE c.id = :cid""")
        h.execute(cid=self.channel['id'])
        d = h.fetchone_dict() or None
        if d and d['label'] == repo_checksum_type:
            # checksum_type is the same, no need to change anything
            return
        h = rhnSQL.prepare("""SELECT id FROM rhnChecksumType WHERE label = :clabel""")
        h.execute(clabel=repo_checksum_type)
        d = h.fetchone_dict() or None
        if not (d and d['id']):
            # unknown or invalid checksum_type
            # better not change the channel
            return
        # update the checksum_type
        h = rhnSQL.prepare("""UPDATE rhnChannel
                                 SET checksum_type_id = :ctid
                               WHERE id = :cid""")
        h.execute(ctid=d['id'], cid=self.channel['id'])

    @staticmethod
    def get_compatible_arches(channel_id):
        """Return a list of compatible package arch labels for this channel"""
        h = rhnSQL.prepare("""select pa.label
                              from rhnChannelPackageArchCompat cpac,
                              rhnChannel c,
                              rhnpackagearch pa
                              where c.id = :channel_id
                              and c.channel_arch_id = cpac.channel_arch_id
                              and cpac.package_arch_id = pa.id""")
        h.execute(channel_id=channel_id)
        # We do not mirror source packages. If they are listed in patches
        # we need to know, that it is safe to skip them
        arches = [k['label'] for k in  h.fetchall_dict() if k['label'] not in ['src', 'nosrc']]
        return arches

    @staticmethod
    def _update_keywords(notice):
        """Return a list of Keyword objects for the notice"""
        keywords = []
        if notice['reboot_suggested']:
            kw = Keyword()
            kw.populate({'keyword':'reboot_suggested'})
            keywords.append(kw)
        if notice['restart_suggested']:
            kw = Keyword()
            kw.populate({'keyword':'restart_suggested'})
            keywords.append(kw)
        return keywords

    @staticmethod
    def _update_bugs(notice):
        """Return a list of Bug objects from the notice's references"""
        bugs = {}
        if notice['references'] is None:
            return []
        for bz in notice['references']:
            if bz['type'] == 'bugzilla':
                # Fix: in case of non-integer id try to parse it from href
                if not bz['id'].isdigit():
                    log(2, "Bugzilla ID is wrong: {0}. Trying to parse ID from from URL".format(bz["id"]))
                    bz_id_match = re.search("/show_bug.cgi\?id=(\d+)", bz["href"])
                    if bz_id_match:
                        bz["id"] = bz_id_match.group(1)
                        log(2, "Bugzilla ID found: {0}".format(bz["id"]))
                    else:
                        log2stderr(0, "Unable to found Bugzilla ID for {0}. Omitting".format(bz["id"]))
                        continue
                if bz['id'] not in bugs:
                    bug = Bug()
                    bug.populate({'bug_id': bz['id'],
                                  'summary': bz['title'] or ("Bug %s" % bz['id']),
                                  'href': bz['href']})
                    bugs[bz['id']] = bug
        return bugs.values()

    @staticmethod
    def _update_cve(notice):
        """Return a list of unique ids from notice references of type 'cve'"""
        cves = []
        if notice['description'] is not None:
            # sometimes CVE numbers appear in the description, but not in
            # the reference list
            cves = RepoSync.find_cves(notice['description'])
        if notice['references'] is not None:
            cves.extend([cve['id'][:20] for cve in notice['references'] if cve['type'] == 'cve'])
        # remove duplicates
        cves = list(set(cves))

        return cves

    @staticmethod
    def _is_old_suse_style(notice):
        if((notice['from'] and "suse" in notice['from'].lower() and
            int(notice['version']) >= 1000) or
            (notice['update_id'][:4] in ('res5', 'res6') and int(notice['version']) > 6 ) or
            (notice['update_id'][:4] == 'res4')):
            # old style suse updateinfo starts with version >= 1000 or
            # have the res update_tag
            return True
        return False

    @staticmethod
    def find_bugs(text):
        """Find and return a list of Bug objects from the bug ids in the `text`
    
        Matches:
         - [#123123], (#123123)

        N.B. We assume that all the bugs are Novell Bugzilla bugs.

        """
        bug_numbers = set(re.findall('[\[\(]#(\d{6})[\]\)]', text))
        bugs = []
        for bug_number in bug_numbers:
            bug = Bug()
            bug.populate(
                {'bug_id': bug_number,
                 'summary': 'bug number %s' % bug_number,
                 'href':
                     'https://bugzilla.novell.com/show_bug.cgi?id=%s' % bug_number})
            bugs.append(bug)
        return bugs

    @staticmethod
    def find_cves(text):
        """Find and return a list of CVE ids

        Matches:
         - CVE-YEAR-NUMBER

         Beginning 2014, the NUMBER has no maximal length anymore.
         We limit the length at 20 chars, because of the DB column size
        """
        cves = list()
        cves.extend([cve[:20] for cve in set(re.findall('CVE-\d{4}-\d+', text))])
        return cves


    @staticmethod
    def _delete_invalid_errata(errata_id):
        """
        Remove the errata from all channels
        This should only be alled in case of a disaster
        """
        # first get a list of all channels where this errata exists
        h = rhnSQL.prepare("""
            SELECT channel_id
              FROM rhnChannelErrata
             WHERE errata_id = :errata_id
        """)
        h.execute(errata_id=errata_id)
        channels = map(lambda x: x['channel_id'], h.fetchall_dict() or [])

        # delete channel from errata
        h = rhnSQL.prepare("""
            DELETE FROM rhnChannelErrata
             WHERE errata_id = :errata_id
        """)
        h.execute(errata_id=errata_id)

        # delete all packages from errata
        h = rhnSQL.prepare("""
            DELETE FROM rhnErrataPackage ep
             WHERE ep.errata_id = :errata_id
        """)
        h.execute(errata_id=errata_id)

        # delete files from errata
        h = rhnSQL.prepare("""
            DELETE FROM rhnErrataFile
             WHERE errata_id = :errata_id
        """)
        h.execute(errata_id=errata_id)

        # delete erratatmp
        h = rhnSQL.prepare("""
            DELETE FROM rhnErrataTmp
             WHERE id = :errata_id
        """)
        h.execute(errata_id=errata_id)

        # delete errata
        # removes also references from rhnErrataCloned
        # and rhnServerNeededCache
        h = rhnSQL.prepare("""
            DELETE FROM rhnErrata
             WHERE id = :errata_id
        """)
        h.execute(errata_id=errata_id)
        rhnSQL.commit()
        update_needed_cache = rhnSQL.Procedure("rhn_channel.update_needed_cache")

        for cid in channels:
            update_needed_cache(cid)
        rhnSQL.commit()<|MERGE_RESOLUTION|>--- conflicted
+++ resolved
@@ -230,15 +230,11 @@
         self.latest = latest
         self.metadata_only = metadata_only
         self.ks_tree_type = 'externally-managed'
-<<<<<<< HEAD
-        self.ks_install_type = 'generic_rpm'
         self.interactive = not noninteractive
         self.deep_verify = deep_verify
         self.error_messages = []
         self.available_packages = {}
-=======
         self.ks_install_type = None
->>>>>>> 711ddaed
 
         initCFG('server.susemanager')
         rhnSQL.initDB()
