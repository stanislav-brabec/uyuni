--- conflicted
+++ resolved
@@ -228,17 +228,11 @@
     def sync(self):
         """Trigger a reposync"""
         start_time = datetime.now()
-<<<<<<< HEAD
         for data in self.urls:
             self.set_repo_credentials(data)
             insecure = False
             if data['metadata_signed'] == 'N':
                 insecure = True
-=======
-        for (repo_id, url, repo_label) in self.urls:
-            print
-            self.print_msg("Repo URL: %s" % url)
->>>>>>> 355110b7
             plugin = None
 
             # If the repository uses a uln:// URL, switch to the ULN plugin, overriding the command-line
@@ -269,15 +263,9 @@
                 self.import_packages(plugin, data['id'], data['source_url'])
                 self.import_groups(plugin, data['source_url'])
                 if not self.no_errata:
-<<<<<<< HEAD
                     self.import_updates(plugin, data['source_url'])
-                if self.sync_kickstart:
-=======
-                    self.import_updates(plugin, url)
-
                 # only for repos obtained from the DB
-                if self.sync_kickstart and repo_label:
->>>>>>> 355110b7
+                if self.sync_kickstart and data['label']:
                     try:
                         self.import_kickstart(plugin, data['source_url'], data['label'])
                     except:
