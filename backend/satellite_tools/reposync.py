#
# Copyright (c) 2008--2017 Red Hat, Inc.
# Copyright (c) 2010--2011 SUSE Linux Products GmbH
#
# This software is licensed to you under the GNU General Public License,
# version 2 (GPLv2). There is NO WARRANTY for this software, express or
# implied, including the implied warranties of MERCHANTABILITY or FITNESS
# FOR A PARTICULAR PURPOSE. You should have received a copy of GPLv2
# along with this software; if not, see
# http://www.gnu.org/licenses/old-licenses/gpl-2.0.txt.
#
# Red Hat trademarks are not licensed under GPLv2. No permission is
# granted to use or replicate Red Hat trademarks that are incorporated
# in this software or its documentation.
#
import os
import re
import shutil
import socket
import sys
import time
import traceback
import base64
from datetime import datetime
from HTMLParser import HTMLParser
from dateutil.parser import parse as parse_date
from xml.dom import minidom
import gzip
from dateutil.tz import tzutc
import gettext
import errno

from rhn.connections import idn_puny_to_unicode

from yum import Errors
from yum.i18n import to_unicode
from spacewalk.common.usix import raise_with_tb

from spacewalk.server import rhnPackage, rhnSQL, rhnChannel, suseEula
from spacewalk.common import fileutils, rhnLog, rhnCache, rhnMail, suseLib
from spacewalk.common.rhnTB import fetchTraceback
from spacewalk.common.rhnLib import isSUSE
from spacewalk.common.checksum import getFileChecksum
from spacewalk.common.rhnConfig import CFG, initCFG
from spacewalk.common.rhnException import rhnFault
from spacewalk.server.importlib import importLib, mpmSource, packageImport, errataCache
from spacewalk.server.importlib.packageImport import ChannelPackageSubscription
from spacewalk.server.importlib.backendOracle import SQLBackend
from spacewalk.server.importlib.errataImport import ErrataImport
from spacewalk.satellite_tools.download import ThreadedDownloader, ProgressBarLogger, TextLogger
from spacewalk.satellite_tools.repo_plugins import CACHE_DIR
from spacewalk.server import taskomatic, rhnPackageUpload
from spacewalk.satellite_tools.satCerts import verify_certificate_dates

from syncLib import log, log2, log2disk, dumpEMAIL_LOG, log2background

translation = gettext.translation('spacewalk-backend-server', fallback=True)
_ = translation.ugettext
hostname = socket.gethostname()
if '.' not in hostname:
    hostname = socket.getfqdn()


default_log_location = '/var/log/rhn/'
relative_comps_dir = 'rhn/comps'
checksum_cache_filename = 'reposync/checksum_cache'
default_import_batch_size = 10

errata_typemap = {
    'security': 'Security Advisory',
    'recommended': 'Bug Fix Advisory',
    'bugfix': 'Bug Fix Advisory',
    'optional': 'Product Enhancement Advisory',
    'feature': 'Product Enhancement Advisory',
    'enhancement': 'Product Enhancement Advisory'
}

# namespace prefixes for parsing SUSE patches XML files
YUM = "{http://linux.duke.edu/metadata/common}"
RPM = "{http://linux.duke.edu/metadata/rpm}"
SUSE = "{http://novell.com/package/metadata/suse/common}"
PATCH = "{http://novell.com/package/metadata/suse/patch}"

class ChannelException(Exception):
    """Channel Error"""
    def __init__(self, value=None):
        Exception.__init__(self)
        self.value = value
    def __str__(self):
        return "%s" %(self.value,)

    def __unicode__(self):
        return '%s' % to_unicode(self.value)

class ChannelTimeoutException(ChannelException):
    """Channel timeout error e.g. a remote repository is not responding"""
    pass

def send_mail(sync_type="Repo"):
    """ Send email summary """
    body = dumpEMAIL_LOG()
    if body:
        print(_("+++ sending log as an email +++"))
        host_label = idn_puny_to_unicode(os.uname()[1])
        headers = {
            'Subject': _("%s sync. report from %s") % (sync_type, host_label),
        }
        sndr = "root@%s" % host_label
        if CFG.default_mail_from:
            sndr = CFG.default_mail_from
        rhnMail.send(headers, body, sender=sndr)
    else:
        print(_("+++ email requested, but there is nothing to send +++"))


class KSDirParser:
    file_blacklist = ["release-notes/"]

    def __init__(self, dir_html, additional_blacklist=None):
        self.dir_content = []

        if additional_blacklist is None:
            additional_blacklist = []
        elif not isinstance(additional_blacklist, type([])):
            additional_blacklist = [additional_blacklist]

        for s in (m.group(1) for m in re.finditer(r'(?i)<a href="(.+?)"', dir_html)):
            if not (re.match(r'/', s) or re.search(r'\?', s) or re.search(r'\.\.', s) or re.match(r'[a-zA-Z]+:', s) or
                    re.search(r'\.rpm$', s)):
                if re.search(r'/$', s):
                    file_type = 'DIR'
                else:
                    file_type = 'FILE'

                if s not in (self.file_blacklist + additional_blacklist):
                    self.dir_content.append({'name': s, 'type': file_type})

    def get_content(self):
        return self.dir_content


class TreeInfoError(Exception):
    pass


class TreeInfoParser(object):
    def __init__(self, filename):
        self.parser = ConfigParser.RawConfigParser()
        # do not lowercase
        self.parser.optionxform = str
        fp = open(filename)
        try:
            try:
                self.parser.readfp(fp)
            except ConfigParser.ParsingError:
                raise TreeInfoError("Could not parse treeinfo file!")
        finally:
            if fp is not None:
                fp.close()

    def get_images(self):
        files = []
        for section_name in self.parser.sections():
            if section_name.startswith('images-') or section_name == 'stage2':
                for item in self.parser.items(section_name):
                    files.append(item[1])
        return files

    def get_family(self):
        for section_name in self.parser.sections():
            if section_name == 'general':
                for item in self.parser.items(section_name):
                    if item[0] == 'family':
                        return item[1]

    def get_major_version(self):
        for section_name in self.parser.sections():
            if section_name == 'general':
                for item in self.parser.items(section_name):
                    if item[0] == 'version':
                        return item[1].split('.')[0]

    def get_package_dir(self):
        for section_name in self.parser.sections():
            if section_name == 'general':
                for item in self.parser.items(section_name):
                    if item[0] == 'packagedir':
                        return item[1]

    def get_addons(self):
        addons_dirs = []
        for section_name in self.parser.sections():
            # check by name
            if section_name.startswith('addon-'):
                for item in self.parser.items(section_name):
                    if item[0] == 'repository':
                        addons_dirs.append(item[1])
            # check by type
            else:
                repository = None
                repo_type = None
                for item in self.parser.items(section_name):
                    if item[0] == 'repository':
                        repository = item[1]
                    elif item[0] == 'type':
                        repo_type = item[1]

                if repo_type == 'addon' and repository is not None:
                    addons_dirs.append(repository)

        return addons_dirs


def set_filter_opt(option, opt_str, value, parser):
    # pylint: disable=W0613
    if opt_str in ['--include', '-i']:
        f_type = '+'
    else:
        f_type = '-'
    parser.values.filters.append((f_type, re.split(r'[,\s]+', value)))


def getChannelRepo():

    initCFG('server.satellite')
    rhnSQL.initDB()
    items = {}
    sql = """
           select s.source_url, c.label
             from rhnChannel c
        left join rhnChannelContentSource cs on cs.channel_id=c.id
        left join rhnContentSource s on s.id = cs.source_id
            where s.source_url is not null
               or c.org_id is null
           """
    h = rhnSQL.prepare(sql)
    h.execute()
    while 1:
        row = h.fetchone_dict()
        if not row:
            break
        if not row['label'] in items:
            items[row['label']] = []
        if row['source_url']:
            items[row['label']] += [row['source_url']]

    return items


def getParentsChilds(b_only_custom=False):

    initCFG('server.satellite')
    rhnSQL.initDB()

    sql = """
        select c1.label, c2.label parent_channel, c1.id
        from rhnChannel c1 left outer join rhnChannel c2 on c1.parent_channel = c2.id
        order by c2.label desc, c1.label asc
    """
    h = rhnSQL.prepare(sql)
    h.execute()
    d_parents = {}
    while 1:
        row = h.fetchone_dict()
        if not row:
            break
        if not b_only_custom or rhnChannel.isCustomChannel(row['id']):
            parent_channel = row['parent_channel']
            if not parent_channel:
                d_parents[row['label']] = []
            else:
                # If the parent is not a custom channel treat the child like
                # it's a parent for our purposes
                if parent_channel not in d_parents:
                    d_parents[row['label']] = []
                else:
                    d_parents[parent_channel].append(row['label'])

    return d_parents


def getCustomChannels():

    # with SUSE we sync also Vendor channels with reposync
    # change parameter to False to get not only Custom Channels
    d_parents = getParentsChilds(False)
    l_custom_ch = []

    for ch in d_parents:
        l_custom_ch += [ch] + d_parents[ch]

    return l_custom_ch


def write_ssl_set_cache(ca_cert, client_cert, client_key):
    """Write one SSL set into cache directory and return path to files."""
    def create_dir_tree(path):
        try:
            os.makedirs(path, int('0750', 8))
        except OSError:
            exc = sys.exc_info()[1]
            if exc.errno == errno.EEXIST and os.path.isdir(path):
                pass
            else:
                raise

    filenames = {}
    for cert in (ca_cert, client_cert, client_key):
        (name, pem, org) = cert
        filenames[cert] = None
        if name is not None and pem is not None:
            if not org:
                org = "NULL"
            else:
                org = str(org)
            ssldir = os.path.join(CACHE_DIR, '.ssl-certs', org)
            cert_file = os.path.join(ssldir, "%s.pem" % name)
            if not os.path.exists(cert_file):
                create_dir_tree(ssldir)
                f = open(cert_file, "w")
                f.write(str(pem))
                f.close()
            filenames[cert] = cert_file

    return filenames[ca_cert], filenames[client_cert], filenames[client_key]


def clear_ssl_cache():
    ssldir = os.path.join(CACHE_DIR, '.ssl-certs')
    shutil.rmtree(ssldir, True)


def get_single_ssl_set(keys, check_dates=False):
    """Picks one of available SSL sets for given repository."""
    if check_dates:
        for ssl_set in keys:
            if verify_certificate_dates(str(ssl_set['ca_cert'])) and \
                (not ssl_set['client_cert'] or
                 verify_certificate_dates(str(ssl_set['client_cert']))):
                return ssl_set
    # Get first
    else:
        return keys[0]
    return None


class RepoSync(object):

    def __init__(self, channel_label, repo_type=None, url=None, fail=False,
                 filters=None, no_errata=False, sync_kickstart=False, latest=False,
                 metadata_only=False, strict=0, excluded_urls=None, no_packages=False,
                 log_dir="reposync", log_level=None, force_kickstart=False, force_all_errata=False,
                 check_ssl_dates=False, force_null_org_content=False,
                 noninteractive=False, deep_verify=False):
        self.regen = False
        self.fail = fail
        self.filters = filters or []
        self.no_packages = no_packages
        self.no_errata = no_errata
        self.sync_kickstart = sync_kickstart
        self.force_all_errata = force_all_errata
        self.force_kickstart = force_kickstart
        self.latest = latest
        self.metadata_only = metadata_only
        self.ks_tree_type = 'externally-managed'
        self.interactive = not noninteractive
        self.deep_verify = deep_verify
        self.error_messages = []
        self.available_packages = {}
        self.ks_install_type = None

        initCFG('server.susemanager')
        rhnSQL.initDB()

        # setup logging
        log_filename = channel_label + '.log'
        log_path = default_log_location + log_dir + '/' + log_filename
        if log_level is None:
            log_level = 0
        CFG.set('DEBUG', log_level)
        rhnLog.initLOG(log_path, log_level)
        # os.fchown isn't in 2.4 :/
        if isSUSE():
            os.system("chgrp www " + log_path)
        else:
            os.system("chgrp apache " + log_path)

        log2disk(0, "Command: %s" % str(sys.argv))
        log2disk(0, "Sync of channel started.")

        self.channel_label = channel_label
        self.channel = self.load_channel()
        if not self.channel:
            log(0, "Channel %s does not exist." % channel_label)
            sys.exit(1)

        if not self.channel['org_id'] or force_null_org_content:
            self.org_id = None
        else:
            self.org_id = int(self.channel['org_id'])

        if not url:
            # TODO:need to look at user security across orgs
            h = rhnSQL.prepare(
                """
                select s.id, s.source_url, s.metadata_signed, s.label as repo_label, cst.label as repo_type_label
                from rhnContentSource s,
                     rhnChannelContentSource cs,
                     rhnContentSourceType cst
                where s.id = cs.source_id
                  and cst.id = s.type_id
                  and cs.channel_id = :channel_id""")
            h.execute(channel_id=int(self.channel['id']))
            sources = h.fetchall_dict()
            self.urls = []
            if excluded_urls is None:
                excluded_urls = []
            if sources:
                self.urls = self._format_sources(sources, excluded_urls, repo_type)
            else:
                # generate empty metadata and quit
                taskomatic.add_to_repodata_queue_for_channel_package_subscription(
                    [channel_label], [], "server.app.yumreposync")
                rhnSQL.commit()
                log2(0, 0, "Channel has no URL associated", stream=sys.stderr)
                if not self.org_id:
                    # RES base vendor channels do not have a URL. This is not an error
                    sys.exit(0)
                sys.exit(1)
        else:
            if repo_type:
                repo_type_label = repo_type
            else:
                repo_type_label = 'yum'
            self.urls = [{'id': None, 'source_url': url, 'metadata_signed' : 'N', 'repo_label': None, 'repo_type': repo_type_label}]

        if not self.urls:
            log2(0, 0, "Channel %s has no URL associated" % channel_label, stream=sys.stderr)

        self.repo_plugin = None
        self.strict = strict
        self.all_packages = set()
        self.all_errata = set()
        self.check_ssl_dates = check_ssl_dates
        # Init cache for computed checksums to not compute it on each reposync run again
        #self.checksum_cache = rhnCache.get(checksum_cache_filename)
        #if self.checksum_cache is None:
        #    self.checksum_cache = {}
        self.arches = self.get_compatible_arches(int(self.channel['id']))
        self.import_batch_size = default_import_batch_size

    def set_import_batch_size(self, batch_size):
        self.import_batch_size = int(batch_size)

    def set_urls_prefix(self, prefix):
        """If there are relative urls in DB, set their real location in runtime"""
        for index, url in enumerate(self.urls):
            # Make list, add prefix, make tuple and save
            url = list(url)
            url[1] = "%s%s" % (prefix, url[1])
            url = tuple(url)
            self.urls[index] = url

    def sync(self, update_repodata=True):
        """Trigger a reposync"""
        failed_packages = 0
        sync_error = 0
        start_time = datetime.now()
<<<<<<< HEAD
        for data in self.urls:
            data['source_url'] = self.set_repo_credentials(data)
            insecure = False
            if data['metadata_signed'] == 'N':
                insecure = True
=======
        for (repo_id, url, repo_type, repo_label) in self.urls:
            log(0, '')
            log(0, "  Processing repository with URL: %s" % url)
            if self.metadata_only:
                log(0, '    * WARNING: processing RPM metadata only.')

            log(0, "Repo URL: %s" % url)
>>>>>>> 8fcc4067
            plugin = None
            repo_type = data['repo_type']

            for url in data['source_url']:
                try:
                    if '://' not in url:
                        raise Exception("Unknown protocol in repo URL: %s" % url)

                    # If the repository uses a uln:// URL, switch to the ULN plugin, overriding the command-line
                    if url.startswith("uln://"):
                        repo_type = "uln"

                    self.repo_plugin = self.load_plugin(repo_type)

                    if data['repo_label']:
                        repo_name = data['repo_label']
                    else:
                        # use modified relative_url as name of repo plugin, because
                        # it used as name of cache directory as well
                        relative_url = '_'.join(url.split('://')[1].split('/')[1:])
                        repo_name = relative_url.replace("?", "_").replace("&", "_").replace("=", "_")

                    (ca_cert_file, client_cert_file, client_key_file) = (None, None, None)
                    if data['id'] is not None:
                        keys = rhnSQL.fetchall_dict("""
                        select k1.description as ca_cert_name, k1.key as ca_cert, k1.org_id as ca_cert_org,
                               k2.description as client_cert_name, k2.key as client_cert, k2.org_id as client_cert_org,
                               k3.description as client_key_name, k3.key as client_key, k3.org_id as client_key_org
                        from rhncontentsource cs inner join
                             rhncontentsourcessl csssl on cs.id = csssl.content_source_id inner join
                             rhncryptokey k1 on csssl.ssl_ca_cert_id = k1.id left outer join
                             rhncryptokey k2 on csssl.ssl_client_cert_id = k2.id left outer join
                             rhncryptokey k3 on csssl.ssl_client_key_id = k3.id
                        where cs.id = :repo_id
<<<<<<< HEAD
                        """, repo_id=int(data['id']))
                        if keys:
                            ssl_set = get_single_ssl_set(keys, check_dates=self.check_ssl_dates)
                            if ssl_set:
                                (ca_cert_file, client_cert_file, client_key_file) = write_ssl_set_cache(
                                    (ssl_set['ca_cert_name'], ssl_set['ca_cert'], ssl_set['ca_cert_org']),
                                    (ssl_set['client_cert_name'], ssl_set['client_cert'], ssl_set['client_cert_org']),
                                    (ssl_set['client_key_name'], ssl_set['client_key'], ssl_set['client_key_org']))
                            else:
                                raise ValueError("No valid SSL certificates were found for repository.")

                    plugin = self.repo_plugin(url, repo_name, insecure, self.interactive,
                                              org=str(self.org_id or ''),
                                              channel_label=self.channel_label,
                                              ca_cert_file=ca_cert_file,
                                              client_cert_file=client_cert_file,
                                              client_key_file=client_key_file)

                    if update_repodata:
                        plugin.clear_cache()

                    # update the checksum type of channels with org_id NULL
                    # this fetch also the normal xml primary file
                    self.updateChannelChecksumType(plugin.get_md_checksum_type())

                    if not self.no_packages:
                        ret = self.import_packages(plugin, data['id'], url)
                        failed_packages += ret
                        self.import_groups(plugin, url)

                    if not self.no_errata:
                        self.import_updates(plugin, url)

                    # only for repos obtained from the DB
                    if self.sync_kickstart and data['repo_label']:
                        try:
                            self.import_kickstart(plugin, url, data['repo_label'])
                        except:
                            rhnSQL.rollback()
                            raise
                    self.import_products(plugin)
                    self.import_susedata(plugin)

                except rhnSQL.SQLError, e:
                    log(0, "SQLError: %s" % e)
                    raise
                except ChannelTimeoutException, e:
                    log(0, e)
                    self.sendErrorMail(str(e))
                    sync_error = -1
                except ChannelException, e:
                    log(0, "ChannelException: %s" % e)
                    self.sendErrorMail("ChannelException: %s" % str(e))
                    sync_error = -1
                except Errors.YumGPGCheckError, e:
                    log(0, "YumGPGCheckError: %s" % e)
                    self.sendErrorMail("YumGPGCheckError: %s" % e)
                    sync_error = -1
                except Errors.RepoError, e:
                    log(0, "RepoError: %s" % e)
                    self.sendErrorMail("RepoError: %s" % e)
                    sync_error = -1
                except Errors.RepoMDError, e:
                    if "primary not available" in str(e):
                        taskomatic.add_to_repodata_queue_for_channel_package_subscription(
                            [self.channel_label], [], "server.app.yumreposync")
                        rhnSQL.commit()
                        log(0, "Repository has no packages. (%s)" % e)
                        sync_error = -1
                    else:
                        log(0, "RepoMDError: %s" % e)
                        self.sendErrorMail("RepoMDError: %s" % e)
                        sync_error = -1
                except:
                    log(0, "Unexpected error: %s" % sys.exc_info()[0])
                    log(0, "%s" % traceback.format_exc())
                    self.sendErrorMail(fetchTraceback())
                    sync_error = -1
=======
                        """, repo_id=int(repo_id))
                    if keys:
                        ssl_set = get_single_ssl_set(keys, check_dates=self.check_ssl_dates)
                        if ssl_set:
                            (ca_cert_file, client_cert_file, client_key_file) = write_ssl_set_cache(
                                (ssl_set['ca_cert_name'], ssl_set['ca_cert'], ssl_set['ca_cert_org']),
                                (ssl_set['client_cert_name'], ssl_set['client_cert'], ssl_set['client_cert_org']),
                                (ssl_set['client_key_name'], ssl_set['client_key'], ssl_set['client_key_org']))
                        else:
                            raise ValueError("No valid SSL certificates were found for repository.")

                plugin = repo_plugin(url, repo_name,
                                     org=str(self.org_id or ''),
                                     channel_label=self.channel_label,
                                     ca_cert_file=ca_cert_file,
                                     client_cert_file=client_cert_file,
                                     client_key_file=client_key_file)

                if update_repodata:
                    plugin.clear_cache()

                if not self.no_packages:
                    ret = self.import_packages(plugin, repo_id, url)
                    failed_packages += ret
                    self.import_groups(plugin)

                if not self.no_errata:
                    self.import_updates(plugin)

                # only for repos obtained from the DB
                if self.sync_kickstart and repo_label:
                    try:
                        self.import_kickstart(plugin, repo_label)
                    except:
                        rhnSQL.rollback()
                        raise
            except rhnSQL.SQLError:
                raise
            except Exception:
                e = sys.exc_info()[1]
                log2(0, 0, "ERROR: %s" % e, stream=sys.stderr)
                log2disk(0, "ERROR: %s" % e)
                # pylint: disable=W0104
                sync_error = -1
>>>>>>> 8fcc4067

        # In strict mode unlink all packages from channel which are not synced from current repositories
        if self.strict and sync_error == 0:
            if not self.no_packages:
                channel_packages = rhnSQL.fetchall_dict("""
                    select p.id, ct.label as checksum_type, c.checksum
                    from rhnChannelPackage cp,
                         rhnPackage p,
                         rhnChecksumType ct,
                         rhnChecksum c
                    where cp.channel_id = :channel_id
                      and cp.package_id = p.id
                      and p.checksum_id = c.id
                      and c.checksum_type_id = ct.id
                    """, channel_id=int(self.channel['id'])) or []
                for package in channel_packages:
                    if (package['checksum_type'], package['checksum']) not in self.all_packages:
                        self.disassociate_package(package['checksum_type'], package['checksum'])
                        self.regen = True

            # For custom channels unlink also errata
            if not self.no_errata and self.channel['org_id']:
                channel_errata = self.list_errata()
                for erratum in channel_errata:
                    if erratum not in self.all_errata:
                        self.disassociate_erratum(erratum)
                        self.regen = True

        # Update cache with package checksums
        #rhnCache.set(checksum_cache_filename, self.checksum_cache)
        if self.regen:
            taskomatic.add_to_repodata_queue_for_channel_package_subscription(
                [self.channel_label], [], "server.app.yumreposync")
            taskomatic.add_to_erratacache_queue(self.channel_label)
        self.update_date()
        rhnSQL.commit()

        # update permissions
        fileutils.createPath(os.path.join(CFG.MOUNT_POINT, 'rhn'))  # if the directory exists update ownership only
        for root, dirs, files in os.walk(os.path.join(CFG.MOUNT_POINT, 'rhn')):
            for d in dirs:
                fileutils.setPermsPath(os.path.join(root, d), group='www')
            for f in files:
                fileutils.setPermsPath(os.path.join(root, f), group='www')
        elapsed_time = datetime.now() - start_time
        if self.error_messages:
            self.sendErrorMail("Repo Sync Errors: %s" % '\n'.join(self.error_messages))
            sync_error = -1
        if sync_error == 0 and failed_packages == 0:
            log(0, "Sync completed.")
        # if there is no global problems, but some packages weren't synced
        if sync_error == 0 and failed_packages > 0:
            sync_error = failed_packages
        return elapsed_time, sync_error

    def set_ks_tree_type(self, tree_type='externally-managed'):
        self.ks_tree_type = tree_type

    def set_ks_install_type(self, install_type='generic_rpm'):
        self.ks_install_type = install_type

    def update_date(self):
        """ Updates the last sync time"""
        h = rhnSQL.prepare("""update rhnChannel set LAST_SYNCED = current_timestamp
                             where label = :channel""")
        h.execute(channel=self.channel['label'])

    def load_plugin(self, repo_type):
        """Try to import the repository plugin required to sync the repository

        :repo_type: type of the repository; only 'yum' is currently supported

        """
        name = repo_type + "_src"
        mod = __import__('spacewalk.satellite_tools.repo_plugins', globals(), locals(), [name])
        try:
            submod = getattr(mod, name)
        except AttributeError:
            log2(0, 0, "Repository type %s is not supported. "
                       "Could not import "
                       "spacewalk.satellite_tools.repo_plugins.%s."
                       % (repo_type, name), stream=sys.stderr)
            sys.exit(1)
        return getattr(submod, "ContentSource")

<<<<<<< HEAD
    def import_updates(self, plug, url):
        (notices_type, notices) = plug.get_updates()
        saveurl = suseLib.URL(url)
        if saveurl.password:
            saveurl.password = "*******"
        log(0, "Repo %s has %s patches." % (saveurl.getURL(),
                                                    len(notices)))
=======
    def import_updates(self, plug):
        notices = plug.get_updates()
        log(0, '')
        log(0, "  Errata in repo: %s." % len(notices))
>>>>>>> 8fcc4067
        if notices:
            if notices_type == 'updateinfo':
                self.upload_updates(notices)
            elif notices_type == 'patches':
                self.upload_patches(notices)

    def import_groups(self, plug):
        groupsfile = plug.get_groups()
        if groupsfile:
            basename = os.path.basename(groupsfile)
            log(0, '')
            log(0, "  Importing groups from comps file %s." % basename)
            relativedir = os.path.join(relative_comps_dir, self.channel_label)
            absdir = os.path.join(CFG.MOUNT_POINT, relativedir)
            if not os.path.exists(absdir):
                os.makedirs(absdir)
            relativepath = os.path.join(relativedir, basename)
            abspath = os.path.join(absdir, basename)
            for suffix in ['.gz', '.bz', '.xz']:
                if basename.endswith(suffix):
                    abspath = abspath.rstrip(suffix)
                    relativepath = relativepath.rstrip(suffix)
            src = fileutils.decompress_open(groupsfile)
            dst = open(abspath, "w")
            shutil.copyfileobj(src, dst)
            dst.close()
            src.close()
            # update or insert
            hu = rhnSQL.prepare("""update rhnChannelComps
                                      set relative_filename = :relpath,
                                          modified = current_timestamp
                                    where channel_id = :cid""")
            hu.execute(cid=self.channel['id'], relpath=relativepath)

            hi = rhnSQL.prepare("""insert into rhnChannelComps
                                  (id, channel_id, relative_filename)
                                  (select sequence_nextval('rhn_channelcomps_id_seq'),
                                          :cid,
                                          :relpath
                                     from dual
                                    where not exists (select 1 from rhnChannelComps
                                                       where channel_id = :cid))""")
            hi.execute(cid=self.channel['id'], relpath=relativepath)

    def _populate_erratum(self, notice):
        patch_name = self._patch_naming(notice)
        existing_errata = self.get_errata(patch_name)
        if existing_errata and not self._is_old_suse_style(notice):
            if int(existing_errata['advisory_rel']) < int(notice['version']):
                # A disaster happens
                #
                # re-releasing an errata with a higher release number
                # only happens in case of a disaster.
                # This should force mirrored repos to remove the old
                # errata and take care that the new one is the only
                # available.
                # This mean a hard overwrite
                self._delete_invalid_errata(existing_errata['id'])
            elif int(existing_errata['advisory_rel']) > int(notice['version']):
                # the existing errata has a higher release than the now
                # parsed one. We need to skip the current errata
                return None
            # else: release match, so we update the errata


        if notice['updated']:
            updated_date = self._to_db_date(notice['updated'])
        else:
            updated_date = self._to_db_date(notice['issued'])
        if (existing_errata and
            not self.errata_needs_update(existing_errata, notice['version'], updated_date)):
            return None

        log(0, "Add Patch %s" % patch_name)
        e = importLib.Erratum()
        e['errata_from']   = notice['from']
        e['advisory'] = e['advisory_name'] = patch_name
        e['advisory_rel']  = notice['version']
        e['advisory_type'] = errata_typemap.get(notice['type'], 'Product Enhancement Advisory')
        e['product']       = notice['release'] or 'Unknown'
        e['description']   = notice['description'] or 'not set'
        e['synopsis']      = notice['title'] or notice['update_id']
        if (notice['type'] == 'security' and notice['severity'] and
            not e['synopsis'].startswith(notice['severity'] + ': ')):
            e['synopsis'] = notice['severity'] + ': ' + e['synopsis']
        e['topic']         = ' '
        e['solution']      = ' '
        e['issue_date']    = self._to_db_date(notice['issued'])
        e['update_date']   = updated_date
        e['org_id'] = self.org_id
        e['notes']         = ''
        e['refers_to']     = ''
        e['channels']      = [{'label':self.channel_label}]
        e['packages']      = []
        e['files']         = []
        if existing_errata:
            e['channels'].extend(existing_errata['channels'])
            e['packages'] = existing_errata['packages']

        e['packages'] = self._updates_process_packages(
            notice['pkglist'][0]['packages'], e['advisory_name'], e['packages'])
        # One or more package references could not be found in the Database.
        # To not provide incomplete patches we skip this update
        if not e['packages'] and not notice['pkglist'][0]['packages']:
            log(2, "Advisory %s has empty package list." % e['advisory_name'])
        elif not e['packages']:
            log(2, "Advisory %s skipped because of empty package list (filtered)."
                % e['advisory_name'])
            return None

        e['keywords'] = self._update_keywords(notice)
        e['bugs'] = self._update_bugs(notice)
        e['cve'] = self._update_cve(notice)
        if notice['severity']:
            e['security_impact'] = notice['severity']
        else:
            # 'severity' not available in older yum versions
            # set default to Low to get a correct currency rating
            e['security_impact'] = "Low"
        e['locally_modified'] = None
        return e

    def upload_updates(self, notices):
        batch = []
        backend = SQLBackend()
        channel_advisory_names = self.list_errata()
        for notice in notices:
            notice = self.fix_notice(notice)

            # Save advisory names from all repositories
            self.all_errata.add(notice['update_id'])

            if not self.force_all_errata and notice['update_id'] in channel_advisory_names:
                continue

            # pylint: disable=W0703
            try:
                erratum = self._populate_erratum(notice)
                if not erratum:
                    continue
                batch.append(erratum)

                if self.deep_verify:
                    # import step by step
                    importer = ErrataImport(batch, backend)
                    importer.run()
                    batch = []
            except Exception:
                e = "Skipped %s - %s" % (notice['update_id'], sys.exc_info()[1])
                log2(1, 1, e, stream=sys.stderr)
                if self.fail:
                    raise

        if batch:
<<<<<<< HEAD
            log(0, "Syncing %s new errata to channel." % len(batch))
=======
            log(0, "    Syncing %s new errata to channel." % len(batch))
            backend = SQLBackend()
>>>>>>> 8fcc4067
            importer = ErrataImport(batch, backend)
            importer.run()
            self.regen = True
        elif notices:
            log(0, "    No new errata to sync.")

    def import_packages(self, plug, source_id, url):
        failed_packages = 0
        if (not self.filters) and source_id:
            h = rhnSQL.prepare("""
                    select flag, filter
                      from rhnContentSourceFilter
                     where source_id = :source_id
                     order by sort_order """)
            h.execute(source_id=source_id)
            filter_data = h.fetchall_dict() or []
            filters = [(row['flag'], re.split(r'[,\s]+', row['filter']))
                       for row in filter_data]
        else:
            filters = self.filters

        skipped = 0
        saveurl = suseLib.URL(url)
        if saveurl.password:
            saveurl.password = "*******"

        packages = plug.list_packages(filters, self.latest)
        to_disassociate = {}
        to_process = []
        num_passed = len(packages)
<<<<<<< HEAD
        log(0, "Repo URL: %s" % saveurl.getURL())
        log(0, "Packages in repo:             %5d" % plug.num_packages)
=======
        log(0, "    Packages in repo:             %5d" % plug.num_packages)
>>>>>>> 8fcc4067
        if plug.num_excluded:
            log(0, "    Packages passed filter rules: %5d" % num_passed)
        channel_id = int(self.channel['id'])

        for pack in packages:
            if pack.arch in ['src', 'nosrc']:
                # skip source packages
                skipped += 1
                continue
            if pack.arch not in self.arches:
                # skip packages with incompatible architecture
                skipped += 1
                continue
            epoch = ''
            if pack.epoch and pack.epoch != '0':
                epoch = "%s:" % pack.epoch
            ident = "%s-%s%s-%s.%s" % (pack.name, epoch, pack.version, pack.release, pack.arch)
            self.available_packages[ident] = 1

            db_pack = rhnPackage.get_info_for_package(
                [pack.name, pack.version, pack.release, pack.epoch, pack.arch],
                channel_id, self.org_id)

            to_download = True
            to_link = True
            # Package exists in DB
            if db_pack:
                # Path in filesystem is defined
                if db_pack['path']:
                    pack.path = os.path.join(CFG.MOUNT_POINT, db_pack['path'])
                else:
                    pack.path = ""

                # if the package exists, but under a different org_id we have to download it again
                if self.metadata_only or self.match_package_checksum(pack, db_pack):
                    # package is already on disk or not required
                    to_download = False
                    if db_pack['channel_id'] == channel_id:
                        # package is already in the channel
                        to_link = False

                    # just pass data from DB, they will be used if there is no RPM available
                    pack.set_checksum(db_pack['checksum_type'], db_pack['checksum'])
                    pack.epoch = db_pack['epoch']

                    self.all_packages.add((pack.checksum_type, pack.checksum))

                elif db_pack['channel_id'] == channel_id:
                    # different package with SAME NVREA
                    # disassociate from channel if it doesn't match package which will be downloaded
                    to_disassociate[(db_pack['checksum_type'], db_pack['checksum'])] = True

            if to_download or to_link:
                to_process.append((pack, to_download, to_link))

        num_to_process = len(to_process)
        if num_to_process == 0:
<<<<<<< HEAD
            log(0, "No new packages to sync.")
            if plug.num_packages == 0:
                self.regen = True
=======
            log(0, "    No new packages to sync.")
>>>>>>> 8fcc4067
            # If we are just appending, we can exit
            if not self.strict:
                return failed_packages
        else:
            log(0, "    Packages already synced:      %5d" % (num_passed - num_to_process))
            log(0, "    Packages to sync:             %5d" % num_to_process)

        is_non_local_repo = (url.find("file:/") < 0)

        downloader = ThreadedDownloader()
        to_download_count = 0
        for what in to_process:
            pack, to_download, to_link = what
            if to_download:
                target_file = os.path.join(plug.repo.pkgdir, os.path.basename(pack.unique_id.relativepath))
                pack.path = target_file
                params = {}
                checksum_type = pack.checksum_type
                checksum = pack.checksum
                plug.set_download_parameters(params, pack.unique_id.relativepath, target_file,
                                             checksum_type=checksum_type, checksum_value=checksum)
                downloader.add(params)
                to_download_count += 1
        if num_to_process != 0:
            log(0, "    New packages to download:     %5d" % to_download_count)
            log2(0, 0, "  Downloading packages:")
        logger = TextLogger(None, to_download_count)
        downloader.set_log_obj(logger)
        downloader.run()

        log2background(0, "Importing packages started.")
        log(0, '')
        log(0, '  Importing packages to DB:')
        progress_bar = ProgressBarLogger("               Importing packages:    ", to_download_count)

        # Prepare SQL statements
        h_delete_package_queue = rhnSQL.prepare("""delete from rhnPackageFileDeleteQueue where path = :path""")
        backend = SQLBackend()

        mpm_bin_batch = importLib.Collection()
        mpm_src_batch = importLib.Collection()
        affected_channels = []
        upload_caller = "server.app.uploadPackage"

        import_count = 0
        for (index, what) in enumerate(to_process):
            pack, to_download, to_link = what
            if not to_download:
                continue
            import_count += 1
            stage_path = pack.path

            # pylint: disable=W0703
            try:
                # check if package was downloaded
                if not os.path.exists(stage_path):
                    raise Exception

                pack.load_checksum_from_header()

                if not self.metadata_only:
                    rel_package_path = rhnPackageUpload.relative_path_from_header(pack.a_pkg.header, self.org_id,
                                                                                  pack.a_pkg.checksum_type,
                                                                                  pack.a_pkg.checksum)
                else:
                    rel_package_path = None

                if rel_package_path:
                    # Save uploaded package to cache with repository checksum type

                    # First write the package to the filesystem to final location
                    # pylint: disable=W0703
                    try:
                        importLib.move_package(pack.a_pkg.payload_stream.name, basedir=CFG.MOUNT_POINT,
                                               relpath=rel_package_path,
                                               checksum_type=pack.a_pkg.checksum_type,
                                               checksum=pack.a_pkg.checksum, force=1)
                    except OSError:
                        e = sys.exc_info()[1]
                        raise_with_tb(rhnFault(50, "Package upload failed: %s" % e), sys.exc_info()[2])
                    except importLib.FileConflictError:
                        raise_with_tb(rhnFault(50, "File already exists"), sys.exc_info()[2])
                    except Exception:
                        raise_with_tb(rhnFault(50, "File error"), sys.exc_info()[2])

                    # Remove any pending scheduled file deletion for this package
                    h_delete_package_queue.execute(path=rel_package_path)

                pkg = mpmSource.create_package(pack.a_pkg.header, size=pack.a_pkg.payload_size,
                                               checksum_type=pack.a_pkg.checksum_type, checksum=pack.a_pkg.checksum,
                                               relpath=rel_package_path, org_id=self.org_id,
                                               header_start=pack.a_pkg.header_start,
                                               header_end=pack.a_pkg.header_end, channels=[])

                if pack.a_pkg.header.is_source:
                    mpm_src_batch.append(pkg)
                else:
                    mpm_bin_batch.append(pkg)
                # we do not want to keep a whole 'a_pkg' object for every package in memory,
                # because we need only checksum. see BZ 1397417
                pack.checksum = pack.a_pkg.checksum
                pack.checksum_type = pack.a_pkg.checksum_type
                pack.epoch = pack.a_pkg.header['epoch']
                pack.a_pkg = None

                self.all_packages.add((pack.checksum_type, pack.checksum))

                # Downloaded pkg checksum matches with pkg already in channel, no need to disassociate from channel
                if (pack.checksum_type, pack.checksum) in to_disassociate:
                    to_disassociate[(pack.checksum_type, pack.checksum)] = False
                    # Set to_link to False, no need to link again
                    to_process[index] = (pack, True, False)

                # importing packages by batch or if the current packages is the last
                if len(mpm_bin_batch) > 0 and (import_count == to_download_count
                                               or len(mpm_bin_batch) % self.import_batch_size == 0):
                    importer = packageImport.PackageImport(mpm_bin_batch, backend, caller=upload_caller)
                    importer.setUploadForce(1)
                    importer.run()
                    rhnSQL.commit()
                    del importer.batch
                    affected_channels.extend(importer.affected_channels)
                    del mpm_bin_batch
                    mpm_bin_batch = importLib.Collection()

                if len(mpm_src_batch) > 0 and (import_count == to_download_count
                                               or len(mpm_src_batch) % self.import_batch_size == 0):
                    src_importer = packageImport.SourcePackageImport(mpm_src_batch, backend, caller=upload_caller)
                    src_importer.setUploadForce(1)
                    src_importer.run()
                    rhnSQL.commit()
                    del mpm_src_batch
                    mpm_src_batch = importLib.Collection()

                progress_bar.log(True, None)
            except KeyboardInterrupt:
                raise
            except rhnSQL.SQLError:
                raise
            except Exception:
                failed_packages += 1
                e = str(sys.exc_info()[1])
                if e:
                    log2(0, 1, e, stream=sys.stderr)
                if self.fail:
                    raise
                to_process[index] = (pack, False, False)
                progress_bar.log(False, None)
            finally:
                if is_non_local_repo and stage_path and os.path.exists(stage_path):
                    os.remove(stage_path)
            pack.clear_header()
        if affected_channels:
            errataCache.schedule_errata_cache_update(affected_channels)
        log2background(0, "Importing packages finished.")

        # Disassociate packages
        for (checksum_type, checksum) in to_disassociate:
            if to_disassociate[(checksum_type, checksum)]:
                self.disassociate_package(checksum_type, checksum)
        # Do not re-link if nothing was marked to link
        if any([to_link for (pack, to_download, to_link) in to_process]):
            log(0, '')
            log(0, "  Linking packages to the channel.")
            # Packages to append to channel
            import_batch = [self.associate_package(pack) for (pack, to_download, to_link) in to_process if to_link]
            backend = SQLBackend()
            caller = "server.app.yumreposync"
            importer = ChannelPackageSubscription(import_batch,
                                                  backend, caller=caller, repogen=False)
            importer.run()
            backend.commit()
            self.regen = True
        self._normalize_orphan_vendor_packages()
        return failed_packages

    def _normalize_orphan_vendor_packages(self):
        # Sometimes reposync disassociates vendor packages (org_id = 0) from
        # channels.
        # These orphans are then hard to work with in spacewalk (nobody has
        # permissions to view/delete them). We workaround this issue by
        # assigning such packages to the default organization, so that they can
        # be deleted using the existing orphan-deleting procedure.
        h = rhnSQL.prepare("""
            UPDATE rhnPackage
            SET org_id = 1
            WHERE id IN (SELECT p.id
                         FROM rhnPackage p LEFT JOIN rhnChannelPackage cp
                         ON p.id = cp.package_id
                         WHERE p.org_id IS NULL and cp.channel_id IS NULL)
        """)
        affected_row_count = h.execute()
        if (affected_row_count > 0):
            log(
                0,
                "Transferred {} orphaned vendor packages to the default organization"
                .format(affected_row_count)
            )

    def match_package_checksum(self, md_pack, db_pack):
        """compare package checksum"""

        abspath = md_pack.path
        if (self.deep_verify or
            md_pack.checksum_type != db_pack['checksum_type'] or
            md_pack.checksum != db_pack['checksum']):

            if (os.path.exists(abspath) and
                getFileChecksum(md_pack.checksum_type, filename=abspath) == md_pack.checksum):

                return True
            else:
                return False
        elif os.path.exists(abspath):
            return True
        return False

    def associate_package(self, pack):
        package = {}
        package['name'] = pack.name
        package['version'] = pack.version
        package['release'] = pack.release
        package['arch'] = pack.arch
        if pack.a_pkg:
            package['checksum'] = pack.a_pkg.checksum
            package['checksum_type'] = pack.a_pkg.checksum_type
            # use epoch from file header because createrepo puts epoch="0" to
            # primary.xml even for packages with epoch=''
            package['epoch'] = pack.a_pkg.header['epoch']
        else:
            # RPM not available but package metadata are in DB, reuse these values
            package['checksum'] = pack.checksum
            package['checksum_type'] = pack.checksum_type
            package['epoch'] = pack.epoch
        package['channels'] = [{'label': self.channel_label,
                                'id': self.channel['id']}]
        package['org_id'] = self.org_id

        return importLib.IncompletePackage().populate(package)

    def disassociate_package(self, checksum_type, checksum):
        log(3, "Disassociating package with checksum: %s (%s)" % (checksum, checksum_type))
        h = rhnSQL.prepare("""
            delete from rhnChannelPackage cp
             where cp.channel_id = :channel_id
               and cp.package_id in (select p.id
                                       from rhnPackage p
                                       join rhnChecksumView c
                                         on p.checksum_id = c.id
                                      where c.checksum = :checksum
                                        and c.checksum_type = :checksum_type
                                    )
        """)
        h.execute(channel_id=int(self.channel['id']),
                  checksum_type=checksum_type, checksum=checksum)

    def disassociate_erratum(self, advisory_name):
        log(3, "Disassociating erratum: %s" % advisory_name)
        h = rhnSQL.prepare("""
                    delete from rhnChannelErrata ce
                     where ce.channel_id = :channel_id
                       and ce.errata_id in (select e.id
                                              from rhnErrata e
                                            where e.advisory_name = :advisory_name
                                           )
                        """)
        h.execute(channel_id=self.channel['id'], advisory_name=advisory_name)

    def load_channel(self):
        return rhnChannel.channel_info(self.channel_label)

    @staticmethod
    def _to_db_date(date):
        if not date:
            ret = datetime.utcnow()
        elif date.isdigit():
            ret = datetime.fromtimestamp(float(date))
        else:
            ret = parse_date(date)
            try:
                ret = ret.astimezone(tzutc())
            except ValueError, e:
                log(2, e)
        return ret.isoformat(' ')[:19]  # return 1st 19 letters of date, therefore preventing ORA-01830 caused by fractions of seconds

    @staticmethod
    def fix_notice(notice):
        if "." in notice['version']:
            new_version = 0
            for n in notice['version'].split('.'):
                new_version = (new_version + int(n)) * 100
            try:
                notice['version'] = new_version / 100
            except TypeError: # yum in RHEL5 does not have __setitem__
                notice._md['version'] = new_version / 100
        if RepoSync._is_old_suse_style(notice):
            # old suse style; we need to append the version to id
            # to get a seperate patch for every issue
            try:
                notice['update_id'] = notice['update_id'] + '-' + notice['version']
            except TypeError: # yum in RHEL5 does not have __setitem__
                notice._md['update_id'] = notice['update_id'] + '-' + notice['version']
        return notice

    def get_errata(self, update_id):
        """ Return an Errata dict

        search in the database for the given advisory and
        return a dict with important values.
        If the advisory was not found it returns None

        :update_id - the advisory (name)
        """
        h = rhnSQL.prepare("""
            select e.id, e.advisory,
                   e.advisory_name, e.advisory_rel,
                   TO_CHAR(e.update_date, 'YYYY-MM-DD HH24:MI:SS') as update_date
              from rhnerrata e
             where e.advisory = :name
              and (e.org_id = :org_id or (e.org_id is null and :org_id is null))
        """)
        h.execute(name=update_id, org_id=self.org_id)
        ret = h.fetchone_dict()
        if not ret:
            return None

        h = rhnSQL.prepare("""
            select distinct c.label
              from rhnchannelerrata ce
              join rhnchannel c on c.id = ce.channel_id
             where ce.errata_id = :eid
        """)
        h.execute(eid=ret['id'])
        ret['channels'] = h.fetchall_dict() or []
        ret['packages'] = []

        h = rhnSQL.prepare("""
            select p.id as package_id,
                   pn.name,
                   pevr.epoch,
                   pevr.version,
                   pevr.release,
                   pa.label as arch,
                   p.org_id,
                   cv.checksum,
                   cv.checksum_type
              from rhnerratapackage ep
              join rhnpackage p on p.id = ep.package_id
              join rhnpackagename pn on pn.id = p.name_id
              join rhnpackageevr pevr on pevr.id = p.evr_id
              join rhnpackagearch pa on pa.id = p.package_arch_id
              join rhnchecksumview cv on cv.id = p.checksum_id
             where ep.errata_id = :eid
        """)
        h.execute(eid=ret['id'])
        packages = h.fetchall_dict() or []
        for pkg in packages:
            ipackage = importLib.IncompletePackage().populate(pkg)
            ipackage['epoch'] = pkg.get('epoch', '')

            ipackage['checksums'] = {ipackage['checksum_type']: ipackage['checksum']}
            ret['packages'].append(ipackage)

        return ret

    def list_errata(self):
        """List advisory names present in channel"""
        h = rhnSQL.prepare("""select e.advisory_name
            from rhnChannelErrata ce
            inner join rhnErrata e on e.id = ce.errata_id
            where ce.channel_id = :cid
        """)
        h.execute(cid=self.channel['id'])
        advisories = [row['advisory_name'] for row in h.fetchall_dict() or []]
        return advisories

    def import_kickstart(self, plug, repo_label):
        log(0, '')
        log(0, '  Importing kickstarts.')
        ks_path = 'rhn/kickstart/'
        ks_tree_label = re.sub(r'[^-_0-9A-Za-z@.]', '', repo_label.replace(' ', '_'))
        if len(ks_tree_label) < 4:
            ks_tree_label += "_repo"

        # construct ks_path and check we already have this KS tree synced
        id_request = """
                select id
                from rhnKickstartableTree
                where channel_id = :channel_id and label = :label
                """

        if self.org_id:
            ks_path += str(self.org_id) + '/' + ks_tree_label
            # Trees synced from external repositories are expected to have full path it database
            db_path = os.path.join(CFG.MOUNT_POINT, ks_path)
            row = rhnSQL.fetchone_dict(id_request + " and org_id = :org_id", channel_id=self.channel['id'],
                                       label=ks_tree_label, org_id=self.org_id)
        else:
            ks_path += ks_tree_label
            db_path = ks_path
            row = rhnSQL.fetchone_dict(id_request + " and org_id is NULL", channel_id=self.channel['id'],
                                       label=ks_tree_label)

        treeinfo_path = ['treeinfo', '.treeinfo']
        treeinfo_parser = None
        for path in treeinfo_path:
            log(1, "Trying " + path)
            treeinfo = plug.get_file(path, os.path.join(plug.repo.basecachedir, plug.name))
            if treeinfo:
                try:
                    treeinfo_parser = TreeInfoParser(treeinfo)
                    break
                except TreeInfoError:
                    pass

        if not treeinfo_parser:
            log(0, "    Kickstartable tree not detected (no valid treeinfo file)")
            return

        if self.ks_install_type is None:
            family = treeinfo_parser.get_family()
            if family == 'Fedora':
                self.ks_install_type = 'fedora18'
            elif family == 'CentOS':
                self.ks_install_type = 'rhel_' + treeinfo_parser.get_major_version()
            else:
                self.ks_install_type = 'generic_rpm'

        fileutils.createPath(os.path.join(CFG.MOUNT_POINT, ks_path))
        # Make sure images are included
        to_download = set()
        for repo_path in treeinfo_parser.get_images():
            local_path = os.path.join(CFG.MOUNT_POINT, ks_path, repo_path)
            # TODO: better check
            if not os.path.exists(local_path) or self.force_kickstart:
                to_download.add(repo_path)

        if row:
            log(0, "    Kickstartable tree %s already synced. Updating content..." % ks_tree_label)
            ks_id = row['id']
        else:
            row = rhnSQL.fetchone_dict("""
                select sequence_nextval('rhn_kstree_id_seq') as id from dual
                """)
            ks_id = row['id']

            rhnSQL.execute("""
                       insert into rhnKickstartableTree (id, org_id, label, base_path, channel_id, kstree_type,
                                                         install_type, last_modified, created, modified)
                       values (:id, :org_id, :label, :base_path, :channel_id,
                                 ( select id from rhnKSTreeType where label = :ks_tree_type),
                                 ( select id from rhnKSInstallType where label = :ks_install_type),
                                 current_timestamp, current_timestamp, current_timestamp)""", id=ks_id,
                           org_id=self.org_id, label=ks_tree_label, base_path=db_path,
                           channel_id=self.channel['id'], ks_tree_type=self.ks_tree_type,
                           ks_install_type=self.ks_install_type)

            log(0, "    Added new kickstartable tree %s. Downloading content..." % ks_tree_label)

        insert_h = rhnSQL.prepare("""
                insert into rhnKSTreeFile (kstree_id, relative_filename, checksum_id, file_size, last_modified, created,
                 modified) values (:id, :path, lookup_checksum('sha256', :checksum), :st_size,
                 epoch_seconds_to_timestamp_tz(:st_time), current_timestamp, current_timestamp)
        """)

        delete_h = rhnSQL.prepare("""
                delete from rhnKSTreeFile where kstree_id = :id and relative_filename = :path
        """)

        # Downloading/Updating content of KS Tree
        dirs_queue = ['']
        log(0, "    Gathering all files in kickstart repository...")
        while len(dirs_queue) > 0:
            cur_dir_name = dirs_queue.pop(0)
            cur_dir_html = plug.get_file(cur_dir_name)
            if cur_dir_html is None:
                continue

            parser = KSDirParser(cur_dir_html)
            for ks_file in parser.get_content():
                repo_path = cur_dir_name + ks_file['name']
                if ks_file['type'] == 'DIR':
                    dirs_queue.append(repo_path)
                    continue

                if not os.path.exists(os.path.join(CFG.MOUNT_POINT, ks_path, repo_path)) or self.force_kickstart:
                    to_download.add(repo_path)

        for addon_dir in treeinfo_parser.get_addons():
            repomd_url = str(addon_dir + '/repodata/repomd.xml')
            repomd_file = plug.get_file(repomd_url, os.path.join(plug.repo.basecachedir, plug.name))

            if repomd_file:
                # find location of primary.xml
                repomd_xml = minidom.parse(repomd_file)
                for i in repomd_xml.getElementsByTagName('data'):
                    if i.attributes['type'].value == 'primary':
                        primary_url = str(addon_dir + '/' +
                                          i.getElementsByTagName('location')[0].attributes['href'].value)
                        break

                primary_zip = plug.get_file(primary_url, os.path.join(plug.repo.basecachedir, plug.name))
                if primary_zip:
                    primary_xml = gzip.open(primary_zip, 'r')
                    xmldoc = minidom.parse(primary_xml)
                    for i in xmldoc.getElementsByTagName('package'):
                        package = i.getElementsByTagName('location')[0].attributes['href'].value
                        repo_path = str(os.path.normpath(os.path.join(addon_dir, package)))
                        if not os.path.exists(os.path.join(CFG.MOUNT_POINT, ks_path, repo_path)) \
                                or self.force_kickstart:
                            to_download.add(repo_path)

        if to_download:
            log(0, "    Downloading %d kickstart files." % len(to_download))
            progress_bar = ProgressBarLogger("              Downloading kickstarts:", len(to_download))
            downloader = ThreadedDownloader(force=self.force_kickstart)
            for item in to_download:
                params = {}
                plug.set_download_parameters(params, item, os.path.join(CFG.MOUNT_POINT, ks_path, item))
                downloader.add(params)
            downloader.set_log_obj(progress_bar)
            downloader.run()
            log2background(0, "Download finished.")
            for item in to_download:
                st = os.stat(os.path.join(CFG.MOUNT_POINT, ks_path, item))
                # update entity about current file in a database
                delete_h.execute(id=ks_id, path=item)
                insert_h.execute(id=ks_id, path=item,
                                 checksum=getFileChecksum('sha256', os.path.join(CFG.MOUNT_POINT, ks_path, item)),
                                 st_size=st.st_size, st_time=st.st_mtime)
        else:
            log(0, "No new kickstart files to download.")

        rhnSQL.commit()


##############################################################################
### SUSE only code                                                         ###
##############################################################################

    def _format_sources(self, sources, excluded_urls, repo_type):
        ret = []
        for item in sources:
            if item['source_url'] not in excluded_urls:
                if repo_type:
                    repo_type_label = repo_type
                else:
                    repo_type_label = item['repo_type_label']

                ret.append(
                    dict(
                        id=item['id'],
                        source_url=[item['source_url']],
                        metadata_signed=item['metadata_signed'],
                        repo_label=item['repo_label'],
                        repo_type=repo_type_label
                    )
                )
        return ret

    def set_repo_credentials(self, url_dict):
        """Set the credentials in the url_dict['source_url'] url list from the config file"""
        return [self._url_with_repo_credentials(url) for url in url_dict['source_url']]

    def _url_with_repo_credentials(self, url_in):
        """Adds the credentials to the given url from the config file

        We look for the `credentials` query argument and use its value
        as the location of the username and password in the current
        configuration file.

        Examples:
        ?credentials=mirrcred - read 'mirrcred_user' and 'mirrcred_pass'
        ?credeentials=mirrcred_5 - read 'mirrcred_user_5' and 'mirrcred_pass_5'

        """
        url = suseLib.URL(url_in)
        creds = url.get_query_param('credentials')
        if creds:
            creds_no = 0
            try:
                creds_no = int(creds.split("_")[1])
            except (ValueError, IndexError):
                log2(0, 0,
                    "Could not figure out which credentials to use "
                    "for this URL: {0}".format(url.getURL(), stream=sys.stderr)
                )
                sys.exit(1)
            # SCC - read credentials from DB
            h = rhnSQL.prepare("SELECT username, password FROM suseCredentials WHERE id = :id")
            h.execute(id=creds_no)
            credentials = h.fetchone_dict() or None
            if not credentials:
                log2(0, 0, "Could not figure out which credentials to use "
                           "for this URL: "+url.getURL(), stream=sys.stderr)
                sys.exit(1)
            url.username = credentials['username']
            url.password = base64.decodestring(credentials['password'])
            # remove query parameter from url
            url.query = ""
        return url.getURL()

    def upload_patches(self, notices):
        """Insert the information from patches into the database

        :arg notices: a list of ElementTree roots from individual patch files

        """
        backend = SQLBackend()
        skipped_updates = 0
        batch = []

        for notice in notices:
            e = importLib.Erratum()

            version = notice.find(YUM+'version').get('ver')
            category = notice.findtext(PATCH+'category')

            e['advisory']     = e['advisory_name'] = self._patch_naming(notice)
            e['errata_from']  = 'maint-coord@suse.de'
            e['advisory_rel'] = version
            e['advisory_type'] = errata_typemap.get(category,
                                             'Product Enhancement Advisory')

            existing_errata = self.get_errata(e['advisory'])

            if (existing_errata and
                not self.errata_needs_update(existing_errata, version,
                                             self._to_db_date(notice.get('timestamp')))):
                continue
            log(0, "Add Patch %s" % e['advisory'])

            # product name
            query = rhnSQL.prepare("""
                SELECT p.friendly_name
                  FROM suseproducts p
                  JOIN suseproductchannel pc on p.id = pc.product_id
                 WHERE pc.channel_id = :channel_id
                """)
            query.execute(channel_id=int(self.channel['id']))
            try:
                e['product'] = query.fetchone()[0]
            except TypeError:
                e['product'] = 'unknown product'

            for desc_lang in notice.findall(PATCH+'description'):
                if desc_lang.get('lang') == 'en':
                    e['description'] = desc_lang.text or 'not set'
                    break
            for sum_lang in notice.findall(PATCH+'summary'):
                if sum_lang.get('lang') == 'en':
                    e['synopsis'] = sum_lang.text or 'not set'
                    break
            e['topic']       = ' '
            e['solution']    = ' '
            e['issue_date']  = self._to_db_date(notice.get('timestamp'))
            e['update_date'] = e['issue_date']
            e['notes']       = ''
            e['org_id']      = self.org_id
            e['refers_to']   = ''
            e['channels']    = [{'label': self.channel_label}]
            e['packages']    = []
            e['files']       = []
            if existing_errata:
                e['channels'].extend(existing_errata['channels'])
                e['packages'] = existing_errata['packages']

            atoms = notice.find(PATCH+'atoms')
            packages = atoms.findall(YUM+'package')

            e['packages'] = self._patches_process_packages(packages,
                                                           e['advisory_name'],
                                                           e['packages'])
            # an update can't have zero packages, so we skip this update
            if not e['packages']:
                skipped_updates = skipped_updates + 1
                continue

            e['keywords'] = []
            if notice.find(PATCH+'reboot-needed') is not None:
                kw = importLib.Keyword()
                kw.populate({'keyword': 'reboot_suggested'})
                e['keywords'].append(kw)
            if notice.find(PATCH+'package-manager') is not None:
                kw = importLib.Keyword()
                kw.populate({'keyword': 'restart_suggested'})
                e['keywords'].append(kw)

            e['bugs'] = self.find_bugs(e['description'])
            e['cve'] = self.find_cves(e['description'])
            # set severity to Low to get a currency rating
            e['security_impact'] = "Low"

            e['locally_modified'] = None
            batch.append(e)
            if self.deep_verify:
                # import step by step
                importer = ErrataImport(batch, backend)
                importer.run()
                batch = []

        if skipped_updates > 0:
            log(0, "%d patches skipped because of incomplete package list." % skipped_updates)
        if len(batch) > 0:
            importer = ErrataImport(batch, backend)
            importer.run()
        self.regen = True

    def errata_needs_update(self, existing_errata, new_errata_version, new_errata_changedate):
        """check, if the errata in the DB needs an update

           new_errata_version: integer version number
           new_errata_changedate: date of the last change in DB format "%Y-%m-%d %H:%M:%S"
        """
        if self.deep_verify:
            # with deep_verify always re-import all errata
            return True

        if int(existing_errata['advisory_rel']) < int(new_errata_version):
            log(2, "Patch need update: higher version")
            return True
        newdate = datetime.strptime(new_errata_changedate,
                                    "%Y-%m-%d %H:%M:%S")
        olddate = datetime.strptime(existing_errata['update_date'],
                                    "%Y-%m-%d %H:%M:%S")
        if newdate > olddate:
            log(2, "Patch need update: newer update date - %s > %s" % (newdate, olddate))
            return True
        for c in existing_errata['channels']:
            if self.channel_label == c['label']:
                log(2, "No update needed")
                return False
        log(2, "Patch need update: channel not yet part of the patch")
        return True

    def _updates_process_packages(self, packages, advisory_name,
                                  existing_packages):
        """Check if the packages are in the database

        Go through the list of 'packages' and for each of them
        check to see if it is already present in the database. If it is,
        return a list of IncompletePackage objects, otherwise return an
        empty list.

        :packages: a list of dicts that represent packages (updateinfo style)
        :advisory_name: the name of the current erratum
        :existing_packages: list of already existing packages for this errata

        """
        erratum_packages = existing_packages
        for pkg in packages:
            param_dict = {
                'name': pkg['name'],
                'version': pkg['version'],
                'release': pkg['release'],
                'arch': pkg['arch'],
                'epoch': pkg['epoch'],
                'channel_id': int(self.channel['id'])}
            if param_dict['arch'] not in self.arches:
                continue
            ret = self._process_package(param_dict, advisory_name)
            if not ret:
                if 'epoch' not in param_dict:
                    param_dict['epoch'] = ''
                else:
                    param_dict['epoch'] = '%s:' % param_dict['epoch']
                if "%(name)s-%(epoch)s%(version)s-%(release)s.%(arch)s" % param_dict not in self.available_packages:
                    continue
                # This package could not be found in the database
                # but should be available in this repo
                # so we skip the broken patch.
                errmsg = ("The package "
                          "%(name)s-%(epoch)s%(version)s-%(release)s.%(arch)s "
                          "which is referenced by patch %(patch)s was not found "
                          "in the database. This patch has been skipped." % dict(
                              patch=advisory_name,
                              **param_dict))
                log(0, errmsg)
                self.error_messages.append(errmsg)
                return []

            # add new packages to the errata
            found = False
            for oldpkg in erratum_packages:
                if oldpkg['package_id'] == ret['package_id']:
                    found = True
            if not found:
                erratum_packages.append(ret)
        return erratum_packages

    def _patches_process_packages(self, packages, advisory_name, existing_packages):
        """Check if the packages are in the database

        Go through the list of 'packages' and for each of them
        check to see if it is already present in the database. If it is,
        return a list of IncompletePackage objects, otherwise return an
        empty list.

        :packages: a list of dicts that represent packages (patch style)
        :advisory_name: the name of the current erratum
        :existing_packages: list of already existing packages for this errata

        """
        erratum_packages = existing_packages
        for pkg in packages:
            nevr = pkg.find(YUM+'format').find(RPM+'requires').find(RPM+'entry')
            param_dict = {
                'name': nevr.get('name'),
                'version': nevr.get('ver'),
                'release': nevr.get('rel'),
                'epoch': nevr.get('epoch'),
                'arch': pkg.findtext(YUM+'arch'),
                'channel_id': int(self.channel['id'])
            }
            if param_dict['arch'] not in self.arches:
                continue
            ret = self._process_package(param_dict, advisory_name)
            if not ret:
                if 'epoch' not in param_dict:
                    param_dict['epoch'] = ''
                else:
                    param_dict['epoch'] = '%s:' % param_dict['epoch']
                if "%(name)s-%(epoch)s%(version)s-%(release)s.%(arch)s" % param_dict not in self.available_packages:
                    continue
                # This package could not be found in the database
                # but should be available in this repo
                # so we skip the broken patch.
                errmsg = ("The package "
                          "%(name)s-%(epoch)s%(version)s-%(release)s.%(arch)s "
                          "which is referenced by patch %(patch)s was not found "
                          "in the database. This patch has been skipped." % dict(
                              patch=advisory_name,
                              **param_dict))
                log(0, errmsg)
                self.error_messages.append(errmsg)
                return []

            # add new packages to the errata
            found = False
            for oldpkg in erratum_packages:
                if oldpkg['package_id'] == ret['package_id']:
                    found = True
            if not found:
                erratum_packages.append(ret)
        return erratum_packages

    def import_products(self, repo):
        products = repo.get_products()
        for product in products:
            query = rhnSQL.prepare("""
                select spf.id
                  from suseProductFile spf
                  join rhnpackageevr pe on pe.id = spf.evr_id
                  join rhnpackagearch pa on pa.id = spf.package_arch_id
                 where spf.name = :name
                   and spf.evr_id = LOOKUP_EVR(:epoch, :version, :release)
                   and spf.package_arch_id = LOOKUP_PACKAGE_ARCH(:arch)
                   and spf.vendor = :vendor
                   and spf.summary = :summary
                   and spf.description = :description
            """)
            query.execute(**product)
            row = query.fetchone_dict()
            if not row or not row.has_key('id'):
                get_id_q = rhnSQL.prepare("""SELECT sequence_nextval('suse_prod_file_id_seq') as id FROM dual""")
                get_id_q.execute()
                row = get_id_q.fetchone_dict() or {}
                if not row or not row.has_key('id'):
                    print "no id for sequence suse_prod_file_id_seq"
                    continue

                h = rhnSQL.prepare("""
                    insert into suseProductFile
                        (id, name, evr_id, package_arch_id, vendor, summary, description)
                    VALUES (:id, :name, LOOKUP_EVR(:epoch, :version, :release),
                            LOOKUP_PACKAGE_ARCH(:arch), :vendor, :summary, :description)
                """)
                h.execute(id=row['id'], **product)

            params = {
                'product_cap'   : "product(%s)" % product['name'],
                'cap_version'   : product['version'] + "-" + product['release'],
                'channel_id'    : int(self.channel['id'])
            }
            if self.org_id:
                org_statement = "and p.org_id = :channel_org"
                params['channel_org'] = self.org_id
            else:
                org_statement = "and p.org_id is NULL"

            query = rhnSQL.prepare("""
                select p.id
                  from rhnPackage p
                  join rhnPackageProvides pp on pp.package_id = p.id
                  join rhnPackageCapability pc on pc.id = pp.capability_id
                  join rhnChannelPackage cp on cp.package_id = p.id
                 where pc.name = :product_cap
                   and pc.version = :cap_version
                   and cp.channel_id = :channel_id
                   %s
            """ % org_statement)

            query.execute(**params)
            packrow = query.fetchone_dict()
            if not packrow or not packrow.has_key('id'):
                # package not in DB
                continue

            h = rhnSQL.prepare("""select 1 from susePackageProductFile where package_id = :paid and prodfile_id = :prid""")
            h.execute(paid=packrow['id'], prid=row['id'])
            ex = h.fetchone_dict() or None
            if not ex:
                h = rhnSQL.prepare("""insert into susePackageProductFile (package_id, prodfile_id)
                    VALUES (:package_id, :product_id)
                """)
                h.execute(package_id=packrow['id'], product_id=row['id'])
                self.regen = True

    def import_susedata(self, repo):
        kwcache = {}
        susedata = repo.get_susedata()
        for package in susedata:
            query = rhnSQL.prepare("""
                SELECT p.id
                  FROM rhnPackage p
                  JOIN rhnPackagename pn ON p.name_id = pn.id
                  JOIN rhnChecksumView c ON p.checksum_id = c.id
                  JOIN rhnChannelPackage cp ON p.id = cp.package_id
                 WHERE pn.name = :name
                   AND p.evr_id = LOOKUP_EVR(:epoch, :version, :release)
                   AND p.package_arch_id = LOOKUP_PACKAGE_ARCH(:arch)
                   AND cp.channel_id = :channel_id
                   AND c.checksum = :pkgid
                """)
            query.execute(name=package['name'], epoch=package['epoch'],
                          version=package['version'], release=package['release'],
                          arch=package['arch'], pkgid=package['pkgid'],
                          channel_id=int(self.channel['id']))
            row = query.fetchone_dict() or None
            if not row or not row.has_key('id'):
                # package not found in DB
                continue
            pkgid = int(row['id'])
            log(4, "import_susedata pkgid: %s channelId: %s" % (pkgid, int(self.channel['id'])))

            h = rhnSQL.prepare("""
                SELECT smk.id, smk.label
                  FROM suseMdData smd
                  JOIN suseMdKeyword smk ON smk.id = smd.keyword_id
                 WHERE smd.package_id = :package_id
                   AND smd.channel_id = :channel_id
            """)
            h.execute(package_id=pkgid, channel_id=int(self.channel['id']))
            ret = h.fetchall_dict() or {}
            pkgkws = {}
            for row in ret:
                log(4, "DB keyword: %s kid: %s" % (row['label'], row['id']))
                pkgkws[row['label']] = False
                kwcache[row['label']] = row['id']

            for keyword in package['keywords']:
                log(4, "Metadata keyword: %s" % keyword)
                if keyword not in kwcache:
                    kw = rhnSQL.prepare("""select LOOKUP_MD_KEYWORD(:label) id from dual""")
                    kw.execute(label=keyword)
                    kwid = kw.fetchone_dict()['id']
                    kwcache[keyword] = kwid

                if keyword in pkgkws:
                    pkgkws[keyword] = True
                else:
                    log(4, "Insert new keywordId: %s pkgId: %s channelId: %s" % (kwcache[keyword], pkgid, int(self.channel['id'])))
                    kadd = rhnSQL.prepare("""INSERT INTO suseMdData (package_id, channel_id, keyword_id)
                                              VALUES(:package_id, :channel_id, :keyword_id)""")
                    kadd.execute(package_id=pkgid, channel_id=int(self.channel['id']), keyword_id=kwcache[keyword])
                    self.regen = True

            if package.has_key('eula'):
                eula_id = suseEula.find_or_create_eula(package['eula'])
                rhnPackage.add_eula_to_package(
                  package_id=pkgid,
                  eula_id=eula_id
                )

            # delete all removed keywords
            for label in pkgkws:
                if not pkgkws[label]:
                    log(4, "Delete obsolete keywordId: %s pkgId: %s channelId: %s" % (kwcache[label], pkgid, int(self.channel['id'])))
                    kdel = rhnSQL.prepare("""DELETE FROM suseMdData WHERE package_id = :package_id
                                             AND channel_id = :channel_id AND keyword_id = :keyword_id""")
                    kdel.execute(package_id=pkgid, channel_id=int(self.channel['id']), keyword_id=kwcache[label])
                    self.regen = True

    def _patch_naming(self, notice):
        """Return the name of the patch according to our rules

        :notice: a notice/patch object (this could be a dictionary
        (new-style) or an ElementTree element (old code10 style))

        """
        try:
            version = int(notice.find(YUM+'version').get('ver'))
        except AttributeError:
            # normal yum updates (dicts)
            patch_name = notice['update_id']
        else:
            # code10 patches
            if version >= 1000:
                # old suse style patch naming
                patch_name = notice.get('patchid')
            else:
                # new suse style patch naming
                patch_name = notice.find(YUM+'name').text

        # remove the channel-specific prefix
        # this way we can merge patches from different channels like
        # SDK, HAE and SLES
        update_tag = self.channel['update_tag']
        if update_tag and patch_name.startswith(update_tag):
            patch_name = patch_name[len(update_tag)+1:] # +1 for the hyphen
        elif update_tag and update_tag in patch_name:
            # SLE12 has SUSE-<update-tag>-...
            patch_name = patch_name.replace('SUSE-' + update_tag , 'SUSE', 1)

        return patch_name

    def _process_package(self, param_dict, advisory_name):
        """Search for a package in the the database

        Search for the package specified by 'param_dict' to see if it is
        already present in the database. If it is, return a
        IncompletePackage objects, otherwise return None.

        :param_dict: dict that represent packages (nerva + channel_id)
        :advisory_name: the name of the current erratum

        """
        pkgepoch = param_dict['epoch']
        del param_dict['epoch']

        if not pkgepoch or pkgepoch == '0':
            epochStatement = "(pevr.epoch is NULL or pevr.epoch = '0')"
        else:
            epochStatement = "pevr.epoch = :epoch"
            param_dict['epoch'] = pkgepoch
        if self.org_id:
            param_dict['org_id'] = self.org_id
            orgidStatement = " = :org_id"
        else:
            orgidStatement = " is NULL"

        h = rhnSQL.prepare("""
            select p.id, c.checksum, c.checksum_type, pevr.epoch
              from rhnPackage p
              join rhnPackagename pn on p.name_id = pn.id
              join rhnpackageevr pevr on p.evr_id = pevr.id
              join rhnpackagearch pa on p.package_arch_id = pa.id
              join rhnArchType at on pa.arch_type_id = at.id
              join rhnChecksumView c on p.checksum_id = c.id
              join rhnChannelPackage cp on p.id = cp.package_id
             where pn.name = :name
               and p.org_id %s
               and pevr.version = :version
               and pevr.release = :release
               and pa.label = :arch
               and %s
               and at.label = 'rpm'
               and cp.channel_id = :channel_id
            """ % (orgidStatement, epochStatement))
        h.execute(**param_dict)
        cs = h.fetchone_dict()

        if not cs:
            return None

        package = importLib.IncompletePackage()
        for k in param_dict:
            if k not in ['epoch', 'channel_label', 'channel_id']:
                package[k] = param_dict[k]
        package['epoch'] = cs['epoch']
        package['org_id'] = self.org_id

        package['checksums'] = {cs['checksum_type'] : cs['checksum']}
        package['checksum_type'] = cs['checksum_type']
        package['checksum'] = cs['checksum']

        package['package_id'] = cs['id']
        return package

    def sendErrorMail(self, body):
        to = CFG.TRACEBACK_MAIL
        fr = to
        if isinstance(to, type([])):
            fr = to[0].strip()
            to = ', '.join([s.strip() for s in to])

        headers = {
            "Subject" : "SUSE Manager repository sync failed (%s)" % hostname,
            "From"    : "%s <%s>" % (hostname, fr),
            "To"      : to,
        }
        extra = "Syncing Channel '%s' failed:\n\n" % self.channel_label
        rhnMail.send(headers, extra + body)

    def updateChannelChecksumType(self, repo_checksum_type):
        """
        check, if the checksum_type of the channel matches the one of the repo
        if not, change the type of the channel
        """
        if self.channel['org_id']:
            # custom channels are user managed.
            # Do not autochange this
            return

        h = rhnSQL.prepare("""SELECT ct.label
                                FROM rhnChannel c
                                JOIN rhnChecksumType ct ON c.checksum_type_id = ct.id
                               WHERE c.id = :cid""")
        h.execute(cid=self.channel['id'])
        d = h.fetchone_dict() or None
        if d and d['label'] == repo_checksum_type:
            # checksum_type is the same, no need to change anything
            return
        h = rhnSQL.prepare("""SELECT id FROM rhnChecksumType WHERE label = :clabel""")
        h.execute(clabel=repo_checksum_type)
        d = h.fetchone_dict() or None
        if not (d and d['id']):
            # unknown or invalid checksum_type
            # better not change the channel
            return
        # update the checksum_type
        h = rhnSQL.prepare("""UPDATE rhnChannel
                                 SET checksum_type_id = :ctid
                               WHERE id = :cid""")
        h.execute(ctid=d['id'], cid=self.channel['id'])

    @staticmethod
    def get_compatible_arches(channel_id):
        """Return a list of compatible package arch labels for this channel"""
        h = rhnSQL.prepare("""select pa.label
                              from rhnChannelPackageArchCompat cpac,
                              rhnChannel c,
                              rhnpackagearch pa
                              where c.id = :channel_id
                              and c.channel_arch_id = cpac.channel_arch_id
                              and cpac.package_arch_id = pa.id""")
        h.execute(channel_id=channel_id)
        # We do not mirror source packages. If they are listed in patches
        # we need to know, that it is safe to skip them
        arches = [k['label'] for k in  h.fetchall_dict() if k['label'] not in ['src', 'nosrc']]
        return arches

    @staticmethod
    def _update_keywords(notice):
        """Return a list of Keyword objects for the notice"""
        keywords = []
        if notice['reboot_suggested']:
            kw = importLib.Keyword()
            kw.populate({'keyword':'reboot_suggested'})
            keywords.append(kw)
        if notice['restart_suggested']:
            kw = importLib.Keyword()
            kw.populate({'keyword':'restart_suggested'})
            keywords.append(kw)
        return keywords

    @staticmethod
    def _update_bugs(notice):
        """Return a list of Bug objects from the notice's references"""
        bugs = {}
        if notice['references'] is None:
            return []
        for bz in notice['references']:
            if bz['type'] == 'bugzilla':
                # Fix: in case of non-integer id try to parse it from href
                if not bz['id'].isdigit():
                    log(2, "Bugzilla ID is wrong: {0}. Trying to parse ID from from URL".format(bz["id"]))
                    bz_id_match = re.search("/show_bug.cgi\?id=(\d+)", bz["href"])
                    if bz_id_match:
                        bz["id"] = bz_id_match.group(1)
                        log(2, "Bugzilla ID found: {0}".format(bz["id"]))
                    else:
                        log2(0, 0, "Unable to found Bugzilla ID for {0}. Omitting".format(bz["id"]), stream=sys.stderr)
                        continue
                if bz['id'] not in bugs:
                    bug = importLib.Bug()
                    bug.populate({'bug_id': bz['id'],
                                  'summary': bz['title'] or ("Bug %s" % bz['id']),
                                  'href': bz['href']})
                    bugs[bz['id']] = bug
        return bugs.values()

    @staticmethod
    def _update_cve(notice):
        """Return a list of unique ids from notice references of type 'cve'"""
        cves = []
        if notice['description'] is not None:
            # sometimes CVE numbers appear in the description, but not in
            # the reference list
            cves = RepoSync.find_cves(notice['description'])
        if notice['references'] is not None:
            cves.extend([cve['id'][:20] for cve in notice['references'] if cve['type'] == 'cve'])
        # remove duplicates
        cves = list(set(cves))

        return cves

    @staticmethod
    def _is_old_suse_style(notice):
        if((notice['from'] and "suse" in notice['from'].lower() and
            int(notice['version']) >= 1000) or
            (notice['update_id'][:4] in ('res5', 'res6') and int(notice['version']) > 6 ) or
            (notice['update_id'][:4] == 'res4')):
            # old style suse updateinfo starts with version >= 1000 or
            # have the res update_tag
            return True
        return False

    @staticmethod
    def find_bugs(text):
        """Find and return a list of Bug objects from the bug ids in the `text`
    
        Matches:
         - [#123123], (#123123)

        N.B. We assume that all the bugs are Novell Bugzilla bugs.

        """
        bug_numbers = set(re.findall('[\[\(]#(\d{6})[\]\)]', text))
        bugs = []
        for bug_number in bug_numbers:
            bug = importLib.Bug()
            bug.populate(
                {'bug_id': bug_number,
                 'summary': 'bug number %s' % bug_number,
                 'href':
                     'https://bugzilla.novell.com/show_bug.cgi?id=%s' % bug_number})
            bugs.append(bug)
        return bugs

    @staticmethod
    def find_cves(text):
        """Find and return a list of CVE ids

        Matches:
         - CVE-YEAR-NUMBER

         Beginning 2014, the NUMBER has no maximal length anymore.
         We limit the length at 20 chars, because of the DB column size
        """
        cves = list()
        cves.extend([cve[:20] for cve in set(re.findall('CVE-\d{4}-\d+', text))])
        return cves


    @staticmethod
    def _delete_invalid_errata(errata_id):
        """
        Remove the errata from all channels
        This should only be alled in case of a disaster
        """
        # first get a list of all channels where this errata exists
        h = rhnSQL.prepare("""
            SELECT channel_id
              FROM rhnChannelErrata
             WHERE errata_id = :errata_id
        """)
        h.execute(errata_id=errata_id)
        channels = map(lambda x: x['channel_id'], h.fetchall_dict() or [])

        # delete channel from errata
        h = rhnSQL.prepare("""
            DELETE FROM rhnChannelErrata
             WHERE errata_id = :errata_id
        """)
        h.execute(errata_id=errata_id)

        # delete all packages from errata
        h = rhnSQL.prepare("""
            DELETE FROM rhnErrataPackage ep
             WHERE ep.errata_id = :errata_id
        """)
        h.execute(errata_id=errata_id)

        # delete files from errata
        h = rhnSQL.prepare("""
            DELETE FROM rhnErrataFile
             WHERE errata_id = :errata_id
        """)
        h.execute(errata_id=errata_id)

        # delete erratatmp
        h = rhnSQL.prepare("""
            DELETE FROM rhnErrataTmp
             WHERE id = :errata_id
        """)
        h.execute(errata_id=errata_id)

        # delete errata
        # removes also references from rhnErrataCloned
        # and rhnServerNeededCache
        h = rhnSQL.prepare("""
            DELETE FROM rhnErrata
             WHERE id = :errata_id
        """)
        h.execute(errata_id=errata_id)
        rhnSQL.commit()
        update_needed_cache = rhnSQL.Procedure("rhn_channel.update_needed_cache")

        for cid in channels:
            update_needed_cache(cid)
        rhnSQL.commit()<|MERGE_RESOLUTION|>--- conflicted
+++ resolved
@@ -466,21 +466,12 @@
         failed_packages = 0
         sync_error = 0
         start_time = datetime.now()
-<<<<<<< HEAD
         for data in self.urls:
             data['source_url'] = self.set_repo_credentials(data)
             insecure = False
             if data['metadata_signed'] == 'N':
                 insecure = True
-=======
-        for (repo_id, url, repo_type, repo_label) in self.urls:
-            log(0, '')
-            log(0, "  Processing repository with URL: %s" % url)
-            if self.metadata_only:
-                log(0, '    * WARNING: processing RPM metadata only.')
-
-            log(0, "Repo URL: %s" % url)
->>>>>>> 8fcc4067
+
             plugin = None
             repo_type = data['repo_type']
 
@@ -515,7 +506,6 @@
                              rhncryptokey k2 on csssl.ssl_client_cert_id = k2.id left outer join
                              rhncryptokey k3 on csssl.ssl_client_key_id = k3.id
                         where cs.id = :repo_id
-<<<<<<< HEAD
                         """, repo_id=int(data['id']))
                         if keys:
                             ssl_set = get_single_ssl_set(keys, check_dates=self.check_ssl_dates)
@@ -544,10 +534,10 @@
                     if not self.no_packages:
                         ret = self.import_packages(plugin, data['id'], url)
                         failed_packages += ret
-                        self.import_groups(plugin, url)
+                        self.import_groups(plugin)
 
                     if not self.no_errata:
-                        self.import_updates(plugin, url)
+                        self.import_updates(plugin)
 
                     # only for repos obtained from the DB
                     if self.sync_kickstart and data['repo_label']:
@@ -594,52 +584,6 @@
                     log(0, "%s" % traceback.format_exc())
                     self.sendErrorMail(fetchTraceback())
                     sync_error = -1
-=======
-                        """, repo_id=int(repo_id))
-                    if keys:
-                        ssl_set = get_single_ssl_set(keys, check_dates=self.check_ssl_dates)
-                        if ssl_set:
-                            (ca_cert_file, client_cert_file, client_key_file) = write_ssl_set_cache(
-                                (ssl_set['ca_cert_name'], ssl_set['ca_cert'], ssl_set['ca_cert_org']),
-                                (ssl_set['client_cert_name'], ssl_set['client_cert'], ssl_set['client_cert_org']),
-                                (ssl_set['client_key_name'], ssl_set['client_key'], ssl_set['client_key_org']))
-                        else:
-                            raise ValueError("No valid SSL certificates were found for repository.")
-
-                plugin = repo_plugin(url, repo_name,
-                                     org=str(self.org_id or ''),
-                                     channel_label=self.channel_label,
-                                     ca_cert_file=ca_cert_file,
-                                     client_cert_file=client_cert_file,
-                                     client_key_file=client_key_file)
-
-                if update_repodata:
-                    plugin.clear_cache()
-
-                if not self.no_packages:
-                    ret = self.import_packages(plugin, repo_id, url)
-                    failed_packages += ret
-                    self.import_groups(plugin)
-
-                if not self.no_errata:
-                    self.import_updates(plugin)
-
-                # only for repos obtained from the DB
-                if self.sync_kickstart and repo_label:
-                    try:
-                        self.import_kickstart(plugin, repo_label)
-                    except:
-                        rhnSQL.rollback()
-                        raise
-            except rhnSQL.SQLError:
-                raise
-            except Exception:
-                e = sys.exc_info()[1]
-                log2(0, 0, "ERROR: %s" % e, stream=sys.stderr)
-                log2disk(0, "ERROR: %s" % e)
-                # pylint: disable=W0104
-                sync_error = -1
->>>>>>> 8fcc4067
 
         # In strict mode unlink all packages from channel which are not synced from current repositories
         if self.strict and sync_error == 0:
@@ -725,20 +669,10 @@
             sys.exit(1)
         return getattr(submod, "ContentSource")
 
-<<<<<<< HEAD
-    def import_updates(self, plug, url):
+    def import_updates(self, plug):
         (notices_type, notices) = plug.get_updates()
-        saveurl = suseLib.URL(url)
-        if saveurl.password:
-            saveurl.password = "*******"
-        log(0, "Repo %s has %s patches." % (saveurl.getURL(),
-                                                    len(notices)))
-=======
-    def import_updates(self, plug):
-        notices = plug.get_updates()
         log(0, '')
-        log(0, "  Errata in repo: %s." % len(notices))
->>>>>>> 8fcc4067
+        log(0, "  Patches in repo: %s." % len(notices))
         if notices:
             if notices_type == 'updateinfo':
                 self.upload_updates(notices)
@@ -893,17 +827,12 @@
                     raise
 
         if batch:
-<<<<<<< HEAD
-            log(0, "Syncing %s new errata to channel." % len(batch))
-=======
-            log(0, "    Syncing %s new errata to channel." % len(batch))
-            backend = SQLBackend()
->>>>>>> 8fcc4067
+            log(0, "    Syncing %s new patch(es) to channel." % len(batch))
             importer = ErrataImport(batch, backend)
             importer.run()
             self.regen = True
         elif notices:
-            log(0, "    No new errata to sync.")
+            log(0, "    No new patch to sync.")
 
     def import_packages(self, plug, source_id, url):
         failed_packages = 0
@@ -929,12 +858,8 @@
         to_disassociate = {}
         to_process = []
         num_passed = len(packages)
-<<<<<<< HEAD
         log(0, "Repo URL: %s" % saveurl.getURL())
-        log(0, "Packages in repo:             %5d" % plug.num_packages)
-=======
         log(0, "    Packages in repo:             %5d" % plug.num_packages)
->>>>>>> 8fcc4067
         if plug.num_excluded:
             log(0, "    Packages passed filter rules: %5d" % num_passed)
         channel_id = int(self.channel['id'])
@@ -992,13 +917,9 @@
 
         num_to_process = len(to_process)
         if num_to_process == 0:
-<<<<<<< HEAD
-            log(0, "No new packages to sync.")
+            log(0, "    No new packages to sync.")
             if plug.num_packages == 0:
                 self.regen = True
-=======
-            log(0, "    No new packages to sync.")
->>>>>>> 8fcc4067
             # If we are just appending, we can exit
             if not self.strict:
                 return failed_packages
