--- conflicted
+++ resolved
@@ -420,7 +420,6 @@
                              rhncryptokey k2 on csssl.ssl_client_cert_id = k2.id left outer join
                              rhncryptokey k3 on csssl.ssl_client_key_id = k3.id
                         where cs.id = :repo_id
-<<<<<<< HEAD
                         """, repo_id=int(data['id']))
                         if keys:
                             ssl_set = get_single_ssl_set(keys, check_dates=self.check_ssl_dates)
@@ -485,41 +484,6 @@
 
                 if plugin is not None:
                     plugin.clear_ssl_cache()
-=======
-                        """, repo_id=int(repo_id))
-                    if keys:
-                        ssl_set = get_single_ssl_set(keys, check_dates=self.check_ssl_dates)
-                        if ssl_set:
-                            plugin.set_ssl_options(ssl_set['ca_cert'], ssl_set['client_cert'], ssl_set['client_key'])
-                        else:
-                            raise ValueError("No valid SSL certificates were found for repository.")
-
-                if not self.no_packages:
-                    ret = self.import_packages(plugin, repo_id, url)
-                    failed_packages += ret
-                    self.import_groups(plugin, url)
-
-                if not self.no_errata:
-                    self.import_updates(plugin, url)
-
-                # only for repos obtained from the DB
-                if self.sync_kickstart and repo_label:
-                    try:
-                        self.import_kickstart(plugin, repo_label)
-                    except:
-                        rhnSQL.rollback()
-                        raise
-            except rhnSQL.SQLError:
-                raise
-            except Exception:
-                e = sys.exc_info()[1]
-                log2(0, 0, "ERROR: %s" % e, stream=sys.stderr)
-                log2disk(0, "ERROR: %s" % e)
-                # pylint: disable=W0104
-                sync_error = -1
-            if plugin is not None:
-                plugin.clear_ssl_cache()
->>>>>>> 0d144b99
         # Update cache with package checksums
         #rhnCache.set(checksum_cache_filename, self.checksum_cache)
         if self.regen:
