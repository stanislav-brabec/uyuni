--- conflicted
+++ resolved
@@ -1,10 +1,5 @@
 <!DOCTYPE refentry PUBLIC "-//OASIS//DTD DocBook V3.1//EN" [
-<<<<<<< HEAD
-<!ENTITY RHNSAT "SUSE Manager Server " >
 <!ENTITY RHNSATEXPORTER "SUSE Manager Exporter " >
-=======
-<!ENTITY RHNSATEXPORTER "Spacewalk Server Exporter" >
->>>>>>> a7ffaad8
 
 ]>
 <refentry>
@@ -104,7 +99,7 @@
     The amount of time it takes rhn-satellite-exporter to export data is dependent on the number and size of the channels being exported. Using the --no-packages, --no-kickstarts, --no-errata, and --no-rpms options will reduce the amount of time it takes for rhn-satellite-exporter to run, but they will also prevent potentially useful information from being exported. For that reason, they should only be used when you are certain that you will not need the content that they exclude. Additionally, you will need to use the matching options for satellite-sync when importing the data. For example, if you use --no-kickstarts with rhn-satellite-exporter you will have to use satellite-sync's --no-kickstarts option when importing the data.
 </para>
 <para>
-    If you are exporting one of the base channels provided by RHN , you will also need to export the tools channel associated with that base channel in order to kickstart machines to the distribution in the base channel. For instance, if you export rhel-i386-as-4 you should also export the rhn-tools-rhel-4-as-i386 channel in order to kickstart machines to RHEL 4 AS. This is because the tools channels contain the auto-kickstart packages that install packages for kickstarting a machine through the Satellite.
+    If you are exporting one of the base channels provided by RHN, you will also need to export the tools channel associated with that base channel in order to kickstart machines to the distribution in the base channel. For instance, if you export rhel-i386-as-4 you should also export the rhn-tools-rhel-4-as-i386 channel in order to kickstart machines to RHEL 4 AS. This is because the tools channels contain the auto-kickstart packages that install packages for kickstarting a machine through the Satellite.
 </para>
 <para>
     When importing an exported channel into a satellite on which you have not run satellite-sync, you will need to use satellite-sync's --rhn-cert option to import the entitlements cert.
