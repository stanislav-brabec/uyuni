--- conflicted
+++ resolved
@@ -1,11 +1,6 @@
 <!DOCTYPE refentry PUBLIC "-//OASIS//DTD DocBook V3.1//EN" [
-<<<<<<< HEAD
 <!ENTITY RHNSAT "SUSE Manager Server " >
 <!ENTITY RHNSATEXPORTER "SUSE Manager Exporter " >
-=======
-<!ENTITY RHNSAT "Red Hat Satellite Server" >
-<!ENTITY RHNSATEXPORTER "Red Hat Satellite Exporter" >
->>>>>>> 60513723
 
 ]>
 <refentry>
