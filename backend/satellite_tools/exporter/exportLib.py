#
# Copyright (c) 2008--2011 Red Hat, Inc.
#
# This software is licensed to you under the GNU General Public License,
# version 2 (GPLv2). There is NO WARRANTY for this software, express or
# implied, including the implied warranties of MERCHANTABILITY or FITNESS
# FOR A PARTICULAR PURPOSE. You should have received a copy of GPLv2
# along with this software; if not, see
# http://www.gnu.org/licenses/old-licenses/gpl-2.0.txt.
# 
# Red Hat trademarks are not licensed under GPLv2. No permission is
# granted to use or replicate Red Hat trademarks that are incorporated
# in this software or its documentation. 
#

import time
import string
from types import StringType

from spacewalk.common import log_debug, rhnLib
from spacewalk.server import rhnSQL

class ArrayIterator:
    def __init__(self, arr):
        self._arr = arr
        if self._arr:
            self._pos = 0
        else:
            # Nothing to iterate over
            self._pos = None

    def fetchone_dict(self):
        if self._pos is None:
            return None
        i = self._pos
        self._pos = self._pos + 1
        if self._pos == len(self._arr):
            self._pos = None
        return self._arr[i]

class BaseDumper:
    # tag_name has to be set in subclasses
    def __init__(self, writer, data_iterator=None):
        self._writer = writer
        self._attributes = {}
        self._iterator = data_iterator

    # Generic timing function
    def timer(self, debug_level, message, function, *args, **kwargs):
        start = time.time()
        result = apply(function, args, kwargs)
        log_debug(debug_level, message, "timing: %.3f" % (time.time() - start))
        return result

    def set_attributes(self):
        return self._attributes

    def set_iterator(self):
        return self._iterator

    def dump(self):
        if not hasattr(self, "tag_name"):
            raise Exception, "Programmer error: subclass did not set tag_name"
        tag_name = getattr(self, "tag_name")
        self._attributes = self.set_attributes() or {}
        self._iterator = self.timer(5, "set_iterator", self.set_iterator)

        if not self._iterator:
            self._writer.empty_tag(tag_name, attributes=self._attributes)
            return

        data_found = 0
        while 1:
            data = self.timer(6, "fetchone_dict", self._iterator.fetchone_dict)
            if not data:
                break
            if not data_found:
                data_found = 1
                self._writer.open_tag(tag_name, attributes=self._attributes)

            if isinstance(data, StringType):
                # The iterator produced some XML dump, just write it
                self._writer.stream.write(data)
            else:
                self.timer(6, "dump_subelement", self.dump_subelement, data)

        if data_found:
            self._writer.close_tag(tag_name)
        else:
            self._writer.empty_tag(tag_name, attributes=self._attributes)

    def dump_subelement(self, data):
        if isinstance(data, BaseDumper):
            data.dump()

    def get_writer(self):
        return self._writer

    def set_writer(self, writer):
        self._writer = writer


class EmptyDumper(BaseDumper):
    def __init__(self, writer, tag_name, attributes=None):
        self.tag_name = tag_name
        self.attributes = attributes or {}
        BaseDumper.__init__(self, writer)

    def dump(self):
        self._writer.empty_tag(self.tag_name, attributes=self.attributes)

class SimpleDumper(BaseDumper):
    def __init__(self, writer, tag_name, value, max_value_bytes=None):
        self.tag_name = tag_name
        self._value = value

        # max number of bytes satellite can handle in the matching db row
        self._max_value_bytes = max_value_bytes
        BaseDumper.__init__(self, writer)

    def dump(self):
        self._writer.open_tag(self.tag_name)
        if self._value is None:
            self._writer.empty_tag('rhn-null')
        else:
            self._writer.data(self._value, self._max_value_bytes)
        self._writer.close_tag(self.tag_name)


class BaseRowDumper(BaseDumper):
    def __init__(self, writer, row):
        BaseDumper.__init__(self, writer)
        self._row = row

class BaseChecksumRowDumper(BaseRowDumper):
    def set_iterator(self):
        # checksums
        checksum_arr = [{'type':  self._row['checksum_type'],
                         'value': self._row['checksum']}]
        arr = [_ChecksumDumper(self._writer, data_iterator=ArrayIterator(checksum_arr))]
        return ArrayIterator(arr)

class BaseQueryDumper(BaseDumper):
    iterator_query = None
    def set_iterator(self):
        if self._iterator:
            return self._iterator
        h = rhnSQL.prepare(self.iterator_query)
        h.execute()
        return h

class BaseSubelementDumper(BaseDumper):
    subelement_dumper_class = None
    def dump_subelement(self, data):
        d = self.subelement_dumper_class(self._writer, data)
        d.dump()

####

class ExportTypeDumper(BaseDumper):
    def __init__(self, writer, start_date=None, end_date=None):
        if start_date:
            self.type = 'incremental'
        else:
            self.type = 'full'
        self.start_date = start_date
        if end_date:
            self.end_date = end_date
        else:
            self.end_date = time.strftime("%Y%m%d%H%M%S")
        BaseDumper.__init__(self, writer)

    def dump(self):
        self._writer.open_tag('export-type')
        self._writer.stream.write(self.type)
        self._writer.close_tag('export-type')
        if self.start_date:
            self._writer.open_tag('export-start-date')
            self._writer.stream.write(self.start_date)
            self._writer.close_tag('export-start-date')
        if self.end_date:
            self._writer.open_tag('export-end-date')
            self._writer.stream.write(self.end_date)
            self._writer.close_tag('export-end-date')

class SatelliteDumper(BaseDumper):
    tag_name = 'rhn-satellite'

    def __init__(self, writer, *dumpers):
        BaseDumper.__init__(self, writer)
        self._dumpers = dumpers

    def set_attributes(self):
        return {
            'version'   : 'x.y',
        }

    def set_iterator(self):
        return ArrayIterator(self._dumpers)

class _ChannelDumper(BaseRowDumper):
    tag_name = 'rhn-channel'

    def __init__(self, writer, row, start_date=None, end_date=None, use_rhn_date=True):
        BaseRowDumper.__init__(self, writer, row)
        self.start_date = start_date
        self.end_date = end_date
        self.use_rhn_date = use_rhn_date

    def set_attributes(self):
        channel_id = self._row['id']

        packages = map(lambda x: "rhn-package-%s" % x, self._get_package_ids())
        # XXX channel-errata is deprecated and should go away in dump version
        # 3 or higher - we now dump that information in its own subelement
        # rhn-channel-errata
        errata = map(lambda x: "rhn-erratum-%s" % x, self._get_errata_ids())
        ks_trees = self._get_kickstartable_trees()

        return {
            'channel-id'    : 'rhn-channel-%s' % channel_id,
            'label'         : self._row['label'],
            'org_id'        : self._row['org_id'] or "",
            'channel-arch'  : self._row['channel_arch'],
            'packages'      : string.join(packages),
            'channel-errata' : string.join(errata),
            'kickstartable-trees'   : string.join(ks_trees),
        }

    _query_channel_families = rhnSQL.Statement("""
        select cf.id, cf.label
          from rhnChannelFamily cf, rhnChannelFamilyMembers cfm
         where cfm.channel_family_id = cf.id
           and cfm.channel_id = :channel_id
    """)
    _query_dist_channel_map = rhnSQL.Statement("""
        select dcm.os, dcm.release, ca.label channel_arch
          from rhnDistChannelMap dcm, rhnChannelArch ca
         where dcm.channel_id = :channel_id
           and dcm.channel_arch_id = ca.id
    """)

    def set_iterator(self):
        channel_id = self._row['id']
        arr = []
        mappings = [ 
            ('rhn-channel-parent-channel', 'parent_channel'),
            ('rhn-channel-basedir', 'basedir'),
            ('rhn-channel-name', 'name'),
            ('rhn-channel-summary', 'summary'),
            ('rhn-channel-description', 'description'),
            ('rhn-channel-gpg-key-url', 'gpg_key_url'),
            ('rhn-channel-checksum-type', 'checksum_type'),
        ]
        for k, v in mappings:
            arr.append(SimpleDumper(self._writer, k, self._row[v]))

        arr.append(SimpleDumper(self._writer, 'rhn-channel-last-modified', 
            _dbtime2timestamp(self._row['last_modified']))
        )
        channel_product_details = self._get_channel_product_details()
        arr.append(SimpleDumper(self._writer, 'rhn-channel-product-name',
            channel_product_details[0]))
        arr.append(SimpleDumper(self._writer, 'rhn-channel-product-version',
            channel_product_details[1]))
        arr.append(SimpleDumper(self._writer, 'rhn-channel-product-beta',
            channel_product_details[2]))

        comp_last_modified = self._channel_comps_last_modified()
        if comp_last_modified != None:
            arr.append(SimpleDumper(self._writer, 'rhn-channel-comps-last-modified',
                _dbtime2timestamp(comp_last_modified[0]))
            )

        h = rhnSQL.prepare(self._query_channel_families)
        h.execute(channel_id=channel_id)
        arr.append(ChannelFamiliesDumper(self._writer, data_iterator=h,
            ignore_subelements=1))

        h = rhnSQL.prepare(self._query_dist_channel_map)
        h.execute(channel_id=channel_id)
        arr.append(DistsDumper(self._writer, h))

        # Source package information (with timestamps)
        h = self._get_cursor_source_packages()
        arr.append(ChannelSourcePackagesDumper(self._writer, h))
        # Errata information (with timestamps)
        query_args = {'channel_id': channel_id}
        if self.start_date:
            query = self._query__get_errata_ids_by_limits
            query_args.update({'lower_limit': self.start_date,
                               'upper_limit': self.end_date})
        else:
            query = self._query__get_errata_ids

        h = rhnSQL.prepare(query)
        h.execute(**query_args)
        arr.append(ChannelErrataDumper(self._writer, h))
        arr.append(ExportTypeDumper(self._writer, self.start_date, self.end_date))

        return ArrayIterator(arr)

    _query_get_package_ids = rhnSQL.Statement("""
        select package_id as id
          from rhnChannelPackage
         where channel_id = :channel_id
    """)

    _query_get_package_ids_by_date_limits = rhnSQL.Statement("""
        select package_id as id
          from rhnChannelPackage rcp
         where rcp.channel_id = :channel_id
           and rcp.modified >= TO_Date(:lower_limit, 'YYYYMMDDHH24MISS')
           and rcp.modified <= TO_Date(:upper_limit, 'YYYYMMDDHH24MISS')
     """)

    _query_get_package_ids_by_rhndate_limits = rhnSQL.Statement("""
        select package_id as id
          from rhnPackage rp, rhnChannelPackage rcp
         where rcp.channel_id = :channel_id
           and rcp.package_id = rp.id
           and rp.last_modified >= TO_Date(:lower_limit, 'YYYYMMDDHH24MISS')
           and rp.last_modified <= TO_Date(:upper_limit, 'YYYYMMDDHH24MISS')
     """)


    # Things that can be overwriten in subclasses
    def _get_package_ids(self):
        return self._get_ids(self._query_get_package_ids_by_date_limits,
                             self._query_get_package_ids_by_rhndate_limits,
                             self._query_get_package_ids)

    def _get_ids(self, query_with_limit, query_with_rhnlimit, query_no_limits):
        query_args = {'channel_id': self._row['id']}
        if self.start_date:
            if self.use_rhn_date:
                query = query_with_rhnlimit
            else:
                query = query_with_limit
            query_args.update({'lower_limit': self.start_date,
                               'upper_limit': self.end_date})
        else:
            query = query_no_limits
        h = rhnSQL.prepare(query)
        h.execute(**query_args)
        return map(lambda x: x['id'], h.fetchall_dict() or [])

    _query_get_source_package_ids = rhnSQL.Statement("""
        select distinct ps.id, sr.name source_rpm,
               TO_CHAR(ps.last_modified, 'YYYYMMDDHH24MISS') last_modified
          from rhnChannelPackage cp, rhnPackage p, rhnPackageSource ps,
               rhnSourceRPM sr
         where cp.channel_id = :channel_id
           and cp.package_id = p.id
           and p.source_rpm_id = ps.source_rpm_id
           and ((p.org_id is null and ps.org_id is null) or
               p.org_id = ps.org_id)
           and ps.source_rpm_id = sr.id
    """)
    def _get_cursor_source_packages(self):
        channel_id = self._row['id']

        h = rhnSQL.prepare(self._query_get_source_package_ids)
        h.execute(channel_id=channel_id)
        return h

    _query__get_errata_ids = rhnSQL.Statement("""
        select ce.errata_id as id, e.advisory_name,
              TO_CHAR(e.last_modified, 'YYYYMMDDHH24MISS') last_modified
          from rhnChannelErrata ce, rhnErrata e
         where ce.channel_id = :channel_id
           and ce.errata_id = e.id
    """)

    _query__get_errata_ids_by_limits = rhnSQL.Statement("""
         %s
           and ce.modified >= TO_Date(:lower_limit, 'YYYYMMDDHH24MISS')
           and ce.modified <= TO_Date(:upper_limit, 'YYYYMMDDHH24MISS')
    """ % _query__get_errata_ids)

    _query__get_errata_ids_by_rhnlimits = rhnSQL.Statement("""
         %s
           and e.last_modified >= TO_Date(:lower_limit, 'YYYYMMDDHH24MISS')
           and e.last_modified <= TO_Date(:upper_limit, 'YYYYMMDDHH24MISS')
    """ % _query__get_errata_ids)
    
    def _get_errata_ids(self):
        return self._get_ids(self._query__get_errata_ids_by_limits,
                             self._query__get_errata_ids_by_rhnlimits,
                             self._query__get_errata_ids)

    _query_get_kickstartable_trees = rhnSQL.Statement("""
        select kt.label as id
          from rhnKickstartableTree kt
         where kt.channel_id = :channel_id
           and kt.org_id is null
    """)

    _query_get_kickstartable_trees_by_rhnlimits = rhnSQL.Statement("""
         %s
           and kt.last_modified >= TO_DATE(:lower_limit, 'YYYYMMDDHH24MISS')
           and kt.last_modified <= TO_DATE(:upper_limit, 'YYYYMMDDHH24MISS')
    """ % _query_get_kickstartable_trees)

    _query_get_kickstartable_trees_by_limits = rhnSQL.Statement("""
         %s
           and kt.modified >= TO_DATE(:lower_limit, 'YYYYMMDDHH24MISS')
           and kt.modified <= TO_DATE(:upper_limit, 'YYYYMMDDHH24MISS')
    """ % _query_get_kickstartable_trees)

    def _get_kickstartable_trees(self):
        ks_trees = self._get_ids(self._query_get_kickstartable_trees_by_limits,
                                 self._query_get_kickstartable_trees_by_rhnlimits,
                                 self._query_get_kickstartable_trees)
        ks_trees.sort()
        return ks_trees

    _query_get_channel_product_details = rhnSQL.Statement("""
        select cp.product as name,
               cp.version as version,
               cp.beta
        from rhnChannel c,
             rhnChannelProduct cp
        where c.id = :channel_id
          and c.channel_product_id = cp.id
    """)

    def _get_channel_product_details(self):
        """
        Export rhnChannelProduct table content through ChannelDumper

        return a tuple containing (product name, product version, beta status)
        or (None, None, None) if the information is missing
        """

        channel_id = self._row['id']

        h = rhnSQL.prepare(self._query_get_channel_product_details)
        h.execute(channel_id=channel_id)
        row = h.fetchone_dict()
        if not row:
            return (None, None, None)
        else:
            return (row['name'], row['version'], row['beta'])

    _query_channel_comps_last_modified = rhnSQL.Statement("""
        select to_char(last_modified, 'YYYYMMDDHH24MISS') as comps_last_modified
        from rhnChannelComps
        where channel_id = :channel_id
        order by id desc
    """)

    def _channel_comps_last_modified(self):
        channel_id = self._row['id']
        h = rhnSQL.prepare(self._query_channel_comps_last_modified)
        h.execute(channel_id=channel_id)
        return h.fetchone()

class ChannelsDumper(BaseSubelementDumper):
    tag_name = 'rhn-channels'
    subelement_dumper_class = _ChannelDumper

    def __init__(self, writer, channels=[]):
        BaseDumper.__init__(self, writer)
        self._channels = channels

    def set_iterator(self):
        if not self._channels:
            # Nothing to do
            return

        raise NotImplementedError, "To be overridden in a child class"


class ChannelDumper(_ChannelDumper):

    def __init__(self, writer, row):
        BaseRowDumper.__init__(self, writer, row)

    #_query_release_channel_map = rhnSQL.Statement("""
    #    select dcm.os product, dcm.release version,
    #           dcm.eus_release release, ca.label channel_arch,
    #           dcm.is_default is_default
    #      from rhnDistChannelMap dcm, rhnChannelArch ca
    #     where dcm.channel_id = :channel_id
    #       and dcm.channel_arch_id = ca.id
    #       and dcm.is_eus = 'Y'
    #""")

    def set_iterator(self):
        arrayiterator = _ChannelDumper.set_iterator()
        arr = arrayiterator._arr
        mappings = [
            ('rhn-channel-receiving-updates', 'receiving_updates'),
        ]
        for k, v in mappings:
            arr.append(SimpleDumper(self._writer, k, self._row[v]))

        #channel_id = self._row['id']
        ## Add EUS info
        #h = rhnSQL.prepare(self._query_release_channel_map)
        #h.execute(channel_id=channel_id)
        #arr.append(ReleaseDumper(self._writer, h))
        return arrayiterator

#class ReleaseDumper(BaseDumper):
#    tag_name = 'rhn-release'
#
#    def dump_subelement(self, data):
#        d = _ReleaseDumper(self._writer, data)
#        d.dump()
#
#class _ReleaseDumper(BaseRowDumper):
#    tag_name = 'rhn-release'
#
#    def set_attributes(self):
#        return {
#            'product'       : self._row['product'],
#            'version'       : self._row['version'],
#            'release'       : self._row['release'],
#            'channel-arch'  : self._row['channel_arch'],
#            'is-default'  : self._row['is_default'],
#        }

class _ChannelSourcePackageDumper(BaseRowDumper):
    tag_name = 'source-package'
    def set_attributes(self):
        return {
            'id'            : 'rhn-source-package-%s' % self._row['id'],
            'source-rpm'    : self._row['source_rpm'],
            'last-modified' : _dbtime2timestamp(self._row['last_modified']),
        }

class ChannelSourcePackagesDumper(BaseSubelementDumper):
    # Dumps the erratum id and the last modified for an erratum in this
    # channel
    tag_name = 'source-packages'
    subelement_dumper_class = _ChannelSourcePackageDumper

class _ChannelErratumDumper(BaseRowDumper):
    tag_name = 'erratum'
    def set_attributes(self):
        return {
            'id'            : 'rhn-erratum-%s' % self._row['id'],
            'advisory-name' : self._row['advisory_name'],
            'last-modified' : _dbtime2timestamp(self._row['last_modified']),
        }

class ChannelErrataDumper(BaseSubelementDumper):
    # Dumps the erratum id and the last modified for an erratum in this
    # channel
    tag_name = 'rhn-channel-errata'
    subelement_dumper_class = _ChannelErratumDumper

class _DistDumper(BaseRowDumper):
    tag_name = 'rhn-dist'

    def set_attributes(self):
        return {
            'os'            : self._row['os'],
            'release'       : self._row['release'],
            'channel-arch'  : self._row['channel_arch'],
        }

class DistsDumper(BaseSubelementDumper):
    tag_name = 'rhn-dists'
    subelement_dumper_class = _DistDumper

class ChannelFamiliesDumper(BaseQueryDumper):
    tag_name = 'rhn-channel-families'
    iterator_query = 'select cf.* from rhnChannelFamily'

    def __init__(self, writer, data_iterator=None, ignore_subelements=0, 
            null_max_members=1, virt_filter=0):
        BaseDumper.__init__(self, writer, data_iterator=data_iterator)
        self._ignore_subelements = ignore_subelements
        self._null_max_members = null_max_members
        self.virt_filter = virt_filter

    def dump_subelement(self, data):
        cf = _ChannelFamilyDumper(self._writer, data, 
            ignore_subelements=self._ignore_subelements,
            null_max_members=self._null_max_members, virt_filter=self.virt_filter)
        cf.dump()


class _ChannelFamilyDumper(BaseRowDumper):
    tag_name = 'rhn-channel-family'

    def __init__(self, writer, row, ignore_subelements=0, null_max_members=1, virt_filter=0):
        BaseRowDumper.__init__(self, writer, row)
        self._ignore_subelements = ignore_subelements
        self._null_max_members = null_max_members

        self._virt_filter      = virt_filter
    
    _query_cf_virt_sublevel = """
        select vsl.label, vsl.name
          from rhnChannelFamilyVirtSubLevel cfvsl,
               rhnVirtSubLevel vsl
         where cfvsl.channel_family_id = :channel_family_id
           and cfvsl.virt_sub_level_id = vsl.id
    """
    def set_iterator(self):
        if self._ignore_subelements:
            return None

        arr = []

        mappings = [ 
            ('rhn-channel-family-name', 'name'),
            ('rhn-channel-family-product-url', 'product_url'),
        ]
        for k, v in mappings:
            arr.append(SimpleDumper(self._writer, k, self._row[v]))

        return ArrayIterator(arr)

    _query_get_channel_family_channels = rhnSQL.Statement("""
        select c.label
          from rhnChannelFamilyMembers cfm, rhnChannel c
         where cfm.channel_family_id = :channel_family_id
           and cfm.channel_id = c.id
    """)
    def set_attributes(self):
        # Get all channels that are part of this channel family
        h = rhnSQL.prepare(self._query_get_channel_family_channels)
        channel_family_id = self._row['id']
        h.execute(channel_family_id=channel_family_id)
        channels = map(lambda x: x['label'], h.fetchall_dict() or [])

        if not self._virt_filter:
            h_virt = rhnSQL.prepare(self._query_cf_virt_sublevel)
            h_virt.execute(channel_family_id=channel_family_id)

            cf_virt_data = h_virt.fetchall_dict() or []
            log_debug(3, cf_virt_data, channel_family_id)

            vsl_label = map(lambda x: x['label'], cf_virt_data)
            cf_vsl_label = string.join(vsl_label)

            vsl_name = map(lambda x: x['name'], cf_virt_data)
            cf_vsl_name = string.join(vsl_name, ',')
        
        attributes = {
            'id'            : "rhn-channel-family-%s" % channel_family_id,
            'label'         : self._row['label'],
            'channel-labels': string.join(channels),
        }
        if not self._virt_filter and cf_virt_data != []:
            attributes['virt-sub-level-label'] = cf_vsl_label
            attributes['virt-sub-level-name'] = cf_vsl_name
            
        if self._ignore_subelements:
            return attributes
        if self._row['label'] != 'rh-public':
            if self._null_max_members:
                attributes['max-members'] = 0
            elif self._row.has_key('max_members') and self._row['max_members']:
                attributes['max-members'] = self._row['max_members']
        return attributes

##
class _PackageDumper(BaseRowDumper):
    tag_name = 'rhn-package'

    def set_attributes(self):
        attrs = ["name", "version", "release", "package_arch",
            "package_group", "rpm_version", "package_size", "payload_size", 
            "build_host", "source_rpm", "payload_format",
            "compat", "cookie"]
        dict = {
            'id'            : "rhn-package-%s" % self._row['id'],
            'org_id'        : self._row['org_id'] or "",
            'epoch'         : self._row['epoch'] or "",
            'build-time'    : _dbtime2timestamp(self._row['build_time']),
            'last-modified' : _dbtime2timestamp(self._row['last_modified']),
        }
        for attr in attrs:
            dict[string.replace(attr, '_', '-')] = self._row[attr]
        if self._row['checksum_type'] == 'md5':
            # compatibility with older satellite
            dict['md5sum'] = self._row['checksum']
        return dict

    def set_iterator(self):
        arr = []

        mappings = [ 
            ('rhn-package-summary', 'summary'),
            ('rhn-package-description', 'description'),
            ('rhn-package-vendor', 'vendor'),
            ('rhn-package-copyright', 'copyright'),
            ('rhn-package-header-sig', 'header_sig'),
            ('rhn-package-header-start', 'header_start'),
            ('rhn-package-header-end', 'header_end')
        ]
        for k, v in mappings:
            arr.append(SimpleDumper(self._writer, k, self._row[v]))

        # checksums
        checksum_arr = [{'type':  self._row['checksum_type'],
                         'value': self._row['checksum']}]
        arr.append(_ChecksumDumper(self._writer,
                        data_iterator=ArrayIterator(checksum_arr)))

        h = rhnSQL.prepare("""
            select 
                name, text,
                TO_CHAR(time, 'YYYYMMDDHH24MISS') as time
            from rhnPackageChangeLog
            where package_id = :package_id
        """)
        h.execute(package_id = self._row['id'])
        arr.append(_ChangelogDumper(self._writer, data_iterator=h))

        # Dependency information
        mappings = [
            ['rhnPackageRequires',   'rhn-package-requires',
                'rhn-package-requires-entry'],
            ['rhnPackageProvides',   'rhn-package-provides',
                'rhn-package-provides-entry'],
            ['rhnPackageConflicts',   'rhn-package-conflicts',
                'rhn-package-conflicts-entry'],
            ['rhnPackageObsoletes',   'rhn-package-obsoletes',
                'rhn-package-obsoletes-entry'],
            ['rhnPackageRecommends',  'rhn-package-recommends',
                'rhn-package-recommends-entry'],
            ['rhnPackageSuggests',  'rhn-package-suggests',
                'rhn-package-suggests-entry'],
            ['rhnPackageSupplements',  'rhn-package-supplements',
                'rhn-package-supplements-entry'],
       ]
        for table_name, container_name, entry_name in mappings:
            h = rhnSQL.prepare("""
                select pc.name, pc.version, pd.sense
                from %s pd, rhnPackageCapability pc
                where pd.capability_id = pc.id
                and pd.package_id = :package_id
            """ % table_name)
            h.execute(package_id = self._row['id'])
            arr.append(_DependencyDumper(self._writer, data_iterator=h, 
                container_name=container_name,
                entry_name=entry_name))

        # Files
        h = rhnSQL.prepare("""
            select 
                pc.name, pf.device, pf.inode, pf.file_mode, pf.username,
                pf.groupname, pf.rdev, pf.file_size,
                TO_CHAR(mtime, 'YYYYMMDDHH24MISS') mtime,
<<<<<<< HEAD
                c.checksum_type, c.checksum, pf.linkto, pf.flags, pf.verifyflags, pf.lang
=======
                c.checksum_type as "checksum-type",
                c.checksum, pf.linkto, pf.flags, pf.verifyflags, pf.lang
>>>>>>> ec89b999
            from rhnPackageFile pf
            left join rhnChecksumView c
              on pf.checksum_id = c.id,
                rhnPackageCapability pc
            where pf.capability_id = pc.id
            and pf.package_id = :package_id
        """)
        h.execute(package_id=self._row['id'])
        arr.append(_PackageFilesDumper(self._writer, data_iterator=h))
        return ArrayIterator(arr)

class PackagesDumper(BaseSubelementDumper, BaseQueryDumper):
    tag_name = 'rhn-packages'
    subelement_dumper_class = _PackageDumper
    def set_iterator(self):
        return BaseQueryDumper.set_iterator(self)

##
class ShortPackageEntryDumper(BaseChecksumRowDumper):
    tag_name = 'rhn-package-short'

    def set_attributes(self):
        attr = {
            'id'            : "rhn-package-%s" % self._row['id'],
            'name'          : self._row['name'],
            'version'       : self._row['version'],
            'release'       : self._row['release'],
            'epoch'         : self._row['epoch'] or "",
            'package-arch'  : self._row['package_arch'],
            'package-size'  : self._row['package_size'],
            'last-modified' : _dbtime2timestamp(self._row['last_modified']),
            'org-id'        : self._row['org_id'] or "",
        }
        if self._row['checksum_type'] == 'md5':
            # compatibility with older satellite
            attr['md5sum'] = self._row['checksum']
        return attr

class ShortPackagesDumper(BaseSubelementDumper, BaseQueryDumper):
    tag_name = 'rhn-packages-short'
    subelement_dumper_class = ShortPackageEntryDumper
    def set_iterator(self):
        return BaseQueryDumper.set_iterator(self)

##
class SourcePackagesDumper(BaseQueryDumper):
    tag_name = 'rhn-source-packages'
    def dump_subelement(self, data):
        attributes = {}
        attrs = [
            "id", "source_rpm", "package_group", "rpm_version", 
            "payload_size", "build_host", "sigchecksum_type", "sigchecksum", "vendor",
            "cookie", "package_size", "checksum_type", "checksum"
        ]
        for attr in attrs:
            attributes[string.replace(attr, '_', '-')] = data[attr]
        attributes['id'] = "rhn-source-package-%s" % data['id']
        attributes['build-time'] = _dbtime2timestamp(data['build_time'])
        attributes['last-modified'] = _dbtime2timestamp(data['last_modified'])
        d = EmptyDumper(self._writer, 'rhn-source-package',
            attributes=attributes)
        d.dump()

##
class _ChecksumDumper(BaseDumper):
    tag_name = 'checksums'

    def dump_subelement(self, data):
        c = EmptyDumper(self._writer, 'checksum', attributes={
                'type' : data['type'],
                'value': data['value'],
        })
        c.dump()

##
class _ChangelogEntryDumper(BaseRowDumper):
    tag_name = 'rhn-package-changelog-entry'

    def set_iterator(self):
        arr = []
        mappings = [ 
            ('rhn-package-changelog-entry-name', 'name'),
            ('rhn-package-changelog-entry-text', 'text'),
        ]
        for k, v in mappings:
            arr.append(SimpleDumper(self._writer, k, self._row[v]))

        arr.append(SimpleDumper(self._writer, 'rhn-package-changelog-entry-time',
            _dbtime2timestamp(self._row['time'])))

        return ArrayIterator(arr)

class _ChangelogDumper(BaseSubelementDumper):
    tag_name = 'rhn-package-changelog'
    subelement_dumper_class = _ChangelogEntryDumper

##
class _DependencyDumper(BaseDumper):
    def __init__(self, writer, data_iterator, container_name, entry_name):
        self.tag_name = container_name
        self.entry_name = entry_name
        BaseDumper.__init__(self, writer, data_iterator=data_iterator)

    def dump_subelement(self, data):
        d = EmptyDumper(self._writer, self.entry_name, attributes={
            'name'      : data['name'],
            'version'   : data['version'] or "",
            'sense'     : data['sense'],
        })
        d.dump()

## Files
class _PackageFilesDumper(BaseDumper):
    tag_name = 'rhn-package-files'

    def dump_subelement(self, data):
        data['mtime'] = _dbtime2timestamp(data['mtime'])
        data['checksum-type'] = data['checksum-type'] or ""
        data['checksum'] = data['checksum'] or ""
        if data['checksum-type'] in ('md5', ''):
            # generate md5="..." attribute
            # for compatibility with older satellites
            data['md5'] = data['checksum']
        data['linkto'] = data['linkto'] or ""
        data['lang'] = data['lang'] or ""
        d = EmptyDumper(self._writer, 'rhn-package-file', 
            attributes=data)
        d.dump()

## Errata
class _ErratumDumper(BaseRowDumper):
    tag_name = 'rhn-erratum'

    def set_attributes(self):
        h = rhnSQL.prepare("""
            select c.label
            from rhnChannelErrata ec, rhnChannel c
            where ec.channel_id = c.id
            and ec.errata_id = :errata_id
        """)
        h.execute(errata_id=self._row['id'])
        channels = map(lambda x: x['label'], h.fetchall_dict() or [])

        h = rhnSQL.prepare("""
            select ep.package_id
            from rhnErrataPackage ep
            where ep.errata_id = :errata_id
        """)
        h.execute(errata_id=self._row['id'])
        packages = map(lambda x: "rhn-package-%s" % x['package_id'], 
            h.fetchall_dict() or [])

        h = rhnSQL.prepare("""
            select c.name cve
            from rhnErrataCVE ec, rhnCVE c
            where ec.errata_id = :errata_id
            and ec.cve_id = c.id
        """)
        h.execute(errata_id=self._row['id'])
        cves = map(lambda x: x['cve'], h.fetchall_dict() or [])
        
        return {
            'id'        : 'rhn-erratum-%s' % self._row['id'],
            'org_id'    : self._row['org_id'] or "",
            'advisory'  : self._row['advisory'],
            'channels'  : string.join(channels),
            'packages'  : string.join(packages),
            'cve-names' : string.join(cves),
        }

    type_id_column = ""

    def set_iterator(self):
        arr = []

        mappings = [
            ('rhn-erratum-advisory-name', 'advisory_name', 32),
            ('rhn-erratum-advisory-rel', 'advisory_rel', 32),
            ('rhn-erratum-advisory-type', 'advisory_type', 32),
            ('rhn-erratum-product', 'product', 64),
            ('rhn-erratum-description', 'description', 4000),
            ('rhn-erratum-synopsis', 'synopsis', 4000),
            ('rhn-erratum-topic', 'topic', 4000),
            ('rhn-erratum-solution', 'solution', 4000),
            ('rhn-erratum-refers-to', 'refers_to', 4000),
            ('rhn-erratum-notes', 'notes', 4000),
            ('rhn-erratum-errata_from', 'errata_from', 127),
        ]
        for k, v, b in mappings:
            arr.append(SimpleDumper(self._writer, k, self._row[v] or "", b))
        arr.append(SimpleDumper(self._writer, 'rhn-erratum-issue-date',
            _dbtime2timestamp(self._row['issue_date'])))
        arr.append(SimpleDumper(self._writer, 'rhn-erratum-update-date',
            _dbtime2timestamp(self._row['update_date'])))
        arr.append(SimpleDumper(self._writer, 'rhn-erratum-last-modified',
            _dbtime2timestamp(self._row['last_modified'])))

        h = rhnSQL.prepare("""
            select keyword
            from rhnErrataKeyword
            where errata_id = :errata_id
        """)
        h.execute(errata_id=self._row['id'])
        arr.append(_ErratumKeywordDumper(self._writer, data_iterator=h))

        h = rhnSQL.prepare("""
            select bug_id, summary, href
            from rhnErrataBuglist
            where errata_id = :errata_id
        """)
        h.execute(errata_id=self._row['id'])
        arr.append(_ErratumBuglistDumper(self._writer, data_iterator=h))
        _query_errata_file_info = """
             select ef.id errata_file_id, c.checksum_type, c.checksum,
                    ef.filename, eft.label as type,
                    efp.package_id, efps.package_id as source_package_id
               from rhnErrataFile ef left outer join rhnErrataFilePackage efp on ef.id = efp.errata_file_id
                    left outer join rhnErrataFilePackageSource efps on ef.id = efps.errata_file_id,
                    rhnErrataFileType eft, rhnChecksumView c
              where ef.errata_id = :errata_id
                and ef.type = eft.id
                and ef.checksum_id = c.id
                %s
        """  
        h = rhnSQL.prepare(_query_errata_file_info % self.type_id_column)
        h.execute(errata_id=self._row['id'])
        arr.append(_ErratumFilesDumper(self._writer, data_iterator=h))

        return ArrayIterator(arr)

class ErrataDumper(BaseSubelementDumper):
    tag_name = 'rhn-errata'
    subelement_dumper_class = _ErratumDumper

    def set_iterator(self):
        if self._iterator:
            return self._iterator
        raise NotImplementedError, "To be overridden in a child class"

class _ErratumKeywordDumper(BaseDumper):
    tag_name = 'rhn-erratum-keywords'

    def dump_subelement(self, data):
        d = SimpleDumper(self._writer, 'rhn-erratum-keyword', data['keyword'])
        d.dump()

class _ErratumBugDumper(BaseRowDumper):
    tag_name = 'rhn-erratum-bug'

    def set_iterator(self):
        arr = [
            SimpleDumper(self._writer, 'rhn-erratum-bug-id', self._row['bug_id']),
            SimpleDumper(self._writer, 'rhn-erratum-bug-summary', 
                self._row['summary'] or ""),
            SimpleDumper(self._writer, 'rhn-erratum-bug-href', self._row['bug_href']),
        ]
        return ArrayIterator(arr)

class _ErratumBuglistDumper(BaseSubelementDumper):
    tag_name = 'rhn-erratum-bugs'
    subelement_dumper_class = _ErratumBugDumper

class _ErratumFileEntryDumper(BaseChecksumRowDumper):
    tag_name = 'rhn-erratum-file'

    def set_attributes(self):
        attributes = {
            # XXX: band-aid - truncate to 128 chars for olde satellites.
            'filename'  : self._row['filename'][:128],
            'type'      : self._row['type'],
        }
        if self._row['checksum_type'] == 'md5':
            attributes['md5sum'] = self._row['checksum']

        # Compute the channels for this file
        h = rhnSQL.prepare("""
            select c.label
            from rhnErrataFileChannel efc, rhnChannel c
            where efc.errata_file_id = :errata_file_id
            and efc.channel_id = c.id
        """)
        h.execute(errata_file_id=self._row['errata_file_id'])
        channels = string.join(
            map(lambda x: x['label'], h.fetchall_dict() or []))
        if channels:
            attributes['channels'] = channels

        # Get the package id or source_package_id
        if self._row['type'] == 'RPM':
            package_id = self._row['package_id']
            if package_id is not None:
                attributes['package'] = 'rhn-package-%s' % package_id
        elif self._row['type'] == 'SRPM':
            package_id = self._row['source_package_id']
            if package_id is not None:
                attributes['source-package'] = 'rhn-package-source-%s' % package_id
        return attributes

class _ErratumFilesDumper(BaseSubelementDumper):
    tag_name = 'rhn-erratum-files'
    subelement_dumper_class = _ErratumFileEntryDumper

# Arches
class BaseArchesDumper(BaseDumper):
    table_name = 'foo'
    subelement_tag = 'foo'
    
    def set_iterator(self):
        h = rhnSQL.prepare("""
            select id, label, name
            from %s
        """ % self.table_name)
        h.execute()
        return h

    def dump_subelement(self, data):
        attributes = {
            'id'            : "%s-id-%s" % (self.subelement_tag, data['id']),
            'label'         : data['label'],
            'name'          : data['name'],
        }
        EmptyDumper(self._writer, self.subelement_tag, attributes).dump()

class RestrictedArchesDumper(BaseArchesDumper):
    def __init__(self, writer, data_iterator=None, rpm_arch_type_only=0):
        BaseArchesDumper.__init__(self, writer=writer,
            data_iterator=data_iterator)
        self.rpm_arch_type_only = rpm_arch_type_only

    def set_iterator(self):
        query_templ = """
            select aa.id, aa.label, aa.name, 
                   at.label arch_type_label, at.name arch_type_name
              from %s aa,
                   rhnArchType at
             where aa.arch_type_id = at.id
               %s
        """
        if self.rpm_arch_type_only:
            h = rhnSQL.prepare(query_templ % (self.table_name, "and at.label = 'rpm'"))
        else:
            h = rhnSQL.prepare(query_templ % (self.table_name, ""))
        h.execute()
        return h

    def dump_subelement(self, data):
        attributes = {
            'id'            : "%s-id-%s" % (self.subelement_tag, data['id']),
            'label'         : data['label'],
            'name'          : data['name'],
            'arch-type-label'   : data['arch_type_label'],
            'arch-type-name'    : data['arch_type_name'],
        }
        EmptyDumper(self._writer, self.subelement_tag, attributes).dump()

class ChannelArchesDumper(RestrictedArchesDumper):
    tag_name = 'rhn-channel-arches'
    subelement_tag = 'rhn-channel-arch'
    table_name = 'rhnChannelArch'


class PackageArchesDumper(RestrictedArchesDumper):
    tag_name = 'rhn-package-arches'
    subelement_tag = 'rhn-package-arch'
    table_name = 'rhnPackageArch'


class ServerArchesDumper(RestrictedArchesDumper):
    tag_name = 'rhn-server-arches'
    subelement_tag = 'rhn-server-arch'
    table_name = 'rhnServerArch'


class CPUArchesDumper(BaseArchesDumper):
    tag_name = 'rhn-cpu-arches'
    subelement_tag = 'rhn-cpu-arch'
    table_name = 'rhnCPUArch'

class RestrictedArchCompatDumper(BaseArchesDumper):
    _query_rpm_arch_type_only = ""
    _query_arch_type_all = ""
    _subelement_tag = ""

    def __init__(self, writer, data_iterator=None, rpm_arch_type_only=0, virt_filter=0):
        BaseArchesDumper.__init__(self, writer=writer,
            data_iterator=data_iterator)
        self.rpm_arch_type_only = rpm_arch_type_only
        self.virt_filter = virt_filter

    def set_iterator(self):
        _virt_filter_sql = ""
        if self.virt_filter:
            _virt_filter_sql = """and sgt.label not like 'virt%'"""
        
        if self._subelement_tag == 'rhn-server-group-server-arch-compat':
            if self.rpm_arch_type_only:
                h = rhnSQL.prepare(self._query_rpm_arch_type_only % _virt_filter_sql)
            else:
                h = rhnSQL.prepare(self._query_arch_type_all % _virt_filter_sql)
        else:
            if self.rpm_arch_type_only:
                h = rhnSQL.prepare(self._query_rpm_arch_type_only)
            else:
                h = rhnSQL.prepare(self._query_arch_type_all)

        h.execute()
        return h

    def dump_subelement(self, data):
        EmptyDumper(self._writer, self._subelement_tag, data).dump()
        
class ServerPackageArchCompatDumper(RestrictedArchCompatDumper):
    tag_name = 'rhn-server-package-arch-compatibility-map'
    _subelement_tag = 'rhn-server-package-arch-compat'

    _query_rpm_arch_type_only = rhnSQL.Statement("""
        select sa.label "server-arch", 
            pa.label "package-arch",
            spac.preference
        from rhnServerPackageArchCompat spac, 
            rhnServerArch sa,
            rhnPackageArch pa,
            rhnArchType aas,
            rhnArchType aap
        where spac.server_arch_id = sa.id
        and spac.package_arch_id = pa.id
        and sa.arch_type_id = aas.id
        and aas.label = 'rpm'
        and pa.arch_type_id = aap.id
        and aap.label = 'rpm'
    """)

    _query_arch_type_all = rhnSQL.Statement("""
        select sa.label "server-arch", 
            pa.label "package-arch",
            spac.preference
        from rhnServerPackageArchCompat spac, 
            rhnServerArch sa,
            rhnPackageArch pa
        where spac.server_arch_id = sa.id
        and spac.package_arch_id = pa.id
    """)


class ServerChannelArchCompatDumper(RestrictedArchCompatDumper):
    tag_name = 'rhn-server-channel-arch-compatibility-map'
    _subelement_tag = 'rhn-server-channel-arch-compat'


    _query_rpm_arch_type_only = rhnSQL.Statement("""
        select sa.label "server-arch", 
               ca.label "channel-arch"
          from rhnServerChannelArchCompat scac, 
               rhnServerArch sa,
               rhnChannelArch ca,
               rhnArchType aas,
               rhnArchType aac
         where scac.server_arch_id = sa.id
           and scac.channel_arch_id = ca.id
           and sa.arch_type_id = aas.id
           and aas.label = 'rpm'
           and ca.arch_type_id = aac.id
           and aac.label = 'rpm'
    """)

    _query_arch_type_all = rhnSQL.Statement("""
        select sa.label "server-arch", 
               ca.label "channel-arch"
          from rhnServerChannelArchCompat scac, 
               rhnServerArch sa,
               rhnChannelArch ca
         where scac.server_arch_id = sa.id
           and scac.channel_arch_id = ca.id
    """)


class ChannelPackageArchCompatDumper(RestrictedArchCompatDumper):
    tag_name = 'rhn-channel-package-arch-compatibility-map'
    _subelement_tag = 'rhn-channel-package-arch-compat'

    _query_rpm_arch_type_only = rhnSQL.Statement("""
        select ca.label "channel-arch",
               pa.label "package-arch"
          from rhnChannelPackageArchCompat cpac, 
               rhnChannelArch ca,
               rhnPackageArch pa,
               rhnArchType aac,
               rhnArchType aap
         where cpac.channel_arch_id = ca.id
           and cpac.package_arch_id = pa.id
           and ca.arch_type_id = aac.id
           and aac.label = 'rpm'
           and pa.arch_type_id = aap.id
           and aap.label = 'rpm'
    """)

    _query_arch_type_all = rhnSQL.Statement("""
        select ca.label "channel-arch",
               pa.label "package-arch"
          from rhnChannelPackageArchCompat cpac, 
               rhnChannelArch ca,
               rhnPackageArch pa
         where cpac.channel_arch_id = ca.id
           and cpac.package_arch_id = pa.id
    """)


class ServerGroupTypeServerArchCompatDumper(RestrictedArchCompatDumper):
    tag_name = 'rhn-server-group-server-arch-compatibility-map'
    _subelement_tag = 'rhn-server-group-server-arch-compat'

    _query_rpm_arch_type_only = """
        select sgt.label "server-group-type",
               sa.label "server-arch",
               (select vsl.label "virt-sub-level"
                from rhnSGTypeVirtSubLevel sgtvsl,
                     rhnVirtSubLevel vsl
                where sgtvsl.server_group_type_id = sgt.id
                  AND vsl.id = sgtvsl.virt_sub_level_id) as virt_sub_level
          from rhnServerGroupType sgt,
               rhnServerArch sa,
               rhnArchType aas,
               rhnServerServerGroupArchCompat ssgac
         where ssgac.server_arch_id = sa.id
           and sa.arch_type_id = aas.id
           and aas.label = 'rpm'
           and ssgac.server_group_type = sgt.id
           %s
    """

    #_query_arch_type_all = rhnSQL.Statement("""
    _query_arch_type_all = """
        select sgt.label "server-group-type",
               sa.label "server-arch",
               (select vsl.label "virt-sub-level"
                from rhnSGTypeVirtSubLevel sgtvsl,
                     rhnVirtSubLevel vsl
                where sgtvsl.server_group_type_id = sgt.id
                  AND vsl.id = sgtvsl.virt_sub_level_id) as virt_sub_level
          from rhnServerGroupType sgt,
               rhnServerArch sa,
               rhnServerServerGroupArchCompat ssgac
         where ssgac.server_arch_id = sa.id
           and ssgac.server_group_type = sgt.id
           %s
    """

class BlacklistObsoletesDumper(BaseDumper):
    tag_name = 'rhn-blacklist-obsoletes'
    def dump(self):
        note = """\n<!-- This file is intentionally left empty.
     Older Satellites and Spacewalks require this file to exist in the dump. -->\n"""
        self._writer.stream.write(note)
        self._writer.empty_tag(self.tag_name)

class _KickstartableTreeDumper(BaseRowDumper):
    tag_name = 'rhn-kickstartable-tree'

    def set_attributes(self):
        dict = self._row.copy()
        del dict['id']
        # XXX Should we export this one?
        #del dict['base-path']
        last_modified = dict['last-modified']
        dict['last-modified'] = _dbtime2timestamp(last_modified)
        return dict

    def set_iterator(self):
        kstree_id = self._row['id']
        h = rhnSQL.prepare("""
            select relative_filename,
                   c.checksum_type,
                   c.checksum,
                   file_size,
                    TO_CHAR(last_modified, 'YYYYMMDDHH24MISS') "last-modified"
              from rhnKSTreeFile, rhnChecksumView c
             where kstree_id = :kstree_id
               and checksum_id = c.id
        """)
        h.execute(kstree_id=kstree_id)
        return ArrayIterator([_KickstartFilesDumper(self._writer, h)])

class KickstartableTreesDumper(BaseSubelementDumper, BaseQueryDumper):
    tag_name = 'rhn-kickstartable-trees'
    subelement_dumper_class = _KickstartableTreeDumper
    iterator_query = """
            select kt.id,
                   c.label channel,
                   kt.base_path "base-path",
                   kt.label,
                   kt.boot_image "boot-image",
                   ktt.name "kstree-type-name",
                   ktt.label "kstree-type-label",
                   kit.name "install-type-name",
                   kit.label "install-type-label",
                   TO_CHAR(kt.last_modified, 'YYYYMMDDHH24MISS') "last-modified"
              from rhnKickstartableTree kt,
                   rhnKSTreeType ktt,
                   rhnKSInstallType kit,
                   rhnChannel c
             where kt.channel_id = c.id
               and ktt.id = kt.kstree_type
               and kit.id = kt.install_type
               and kt.org_id is NULL
        """
    def set_iterator(self):
        return BaseQueryDumper.set_iterator(self)

class _KickstartFileEntryDumper(BaseChecksumRowDumper):
    tag_name = 'rhn-kickstart-file'

    def set_attributes(self):
        attr = {
            'relative-path': self._row['relative_filename'],
            'file-size'    : self._row['file_size'],
            'last-modified': _dbtime2timestamp(self._row['last-modified']),
        }
        if self._row['checksum_type'] == 'md5':
            attr['md5sum'] = self._row['checksum']
        return attr

class _KickstartFilesDumper(BaseSubelementDumper):
    tag_name = 'rhn-kickstart-files'
    subelement_dumper_class = _KickstartFileEntryDumper

def _dbtime2timestamp(val):
    return int(rhnLib.timestamp(val))


class ProductNamesDumper(BaseDumper):
    tag_name = "rhn-product-names"
    iterator_query = 'select label, name from rhnProductName'

    def dump_subelement(self, data):
        EmptyDumper(self._writer, 'rhn-product-name', data).dump()
<|MERGE_RESOLUTION|>--- conflicted
+++ resolved
@@ -749,12 +749,8 @@
                 pc.name, pf.device, pf.inode, pf.file_mode, pf.username,
                 pf.groupname, pf.rdev, pf.file_size,
                 TO_CHAR(mtime, 'YYYYMMDDHH24MISS') mtime,
-<<<<<<< HEAD
-                c.checksum_type, c.checksum, pf.linkto, pf.flags, pf.verifyflags, pf.lang
-=======
                 c.checksum_type as "checksum-type",
                 c.checksum, pf.linkto, pf.flags, pf.verifyflags, pf.lang
->>>>>>> ec89b999
             from rhnPackageFile pf
             left join rhnChecksumView c
               on pf.checksum_id = c.id,
