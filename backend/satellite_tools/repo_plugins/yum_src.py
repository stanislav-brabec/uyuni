--- conflicted
+++ resolved
@@ -333,14 +333,10 @@
 
         if not filters:
             # if there's no include/exclude filter on command line or in database
-<<<<<<< HEAD
-            for filter_conf in self.repo.includepkgs:
-=======
             # check repository config file
             for p in self.repo.includepkgs:
->>>>>>> 712a8330
                 filters.append(('+', [p]))
-            for filter_conf in self.repo.exclude:
+            for p in self.repo.exclude:
                 filters.append(('-', [p]))
 
         if filters:
