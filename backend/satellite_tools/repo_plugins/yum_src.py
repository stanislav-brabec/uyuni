# -*- coding: utf-8 -*-
#
# Copyright (c) 2008--2010 Red Hat, Inc.
# Copyright (c) 2010 SUSE LINUX Products GmbH, Nuernberg, Germany.
#
# This software is licensed to you under the GNU General Public License,
# version 2 (GPLv2). There is NO WARRANTY for this software, express or
# implied, including the implied warranties of MERCHANTABILITY or FITNESS
# FOR A PARTICULAR PURPOSE. You should have received a copy of GPLv2
# along with this software; if not, see
# http://www.gnu.org/licenses/old-licenses/gpl-2.0.txt.
# 
# Red Hat trademarks are not licensed under GPLv2. No permission is
# granted to use or replicate Red Hat trademarks that are incorporated
# in this software or its documentation. 
#
import yum
import shutil
import sys
<<<<<<< HEAD
import os
from yum import config
from yum.update_md import UpdateMetadata
from spacewalk.satellite_tools.reposync import ContentPackage, ChannelException, ChannelTimeoutException
from urlgrabber.grabber import URLGrabber
import urlgrabber
from yum import misc, Errors
from urlgrabber.grabber import default_grabber
from yum.i18n import to_unicode, to_utf8
from rpmUtils.transaction import initReadOnlyTransaction
import subprocess
=======
from spacewalk.satellite_tools.reposync import ContentPackage
from spacewalk.common import CFG, initCFG
>>>>>>> ec89b999

class YumWarnings:
    def write(self, s):
        pass
    def disable(self):
        self.saved_stdout = sys.stdout
        sys.stdout = self
    def restore(self):
        sys.stdout = self.saved_stdout

class ContentSource:
    url = None
    name = None
    repo = None
    cache_dir = '/var/cache/rhn/reposync/'
    def __init__(self, url, name, insecure=False, interactive=True, proxy=None, proxy_user=None, proxy_pass=None):
        self.url = url
        self.name = name
        self.insecure = insecure
        self.interactive = interactive
        self.proxy = proxy
        self.proxy_user = proxy_user
        self.proxy_pass = proxy_pass
        self._clean_cache(self.cache_dir + name)

        # read the proxy configuration in /etc/rhn/rhn.conf
        initCFG('server.satellite')
        self.proxy_addr = CFG.http_proxy
        self.proxy_user = CFG.http_proxy_username
        self.proxy_pass = CFG.http_proxy_password

        if (self.proxy_user is not None and self.proxy_pass is not None and self.proxy_addr is not None):
            self.proxy_url = "http://%s:%s@%s" %(self.proxy_user, self.proxy_pass, self.proxy_addr)
        elif (self.proxy_addr is not None):
            self.proxy_url = "http://%s" %(self.proxy_addr)
        else:
            self.proxy_url = None

    def list_packages(self):
        """ list packages"""
        repo = yum.yumRepo.YumRepository(self.name)
        self.repo = repo
        repo.proxy = self.proxy
        repo.proxy_username = self.proxy_user
        repo.proxy_password = self.proxy_pass
        repo.cache = 0
        repo.metadata_expire = 0
        repo.mirrorlist = self.url
        repo.baseurl = [self.url]
        repo.basecachedir = self.cache_dir
<<<<<<< HEAD
        if self.insecure:
            repo.repo_gpgcheck = False
        else:
            repo.repo_gpgcheck = True
=======
        if self.proxy_url is not None:
            repo.proxy = self.proxy_url

>>>>>>> ec89b999
        warnings = YumWarnings()
        warnings.disable()
        repo.baseurlSetup()
        warnings.restore()
        for burl in repo.baseurl:
          repo.gpgkey = [burl + '/repodata/repomd.xml.key']
 
        repo.setup(False, None, gpg_import_func=self.getKeyForRepo, confirm_func=self.askImportKey)
        self.initgpgdir( repo.gpgdir )
        sack = repo.getPackageSack()
        try:
            sack.populate(repo, 'metadata', None, 0)
        except Errors.RepoError,e :
            if "No more mirrors" in str(e):
                raise ChannelTimeoutException('No more mirrors to try.')
            else:
                raise

        list = sack.returnPackages()
        to_return = []
        for pack in list:
            if pack.arch == 'src':
                continue
            new_pack = ContentPackage()
            new_pack.setNVREA(pack.name, pack.version, pack.release, 
                              pack.epoch, pack.arch)
            new_pack.unique_id = pack
            new_pack.checksum_type = pack.checksums[0][0]
            if new_pack.checksum_type == 'sha':
                new_pack.checksum_type = 'sha1'
            new_pack.checksum      = pack.checksums[0][1]
            to_return.append(new_pack)
        return to_return

    def get_package(self, package):
        """ get package """
        check = (self.verify_pkg, (package.unique_id ,1), {})
        return self.repo.getPackage(package.unique_id, checkfunc=check)

    def verify_pkg(self, fo, pkg, fail):
        return pkg.verifyLocalPkg()

    def _clean_cache(self, directory):
        shutil.rmtree(directory, True)
        
    def get_updates(self):
      if not self.repo.repoXML.repoData.has_key('updateinfo'):
        return []
      um = UpdateMetadata()
      try:
          um.add(self.repo, all=True)
      except Errors.NoMoreMirrorsRepoError:
          raise ChannelTimeoutException('No more mirrors to try.')
          
      return um.notices

    def getKeyForRepo(self, repo, callback=None):
        """
        Retrieve a key for a repository If needed, prompt for if the key should
        be imported using callback

        @param repo: Repository object to retrieve the key of.
        @param callback: Callback function to use for asking for verification
                          of a key. Takes a dictionary of key info.
        """
        keyurls = []
        if self.interactive:
            keyurls = repo.gpgkey
        key_installed = False
        for keyurl in keyurls:
            keys = self._retrievePublicKey(keyurl, repo)
            for info in keys:
                # Check if key is already installed
                if info['keyid'] in misc.return_keyids_from_pubring(repo.gpgdir):
                    #print('GPG key at %s (0x%s) is already imported' % (
                    #    keyurl, info['hexkeyid']))
                    continue

                # Try installing/updating GPG key
                #print('Importing GPG key 0x%s "%s" from %s' %
                #                     (info['hexkeyid'],
                #                     to_unicode(info['userid']),
                #                     keyurl.replace("file://","")))
                rc = False
                if callback:
                    rc = callback({'repo':repo, 'userid':info['userid'],
                                   'hexkeyid':info['hexkeyid'], 'keyurl':keyurl,
                                   'fingerprint':info['fingerprint'],
                                   'timestamp':info['timestamp']})


                if not rc:
                    #raise ChannelException, "Not installing key for repo %s" % repo
                    continue

                # Import the key
                result = misc.import_key_to_pubring(info['raw_key'], info['hexkeyid'], gpgdir=repo.gpgdir)
                if not result:
                    raise ChannelException, 'Key import failed'
                result = self.import_key_to_rpmdb(info['raw_key'], info['hexkeyid'], gpgdir=repo.gpgdir)
                if not result:
                    raise ChannelException, 'Key import failed'

                #print('Key imported successfully')
                key_installed = True

        if not key_installed:
            raise ChannelException, 'The GPG keys listed for the "%s" repository are ' \
                                    'already installed but they are not correct.\n' \
                                    'Check that the correct key URLs are configured for ' \
                                    'this repository.' % (repo)


    def _retrievePublicKey(self, keyurl, repo=None):
        """
        Retrieve a key file
        @param keyurl: url to the key to retrieve
        Returns a list of dicts with all the keyinfo
        """
        key_installed = False

        #print( 'Retrieving GPG key from %s') % keyurl

        # Go get the GPG key from the given URL
        try:
            url = misc.to_utf8(keyurl)
            if repo is None:
                rawkey = urlgrabber.urlread(url, limit=9999)
            else:
                #  If we have a repo. use the proxy etc. configuration for it.
                # In theory we have a global proxy config. too, but meh...
                # external callers should just update.
                ug = URLGrabber(bandwidth = repo.bandwidth,
                                retry = repo.retries,
                                throttle = repo.throttle,
                                progress_obj = repo.callback,
                                proxies=repo.proxy_dict)
                ug.opts.user_agent = default_grabber.opts.user_agent
                rawkey = ug.urlread(url, text=repo.id + "/gpgkey")

        except urlgrabber.grabber.URLGrabError, e:
            raise ChannelException('GPG key retrieval failed: ' +
                                    to_unicode(str(e)))
        # Parse the key
        keys_info = misc.getgpgkeyinfo(rawkey, multiple=True)
        keys = []
        for keyinfo in keys_info:
            thiskey = {}
            for info in ('keyid', 'timestamp', 'userid',
                         'fingerprint', 'raw_key'):
                if not keyinfo.has_key(info):
                    raise ChannelException, \
                      'GPG key parsing failed: key does not have value %s' % info
                thiskey[info] = keyinfo[info]
            thiskey['keyid'] = str("%16x" % (thiskey['keyid'] & 0xffffffffffffffffL)).upper()
            thiskey['hexkeyid'] = misc.keyIdToRPMVer(keyinfo['keyid']).upper()
            keys.append(thiskey)

        return keys

    def askImportKey(self, d ):
        if self.interactive:
          print 'Do you want to import the GPG key 0x%s "%s" from %s? [y/n]:' % (d['hexkeyid'], to_unicode(d['userid']), d['keyurl'],)
          yn = sys.stdin.readline()
          yn = yn.strip()

          if yn in ['y', 'Y', 'j', 'J']:
            return True

        return False

    def initgpgdir(self, gpgdir):
      if not os.path.exists(gpgdir):
        os.makedirs(gpgdir)
 
      ts = initReadOnlyTransaction("/")
      for hdr in ts.dbMatch('name', 'gpg-pubkey'):
        if hdr['description'] != "":
          misc.import_key_to_pubring(hdr['description'], hdr['version'], gpgdir=gpgdir)

    def import_key_to_rpmdb(self, raw, keyid, gpgdir):
      if not os.path.exists(gpgdir):
        os.makedirs(gpgdir)
      tmpfile = os.path.join(gpgdir, keyid)
      fp = open(tmpfile, 'w')
      fp.write(raw)
      fp.close()
      cmd = ['/bin/rpm', '--import', tmpfile]
      p = subprocess.Popen(cmd)
      sts = os.waitpid(p.pid, 0)[1]
      os.remove(tmpfile)
      if sts == 0:
        return True
      return False<|MERGE_RESOLUTION|>--- conflicted
+++ resolved
@@ -17,7 +17,6 @@
 import yum
 import shutil
 import sys
-<<<<<<< HEAD
 import os
 from yum import config
 from yum.update_md import UpdateMetadata
@@ -29,10 +28,7 @@
 from yum.i18n import to_unicode, to_utf8
 from rpmUtils.transaction import initReadOnlyTransaction
 import subprocess
-=======
-from spacewalk.satellite_tools.reposync import ContentPackage
 from spacewalk.common import CFG, initCFG
->>>>>>> ec89b999
 
 class YumWarnings:
     def write(self, s):
@@ -48,14 +44,11 @@
     name = None
     repo = None
     cache_dir = '/var/cache/rhn/reposync/'
-    def __init__(self, url, name, insecure=False, interactive=True, proxy=None, proxy_user=None, proxy_pass=None):
+    def __init__(self, url, name, insecure=False, interactive=True):
         self.url = url
         self.name = name
         self.insecure = insecure
         self.interactive = interactive
-        self.proxy = proxy
-        self.proxy_user = proxy_user
-        self.proxy_pass = proxy_pass
         self._clean_cache(self.cache_dir + name)
 
         # read the proxy configuration in /etc/rhn/rhn.conf
@@ -75,24 +68,18 @@
         """ list packages"""
         repo = yum.yumRepo.YumRepository(self.name)
         self.repo = repo
-        repo.proxy = self.proxy
-        repo.proxy_username = self.proxy_user
-        repo.proxy_password = self.proxy_pass
         repo.cache = 0
         repo.metadata_expire = 0
         repo.mirrorlist = self.url
         repo.baseurl = [self.url]
         repo.basecachedir = self.cache_dir
-<<<<<<< HEAD
         if self.insecure:
             repo.repo_gpgcheck = False
         else:
             repo.repo_gpgcheck = True
-=======
         if self.proxy_url is not None:
             repo.proxy = self.proxy_url
 
->>>>>>> ec89b999
         warnings = YumWarnings()
         warnings.disable()
         repo.baseurlSetup()
