# -*- coding: utf-8 -*-
#
# Copyright (c) 2008--2010 Red Hat, Inc.
# Copyright (c) 2010-2011 SUSE LINUX Products GmbH, Nuernberg, Germany.
#
# This software is licensed to you under the GNU General Public License,
# version 2 (GPLv2). There is NO WARRANTY for this software, express or
# implied, including the implied warranties of MERCHANTABILITY or FITNESS
# FOR A PARTICULAR PURPOSE. You should have received a copy of GPLv2
# along with this software; if not, see
# http://www.gnu.org/licenses/old-licenses/gpl-2.0.txt.
# 
# Red Hat trademarks are not licensed under GPLv2. No permission is
# granted to use or replicate Red Hat trademarks that are incorporated
# in this software or its documentation. 
#
import yum
import shutil
import subprocess
import sys
import os
<<<<<<< HEAD
import re
=======
>>>>>>> 962a05fd
import xml.etree.cElementTree as etree

import urlgrabber
from urlgrabber.grabber import URLGrabber, URLGrabError, default_grabber
from rpmUtils.transaction import initReadOnlyTransaction
from yum import misc, Errors
from yum.update_md import UpdateMetadata
from yum.i18n import to_unicode

from spacewalk.common import rhnLog
from spacewalk.satellite_tools.reposync import ContentPackage, ChannelException, ChannelTimeoutException

CACHE_DIR = '/var/cache/rhn/reposync/'
class YumWarnings:
    def write(self, s):
        pass
    def disable(self):
        self.saved_stdout = sys.stdout
        sys.stdout = self
    def restore(self):
        sys.stdout = self.saved_stdout

class ContentSource:
<<<<<<< HEAD
    url = None
    name = None
    repo = None
    cache_dir = '/var/cache/rhn/reposync/'
=======
>>>>>>> 962a05fd
    def __init__(self, url, name, insecure=False, quiet=False, interactive=True,
                 proxy=None, proxy_user=None, proxy_pass=None):
        self.url = url
        self.name = name
        self.insecure = insecure
        self.quiet = quiet
        self.interactive = interactive
        self.proxy = proxy
        self.proxy_user = proxy_user
        self.proxy_pass = proxy_pass
        self._clean_cache(CACHE_DIR + name)

        repo = yum.yumRepo.YumRepository(self.name)
        self.repo = repo
        self.setup_repo(repo)
        self.sack = None
        self.setup_repo(repo)

    def setup_repo(self, repo):
        """Fetch repository metadata"""
        repo.proxy = self.proxy
        repo.proxy_username = self.proxy_user
        repo.proxy_password = self.proxy_pass
        repo.cache = 0
        repo.metadata_expire = 0
        repo.mirrorlist = self.url
        repo.baseurl = [self.url]
        repo.basecachedir = CACHE_DIR
        if self.insecure:
            repo.repo_gpgcheck = False
        else:
            repo.repo_gpgcheck = True
        warnings = YumWarnings()
        warnings.disable()
        repo.baseurlSetup()
        warnings.restore()
        for burl in repo.baseurl:
            repo.gpgkey = [burl + '/repodata/repomd.xml.key']
 
        repo.setup(False, None, gpg_import_func=self.getKeyForRepo,
                   confirm_func=self.askImportKey)
        self.initgpgdir( repo.gpgdir )
        sack = repo.getPackageSack()

        try:
            sack.populate(repo, 'metadata', None, 0)
        except Errors.RepoError,e :
            if "No more mirrors" in str(e):
                reqFile = re.search('failure:\s+(.+)\s+from',
                                    str(e)).groups()[0]
                raise ChannelTimeoutException("Retrieving '%s' failed: File not found in repository '%s'" % (reqFile, repo))
            else:
                raise
        self.sack = sack

    def list_packages(self):
        """ list packages"""
        list = self.sack.returnPackages()
        to_return = []
        for pack in list:
            if pack.arch == 'src':
                continue
            new_pack = ContentPackage()
            new_pack.setNVREA(pack.name, pack.version, pack.release, 
                              pack.epoch, pack.arch)
            new_pack.unique_id = pack
            for cs in pack.checksums:
                new_pack.checksums[cs[0]] = cs[1]
            to_return.append(new_pack)
        return to_return

    def get_package(self, package):
        """ get package """
        check = (self.verify_pkg, (package.unique_id ,1), {})
        return self.repo.getPackage(package.unique_id, checkfunc=check)

    def verify_pkg(self, fo, pkg, fail):
        return pkg.verifyLocalPkg()

    def _clean_cache(self, directory):
        shutil.rmtree(directory, True)

    def get_updates(self):
        if 'updateinfo' in self.repo.repoXML.repoData:
            um = UpdateMetadata()
            try:
                um.add(self.repo, all=True)
            except Errors.NoMoreMirrorsRepoError:
                raise ChannelTimeoutException('Retrieving updateinfo failed: File not found')
            return ('updateinfo', um.notices)

        elif 'patches' in self.repo.repoXML.repoData:
            patches_path = self.repo.retrieveMD('patches')
            os.mkdir(os.path.join(self.repo.cachedir, 'patches'))

            # parse the patches.xml file and download every patch-xxx.xml file
            notices = []
            for patch in etree.parse(patches_path).getroot():
                (checksum_elem, location_elem) = patch
                relative = location_elem.get('href')
                checksum_type = checksum_elem.get('type')
                checksum = checksum_elem.text
                filename = os.path.join(self.repo.cachedir, 'patches',
                                        os.path.basename(relative))
                try:
                    self.repo.grab.urlgrab(misc.to_utf8(relative),
                                           filename,
                                           checkfunc=(self.patches_checksum_func,
                                                      (checksum_type, checksum),
                                                      {}))
                except URLGrabError, e:
                    self.error_msg("Failed to download %s. [Errno %i] %s" %
                                   (relative, e.errno, e.strerror))
                    continue

                try:
                    notices.append(etree.parse(filename).getroot())
                except SyntaxError, e:
                    self.error_msg("Could not parse %s. "
                                   "The file is not a valid XML document. %s" %
                                   (filename, e.msg))
                    continue

            return ('patches', notices)
        else:
            return ('', [])

    def patches_checksum_func(self, callback_obj, checksum_type, checksum):
        """Simple function to checksum patches for urlgrabber

        """
        import types
        # this is ugly code copy&pasted from yumRepo.YumRepository._checkMD
        if type(callback_obj) == types.InstanceType: # urlgrabber check
            filename = callback_obj.filename
        else:
            filename = callback_obj

        local_checksum = self.repo._checksum(checksum_type, filename)

        if local_checksum == checksum:
            return 1
        else:
            raise URLGrabError(-1, 'Metadata file does not match checksum')
          

    def getKeyForRepo(self, repo, callback=None):
        """
        Retrieve a key for a repository If needed, prompt for if the key should
        be imported using callback

        @param repo: Repository object to retrieve the key of.
        @param callback: Callback function to use for asking for verification
                          of a key. Takes a dictionary of key info.
        """
        keyurls = []
        if self.interactive:
            keyurls = repo.gpgkey
        key_installed = False
        for keyurl in keyurls:
            keys = self._retrievePublicKey(keyurl, repo)
            for info in keys:
                # Check if key is already installed
                if info['keyid'] in misc.return_keyids_from_pubring(repo.gpgdir):
                    continue

                # Try installing/updating GPG key
                rc = False
                if callback:
                    rc = callback({'repo':repo, 'userid':info['userid'],
                                   'hexkeyid':info['hexkeyid'], 'keyurl':keyurl,
                                   'fingerprint':info['fingerprint'],
                                   'timestamp':info['timestamp']})


                if not rc:
                    raise ChannelException, "GPG key(0x%s '%s') for repo %s rejected" % (info['hexkeyid'],info['userid'],repo)

                # Import the key
                result = misc.import_key_to_pubring(info['raw_key'], info['hexkeyid'], gpgdir=repo.gpgdir)
                if not result:
                    raise ChannelException, 'Key import failed'
                result = self.import_key_to_rpmdb(info['raw_key'], info['hexkeyid'], gpgdir=repo.gpgdir)
                if not result:
                    raise ChannelException, 'Key import failed'

                key_installed = True

        if not key_installed:
            raise ChannelException, 'The GPG keys listed for the "%s" repository are ' \
                                    'already installed but they are not correct.\n' \
                                    'Check that the correct key URLs are configured for ' \
                                    'this repository.' % (repo)


    def _retrievePublicKey(self, keyurl, repo=None):
        """
        Retrieve a key file
        @param keyurl: url to the key to retrieve
        Returns a list of dicts with all the keyinfo
        """
        key_installed = False

        # Go get the GPG key from the given URL
        try:
            url = misc.to_utf8(keyurl)
            if repo is None:
                rawkey = urlgrabber.urlread(url, limit=9999)
            else:
                #  If we have a repo. use the proxy etc. configuration for it.
                # In theory we have a global proxy config. too, but meh...
                # external callers should just update.
                ug = URLGrabber(bandwidth = repo.bandwidth,
                                retry = repo.retries,
                                throttle = repo.throttle,
                                progress_obj = repo.callback,
                                proxies=repo.proxy_dict)
                ug.opts.user_agent = default_grabber.opts.user_agent
                rawkey = ug.urlread(url, text=repo.id + "/gpgkey")

        except urlgrabber.grabber.URLGrabError, e:
            raise ChannelException('GPG key retrieval failed: ' +
                                    to_unicode(str(e)))
        # Parse the key
        keys_info = misc.getgpgkeyinfo(rawkey, multiple=True)
        keys = []
        for keyinfo in keys_info:
            thiskey = {}
            for info in ('keyid', 'timestamp', 'userid',
                         'fingerprint', 'raw_key'):
                if not keyinfo.has_key(info):
                    raise ChannelException, \
                      'GPG key parsing failed: key does not have value %s' % info
                thiskey[info] = keyinfo[info]
            thiskey['keyid'] = str("%16x" % (thiskey['keyid'] & 0xffffffffffffffffL)).upper()
            thiskey['hexkeyid'] = misc.keyIdToRPMVer(keyinfo['keyid']).upper()
            keys.append(thiskey)

        return keys

    def askImportKey(self, d ):
        if self.interactive:
          print 'Do you want to import the GPG key 0x%s "%s" from %s? [y/n]:' % (d['hexkeyid'], to_unicode(d['userid']), d['keyurl'],)
          yn = sys.stdin.readline()
          yn = yn.strip()

          if yn in ['y', 'Y', 'j', 'J']:
            return True

        return False

    def initgpgdir(self, gpgdir):
      if not os.path.exists(gpgdir):
        os.makedirs(gpgdir)

      ts = initReadOnlyTransaction("/")
      for hdr in ts.dbMatch('name', 'gpg-pubkey'):
        if hdr['description'] != "":
          misc.import_key_to_pubring(hdr['description'], hdr['version'], gpgdir=gpgdir)

    def import_key_to_rpmdb(self, raw, keyid, gpgdir):
      if not os.path.exists(gpgdir):
        os.makedirs(gpgdir)
      tmpfile = os.path.join(gpgdir, keyid)
      fp = open(tmpfile, 'w')
      fp.write(raw)
      fp.close()
      cmd = ['/bin/rpm', '--import', tmpfile]
      p = subprocess.Popen(cmd)
      sts = os.waitpid(p.pid, 0)[1]
      os.remove(tmpfile)
      if sts == 0:
        return True
      return False

    def error_msg(self, message):
        rhnLog.log_clean(0, message)
<<<<<<< HEAD
        #if not self.quiet:
        sys.stderr.write(str(message) + "\n")
=======
        if not self.quiet:
            sys.stderr.write(str(message) + "\n")
>>>>>>> 962a05fd
<|MERGE_RESOLUTION|>--- conflicted
+++ resolved
@@ -19,10 +19,6 @@
 import subprocess
 import sys
 import os
-<<<<<<< HEAD
-import re
-=======
->>>>>>> 962a05fd
 import xml.etree.cElementTree as etree
 
 import urlgrabber
@@ -46,13 +42,6 @@
         sys.stdout = self.saved_stdout
 
 class ContentSource:
-<<<<<<< HEAD
-    url = None
-    name = None
-    repo = None
-    cache_dir = '/var/cache/rhn/reposync/'
-=======
->>>>>>> 962a05fd
     def __init__(self, url, name, insecure=False, quiet=False, interactive=True,
                  proxy=None, proxy_user=None, proxy_pass=None):
         self.url = url
@@ -330,10 +319,5 @@
 
     def error_msg(self, message):
         rhnLog.log_clean(0, message)
-<<<<<<< HEAD
-        #if not self.quiet:
-        sys.stderr.write(str(message) + "\n")
-=======
         if not self.quiet:
-            sys.stderr.write(str(message) + "\n")
->>>>>>> 962a05fd
+            sys.stderr.write(str(message) + "\n")