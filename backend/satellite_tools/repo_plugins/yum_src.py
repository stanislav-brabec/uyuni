--- conflicted
+++ resolved
@@ -118,25 +118,15 @@
                             no.add(un)
 
 
-class RepoMDNotFound(Exception):
-    pass
-
-
 class ContentSource(object):
-<<<<<<< HEAD
-    def __init__(self, url, name, insecure=False, interactive=True, yumsrc_conf=YUMSRC_CONF, org="1", channel_label=""):
+    def __init__(self, url, name, insecure=False, interactive=True, yumsrc_conf=YUMSRC_CONF, org="1", channel_label="",
+                 no_mirrors=False):
         # pylint can't see inside the SplitResult class
         # pylint: disable=E1103
         if urlparse.urlsplit(url).scheme:
           self.url = url
         else:
           self.url = "file://%s" % url
-=======
-
-    def __init__(self, url, name, yumsrc_conf=YUMSRC_CONF, org="1", channel_label="",
-                 no_mirrors=False):
-        self.url = url
->>>>>>> aca1b33b
         self.name = name
         self.insecure = insecure
         self.interactive = interactive
@@ -150,6 +140,7 @@
         else:
             self.org = "NULL"
 
+        # read the proxy configuration in /etc/rhn/rhn.conf
         initCFG('server.satellite')
         self.proxy_url, self.proxy_user, self.proxy_pass = get_proxy(self.url)
         self._authenticate(url)
@@ -235,6 +226,7 @@
         # Do not try to expand baseurl to other mirrors
         if no_mirrors:
             repo.urls = repo.baseurl
+            # FIXME: SUSE
             # Make sure baseurl ends with / and urljoin will work correctly
             if repo.urls[0][-1] != '/':
                 repo.urls[0] += '/'
@@ -247,13 +239,12 @@
                 warnings.restore()
                 raise
             warnings.restore()
-<<<<<<< HEAD
             raise
         warnings.restore()
         for burl in repo.baseurl:
             (scheme, netloc, path, query, fragid) = urlparse.urlsplit(burl)
             repo.gpgkey = [urlparse.urlunsplit((scheme, netloc, path + '/repodata/repomd.xml.key', query, fragid))]
-        repo.setup(False, None, gpg_import_func=self.getKeyForRepo,
+        repo.setup(0, None, gpg_import_func=self.getKeyForRepo,
                    confirm_func=self.askImportKey)
         # use a fix dir for repo metadata sig checks
         repo.gpgdir = GPG_DIR
@@ -266,9 +257,6 @@
             return checksum[0] #tuple (checksum_type,checksum)
         else:
             return "sha1"
-=======
-        repo.setup(0)
->>>>>>> aca1b33b
 
     def number_of_packages(self):
         for dummy_index in range(3):
@@ -750,15 +738,6 @@
             if os.path.exists(temp_file):
                 os.unlink(temp_file)
 
-<<<<<<< HEAD
-def _fix_encoding(text):
-    if text is None:
-        return None
-    if isinstance(text, unicode):
-        return unicode.encode(text, 'utf-8')
-    else:
-        return str(text)
-=======
     def repomd_up_to_date(self):
         repomd_old_path = os.path.join(self.repo.basecachedir, self.name, "repomd.xml")
         # No cached repomd?
@@ -823,4 +802,11 @@
                     files['group'] = (get_location(elem), get_checksum(elem))
         repomd.close()
         return files.values()
->>>>>>> aca1b33b
+
+def _fix_encoding(text):
+    if text is None:
+        return None
+    if isinstance(text, unicode):
+        return unicode.encode(text, 'utf-8')
+    else:
+        return str(text)