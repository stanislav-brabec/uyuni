#
# Copyright (c) 2008--2016 Red Hat, Inc.
# Copyright (c) 2010--2011 SUSE LINUX Products GmbH, Nuernberg, Germany.
#
# This software is licensed to you under the GNU General Public License,
# version 2 (GPLv2). There is NO WARRANTY for this software, express or
# implied, including the implied warranties of MERCHANTABILITY or FITNESS
# FOR A PARTICULAR PURPOSE. You should have received a copy of GPLv2
# along with this software; if not, see
# http://www.gnu.org/licenses/old-licenses/gpl-2.0.txt.
#
# Red Hat trademarks are not licensed under GPLv2. No permission is
# granted to use or replicate Red Hat trademarks that are incorporated
# in this software or its documentation.
#

import subprocess
import sys
import logging
import os.path
from os import makedirs
from shutil import rmtree
import errno
import re
import gzip
import xml.etree.ElementTree as etree
import urlparse
import gpgme
import time

import urlgrabber
from urlgrabber.grabber import URLGrabber, URLGrabError, default_grabber
from rpmUtils.transaction import initReadOnlyTransaction
import yum
from yum.Errors import RepoMDError
from yum.config import ConfigParser
from yum.packageSack import ListPackageSack
from yum.update_md import UpdateMetadata, UpdateNoticeException, UpdateNotice
from yum.yumRepo import YumRepository
from yum.yumRepo import Errors as YumErrors
try:
    from yum.misc import cElementTree_iterparse as iterparse
except ImportError:
    try:
        from xml.etree import cElementTree
    except ImportError:
        # pylint: disable=F0401
        import cElementTree
    iterparse = cElementTree.iterparse
from spacewalk.satellite_tools.reposync import ChannelException, ChannelTimeoutException
from urlgrabber.grabber import URLGrabError

from spacewalk.common import fileutils
from spacewalk.satellite_tools.repo_plugins import ContentPackage
from spacewalk.common.rhnConfig import CFG, initCFG
from spacewalk.common.suseLib import get_proxy
from spacewalk.common import rhnLog

# namespace prefix to parse patches.xml file
PATCHES = '{http://novell.com/package/metadata/suse/patches}'

CACHE_DIR = '/var/cache/rhn/reposync/'
GPG_DIR     = '/var/lib/spacewalk/gpgdir'
YUMSRC_CONF = '/etc/rhn/spacewalk-repo-sync/yum.conf'

class YumWarnings:

    def __init__(self):
        self.saved_stdout = None
        self.errors = None

    def write(self, s):
        pass

    def disable(self):
        self.saved_stdout = sys.stdout
        sys.stdout = self

    def restore(self):
        sys.stdout = self.saved_stdout


class YumUpdateMetadata(UpdateMetadata):

    """The root update metadata object supports getting all updates"""

# pylint: disable=W0221
    def add(self, obj, mdtype='updateinfo', all_versions=False):
        """ Parse a metadata from a given YumRepository, file, or filename. """
        if not obj:
            raise UpdateNoticeException
        if isinstance(obj, (type(''), type(u''))):
            infile = fileutils.decompress_open(obj)
        elif isinstance(obj, YumRepository):
            if obj.id not in self._repos:
                self._repos.append(obj.id)
                md = obj.retrieveMD(mdtype)
                if not md:
                    raise UpdateNoticeException()
                infile = fileutils.decompress_open(md)
        else:   # obj is a file object
            infile = obj

        for _event, elem in iterparse(infile):
            if elem.tag == 'update':
                un = UpdateNotice(elem)
                key = un['update_id']
                if all_versions:
                    key = "%s-%s" % (un['update_id'], un['version'])
                if key not in self._notices:
                    self._notices[key] = un
                    for pkg in un['pkglist']:
                        for pkgfile in pkg['packages']:
                            self._cache['%s-%s-%s' % (pkgfile['name'],
                                                      pkgfile['version'],
                                                      pkgfile['release'])] = un
                            no = self._no_cache.setdefault(pkgfile['name'], set())
                            no.add(un)


class ContentSource(object):
    def __init__(self, url, name, insecure=False, interactive=True, yumsrc_conf=YUMSRC_CONF, org="1", channel_label=""):
        # pylint can't see inside the SplitResult class
        # pylint: disable=E1103
        if urlparse.urlsplit(url).scheme:
          self.url = url
        else:
          self.url = "file://%s" % url
        self.name = name
        self.insecure = insecure
        self.interactive = interactive
        self.yumbase = yum.YumBase()
        self.yumbase.preconf.fn = yumsrc_conf
        if not os.path.exists(yumsrc_conf):
            self.yumbase.preconf.fn = '/dev/null'
        self.configparser = ConfigParser()
        if org:
            self.org = org
        else:
            self.org = "NULL"

        initCFG('server.satellite')
        self.proxy_url, self.proxy_user, self.proxy_pass = get_proxy(self.url)
        self._authenticate(url)
        # Check for settings in yum configuration files (for custom repos/channels only)
        if org:
            repos = self.yumbase.repos.repos
        else:
            repos = None
        if repos and name in repos:
            repo = repos[name]
        elif repos and channel_label in repos:
            repo = repos[channel_label]
            # In case we are using Repo object based on channel config, override it's id to name of the repo
            # To not create channel directories in cache directory
            repo.id = name
        else:
            # Not using values from config files
            repo = yum.yumRepo.YumRepository(name)
            repo.populate(self.configparser, name, self.yumbase.conf)
        self.repo = repo

        self.setup_repo(repo)
        self.num_packages = 0
        self.num_excluded = 0
        self.gpgkey_autotrust = None

        # if self.url is metalink it will be expanded into
        # real urls in self.repo.urls and also save this metalink
        # in begin of the url list ("for repolist -v ... or anything else wants to know the baseurl")
        # Remove it from the list, we don't need it to download content of repo
        #
        # SUSE: we use token auth in URLs which has also '?' in it. Therefor we remove this code
        #
        #real_urls = []
        #for url in self.repo.urls:
        #    if '?' not in url:
        #        real_urls.append(url)
        #self.repo.urls = real_urls

    def __del__(self):
        # close log files for yum plugin
        for handler in logging.getLogger("yum.filelogging").handlers:
            handler.close()
        self.repo.close()

    def _authenticate(self, url):
        pass

    def setup_repo(self, repo):
        """Fetch repository metadata"""
        repo.cache = 0
        repo.mirrorlist = self.url
        repo.baseurl = [self.url]
        repo.basecachedir = os.path.join(CACHE_DIR, self.org)
        repo.setAttribute('_override_sigchecks', False)
        if self.insecure:
            repo.repo_gpgcheck = False
        else:
            repo.repo_gpgcheck = True
        # base_persistdir have to be set before pkgdir
        if hasattr(repo, 'base_persistdir'):
            repo.base_persistdir = repo.basecachedir

        pkgdir = os.path.join(CFG.MOUNT_POINT, CFG.PREPENDED_DIR, self.org, 'stage')
        if not os.path.isdir(pkgdir):
            fileutils.makedirs(pkgdir, user='wwwrun', group='www')
        repo.pkgdir = pkgdir

        if "file://" in self.url:
            repo.copy_local = 1

        if self.proxy_url is not None:
            repo.proxy = self.proxy_url
            repo.proxy_username = self.proxy_user
            repo.proxy_password = self.proxy_pass

        warnings = YumWarnings()
        warnings.disable()
        try:
            repo.baseurlSetup()
        except:
            warnings.restore()
            raise
        warnings.restore()
<<<<<<< HEAD
        for burl in repo.baseurl:
            (scheme, netloc, path, query, fragid) = urlparse.urlsplit(burl)
            repo.gpgkey = [urlparse.urlunsplit((scheme, netloc, path + '/repodata/repomd.xml.key', query, fragid))]
        repo.setup(False, None, gpg_import_func=self.getKeyForRepo,
                   confirm_func=self.askImportKey)
        # use a fix dir for repo metadata sig checks
        repo.gpgdir = GPG_DIR
        self.initgpgdir( repo.gpgdir )
        self.sack = self.repo.getPackageSack()
=======
        repo.setup(False)
>>>>>>> c3243903

    def get_md_checksum_type(self):
        """Return the checksum_type of primary.xml"""
        if 'primary' in self.repo.repoXML.repoData:
            checksum = self.repo.repoXML.repoData['primary'].checksum
            return checksum[0] #tuple (checksum_type,checksum)
        else:
            return "sha1"

    def number_of_packages(self):
        for dummy_index in range(3):
            try:
                self.repo.getPackageSack().populate(self.repo, 'metadata', None, 0)
                break
            except YumErrors.RepoError:
                pass
        return len(self.repo.getPackageSack().returnPackages())

    def raw_list_packages(self):
        for dummy_index in range(3):
            try:
                self.repo.getPackageSack().populate(self.repo, 'metadata', None, 0)
                break
            except YumErrors.RepoError:
                pass
        return self.repo.getPackageSack().returnPackages()

    def list_packages(self, filters, latest):
        """ list packages"""
<<<<<<< HEAD
        try:
            self.sack.populate(self.repo, 'metadata', None, 0)
        except yum.Errors.RepoError,e :
            if "No more mirrors" in str(e):
                reqFile = re.search('failure:\s+(.+)\s+from',
                                    str(e)).groups()[0]
                raise ChannelTimeoutException("Retrieving '%s' failed: File not found in repository '%s'" % (reqFile, self.repo))
            else:
                raise

        pkglist = ListPackageSack(self.sack.returnPackages())
=======
        self.repo.getPackageSack().populate(self.repo, 'metadata', None, 0)
        pkglist = ListPackageSack(self.repo.getPackageSack().returnPackages())
>>>>>>> c3243903
        self.num_packages = len(pkglist)
        if latest:
            pkglist = pkglist.returnNewestByNameArch()
        pkglist = yum.misc.unique(pkglist)
        pkglist.sort(self._sort_packages)

        if not filters:
            # if there's no include/exclude filter on command line or in database
            for filter_conf in self.repo.includepkgs:
                filters.append(('+', [p]))
            for filter_conf in self.repo.exclude:
                filters.append(('-', [p]))

        if filters:
            pkglist = self._filter_packages(pkglist, filters)
            pkglist = self._get_package_dependencies(self.repo.getPackageSack(), pkglist)

            # do not pull in dependencies if they're explicitly excluded
            pkglist = self._filter_packages(pkglist, filters, True)
            self.num_excluded = self.num_packages - len(pkglist)
        to_return = []
        for pack in pkglist:
            if pack.arch == 'src':
                continue
            new_pack = ContentPackage()
            new_pack.setNVREA(pack.name, pack.version, pack.release,
                              pack.epoch, pack.arch)
            new_pack.unique_id = pack
            new_pack.checksum_type = pack.checksums[0][0]
            if new_pack.checksum_type == 'sha':
                new_pack.checksum_type = 'sha1'
            new_pack.checksum      = pack.checksums[0][1]
            for cs in pack.checksums:
                new_pack.checksums[cs[0]] = cs[1]
            to_return.append(new_pack)
        return to_return

    @staticmethod
    def _sort_packages(pkg1 ,pkg2):
        """sorts a list of yum package objects by name"""
        if pkg1.name > pkg2.name:
            return 1
        elif pkg1.name == pkg2.name:
            return 0
        else:
            return -1

    @staticmethod
    def _filter_packages(packages, filters, exclude_only=False):
        """ implement include / exclude logic
            filters are: [ ('+', includelist1), ('-', excludelist1),
                           ('+', includelist2), ... ]
        """
        if filters is None:
            return

        selected = []
        excluded = []
        if exclude_only or filters[0][0] == '-':
            # first filter is exclude, start with full package list
            # and then exclude from it
            selected = packages
        else:
            excluded = packages

        for filter_item in filters:
            sense, pkg_list = filter_item
            if sense == '+':
                if not exclude_only:
                    # include
                    exactmatch, matched, _unmatched = yum.packages.parsePackages(
                        excluded, pkg_list)
                    allmatched = yum.misc.unique(exactmatch + matched)
                    selected = yum.misc.unique(selected + allmatched)
                    for pkg in allmatched:
                        if pkg in excluded:
                            excluded.remove(pkg)
            elif sense == '-':
                # exclude
                exactmatch, matched, _unmatched = yum.packages.parsePackages(
                    selected, pkg_list)
                allmatched = yum.misc.unique(exactmatch + matched)
                for pkg in allmatched:
                    if pkg in selected:
                        selected.remove(pkg)
                excluded = yum.misc.unique(excluded + allmatched)
            else:
                raise UpdateNoticeException
        return selected

    def _get_package_dependencies(self, sack, packages):
        self.yumbase.pkgSack = sack
        resolved_deps = self.yumbase.findDeps(packages)
        for (_pkg, deps) in resolved_deps.items():
            for (_dep, dep_packages) in deps.items():
                packages.extend(dep_packages)
        return yum.misc.unique(packages)

    def get_package(self, package, metadata_only=False):
        """ get package """
        pack = package.unique_id
        check = (self.verify_pkg, (pack, 1), {})
        if metadata_only:
            # Include also data before header section
            pack.hdrstart = 0
            data = self.repo.getHeader(pack, checkfunc=check)
        else:
            data = self.repo.getPackage(pack, checkfunc=check)
        return data

    @staticmethod
    def verify_pkg(_fo, pkg, _fail):
        return pkg.verifyLocalPkg()

    def clear_cache(self, directory=None):
        if directory is None:
            directory = os.path.join(CACHE_DIR, self.org, self.name)
        rmtree(directory, True)
        # restore empty directory
        makedirs(directory + "/packages", int('0755', 8))
        makedirs(directory + "/gen", int('0755', 8))

    def get_products(self):
        products = []
        if 'products' in self.repo.repoXML.repoData:
            prod_path = self.repo.retrieveMD('products')
            infile = prod_path.endswith('.gz') and gzip.open(prod_path) or open(prod_path, 'rt')
            for product in etree.parse(infile).getroot():
                p = {}
                p['name'] = product.find('name').text
                p['arch'] = product.find('arch').text
                version = product.find('version')
                p['version'] = version.get('ver')
                p['release'] = version.get('rel')
                p['epoch'] = version.get('epoch')
                p['vendor'] = _fix_encoding(product.find('vendor').text)
                p['summary'] = _fix_encoding(product.find('summary').text)
                p['description'] = _fix_encoding(product.find('description').text)
                if p['epoch'] == '0':
                    p['epoch'] = None
                products.append(p)
        return products

    def get_susedata(self):
        susedata = []
        if 'susedata' in self.repo.repoXML.repoData:
            data_path = self.repo.retrieveMD('susedata')
            infile = data_path.endswith('.gz') and gzip.open(data_path) or open(data_path, 'rt')
            for package in etree.parse(infile).getroot():
                d = {}
                d['pkgid'] = package.get('pkgid')
                d['name'] = package.get('name')
                d['arch'] = package.get('arch')
                d['keywords'] = []
                for child in package:
                    # we use "endswith" because sometimes it has a namespace
                    # and sometimes not :-(
                    if child.tag.endswith('version'):
                        d['version'] = child.get('ver')
                        d['release'] = child.get('rel')
                        d['epoch'] = child.get('epoch')
                        if d['epoch'] == '0' or d['epoch'] == '':
                            d['epoch'] = None
                        if child.get('arch'):
                            d['arch'] = child.get('arch')

                    elif child.tag.endswith('keyword'):
                        d['keywords'].append(child.text)
                    elif child.tag == 'eula':
                        d['eula'] = child.text
                susedata.append(d)
        return susedata

    def get_updates(self):
        if 'updateinfo' in self.repo.repoXML.repoData:
            um = YumUpdateMetadata()
            try:
                um.add(self.repo, all_versions=True)
            except yum.Errors.NoMoreMirrorsRepoError:
                raise ChannelTimeoutException("Retrieving updateinfo failed: File not found")
            return ('updateinfo', um.notices)

        elif 'patches' in self.repo.repoXML.repoData:
            patches_path = self.repo.retrieveMD('patches')
            makedirs(os.path.join(self.repo.cachedir, 'patches'))

            # parse the patches.xml file and download every patch-xxx.xml file
            notices = []
            for patch in etree.parse(patches_path).getroot():
                checksum_elem = patch.find(PATCHES+'checksum')
                location_elem = patch.find(PATCHES+'location')
                relative = location_elem.get('href')
                checksum_type = checksum_elem.get('type')
                checksum = checksum_elem.text
                filename = os.path.join(self.repo.cachedir, 'patches',
                                        os.path.basename(relative))
                try:
                    self.repo.grab.urlgrab(yum.misc.to_utf8(relative),
                                           filename,
                                           checkfunc=(self.patches_checksum_func,
                                                      (checksum_type, checksum),
                                                      {}),
                                           copy_local = 1
                                           )
                except URLGrabError, e:
                    self.error_msg("Failed to download %s. [Errno %i] %s" %
                                   (relative, e.errno, e.strerror))
                    continue

                try:
                    notices.append(etree.parse(filename).getroot())
                except SyntaxError, e:
                    self.error_msg("Could not parse %s. "
                                   "The file is not a valid XML document. %s" %
                                   (filename, e.msg))
                    continue

            return ('patches', notices)
        else:
            return ('', [])

    def patches_checksum_func(self, callback_obj, checksum_type, checksum):
        """Simple function to checksum patches for urlgrabber

        """
        import types
        # this is ugly code copy&pasted from yumRepo.YumRepository._checkMD
        if type(callback_obj) == types.InstanceType: # urlgrabber check
            filename = callback_obj.filename
        else:
            filename = callback_obj

        local_checksum = self.repo._checksum(checksum_type, filename)

        if local_checksum == checksum:
            return 1
        else:
            raise URLGrabError(-1, 'Metadata file does not match checksum')

    def getKeyForRepo(self, repo, callback=None):
        """
        Retrieve a key for a repository If needed, prompt for if the key should
        be imported using callback

        @param repo: Repository object to retrieve the key of.
        @param callback: Callback function to use for asking for verification
                          of a key. Takes a dictionary of key info.
        """

        keyurls = repo.gpgkey
        key_installed = False
        for keyurl in keyurls:
            keys = self._retrievePublicKey(keyurl, repo)
            for info in keys:
                # Check if key is already installed
                if info['keyid'] in yum.misc.return_keyids_from_pubring(repo.gpgdir):
                    if not self._is_expired(info['keyid'], repo.gpgdir):
                        continue
                    else:
                        self.gpgkey_autotrust = info['hexkeyid']

                # Try installing/updating GPG key
                rc = False
                if callback:
                    rc = callback({'repo':repo, 'userid':info['userid'],
                                   'hexkeyid':info['hexkeyid'], 'keyurl':keyurl,
                                   'fingerprint':info['fingerprint'],
                                   'timestamp':info['timestamp']})

                self.gpgkey_autotrust = None
                if not rc:
                    raise ChannelException, "GPG key(0x%s '%s') for repo %s rejected" % (info['hexkeyid'],info['userid'],repo)

                # Import the key
                result = yum.misc.import_key_to_pubring(info['raw_key'], info['hexkeyid'], gpgdir=repo.gpgdir)
                if not result:
                    raise ChannelException, 'GPG Key import failed'
                elif self._is_expired(info['keyid'], repo.gpgdir):
                    # this may happen if we reimport an expired key
                    raise ChannelException, 'The GPG key for the "%s" repository is expired\n' % (repo)
                key_installed = True

        if not key_installed:
            raise ChannelException, 'The GPG key listed for the "%s" repository is ' \
                                    'already installed but metadata verification failed.\n' \
                                    'Check that the correct key URL is configured for ' \
                                    'this repository and contact the repository vendor to ' \
                                    'fix the signature.' % (repo)

    def _is_expired(self, keyid, gpgdir):
        os.environ['GNUPGHOME'] = gpgdir
        ctx = gpgme.Context()
        for k in ctx.keylist():
            for subkey in k.subkeys:
                if subkey.keyid == keyid:
                    if subkey.expires > 0 and subkey.expires < int(time.time()):
                        return True
                    break
        return False

    def _retrievePublicKey(self, keyurl, repo=None):
        """
        Retrieve a key file
        @param keyurl: url to the key to retrieve
        Returns a list of dicts with all the keyinfo
        """
        key_installed = False

        # Go get the GPG key from the given URL
        try:
            url = yum.misc.to_utf8(keyurl)
            if repo is None:
                rawkey = urlgrabber.urlread(url, limit=9999)
            else:
                #  If we have a repo. use the proxy etc. configuration for it.
                # In theory we have a global proxy config. too, but meh...
                # external callers should just update.
                ug = URLGrabber(bandwidth = repo.bandwidth,
                                retry = repo.retries,
                                throttle = repo.throttle,
                                progress_obj = repo.callback,
                                proxies=repo.proxy_dict)
                ug.opts.user_agent = default_grabber.opts.user_agent
                rawkey = ug.urlread(url, text=repo.id + "/gpgkey")

        except urlgrabber.grabber.URLGrabError, e:
            raise ChannelException('GPG key retrieval failed: ' +
                                    yum.i18n.to_unicode(str(e)))
        # Parse the key
        keys_info = yum.misc.getgpgkeyinfo(rawkey, multiple=True)
        keys = []
        for keyinfo in keys_info:
            thiskey = {}
            for info in ('keyid', 'timestamp', 'userid',
                         'fingerprint', 'raw_key'):
                if not keyinfo.has_key(info):
                    raise ChannelException, \
                      'GPG key parsing failed: key does not have value %s' % info
                thiskey[info] = keyinfo[info]
            thiskey['keyid'] = str("%016x" % (thiskey['keyid'] & 0xffffffffffffffffL)).upper()
            thiskey['hexkeyid'] = yum.misc.keyIdToRPMVer(keyinfo['keyid']).upper()
            keys.append(thiskey)

        return keys

    def askImportKey(self, d ):
        if self.gpgkey_autotrust and self.gpgkey_autotrust == d['hexkeyid']:
            self.gpgkey_autotrust = None
            return True

        if self.interactive:
          print 'Do you want to import the GPG key 0x%s "%s" from %s? [y/n]:' % (d['hexkeyid'],
              yum.i18n.to_unicode(d['userid']), d['keyurl'],)
          yn = sys.stdin.readline()
          yn = yn.strip()

          if yn in ['y', 'Y', 'j', 'J']:
            return True
        else:
            raise ChannelException, 'The GPG key for this repository is not part of the keyring.\n' \
                                    'Please run spacewalk-repo-sync in interactive mode to import it.'

        return False

    def initgpgdir(self, gpgdir):
        if not os.path.exists(gpgdir):
            # initially we trust all keys which are in the RPM DB.
            # If gpgdir does not exist, we create the keyring
            # with all keys from the RPM DB
            makedirs(gpgdir)
            ts = initReadOnlyTransaction("/")
            for hdr in ts.dbMatch('name', 'gpg-pubkey'):
                if hdr['description'] != "":
                    yum.misc.import_key_to_pubring(hdr['description'], hdr['version'], gpgdir=gpgdir)

    def error_msg(self, message):
        rhnLog.log_clean(0, message)
        sys.stderr.write(str(message) + "\n")

    def get_groups(self):
        try:
            groups = self.repo.getGroups()
        except RepoMDError:
            groups = None
        return groups

    def set_ssl_options(self, ca_cert, client_cert, client_key):
        repo = self.repo
        ssldir = os.path.join(repo.basecachedir, self.name, '.ssl-certs')
        try:
            makedirs(ssldir, int('0750', 8))
        except OSError:
            exc = sys.exc_info()[1]
            if exc.errno == errno.EEXIST and os.path.isdir(ssldir):
                pass
            else:
                raise

        repo.sslcacert = os.path.join(ssldir, 'ca.pem')
        f = open(repo.sslcacert, "w")
        f.write(str(ca_cert))
        f.close()
        if client_cert is not None:
            repo.sslclientcert = os.path.join(ssldir, 'cert.pem')
            f = open(repo.sslclientcert, "w")
            f.write(str(client_cert))
            f.close()
        if client_key is not None:
            repo.sslclientkey = os.path.join(ssldir, 'key.pem')
            f = open(repo.sslclientkey, "w")
            f.write(str(client_key))
            f.close()

    def clear_ssl_cache(self):
        repo = self.repo
        ssldir = os.path.join(repo.basecachedir, self.name, '.ssl-certs')
        rmtree(ssldir, True)

    def get_file(self, path, local_base=None):
        try:
            try:
                temp_file = ""
                if local_base is not None:
                    target_file = os.path.join(local_base, path)
                    target_dir = os.path.dirname(target_file)
                    if not os.path.exists(target_dir):
                        os.makedirs(target_dir, int('0755', 8))
                    temp_file = target_file + '..download'
                    if os.path.exists(temp_file):
                        os.unlink(temp_file)
                    downloaded = self.repo.grab.urlgrab(path, temp_file)
                    os.rename(downloaded, target_file)
                    return target_file
                else:
                    return self.repo.grab.urlread(path)
            except URLGrabError:
                return
        finally:
            if os.path.exists(temp_file):
                os.unlink(temp_file)

def _fix_encoding(text):
    if text is None:
        return None
    if isinstance(text, unicode):
        return unicode.encode(text, 'utf-8')
    else:
        return str(text)<|MERGE_RESOLUTION|>--- conflicted
+++ resolved
@@ -223,7 +223,6 @@
             warnings.restore()
             raise
         warnings.restore()
-<<<<<<< HEAD
         for burl in repo.baseurl:
             (scheme, netloc, path, query, fragid) = urlparse.urlsplit(burl)
             repo.gpgkey = [urlparse.urlunsplit((scheme, netloc, path + '/repodata/repomd.xml.key', query, fragid))]
@@ -232,10 +231,6 @@
         # use a fix dir for repo metadata sig checks
         repo.gpgdir = GPG_DIR
         self.initgpgdir( repo.gpgdir )
-        self.sack = self.repo.getPackageSack()
-=======
-        repo.setup(False)
->>>>>>> c3243903
 
     def get_md_checksum_type(self):
         """Return the checksum_type of primary.xml"""
@@ -265,9 +260,8 @@
 
     def list_packages(self, filters, latest):
         """ list packages"""
-<<<<<<< HEAD
         try:
-            self.sack.populate(self.repo, 'metadata', None, 0)
+            self.repo.getPackageSack().populate(self.repo, 'metadata', None, 0)
         except yum.Errors.RepoError,e :
             if "No more mirrors" in str(e):
                 reqFile = re.search('failure:\s+(.+)\s+from',
@@ -276,11 +270,7 @@
             else:
                 raise
 
-        pkglist = ListPackageSack(self.sack.returnPackages())
-=======
-        self.repo.getPackageSack().populate(self.repo, 'metadata', None, 0)
         pkglist = ListPackageSack(self.repo.getPackageSack().returnPackages())
->>>>>>> c3243903
         self.num_packages = len(pkglist)
         if latest:
             pkglist = pkglist.returnNewestByNameArch()
