#
# Copyright (c) 2008--2011 Red Hat, Inc.
# Copyright (c) 2010--2011 SUSE LINUX Products GmbH, Nuernberg, Germany.
#
# This software is licensed to you under the GNU General Public License,
# version 2 (GPLv2). There is NO WARRANTY for this software, express or
# implied, including the implied warranties of MERCHANTABILITY or FITNESS
# FOR A PARTICULAR PURPOSE. You should have received a copy of GPLv2
# along with this software; if not, see
# http://www.gnu.org/licenses/old-licenses/gpl-2.0.txt.
#
# Red Hat trademarks are not licensed under GPLv2. No permission is
# granted to use or replicate Red Hat trademarks that are incorporated
# in this software or its documentation.
#

import shutil
import subprocess
import sys
import os
import re
import gzip
import xml.etree.ElementTree as etree

import urlgrabber
from urlgrabber.grabber import URLGrabber, URLGrabError, default_grabber
from rpmUtils.transaction import initReadOnlyTransaction
import yum
from spacewalk.common import fileutils
from yum.config import ConfigParser
from yum.update_md import UpdateMetadata, UpdateNoticeException, UpdateNotice
from yum.yumRepo import YumRepository

try:
    from yum.misc import cElementTree_iterparse as iterparse
except ImportError:
    try:
        from xml.etree import cElementTree
    except ImportError:
        # pylint: disable=F0401
        import cElementTree
    iterparse = cElementTree.iterparse
from spacewalk.satellite_tools.reposync import ChannelException, ChannelTimeoutException, ContentPackage
from spacewalk.common.rhnConfig import CFG, initCFG
from spacewalk.common import rhnLog

# namespace prefix to parse patches.xml file
PATCHES = '{http://novell.com/package/metadata/suse/patches}'

CACHE_DIR   = '/var/cache/rhn/reposync/'
YUMSRC_CONF = '/etc/rhn/spacewalk-repo-sync/yum.conf'

class YumWarnings:
    def __init__(self):
        self.saved_stdout = None
    def write(self, s):
        pass
    def disable(self):
        self.saved_stdout = sys.stdout
        sys.stdout = self
    def restore(self):
        sys.stdout = self.saved_stdout

class YumUpdateMetadata(UpdateMetadata):
    """The root update metadata object supports getting all updates"""

    def add(self, obj, mdtype='updateinfo', all=False):
        """ Parse a metadata from a given YumRepository, file, or filename. """
        if not obj:
            raise UpdateNoticeException
        if type(obj) in (type(''), type(u'')):
            infile = obj.endswith('.gz') and gzip.open(obj) or open(obj, 'rt')
        elif isinstance(obj, YumRepository):
            if obj.id not in self._repos:
                self._repos.append(obj.id)
                md = obj.retrieveMD(mdtype)
                if not md:
                    raise UpdateNoticeException()
                infile = gzip.open(md)
        else:   # obj is a file object
            infile = obj

        for _event, elem in iterparse(infile):
            if elem.tag == 'update':
                un = UpdateNotice(elem)
                key = un['update_id']
                if all:
                    key = "%s-%s" % (un['update_id'], un['version'])
                if not self._notices.has_key(key):
                    self._notices[key] = un
                    for pkg in un['pkglist']:
                        for pkgfile in pkg['packages']:
                            self._cache['%s-%s-%s' % (pkgfile['name'],
                                                      pkgfile['version'],
                                                      pkgfile['release'])] = un
                            no = self._no_cache.setdefault(pkgfile['name'], set())
                            no.add(un)

class ContentSource:
    def __init__(self, url, name, insecure=False, quiet=False, interactive=True):
        self.url = url
        self.name = name
        self.insecure = insecure
        self.quiet = quiet
        self.interactive = interactive
        self.yumbase = yum.YumBase()
<<<<<<< HEAD
        global YUMSRC_CONF
        if not os.path.exists(YUMSRC_CONF):
            YUMSRC_CONF = '/dev/null'
        try:
            self.yumbase.preconf.fn=YUMSRC_CONF
        except AttributeError: # older yum versions don't have the preconf attr
            self.yumbase.doConfigSetup(fn=YUMSRC_CONF)

=======
        self.yumbase.preconf.fn = YUMSRC_CONF
        if not os.path.exists(YUMSRC_CONF):
            self.yumbase.preconf.fn = '/dev/null'
>>>>>>> 4d4c1544
        self.configparser = ConfigParser()
        self._clean_cache(CACHE_DIR + name)

        # read the proxy configuration in /etc/rhn/rhn.conf
        initCFG('server.satellite')
        self.proxy_addr = CFG.http_proxy
        self.proxy_user = CFG.http_proxy_username
        self.proxy_pass = CFG.http_proxy_password

        if (self.proxy_user is not None and
            self.proxy_pass is not None and
            self.proxy_addr is not None):
            self.proxy_url = "http://%s:%s@%s" % (
                self.proxy_user, self.proxy_pass, self.proxy_addr)
        elif self.proxy_addr is not None:
            self.proxy_url = "http://" + self.proxy_addr
        else:
            self.proxy_url = None

        repo = yum.yumRepo.YumRepository(name)
        repo.populate(self.configparser, name, self.yumbase.conf)
        self.repo = repo
        self.sack = None

        self.setup_repo(repo)
        self.num_packages = 0
        self.num_excluded = 0

    def setup_repo(self, repo):
        """Fetch repository metadata"""
        repo.cache = 0
        repo.metadata_expire = 0
        repo.mirrorlist = self.url
        repo.baseurl = [self.url]
        repo.basecachedir = CACHE_DIR
        if self.insecure:
            repo.repo_gpgcheck = False
        else:
            repo.repo_gpgcheck = True

        if hasattr(repo, 'base_persistdir'):
            repo.base_persistdir = CACHE_DIR
        pkgdir = os.path.join(CFG.MOUNT_POINT, CFG.PREPENDED_DIR, '1', 'stage')
        if not os.path.isdir(pkgdir):
            fileutils.makedirs(pkgdir, user='wwwrun', group='www')
        repo.pkgdir = pkgdir

        if self.proxy_url is not None:
            repo.proxy = self.proxy_url

        warnings = YumWarnings()
        warnings.disable()
        repo.baseurlSetup()
        warnings.restore()
        for burl in repo.baseurl:
            repo.gpgkey = [burl + '/repodata/repomd.xml.key']
        repo.setup(False, None, gpg_import_func=self.getKeyForRepo,
                   confirm_func=self.askImportKey)
        self.initgpgdir( repo.gpgdir )
        self.sack = self.repo.getPackageSack()

    def list_packages(self, filters):
        """ list packages"""
<<<<<<< HEAD
        try:
            self.sack.populate(self.repo, 'metadata', None, 0)
        except yum.Errors.RepoError,e :
            if "No more mirrors" in str(e):
                reqFile = re.search('failure:\s+(.+)\s+from',
                                    str(e)).groups()[0]
                raise ChannelTimeoutException("Retrieving '%s' failed: File not found in repository '%s'" % (reqFile, self.repo))
            else:
                raise

        list = self.sack.returnPackages()
        self.num_packages = len(list)
=======
        self.sack.populate(self.repo, 'metadata', None, 0)
        pkglist = self.sack.returnPackages()
        self.num_packages = len(pkglist)
>>>>>>> 4d4c1544
        if filters:
            pkglist = self._filter_packages(pkglist, filters)
            pkglist = self._get_package_dependencies(self.sack, pkglist)
            self.num_excluded = self.num_packages - len(pkglist)
        to_return = []
        for pack in pkglist:
            if pack.arch == 'src':
                continue
            new_pack = ContentPackage()
            new_pack.setNVREA(pack.name, pack.version, pack.release,
                              pack.epoch, pack.arch)
            new_pack.unique_id = pack
            new_pack.checksum_type = pack.checksums[0][0]
            if new_pack.checksum_type == 'sha':
                new_pack.checksum_type = 'sha1'
            new_pack.checksum      = pack.checksums[0][1]
            for cs in pack.checksums:
                new_pack.checksums[cs[0]] = cs[1]
            to_return.append(new_pack)
        return to_return

    def _filter_packages(self, packages, filters):
        """ implement include / exclude logic
            filters are: [ ('+', includelist1), ('-', excludelist1),
                           ('+', includelist2), ... ]
        """
        if filters is None:
            return

        selected = []
        excluded = []
        if filters[0][0] == '-':
            # first filter is exclude, start with full package list
            # and then exclude from it
            selected = packages
        else:
            excluded = packages

        for filter_item in filters:
            sense, pkg_list = filter_item
            if sense == '+':
                # include
                exactmatch, matched, _unmatched = yum.packages.parsePackages(
                                                        excluded, pkg_list)
                allmatched = yum.misc.unique(exactmatch + matched)
                selected = yum.misc.unique(selected + allmatched)
                for pkg in allmatched:
                    if pkg in excluded:
                        excluded.remove(pkg)
            elif sense == '-':
                # exclude
                exactmatch, matched, _unmatched = yum.packages.parsePackages(
                                                        selected, pkg_list)
                allmatched = yum.misc.unique(exactmatch + matched)
                for pkg in allmatched:
                    if pkg in selected:
                        selected.remove(pkg)
                excluded = yum.misc.unique(excluded + allmatched)
            else:
                raise UpdateNoticeException
        return selected

    def _get_package_dependencies(self, sack, packages):
        self.yumbase.pkgSack = sack
        resolved_deps = self.yumbase.findDeps(packages)
        for (_pkg, deps) in resolved_deps.items():
            for (_dep, dep_packages) in deps.items():
                packages.extend(dep_packages)
        return yum.misc.unique(packages)

    def get_package(self, package):
        """ get package """
        check = (self.verify_pkg, (package.unique_id, 1), {})
        return self.repo.getPackage(package.unique_id, checkfunc=check)

    def verify_pkg(self, fo, pkg, fail):
        return pkg.verifyLocalPkg()

    def _clean_cache(self, directory):
        shutil.rmtree(directory, True)

    def get_products(self):
        products = []
        if 'products' in self.repo.repoXML.repoData:
            prod_path = self.repo.retrieveMD('products')
            for product in etree.parse(prod_path).getroot():
                p = {}
                p['name'] = product.find('name').text
                p['arch'] = product.find('arch').text
                version = product.find('version')
                p['version'] = version.get('ver')
                p['release'] = version.get('rel')
                p['epoch'] = version.get('epoch')
                p['vendor'] = product.find('vendor').text
                p['summary'] = product.find('summary').text
                p['description'] = product.find('description').text
                products.append(p)
        return products

    def get_updates(self):
        if 'updateinfo' in self.repo.repoXML.repoData:
            um = YumUpdateMetadata()
            try:
                um.add(self.repo, all=True)
            except yum.Errors.NoMoreMirrorsRepoError:
                raise ChannelTimeoutException("Retrieving updateinfo failed: File not found")
            return ('updateinfo', um.notices)

        elif 'patches' in self.repo.repoXML.repoData:
            patches_path = self.repo.retrieveMD('patches')
            os.mkdir(os.path.join(self.repo.cachedir, 'patches'))

            # parse the patches.xml file and download every patch-xxx.xml file
            notices = []
            for patch in etree.parse(patches_path).getroot():
                checksum_elem = patch.find(PATCHES+'checksum')
                location_elem = patch.find(PATCHES+'location')
                relative = location_elem.get('href')
                checksum_type = checksum_elem.get('type')
                checksum = checksum_elem.text
                filename = os.path.join(self.repo.cachedir, 'patches',
                                        os.path.basename(relative))
                try:
                    self.repo.grab.urlgrab(yum.misc.to_utf8(relative),
                                           filename,
                                           checkfunc=(self.patches_checksum_func,
                                                      (checksum_type, checksum),
                                                      {}))
                except URLGrabError, e:
                    self.error_msg("Failed to download %s. [Errno %i] %s" %
                                   (relative, e.errno, e.strerror))
                    continue

                try:
                    notices.append(etree.parse(filename).getroot())
                except SyntaxError, e:
                    self.error_msg("Could not parse %s. "
                                   "The file is not a valid XML document. %s" %
                                   (filename, e.msg))
                    continue

            return ('patches', notices)
        else:
            return ('', [])

    def patches_checksum_func(self, callback_obj, checksum_type, checksum):
        """Simple function to checksum patches for urlgrabber

        """
        import types
        # this is ugly code copy&pasted from yumRepo.YumRepository._checkMD
        if type(callback_obj) == types.InstanceType: # urlgrabber check
            filename = callback_obj.filename
        else:
            filename = callback_obj

        local_checksum = self.repo._checksum(checksum_type, filename)

        if local_checksum == checksum:
            return 1
        else:
            raise URLGrabError(-1, 'Metadata file does not match checksum')

    def getKeyForRepo(self, repo, callback=None):
        """
        Retrieve a key for a repository If needed, prompt for if the key should
        be imported using callback

        @param repo: Repository object to retrieve the key of.
        @param callback: Callback function to use for asking for verification
                          of a key. Takes a dictionary of key info.
        """
        keyurls = []
        if self.interactive:
            keyurls = repo.gpgkey
        key_installed = False
        for keyurl in keyurls:
            keys = self._retrievePublicKey(keyurl, repo)
            for info in keys:
                # Check if key is already installed
                if info['keyid'] in yum.misc.return_keyids_from_pubring(repo.gpgdir):
                    continue

                # Try installing/updating GPG key
                rc = False
                if callback:
                    rc = callback({'repo':repo, 'userid':info['userid'],
                                   'hexkeyid':info['hexkeyid'], 'keyurl':keyurl,
                                   'fingerprint':info['fingerprint'],
                                   'timestamp':info['timestamp']})


                if not rc:
                    raise ChannelException, "GPG key(0x%s '%s') for repo %s rejected" % (info['hexkeyid'],info['userid'],repo)

                # Import the key
                result = yum.misc.import_key_to_pubring(info['raw_key'], info['hexkeyid'], gpgdir=repo.gpgdir)
                if not result:
                    raise ChannelException, 'Key import failed'
                result = self.import_key_to_rpmdb(info['raw_key'], info['hexkeyid'], gpgdir=repo.gpgdir)
                if not result:
                    raise ChannelException, 'Key import failed'

                key_installed = True

        if not key_installed:
            raise ChannelException, 'The GPG keys listed for the "%s" repository are ' \
                                    'already installed but they are not correct.\n' \
                                    'Check that the correct key URLs are configured for ' \
                                    'this repository.' % (repo)


    def _retrievePublicKey(self, keyurl, repo=None):
        """
        Retrieve a key file
        @param keyurl: url to the key to retrieve
        Returns a list of dicts with all the keyinfo
        """
        key_installed = False

        # Go get the GPG key from the given URL
        try:
            url = yum.misc.to_utf8(keyurl)
            if repo is None:
                rawkey = urlgrabber.urlread(url, limit=9999)
            else:
                #  If we have a repo. use the proxy etc. configuration for it.
                # In theory we have a global proxy config. too, but meh...
                # external callers should just update.
                ug = URLGrabber(bandwidth = repo.bandwidth,
                                retry = repo.retries,
                                throttle = repo.throttle,
                                progress_obj = repo.callback,
                                proxies=repo.proxy_dict)
                ug.opts.user_agent = default_grabber.opts.user_agent
                rawkey = ug.urlread(url, text=repo.id + "/gpgkey")

        except urlgrabber.grabber.URLGrabError, e:
            raise ChannelException('GPG key retrieval failed: ' +
                                    yum.i18n.to_unicode(str(e)))
        # Parse the key
        keys_info = yum.misc.getgpgkeyinfo(rawkey, multiple=True)
        keys = []
        for keyinfo in keys_info:
            thiskey = {}
            for info in ('keyid', 'timestamp', 'userid',
                         'fingerprint', 'raw_key'):
                if not keyinfo.has_key(info):
                    raise ChannelException, \
                      'GPG key parsing failed: key does not have value %s' % info
                thiskey[info] = keyinfo[info]
            thiskey['keyid'] = str("%16x" % (thiskey['keyid'] & 0xffffffffffffffffL)).upper()
            thiskey['hexkeyid'] = yum.misc.keyIdToRPMVer(keyinfo['keyid']).upper()
            keys.append(thiskey)

        return keys

    def askImportKey(self, d ):
        if self.interactive:
          print 'Do you want to import the GPG key 0x%s "%s" from %s? [y/n]:' % (d['hexkeyid'],
              yum.i18n.to_unicode(d['userid']), d['keyurl'],)
          yn = sys.stdin.readline()
          yn = yn.strip()

          if yn in ['y', 'Y', 'j', 'J']:
            return True

        return False

    def initgpgdir(self, gpgdir):
      if not os.path.exists(gpgdir):
        os.makedirs(gpgdir)

      ts = initReadOnlyTransaction("/")
      for hdr in ts.dbMatch('name', 'gpg-pubkey'):
        if hdr['description'] != "":
          yum.misc.import_key_to_pubring(hdr['description'], hdr['version'], gpgdir=gpgdir)

    def import_key_to_rpmdb(self, raw, keyid, gpgdir):
      if not os.path.exists(gpgdir):
        os.makedirs(gpgdir)
      tmpfile = os.path.join(gpgdir, keyid)
      fp = open(tmpfile, 'w')
      fp.write(raw)
      fp.close()
      cmd = ['/bin/rpm', '--import', tmpfile]
      p = subprocess.Popen(cmd)
      sts = os.waitpid(p.pid, 0)[1]
      os.remove(tmpfile)
      if sts == 0:
        return True
      return False

    def error_msg(self, message):
        rhnLog.log_clean(0, message)
        if not self.quiet:
            sys.stderr.write(str(message) + "\n")<|MERGE_RESOLUTION|>--- conflicted
+++ resolved
@@ -104,7 +104,6 @@
         self.quiet = quiet
         self.interactive = interactive
         self.yumbase = yum.YumBase()
-<<<<<<< HEAD
         global YUMSRC_CONF
         if not os.path.exists(YUMSRC_CONF):
             YUMSRC_CONF = '/dev/null'
@@ -112,12 +111,6 @@
             self.yumbase.preconf.fn=YUMSRC_CONF
         except AttributeError: # older yum versions don't have the preconf attr
             self.yumbase.doConfigSetup(fn=YUMSRC_CONF)
-
-=======
-        self.yumbase.preconf.fn = YUMSRC_CONF
-        if not os.path.exists(YUMSRC_CONF):
-            self.yumbase.preconf.fn = '/dev/null'
->>>>>>> 4d4c1544
         self.configparser = ConfigParser()
         self._clean_cache(CACHE_DIR + name)
 
@@ -181,7 +174,6 @@
 
     def list_packages(self, filters):
         """ list packages"""
-<<<<<<< HEAD
         try:
             self.sack.populate(self.repo, 'metadata', None, 0)
         except yum.Errors.RepoError,e :
@@ -192,13 +184,8 @@
             else:
                 raise
 
-        list = self.sack.returnPackages()
-        self.num_packages = len(list)
-=======
-        self.sack.populate(self.repo, 'metadata', None, 0)
         pkglist = self.sack.returnPackages()
         self.num_packages = len(pkglist)
->>>>>>> 4d4c1544
         if filters:
             pkglist = self._filter_packages(pkglist, filters)
             pkglist = self._get_package_dependencies(self.sack, pkglist)
