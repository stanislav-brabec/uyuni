--- conflicted
+++ resolved
@@ -45,11 +45,7 @@
     systemExit(0, "\nUser interrupted process.")
 except ImportError:
     systemExit(1, "Unable to find code tree.\n"
-<<<<<<< HEAD
-               "Path not correct? " + ', '.join(sys.path))
-=======
                "Path not correct? " + str(sys.path))
->>>>>>> f9683716
 
 
 def releaseLOCK():
@@ -118,14 +114,11 @@
                       default=False, help="Do not sync errata")
     parser.add_option('', '--sync-kickstart', action='store_true', dest='sync_kickstart',
                       default=False, help="Sync kickstartable tree")
-<<<<<<< HEAD
+    parser.add_option('', '--force-all-errata', action='store_true', dest='force_all_errata',
+                      default=False, help="Process metadata of all errata, not only missing.")
     parser.add_option('-Y', '--deep-verify', action='store_true',
                       dest='deep_verify', default=False,
                       help='Do not use cached package checksums')
-=======
-    parser.add_option('', '--force-all-errata', action='store_true', dest='force_all_errata',
-                      default=False, help="Process metadata of all errata, not only missing.")
->>>>>>> f9683716
     parser.add_option('-v', '--verbose', action='count',
                       help="Verbose output. Possible to accumulate: -vvv")
     (options, args) = parser.parse_args()
