<!DOCTYPE refentry PUBLIC "-//OASIS//DTD DocBook V3.1//EN" [
<<<<<<< HEAD
<!ENTITY RHNSAT "SUSE Manager Server" >
=======
>>>>>>> a7ffaad8
<!ENTITY THECOMMAND "rhn-ssl-dbstore" >

]>
<refentry>

<RefMeta>
<RefEntryTitle>&THECOMMAND;</RefEntryTitle><manvolnum>8</manvolnum>
<RefMiscInfo>Version 1.0.0</RefMiscInfo>
</RefMeta>

<RefNameDiv>
<RefName><command>&THECOMMAND;</command></RefName>
<RefPurpose>
This is a simple utility that pushes your CA SSL certificate into the local 
database so that it can be used for things such as provisioning.
</RefPurpose>
</RefNameDiv>

<RefSynopsisDiv>
<Synopsis>
    <cmdsynopsis>
        <command>&THECOMMAND;</command>
        <arg>--ca-cert=<replaceable>CA_CERTIFICATE</replaceable></arg>
        <arg>--label=<replaceable>INTERNAL_LABEL</replaceable></arg>
        <arg>-v | --verbose</arg>
    </cmdsynopsis>
</Synopsis>
</RefSynopsisDiv>

<RefSect1><Title>Description</Title>

<para>This is a simple utility that pushes your CA SSL certificate into the
local database so that it can be used for things such as provisioning. It
<<<<<<< HEAD
should only be used if the CA certificate used for your SUSE Manager products has
=======
should only be used if the CA certificate used for your servers has
>>>>>>> a7ffaad8
changed. Database connection settings are read from /etc/rhn/rhn.conf. (see
the "db-*" settings)</para>

</RefSect1>

<RefSect1><Title>Options</Title>
<variablelist>
    <varlistentry>
        <term>--ca-cert=<replaceable>CA_CERTIFICATE</replaceable></term>
        <listitem>
            <para>Full path to the public CA certificate to be stored in the database.</para>
        </listitem>
    </varlistentry>
    <varlistentry>
        <term>--label=<replaceable>INTERNAL_LABEL</replaceable></term>
        <listitem>
            <para>FOR TESTING ONLY - alternative database label for this CA
            certificate, default is "RHN-ORG-TRUSTED-SSL-CERT"</para>
        </listitem>
    </varlistentry>
    <varlistentry>
        <term>-v | --verbose</term>
        <listitem>
            <para>be verbose (accumulable: -vvv means "be *really* verbose").</para>
        </listitem>
    </varlistentry>
</variablelist>
</RefSect1>

<RefSect1><Title>Files</Title>
<simplelist>
    <member>/usr/bin/&THECOMMAND;</member>
</simplelist>
</RefSect1>

<RefSect1><Title>Example</Title>
<simplelist>
        <member><command>&THECOMMAND; --ca-cert=/root/ssl-build/RHN-ORG-TRUSTED-SSL-CERT</command></member>
</simplelist>
</RefSect1>

<RefSect1><Title>See Also</Title>
<simplelist>
    <member>db-control(1) - embedded database environment only!</member>
    <member>rhn-charsets(8)</member>
    <member>rhnpush(8)</member>
    <member>rhn-satellite-activate(8)</member>
    <member>rhn-schema-version(8)</member>
    <member>rhn-ssl-tool(1)</member>
    <member>satellite-sync(8)</member>
</simplelist>
</RefSect1>

<RefSect1><Title>Authors</Title>
<simplelist>
    <member>Todd Warner <email>taw@redhat.com</email></member>
</simplelist>
</RefSect1>
</RefEntry><|MERGE_RESOLUTION|>--- conflicted
+++ resolved
@@ -1,8 +1,4 @@
 <!DOCTYPE refentry PUBLIC "-//OASIS//DTD DocBook V3.1//EN" [
-<<<<<<< HEAD
-<!ENTITY RHNSAT "SUSE Manager Server" >
-=======
->>>>>>> a7ffaad8
 <!ENTITY THECOMMAND "rhn-ssl-dbstore" >
 
 ]>
@@ -36,11 +32,7 @@
 
 <para>This is a simple utility that pushes your CA SSL certificate into the
 local database so that it can be used for things such as provisioning. It
-<<<<<<< HEAD
-should only be used if the CA certificate used for your SUSE Manager products has
-=======
 should only be used if the CA certificate used for your servers has
->>>>>>> a7ffaad8
 changed. Database connection settings are read from /etc/rhn/rhn.conf. (see
 the "db-*" settings)</para>
 
