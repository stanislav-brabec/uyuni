<!DOCTYPE refentry PUBLIC "-//OASIS//DTD DocBook V4.4//EN" [
<!ENTITY RHNSAT "SUSE Manager Server" >
<!ENTITY RHNCHANRM "SUSE Manager Server repository syncing tool" >

]>
<refentry>

<refmeta>
<refentrytitle>spacewalk-repo-sync</refentrytitle><manvolnum>8</manvolnum>
<refmiscinfo>Version 3.5.0</refmiscinfo>
</refmeta>

<refnamediv>
<refname><command>spacewalk-repo-sync</command></refname>
<refpurpose>
Syncs the content from yum repos into SUSE Manager channels.
</refpurpose>
</refnamediv>

<refsynopsisdiv>
<synopsis>
    <cmdsynopsis>
        <command>spacewalk-repo-sync</command>
        <sbr>
        <group>
        <arg>-c<replaceable>CHANNEL_LABEL</replaceable></arg>
        <arg>--channel=<replaceable>CHANNEL_LABEL</replaceable></arg>
        </group>
        <sbr>
        <group>
        <arg>-p<replaceable>CHANNEL_LABEL</replaceable></arg>
        <arg>--parent-channel=<replaceable>CHANNEL_LABEL</replaceable></arg>
        </group>
        <sbr>
        <group>
        <arg>-l</arg>
        <arg>--list</arg>
        </group>
        <sbr>
        <group>
        <arg>-u<replaceable>URL</replaceable></arg>
        <arg>--url=<replaceable>URL</replaceable></arg>
        </group>
        <sbr>
        <group>
        <arg>-g<replaceable>CONF_FILE</replaceable></arg>
        <arg>--config=<replaceable>CONF_FILE</replaceable></arg>
        </group>
        <sbr>
        <group>
        <arg>-t<replaceable>TYPE</replaceable></arg>
        <arg>--type=<replaceable>TYPE</replaceable></arg>
        </group>
        <sbr>
        <group>
        <arg>-f</arg>
        <arg>--fail</arg>
        </group>
        <sbr>
        <group>
        <arg>-i <replaceable>PKG1,PKG2...</replaceable></arg>
        <arg>--include <replaceable>PKG1,PKG2...</replaceable></arg>
        </group>
        <sbr>
        <group>
        <arg>-e <replaceable>PKG1,PKG2...</replaceable></arg>
        <arg>--exclude <replaceable>PKG1,PKG2...</replaceable></arg>
        </group>
        <sbr>
        <group>
        <arg>--no-errata</arg>
        </group>
        <sbr>
        <group>
        <arg>--sync-kickstart</arg>
        </group>
        <sbr>
        <group>
        <arg>-Y</arg>
        <arg>--deep-verify</arg>
        </group>
        <sbr>
        <group>
        <arg>--dry-run</arg>
        </group>
        <sbr>
        <group>
<<<<<<< HEAD
        <arg>-n</arg>
        <arg>--non-interactive</arg>
=======
        <arg>-v</arg>
        <arg>--verbose</arg>
>>>>>>> 4a5cae51
        </group>
    </cmdsynopsis>
</synopsis>
</refsynopsisdiv>

<refsect1><title>Description</title>
<para>
    The <emphasis>spacewalk-repo-sync</emphasis> tool is used to sync packages from
    external or local yum repositories. All the packages within the specified repository
    will be added to the channel.
</para>

<para>
    Any url supported by yum is supported by this utility, including mirror lists.
    If the url is not supplied, the tool will look to see what repositories are associated
    with the specified channel and use those.
</para>
<para>
    Additional configuration options for yum_src plugin can be placed in
    <filename>/etc/rhn/spacewalk-repo-sync/yum.conf</filename>. You may configure per-channel
    options as documented in yum.conf(5) manual page. Don't forget to put [main] section there.
</para>

</refsect1>

<refsect1><title>Options</title>
<variablelist>
    <varlistentry>
        <term>-h, --help</term>
        <listitem>
            <para>Display the help screen with a list of options.</para>
        </listitem>
    </varlistentry>
    <varlistentry>
        <term>-c<replaceable>CHANNEL</replaceable>, --channel=<replaceable>CHANNEL</replaceable></term>
        <listitem>
            <para>The channel to sync the repository to.</para>
        </listitem>
    </varlistentry>
    <varlistentry>
        <term>-p<replaceable>CHANNEL</replaceable>, --parent-channel=<replaceable>CHANNEL</replaceable></term>
        <listitem>
            <para>Synchronize the parent channel and all its child channels. All must have repositories already assigned via WebUI or API.</para>
        </listitem>
    </varlistentry>
    <varlistentry>
        <term>-u<replaceable>URL</replaceable>, --url=<replaceable>URL</replaceable></term>
        <listitem>
            <para>The repository URL.  Any protocol supported by yum is supported including http://, nfs://, file://. Can be used multiple times in order for more than one repository to be assigned to a channel.(Optional)</para>
        </listitem>
    </varlistentry>
    <varlistentry>
        <term>-l, --list</term>
        <listitem>
            <para>List the custom channels with the associated repositories.</para>
        </listitem>
    </varlistentry>
    <varlistentry>
        <term>-g, --config</term>
        <listitem>
            <para>Configuration file where more than one channel can be specified for synchronization. See section Examples.</para>
        </listitem>
    </varlistentry>
    <varlistentry>
        <term>-t<replaceable>TYPE</replaceable>, --type=<replaceable>TYPE</replaceable></term>
        <listitem>
            <para>The type of repository to sync.  Currently only yum and uln are supported and yum is the default. The uln type is used to sync with the Oracle Unbreakable Linux Network. (Optional)</para>
        </listitem>
    </varlistentry>
    <varlistentry>
        <term>-f, --fail</term>
        <listitem>
            <para>By default if an error occurs with a single package, the rest of the sync continues.  When using this option, the entire sync will terminate upon any error.</para>
        </listitem>
    </varlistentry>
    <varlistentry>
        <term>-v, --verbose</term>
        <listitem>
            <para>Print verbose output. Possible to accumulate: -vvv</para>
        </listitem>
    </varlistentry>
    <varlistentry>
        <term>-i <replaceable>PKG1,PKG2...</replaceable>, --include <replaceable>PKG1,PKG2...</replaceable></term>
        <listitem>
            <para>Comma or space separated list of included packages.</para>
        </listitem>
    </varlistentry>
    <varlistentry>
        <term>-e <replaceable>PKG1,PKG2...</replaceable>, --exclude <replaceable>PKG1,PKG2...</replaceable></term>
        <listitem>
            <para>Comma or space separated list of excluded packages.</para>
        </listitem>
    </varlistentry>
    <varlistentry>
        <term>--no-errata</term>
        <listitem>
            <para>Do not sync errata</para>
        </listitem>
    </varlistentry>
    <varlistentry>
        <term>--sync-kickstart</term>
        <listitem>
            <para>Attempt to create kickstartable tree (distribution) if there is subdirectory images/pxeboot/ under repo's URL. The option is ignored for repositories set from CLI via option [-u|--url].</para>
        </listitem>
    </varlistentry>
    <varlistentry>
        <term>-Y, --deep-verify</term>
        <listitem>
            <para>Do not use cached package checksums.</para>
        </listitem>
    </varlistentry>
    <varlistentry>
        <term>--dry-run</term>
        <listitem>
            <para>Test run. No sync takes place.</para>
        </listitem>
    </varlistentry>
    <varlistentry>
        <term>-n, --non-interactive</term>
        <listitem>
            <para>Do not ask anything, use default answers.</para>
        </listitem>
    </varlistentry>
</variablelist>
</refsect1>

<refsect1><title>Examples</title>
<simplelist>
    <member>List all custom channels and the repositories assigned to them.</member>
    <member><command>spacewalk-repo-sync --list </command></member>
    <member>Synchronize single channel to all repositories assigned to it via WebUI or API.</member>
    <member><command>spacewalk-repo-sync --channel custom-channel</command></member>
    <member>Synchronize single channel to a repository specified on the command line.</member>
    <member><command>spacewalk-repo-sync -c custom-channel --url=http://example.com/yum-repo/</command></member>
    <member>Synchronize single channel to a local repository specified on the command line.</member>
    <member><command>spacewalk-repo-sync -c custom-channel --url=file:///var/share/localrepo/</command></member>
    <member>Synchronize single channel to a repository(mirror list) specified on the command line.</member>
    <member><command>spacewalk-repo-sync -c custom-channel --url=http://example.com/mirrorlist.xml/</command></member>
    <member>Synchronize single channel to more than one repository specified on the command line.</member>
    <member><command>spacewalk-repo-sync -c custom-channel --url=http://example.com/yum-repo/ --url=http://example.com/yum-repo_2/</command></member>
    <member>Synchronize parent channel and all its child channels. All channels must have repository assigned via WebUI or API.</member>
    <member><command>spacewalk-repo-sync -p parent-channel </command></member>
    <member><command>spacewalk-repo-sync -c custom-channel --url=http://example.com/yum-repo/ -p parent-channel </command></member>
    <member>Synchronize channels specified in configuration file.</member>
    <member><command>spacewalk-repo-sync --config example.conf</command></member>
    <member><command>spacewalk-repo-sync --config example.conf -c custom-channel --url=http://example.com/yum-repo/ -p parent-channel --fail</command></member>
    <member>Example configuration file.</member>
    <member>
        <msgtext><programlisting>
{
 "no_errata":false,
 "sync_kickstart":false,
 "fail":true,
 "dry_run":false,
 "channel":{"chann_1":["http://example.com/repo1","http://example.com/repo2"],"chann_2":[]},
 "parent_channel":["parent_1","parent_2"]
}
        </programlisting></msgtext>
    </member>
    <member>In order just to test the configuration use option --dry-run.</member>
    <member><command>spacewalk-repo-sync --config example.conf --dry-run</command></member>
</simplelist>
</refsect1>

<refsect1><title>Authors</title>
<simplelist>
    <member>Justin Sherrill <email>jsherril@redhat.com</email></member>
</simplelist>
</refsect1>
</refentry>

<!--
vim: sw=4
--><|MERGE_RESOLUTION|>--- conflicted
+++ resolved
@@ -85,13 +85,13 @@
         </group>
         <sbr>
         <group>
-<<<<<<< HEAD
         <arg>-n</arg>
         <arg>--non-interactive</arg>
-=======
+        </group>
+        <sbr>
+        <group>
         <arg>-v</arg>
         <arg>--verbose</arg>
->>>>>>> 4a5cae51
         </group>
     </cmdsynopsis>
 </synopsis>
