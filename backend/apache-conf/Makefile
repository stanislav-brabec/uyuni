# Makefile for installation of the httpd configuration files
#

# what is the backend top dir
TOP	= ..

APACHECONFDIR	= /etc/httpd/conf.d

INSTALL_FILES	= $(wildcard *.conf)
<<<<<<< HEAD
INSTALL_DEST	= /etc/apache2/conf.d
=======
INSTALL_DEST	= $(APACHECONFDIR)
>>>>>>> 8a949c9e

include $(TOP)/Makefile.defs<|MERGE_RESOLUTION|>--- conflicted
+++ resolved
@@ -7,10 +7,6 @@
 APACHECONFDIR	= /etc/httpd/conf.d
 
 INSTALL_FILES	= $(wildcard *.conf)
-<<<<<<< HEAD
-INSTALL_DEST	= /etc/apache2/conf.d
-=======
 INSTALL_DEST	= $(APACHECONFDIR)
->>>>>>> 8a949c9e
 
 include $(TOP)/Makefile.defs