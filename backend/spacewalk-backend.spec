--- conflicted
+++ resolved
@@ -1,4 +1,3 @@
-<<<<<<< HEAD
 %define rhnroot %{_prefix}/share/rhn
 %define rhnconf %{_sysconfdir}/rhn
 %define httpdconf %{rhnconf}/satellite-httpd/conf
@@ -13,14 +12,6 @@
 %endif
 %if 0%{?rhel} && 0%{?rhel} < 6 || 0%{?suse_version}
 %{!?python_sitelib: %define python_sitelib %(%{__python} -c "from distutils.sysconfig import get_python_lib; print get_python_lib()")}
-=======
-%global rhnroot %{_prefix}/share/rhn
-%global rhnconf %{_sysconfdir}/rhn
-%global httpdconf %{rhnconf}/satellite-httpd/conf
-%global apacheconfd %{_sysconfdir}/httpd/conf.d
-%if 0%{?rhel} && 0%{?rhel} < 6
-%{!?python_sitelib: %global python_sitelib %(%{__python} -c "from distutils.sysconfig import get_python_lib; print get_python_lib()")}
->>>>>>> 07b8e24d
 %endif
 %global pythonrhnroot %{python_sitelib}/spacewalk
 
@@ -28,11 +19,7 @@
 Summary: Common programs needed to be installed on the Spacewalk servers/proxies
 Group: Applications/Internet
 License: GPLv2 and Python
-<<<<<<< HEAD
-Version: 1.6.1
-=======
 Version: 1.6.2
->>>>>>> 07b8e24d
 Release: 1%{?dist}
 URL:       https://fedorahosted.org/spacewalk
 Source0: https://fedorahosted.org/releases/s/p/spacewalk/%{name}-%{version}.tar.gz
@@ -757,13 +744,10 @@
 
 # $Id$
 %changelog
-<<<<<<< HEAD
-=======
 * Wed Jul 27 2011 Michael Mraka <michael.mraka@redhat.com> 1.6.2-1
 - import xmlrpclib directly
 - Applying the encoding fix to copyright as well.
 
->>>>>>> 07b8e24d
 * Fri Jul 22 2011 Jan Pazdziora 1.6.1-1
 - We only support version 5 and newer of RHEL, removing conditions for old
   versions.
