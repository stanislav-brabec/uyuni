--- conflicted
+++ resolved
@@ -1,31 +1,19 @@
 # SOME DESCRIPTIVE TITLE.
 # Copyright (C) YEAR THE PACKAGE'S COPYRIGHT HOLDER
 # This file is distributed under the same license as the PACKAGE package.
-<<<<<<< HEAD
-# FIRST AUTHOR <EMAIL@ADDRESS>, YEAR.
-#
-=======
 #
 # Milan Kerslager <kerslage@linux.cz>, 2002, 2007.
 # Martin Minar <skulliq@gmail.com>, 2011.
 # Miloslav Trmac <mitr@volny.cz>, 2002.
 # Miroslav Suchý <msuchy@redhat.com>, 2011.
->>>>>>> c9e6dd34
 msgid ""
 msgstr ""
 "Project-Id-Version: Spacewalk\n"
 "Report-Msgid-Bugs-To: \n"
-<<<<<<< HEAD
-"POT-Creation-Date: 2011-07-19 11:40+0200\n"
-"PO-Revision-Date: 2011-03-25 21:44+0000\n"
-"Last-Translator: Skullman <skulliq@gmail.com>\n"
-"Language-Team: Czech <None>\n"
-=======
 "POT-Creation-Date: 2011-07-19 14:57+0200\n"
 "PO-Revision-Date: 2011-04-08 12:57+0000\n"
 "Last-Translator: msuchy <msuchy@redhat.com>\n"
 "Language-Team: Czech (http://www.transifex.net/projects/p/fedora/team/cs/)\n"
->>>>>>> c9e6dd34
 "Language: cs\n"
 "MIME-Version: 1.0\n"
 "Content-Type: text/plain; charset=UTF-8\n"
