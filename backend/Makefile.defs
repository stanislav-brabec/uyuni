# Common pathnames and programs for the RHN project
#
# $Id$

# if not defined, definit as a noop
TOP		?= .

# global defines which control this build and where we deploy files
ROOT		?= /usr/share/rhn
export ROOT

SPACEWALK_ROOT	?= $(shell python -c "from distutils.sysconfig import get_python_lib; print get_python_lib()")/spacewalk
export SPACEWALK_ROOT

PREFIX		?=
export PREFIX

# Compilation stuff
CC		= gcc
PYTHON_INCLUDE	= -I/usr/include/python$(PythonVersion)
CFLAGS		= -Wall -O2 -fomit-frame-pointer $(PYTHON_INCLUDE) -fPIC
SOFLAGS		= -shared -fPIC

# Installation stuff
INSTALL		= /usr/bin/install -c --verbose
INSTALL_BIN	= $(INSTALL) -m 755
INSTALL_DATA	= $(INSTALL) -m 664
INSTALL_DIR	= $(INSTALL) -m 755 -d

# This is for the subdir part
PYFILES		= $(addsuffix .py,$(FILES))
PYCFILES	= $(addsuffix .pyc,$(FILES))
PYOFILES	= $(addsuffix .pyo,$(FILES))

SPACEWALK_PYFILES		= $(addsuffix .py,$(SPACEWALK_FILES))
SPACEWALK_PYCFILES	= $(addsuffix .pyc,$(SPACEWALK_FILES))
SPACEWALK_DEST	?= $(SPACEWALK_ROOT)/$(SUBDIR)

# what do we need to install and where
INSTALL_FILES	+= $(PYFILES) $(PYCFILES)
INSTALL_DEST	?= $(ROOT)/$(SUBDIR)

SPACEWALK_INSTALL_FILES	+= $(SPACEWALK_PYFILES) $(SPACEWALK_PYCFILES)

DIRS		+= $(addprefix $(PREFIX), \
			$(sort $(EXTRA_DIRS)) $(INSTALL_DEST) $(SPACEWALK_ROOT) $(SPACEWALK_DEST))

all :: $(INSTALL_FILES)

install :: all $(DIRS) $(INSTALL_FILES) $(SPACEWALK_INSTALL_FILES)
	@$(foreach f,$(INSTALL_FILES), \
		$(INSTALL_DATA) $(f) $(PREFIX)$(INSTALL_DEST)/$(f) ; )
	@$(foreach f,$(SPACEWALK_INSTALL_FILES), \
		$(INSTALL_DATA) $(f) $(PREFIX)$(SPACEWALK_DEST)/$(f) ; )

$(DIRS):
	$(INSTALL_DIR) $@

clean ::
	@rm -fv *~ *.pyc *.pyo .??*~
	@rm -fv .\#*
	@rm -fv core

# default compile rules
%.pyc : %.py
	python -c "import compileall; compileall.compile_dir('$(CURDIR)')"
%.pyo : %.py
	python -OO -c "import compileall; compileall.compile_dir('$(CURDIR)')"

# useful macro
descend-subdirs = @$(foreach d,$(SUBDIRS), $(MAKE) -C $(d) $@ || exit 1; )

# subdirs are treated at the end
all install clean:: $(SUBDIRS)
<<<<<<< HEAD
	$(descend-subdirs)
=======
	$(descend-subdirs)


# extra toy targets
# Python checker support
PYTHONPATH      = $(TOP)
PYCHECKER       = pychecker
PYCHECKEROPTS   = --maxreturns 10 --maxbranches 15
DBCHECKER       = db-checker.py
DBCHECKEROPTS   =
DB              = user/pass@instance

pychecker :: $(PYFILES)
	@PYTHONPATH=$(PYTHONPATH) $(PYCHECKER) $(PYCHECKEROPTS) $(PYFILES) || :
	$(descend-subdirs)

db-checker :: $(PYFILES)
	@PYTHONPATH=$(PYTHONPATH) $(TOP)/$(DBCHECKER) $(DBCHECKEROPTS) $(PYFILES) || :
	$(descend-subdirs)

graphviz :: 
	@PYTHONPATH=$(PYTHONPATH) $(PYCHECKER) -Z $(PYCHECKEROPTS) $(PYFILES) || exit 0
>>>>>>> d2c94387
<|MERGE_RESOLUTION|>--- conflicted
+++ resolved
@@ -72,9 +72,6 @@
 
 # subdirs are treated at the end
 all install clean:: $(SUBDIRS)
-<<<<<<< HEAD
-	$(descend-subdirs)
-=======
 	$(descend-subdirs)
 
 
@@ -97,4 +94,3 @@
 
 graphviz :: 
 	@PYTHONPATH=$(PYTHONPATH) $(PYCHECKER) -Z $(PYCHECKEROPTS) $(PYFILES) || exit 0
->>>>>>> d2c94387
