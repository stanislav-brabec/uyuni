#
# Copyright (c) 2008--2012 Red Hat, Inc.
#
# This software is licensed to you under the GNU General Public License,
# version 2 (GPLv2). There is NO WARRANTY for this software, express or
# implied, including the implied warranties of MERCHANTABILITY or FITNESS
# FOR A PARTICULAR PURPOSE. You should have received a copy of GPLv2
# along with this software; if not, see
# http://www.gnu.org/licenses/old-licenses/gpl-2.0.txt.
#
# Red Hat trademarks are not licensed under GPLv2. No permission is
# granted to use or replicate Red Hat trademarks that are incorporated
# in this software or its documentation.
#
#
# Oracle-specific stuff
#
# FIXME: need more documentation
#

from backend import Backend
from backendLib import DBint, DBstring, DBdateTime, DBblob, Table, \
    TableCollection
from spacewalk.server import rhnSQL
from spacewalk.server.rhnSQL.const import ORACLE, POSTGRESQL
from spacewalk.common.rhnConfig import CFG


class OracleBackend(Backend):
    tables = TableCollection(
        # NOTE: pk = primary keys
        #       attribute = attribute this table links back to
        #       map = mapping from database fields to generic attribute names
        Table('rhnPackageProvides',
              fields={
                  'package_id': DBint(),
                  'capability_id': DBint(),
                  'sense': DBint(),
              },
              pk=['package_id', 'capability_id', 'sense'],
              attribute='provides',
              map={'sense': 'flags', },
              ),
        Table('rhnPackageRequires',
              fields={
                  'package_id': DBint(),
                  'capability_id': DBint(),
                  'sense': DBint(),
              },
              pk=['package_id', 'capability_id', 'sense'],
              attribute='requires',
              map={'sense': 'flags', },
              ),
        Table('rhnPackageConflicts',
              fields={
                  'package_id': DBint(),
                  'capability_id': DBint(),
                  'sense': DBint(),
              },
              pk=['package_id', 'capability_id', 'sense'],
              attribute='conflicts',
              map={'sense': 'flags', },
              ),
        Table('rhnPackageObsoletes',
              fields={
                  'package_id': DBint(),
                  'capability_id': DBint(),
                  'sense': DBint(),
              },
              pk=['package_id', 'capability_id', 'sense'],
              attribute='obsoletes',
              map={'sense': 'flags', },
              ),
        Table('rhnPackageRecommends',
              fields={
                  'package_id': DBint(),
                  'capability_id': DBint(),
                  'sense': DBint(),
              },
              pk=['package_id', 'capability_id', 'sense'],
              attribute='recommends',
              map={'sense': 'flags', },
              ),
        Table('rhnPackageSuggests',
              fields={
                  'package_id': DBint(),
                  'capability_id': DBint(),
                  'sense': DBint(),
              },
              pk=['package_id', 'capability_id', 'sense'],
              attribute='suggests',
              map={'sense': 'flags', },
              ),
        Table('rhnPackageSupplements',
              fields={
                  'package_id': DBint(),
                  'capability_id': DBint(),
                  'sense': DBint(),
              },
              pk=['package_id', 'capability_id', 'sense'],
              attribute='supplements',
              map={'sense': 'flags', },
              ),
        Table('rhnPackageEnhances',
              fields={
                  'package_id': DBint(),
                  'capability_id': DBint(),
                  'sense': DBint(),
              },
              pk=['package_id', 'capability_id', 'sense'],
              attribute='enhances',
              map={'sense': 'flags', },
              ),
        Table('rhnPackageBreaks',
              fields={
                  'package_id': DBint(),
                  'capability_id': DBint(),
                  'sense': DBint(),
              },
              pk=['package_id', 'capability_id', 'sense'],
              attribute='breaks',
              map={'sense': 'flags', },
              ),
        Table('rhnPackagePredepends',
              fields={
                  'package_id': DBint(),
                  'capability_id': DBint(),
                  'sense': DBint(),
              },
              pk=['package_id', 'capability_id', 'sense'],
              attribute='predepends',
              map={'sense': 'flags', },
              ),
        Table('rhnPackageChangeLogRec',
              fields={
                  'id': DBint(),
                  'package_id': DBint(),
                  'changelog_data_id': DBint(),
              },
              pk=['package_id', 'changelog_data_id'],
              attribute='changelog',
              sequenceColumn='id',
              ),
        Table('rhnPackageChangeLogData',
              fields={
                  'id': DBint(),
                  'name': DBstring(128),
                  'text': DBstring(3000),
                  'time': DBdateTime()
              },
              ),
        Table('rhnPackageFile',
              fields={
                  'package_id': DBint(),
                  'capability_id': DBint(),
                  'device': DBint(),
                  'inode': DBint(),
                  'file_mode': DBint(),
                  'username': DBstring(32),
                  'groupname': DBstring(32),
                  'rdev': DBint(),
                  'file_size': DBint(),
                  'mtime': DBdateTime(),
                  'checksum_id': DBint(),
                  'linkto': DBstring(256),
                  'flags': DBint(),
                  'verifyflags': DBint(),
                  'lang': DBstring(32),
              },
              pk=['package_id', 'capability_id', 'checksum_id'],
              attribute='files',
              severityHash={
                  'mtime': 0,
                  'file_size': 4,
              },
              ),
        Table('rhnPackage',
              fields={
                  'id': DBint(),
                  'org_id': DBint(),
                  'name_id': DBint(),
                  'evr_id': DBint(),
                  'package_arch_id': DBint(),
                  'package_group': DBint(),
                  'rpm_version': DBstring(16),
                  'description': DBstring(4000),
                  'summary': DBstring(4000),
                  'package_size': DBint(),
                  'payload_size': DBint(),
                  'installed_size': DBint(),
                  'build_host': DBstring(256),
                  'build_time': DBdateTime(),
                  'source_rpm_id': DBint(),
                  'checksum_id': DBint(),
                  'vendor': DBstring(64),
                  'payload_format': DBstring(32),
                  'path': DBstring(1000),
                  'copyright': DBstring(128),
                  'cookie': DBstring(128),
                  'header_start': DBint(),
                  'header_end': DBint(),
                  'last_modified': DBdateTime(),
              },
              pk=['org_id', 'name_id', 'evr_id', 'package_arch_id',
                  'checksum_id'],
              nullable=['org_id'],
              severityHash={
                  'path': 1,
                  'package_size': 2,
                  'build_time': 3,
                  'build_host': 3,
                  'last_modified': 0.5,
                  # rpm got it wrong so now we have to ignore it
                  'payload_size': 0,
              },
              ),
        Table('rhnChannelPackage',
              fields={
                  'package_id': DBint(),
                  'channel_id': DBint(),
              },
              pk=['channel_id', 'package_id'],
              ),
        Table('rhnErrata',
              fields={
                  'id': DBint(),
                  'advisory': DBstring(100),
                  'advisory_type': DBstring(32),
                  'advisory_name': DBstring(100),
                  'advisory_rel': DBint(),
                  'product': DBstring(64),
                  'description': DBstring(4000),
                  'synopsis': DBstring(4000),
                  'topic': DBstring(4000),
                  'solution': DBstring(4000),
                  'notes': DBstring(4000),
                  'refers_to': DBstring(4000),
                  'org_id': DBint(),
                  'locally_modified': DBstring(1),
                  'severity_id': DBint(),
                  'errata_from': DBstring(127),
                  # We will treat issue_date and update_date as regular dates
                  # with times instead of DBdate types, otherwise we'd have
                  # issues with timezones
                  'issue_date': DBdateTime(),
                  'update_date': DBdateTime(),
                  'last_modified': DBdateTime(),
              },
              pk=['advisory_name', ],
              defaultSeverity=4,
              ),
        Table('rhnErrataBugList',
              fields={
                  'errata_id': DBint(),
                  'bug_id': DBint(),
                  'summary': DBstring(4000),
                  'href': DBstring(255),
              },
              pk=['errata_id', 'bug_id'],
              attribute='bugs',
              defaultSeverity=4,
              ),
        Table('rhnCVE',
              fields={
                  'id': DBint(),
                  'name': DBstring(20),
              },
              pk=['name'],
              ),
        Table('rhnErrataCVE',
              fields={
                  'errata_id': DBint(),
                  'cve_id': DBint(),
              },
              pk=['errata_id', 'cve_id'],
              attribute='cve',
              defaultSeverity=4,
              ),
        Table('rhnErrataFile',
              fields={
                  'id': DBint(),
                  'errata_id': DBint(),
                  'type': DBint(),
                  'checksum_id': DBint(),
                  'filename': DBstring(4000),
              },
              pk=['errata_id', 'filename', 'checksum_id'],
              attribute='files',
              defaultSeverity=4,
              sequenceColumn='id',
              ),
        Table('rhnErrataFilePackage',
              fields={
                  'errata_file_id': DBint(),
                  'package_id': DBint(),
              },
              pk=['errata_file_id', 'package_id'],
              ),
        Table('rhnErrataFilePackageSource',
              fields={
                  'errata_file_id': DBint(),
                  'package_id': DBint(),
              },
              pk=['errata_file_id', 'package_id'],
              ),
        Table('rhnErrataFileChannel',
              fields={
                  'errata_file_id': DBint(),
                  'channel_id': DBint(),
              },
              pk=['errata_file_id', 'channel_id'],
              ),
        Table('rhnErrataKeyword',
              fields={
                  'errata_id': DBint(),
                  'keyword': DBstring(64),
              },
              pk=['errata_id', 'keyword'],
              attribute='keywords',
              defaultSeverity=4,
              ),
        Table('rhnErrataPackage',
              fields={
                  'errata_id': DBint(),
                  'package_id': DBint(),
              },
              pk=['errata_id', 'package_id'],
              attribute='packages',
              defaultSeverity=4,
              ),
        Table('rhnChannelErrata',
              fields={
                  'errata_id': DBint(),
                  'channel_id': DBint(),
              },
              pk=['errata_id', 'channel_id'],
              attribute='channels',
              defaultSeverity=4,
              ),
        Table('rhnChannel',
<<<<<<< HEAD
            fields      = {
                'id'            : DBint(),
                'parent_channel' : DBint(),
                'org_id'        : DBint(),
                'channel_arch_id': DBint(),
                'label'         : DBstring(128),
                'basedir'       : DBstring(256),
                'name'          : DBstring(256),
                'summary'       : DBstring(500),
                'description'   : DBstring(4000),
                'product_name_id' : DBint(),
                'gpg_key_url'   : DBstring(256),
                'gpg_key_id'    : DBstring(14),
                'gpg_key_fp'    : DBstring(50),
                'end_of_life'   : DBdateTime(),
                'receiving_updates' : DBstring(1),
                'last_modified' : DBdateTime(),
                'channel_product_id' : DBint(),
                'checksum_type_id' : DBint(),
                'channel_access': DBstring(10),
                'update_tag'    : DBstring(128),
            },
            pk          = ['label'],
            severityHash = {
                'channel_product_id'          : 0,
            },
        ),
=======
              fields={
                  'id': DBint(),
                  'parent_channel': DBint(),
                  'org_id': DBint(),
                  'channel_arch_id': DBint(),
                  'label': DBstring(128),
                  'basedir': DBstring(256),
                  'name': DBstring(256),
                  'summary': DBstring(500),
                  'description': DBstring(4000),
                  'product_name_id': DBint(),
                  'gpg_key_url': DBstring(256),
                  'gpg_key_id': DBstring(14),
                  'gpg_key_fp': DBstring(50),
                  'end_of_life': DBdateTime(),
                  'receiving_updates': DBstring(1),
                  'last_modified': DBdateTime(),
                  'channel_product_id': DBint(),
                  'checksum_type_id': DBint(),
                  'channel_access': DBstring(10),
              },
              pk=['label'],
              severityHash={
                  'channel_product_id': 0,
              },
              ),
>>>>>>> 32ea2fdb
        Table('rhnChannelFamily',
              fields={
                  'id': DBint(),
                  'name': DBstring(128),
                  'label': DBstring(128),
                  'product_url': DBstring(128),
              },
              pk=['label'],
              defaultSeverity=4,
              ),
        Table('rhnDistChannelMap',
              fields={
                  'os': DBstring(64),
                  'release': DBstring(64),
                  'channel_arch_id': DBint(),
                  'channel_id': DBint(),
                  'org_id': DBint(),
              },
              pk=['release', 'channel_arch_id', 'org_id'],
              attribute='dists',
              defaultSeverity=4,
              ),
        Table('rhnReleaseChannelMap',
              fields={
                  'product': DBstring(64),
                  'version': DBstring(64),
                  'release': DBstring(64),
                  'channel_arch_id': DBint(),
                  'channel_id': DBint()
              },
              pk=['product', 'version', 'release', 'channel_arch_id', 'channel_id'],
              attribute='release',
              defaultSeverity=4,
              ),
        Table('rhnChannelTrust',
              fields={
                  'channel_id': DBint(),
                  'org_trust_id': DBint(),
              },
              pk=['channel_id', 'org_trust_id'],
              attribute='trust_list',
              defaultSeverity=4,
              ),
        Table('rhnChannelFamilyMembers',
              fields={
                  'channel_id': DBint(),
                  'channel_family_id': DBint(),
              },
              pk=['channel_id', 'channel_family_id'],
              attribute='families',
              defaultSeverity=4,
              ),
        Table('rhnPackageSource',
              fields={
                  'id': DBint(),
                  'org_id': DBint(),
                  'source_rpm_id': DBint(),
                  'package_group': DBint(),
                  'rpm_version': DBstring(16),
                  'payload_size': DBint(),
                  'build_host': DBstring(256),
                  'build_time': DBdateTime(),
                  'path': DBstring(1000),
                  'package_size': DBint(),
                  'checksum_id': DBint(),
                  'sigchecksum_id': DBint(),
                  'vendor': DBstring(64),
                  'cookie': DBstring(128),
                  'last_modified': DBdateTime(),
              },
              pk=['source_rpm_id', 'org_id',
                  'sigchecksum_id', 'checksum_id'],
              nullable=['org_id'],
              severityHash={
                  'path': 1,
                  'file_size': 2,
                  'build_host': 3,
                  'build_time': 3,
                  # rpm got it wrong so now we have to ignore it
                  'payload_size': 0,
                  'last_modified': 0.5,
              },
              ),
        Table('rhnServerArch',
              fields={
                  'id': DBint(),
                  'label': DBstring(64),
                  'name': DBstring(64),
                  'arch_type_id': DBint(),
              },
              pk=['label'],
              ),
        Table('rhnPackageArch',
              fields={
                  'id': DBint(),
                  'label': DBstring(64),
                  'name': DBstring(64),
                  'arch_type_id': DBint(),
              },
              pk=['label'],
              ),
        Table('rhnChannelArch',
              fields={
                  'id': DBint(),
                  'label': DBstring(64),
                  'name': DBstring(64),
                  'arch_type_id': DBint(),
              },
              pk=['label'],
              ),
        Table('rhnCPUArch',
              fields={
                  'id': DBint(),
                  'label': DBstring(64),
                  'name': DBstring(64),
              },
              pk=['label'],
              ),
        Table('rhnServerPackageArchCompat',
              fields={
                  'server_arch_id': DBint(),
                  'package_arch_id': DBint(),
                  'preference': DBint(),
              },
              pk=['server_arch_id', 'package_arch_id', 'preference'],
              ),
        Table('rhnServerChannelArchCompat',
              fields={
                  'server_arch_id': DBint(),
                  'channel_arch_id': DBint(),
              },
              pk=['server_arch_id', 'channel_arch_id'],
              ),
        Table('rhnChannelPackageArchCompat',
              fields={
                  'channel_arch_id': DBint(),
                  'package_arch_id': DBint(),
              },
              pk=['channel_arch_id', 'package_arch_id'],
              ),
        Table('rhnServerServerGroupArchCompat',
              fields={
                  'server_arch_id': DBint(),
                  'server_group_type': DBint(),
              },
              pk=['server_arch_id', 'server_group_type'],
              ),
        Table('rhnKickstartableTree',
              fields={
                  'id': DBint(),
                  'org_id': DBint(),
                  'base_path': DBstring(256),
                  'channel_id': DBint(),
                  'label': DBstring(64),
                  'boot_image': DBstring(128),
                  'kstree_type': DBint(),
                  'install_type': DBint(),
                  'last_modified': DBdateTime()
              },
              pk=['label', 'org_id'],
              nullable=['org_id'],
              ),
        Table('rhnKSTreeType',
              # not used at the moment
              fields={
                  'id': DBint(),
                  'label': DBstring(32),
                  'name': DBstring(64),
              },
              pk=['label'],
              ),
        Table('rhnKSInstallType',
              # not used at the moment
              fields={
                  'id': DBint(),
                  'label': DBstring(32),
                  'name': DBstring(64),
              },
              pk=['label'],
              ),
        Table('rhnKSTreeFile',
              fields={
                  'kstree_id': DBint(),
                  'relative_filename': DBstring(256),
                  'checksum_id': DBint(),
                  'file_size': DBint(),
                  'last_modified': DBdateTime()
              },
              pk=['kstree_id', 'relative_filename', 'checksum_id'],
              attribute='files',
              map={
                  'relative_filename': 'relative_path',
              },
              ),

        Table('rhnProductName',
              fields={
                  'id': DBint(),
                  'label': DBstring(128),
                  'name': DBstring(128),
              },
              pk=['id', 'label', 'name'],
              ),
        # tables needed for virt ----------------------------------------

        Table('rhnVirtSubLevel',
<<<<<<< HEAD
            fields      = {
                'id'                : DBint(),
                'label'             : DBstring(32),
                'name'              : DBstring(128),
            },
            pk          = ['id', 'label', 'name'],
        ),
        Table('suseProductFile',
            fields      = {
                'id'                : DBint(),
                'name'              : DBstring(256),
                'evr_id'            : DBint(),
                'package_arch_id'   : DBint(),
                'vendor'            : DBstring(256),
                'summary'           : DBstring(4000),
                'description'       : DBstring(4000),
            },
            pk          = ['id'],
            nullable    = ['vendor', 'summary', 'description'],
        ),
        Table('susePackageProductFile',
            fields      = {
                'package_id'       : DBint(),
                'prodfile_id'      : DBint(),
            },
            pk          = ['package_id', 'prodfile_id'],
            attribute   = 'product_files',
        ),
        Table('suseEula',
            fields      = {
                'id'       : DBint(),
                'text'     : DBblob(),
                'checksum' : DBstring(64),
            },
            pk          = ['id'],
            nullable    = [],
        ),
        Table('susePackageEula',
            fields      = {
                'package_id' : DBint(),
                'eula_id'    : DBint(),
            },
            pk          = ['package_id', 'eula_id'],
            attribute   = 'eulas',
        ),
=======
              fields={
                  'id': DBint(),
                  'label': DBstring(32),
                  'name': DBstring(128),
              },
              pk=['id', 'label', 'name'],
              ),
>>>>>>> 32ea2fdb
    )

    def __init__(self):
        Backend.__init__(self, rhnSQL)

    def init(self):
        """
        Override parent to do explicit setting of the date format. (Oracle
        specific)
        """
        # Set date format
        self.setDateFormat("YYYY-MM-DD HH24:MI:SS")
        return Backend.init(self)


class PostgresqlBackend(OracleBackend):

    """
    PostgresqlBackend specific implementation. The bulk of the OracleBackend
    is not actually Oracle specific, so we'll re-use as much as we can and just
    avoid the few bits that are.
    """

    def init(self):
        """
        Avoid the Oracle specific stuff here in parent method.
        """
        return Backend.init(self)

    # Postgres doesn't support autonomous transactions. We could use
    # dblink_exec like we do in other stored procedures to open a new
    # connection to the db and do our inserts there, but there are a lot of
    # capabilities and opening several million connections to the db in the
    # middle of a sat-sync is slow. Instead we keep open a secondary db
    # connection which we only use here, so we can directly commit to that
    # instead of opening a new connection for each insert.
    def processCapabilities(self, capabilityHash):
        # initiate transaction, turns off auto-commit mode
        self.dbmodule.execute_secondary("begin")
        # must lock the table to keep rhnpush or whomever from causing
        # this transaction to fail
        lock_sql = "lock table rhnPackageCapability in exclusive mode"
        sql = "select lookup_package_capability_fast(:name, :version) as id from dual"
        try:
            self.dbmodule.execute_secondary(lock_sql)
            h = self.dbmodule.prepare_secondary(sql)
            for name, version in capabilityHash.keys():
                ver = version
                if version is None or version == '':
                    ver = None
                h.execute(name=name, version=ver)
                row = h.fetchone_dict()
                capabilityHash[(name, version)] = row['id']
            self.dbmodule.commit_secondary()  # commit also unlocks the table
        except Exception, e:
            self.dbmodule.execute_secondary("rollback")
            raise e

    # Same as processCapabilities
    def lookupChecksums(self, checksumHash):
        if not checksumHash:
            return
        # initiate transaction, turns off auto-commit mode
        self.dbmodule.execute_secondary("begin")
        # must lock the table to keep rhnpush or whomever from causing
        # this transaction to fail
        lock_sql = "lock table rhnChecksum in exclusive mode"
        sql = "select lookup_checksum_fast(:ctype, :csum) id from dual"
        try:
            self.dbmodule.execute_secondary(lock_sql)
            h = self.dbmodule.prepare_secondary(sql)
            for k in checksumHash.keys():
                ctype, csum = k
                if csum != '':
                    h.execute(ctype=ctype, csum=csum)
                    row = h.fetchone_dict()
                    if row:
                        checksumHash[k] = row['id']
            self.dbmodule.commit_secondary()  # commit also unlocks the table
        except Exception, e:
            self.dbmodule.execute_secondary("rollback")
            raise e


def SQLBackend():
    if CFG.DB_BACKEND == ORACLE:
        backend = OracleBackend()
    elif CFG.DB_BACKEND == POSTGRESQL:
        backend = PostgresqlBackend()
    backend.init()
    return backend<|MERGE_RESOLUTION|>--- conflicted
+++ resolved
@@ -338,35 +338,6 @@
               defaultSeverity=4,
               ),
         Table('rhnChannel',
-<<<<<<< HEAD
-            fields      = {
-                'id'            : DBint(),
-                'parent_channel' : DBint(),
-                'org_id'        : DBint(),
-                'channel_arch_id': DBint(),
-                'label'         : DBstring(128),
-                'basedir'       : DBstring(256),
-                'name'          : DBstring(256),
-                'summary'       : DBstring(500),
-                'description'   : DBstring(4000),
-                'product_name_id' : DBint(),
-                'gpg_key_url'   : DBstring(256),
-                'gpg_key_id'    : DBstring(14),
-                'gpg_key_fp'    : DBstring(50),
-                'end_of_life'   : DBdateTime(),
-                'receiving_updates' : DBstring(1),
-                'last_modified' : DBdateTime(),
-                'channel_product_id' : DBint(),
-                'checksum_type_id' : DBint(),
-                'channel_access': DBstring(10),
-                'update_tag'    : DBstring(128),
-            },
-            pk          = ['label'],
-            severityHash = {
-                'channel_product_id'          : 0,
-            },
-        ),
-=======
               fields={
                   'id': DBint(),
                   'parent_channel': DBint(),
@@ -387,13 +358,13 @@
                   'channel_product_id': DBint(),
                   'checksum_type_id': DBint(),
                   'channel_access': DBstring(10),
+                  'update_tag': DBstring(128),
               },
               pk=['label'],
               severityHash={
                   'channel_product_id': 0,
               },
               ),
->>>>>>> 32ea2fdb
         Table('rhnChannelFamily',
               fields={
                   'id': DBint(),
@@ -600,7 +571,6 @@
         # tables needed for virt ----------------------------------------
 
         Table('rhnVirtSubLevel',
-<<<<<<< HEAD
             fields      = {
                 'id'                : DBint(),
                 'label'             : DBstring(32),
@@ -646,15 +616,6 @@
             pk          = ['package_id', 'eula_id'],
             attribute   = 'eulas',
         ),
-=======
-              fields={
-                  'id': DBint(),
-                  'label': DBstring(32),
-                  'name': DBstring(128),
-              },
-              pk=['id', 'label', 'name'],
-              ),
->>>>>>> 32ea2fdb
     )
 
     def __init__(self):
