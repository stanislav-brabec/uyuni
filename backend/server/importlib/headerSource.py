#
# Copyright (c) 2008--2015 Red Hat, Inc.
#
# This software is licensed to you under the GNU General Public License,
# version 2 (GPLv2). There is NO WARRANTY for this software, express or
# implied, including the implied warranties of MERCHANTABILITY or FITNESS
# FOR A PARTICULAR PURPOSE. You should have received a copy of GPLv2
# along with this software; if not, see
# http://www.gnu.org/licenses/old-licenses/gpl-2.0.txt.
#
# Red Hat trademarks are not licensed under GPLv2. No permission is
# granted to use or replicate Red Hat trademarks that are incorporated
# in this software or its documentation.
#
#
# Converts headers to the intermediate format
#

import os
import time
import string
from importLib import File, Dependency, ChangeLog, Channel, \
    IncompletePackage, Package, SourcePackage
from backendLib import gmtime, localtime
from types import ListType, TupleType, IntType, LongType, StringType
from spacewalk.common.rhnLog import log_debug
from spacewalk.common.stringutils import to_string
from spacewalk.common.rhn_rpm import RPM_Header


class rpmPackage(IncompletePackage):
    # Various mappings
    tagMap = {
        # Ignoring these tags
        'last_modified': None,
        # We set them differently
        'checksum': None,
        'checksum_type': None,
        'checksum_list': None,
        'sigchecksum': None,
        'sigchecksum_type': None,
    }

    def populate(self, header, size, checksum_type, checksum, path=None, org_id=None,
                 header_start=None, header_end=None, channels=[]):

        # XXX is seems to me that this is the place that 'source_rpm' is getting
        # set
        for f in self.keys():
            field = f
            if self.tagMap.has_key(f):
                field = self.tagMap[f]
                if not field:
                    # Unsupported
                    continue

            # get the db field value from the header
            val = header[field]
            if f == 'build_time':
                if type(val) in (IntType, LongType):
                    # A UNIX timestamp
                    val = gmtime(val)
            if f == 'payload_size':
                if val is None:
                    # use longarchivesize header field for rpms with archive > 4GB
                    if ('longarchivesize' in header) and (header['longarchivesize'] > 0):
                        val = header['longarchivesize']
                elif val < 0:
                    # workaround for older rpms where signed
                    # attributes go negative for size > 2G
                    val = long(val) + 2 ** 32
            elif val:
                # Convert to strings
                if isinstance(val, unicode):
                    val = to_string(val)
                else:
                    val = str(val)
            elif val == []:
                val = None
            self[f] = val

        self['package_size'] = size
        self['checksum_type'] = checksum_type
        self['checksum'] = checksum
        self['checksums'] = {checksum_type: checksum}
        self['path'] = path
        self['org_id'] = org_id
        self['header_start'] = header_start
        self['header_end'] = header_end
        self['last_modified'] = localtime(time.time())
        if 'sigmd5' in self:
            if self['sigmd5']:
                self['sigchecksum_type'] = 'md5'
                self['sigchecksum'] = self['sigmd5']
            del(self['sigmd5'])

        # Fix some of the information up
        vendor = self['vendor']
        if vendor is None:
            self['vendor'] = 'Not defined'
        payloadFormat = self['payload_format']
        if payloadFormat is None:
            self['payload_format'] = 'cpio'
        if self['payload_size'] is None:
            self['payload_size'] = 0
        return self


class rpmBinaryPackage(Package, rpmPackage):
    # Various mappings
    tagMap = rpmPackage.tagMap.copy()
    tagMap.update({
        'package_group': 'group',
        'rpm_version': 'rpmversion',
        'payload_size': 'archivesize',
        'installed_size': 'size',
        'payload_format': 'payloadformat',
        'build_host': 'buildhost',
        'build_time': 'buildtime',
        'source_rpm': 'sourcerpm',
        # Arrays: require a different mapping
        'requires': None,
        'provides': None,
        'conflicts': None,
        'obsoletes': None,
        'suggests': None,
        'supplements': None,
        'enhances': None,
        'recommends': None,
        'breaks': None,
        'predepends': None,
        'files': None,
        'changelog': None,
        'channels': None,
        # We set them differently
        'package_size': None,
        'org_id': None,
        'md5sum': None,
        'path': None,
        'header_start': None,
        'header_end': None,
        # Unsupported
        'sigpgp': None,
        'siggpg': None,
        'package_id': None,
        'product_files': None,
        'eulas': None,
    })

    def populate(self, header, size, checksum_type, checksum, path=None, org_id=None,
                 header_start=None, header_end=None, channels=[]):

        rpmPackage.populate(self, header, size, checksum_type, checksum, path, org_id,
                            header_start, header_end)

        # workaround for bug in rpm-python <= 4.4.2.3-27.el5 (BZ# 783451)
        self['package_group'] = self['package_group'].rstrip()
        # Populate file information
        self._populateFiles(header)
        # Populate dependency information
        self._populateDependencyInformation(header)
        # Populate changelogs
        self._populateChangeLog(header)
        # Channels
        self._populateChannels(channels)

    def _populateFiles(self, header):
        self._populateTag(header, 'files', rpmFile)

    def _populateDependencyInformation(self, header):
        mapping = {
<<<<<<< HEAD
            'provides': rpmProvides,
            'requires': rpmRequires,
            'conflicts': rpmConflicts,
            'obsoletes': rpmObsoletes,
            'breaks': rpmBreaks,
=======
            'provides'  : rpmProvides,
            'requires'  : rpmRequires,
            'conflicts' : rpmConflicts,
            'obsoletes' : rpmObsoletes,
            'breaks'    : rpmBreaks,
>>>>>>> 2ce57e90
            'predepends': rpmPredepends,
        }

        old_weak_deps_mapping = {
            'supplements' : rpmOldSupplements,
            'enhances'  : rpmOldEnhances,
            'suggests'  : rpmOldSuggests,
            'recommends'  : rpmOldRecommends,
        }

        new_weak_deps_mapping = {
            'supplements' : rpmSupplements,
            'enhances'  : rpmEnhances,
            'suggests'  : rpmSuggests,
            'recommends': rpmRecommends,
        }

        for k, v in mapping.items():
            self._populateTag(header, k, v)
        for k, v in old_weak_deps_mapping.items():
            self._populateTag(header, k, v)
        for k, v in new_weak_deps_mapping.items():
            self._populateTag(header, k, v)

    def _populateChangeLog(self, header):
        self._populateTag(header, 'changelog', rpmChangeLog)

    def _populateChannels(self, channels):
        l = []
        for channel in channels:
            dict = {'label': channel}
            obj = Channel()
            obj.populate(dict)
            l.append(obj)
        self['channels'] = l

    def _populateTag(self, header, tag, Class):
        """
        Populates a tag with a list of Class instances, getting the
        information from a header
        """
        # First fix rpm's brokenness - sometimes singe-elements lists are
        # actually single elements
        fix = {}
        itemcount = 0

        for f, rf in Class.tagMap.items():
            v = sanitizeList(header[rf])
            ic = len(v)
            if not itemcount or ic < itemcount:
                itemcount = ic
            fix[f] = v

        # Now create the array of objects
        if self[tag] is None:
	  self[tag] = []

        unique_deps = []
        for i in range(itemcount):
            hash = {}
            for k, v in fix.items():
                # bugzilla 426963: fix for rpm v3 obsoletes header with
                # empty version and flags values
                if not len(v) and k == 'version':
                    hash[k] = ''
                elif not len(v) and k == 'flags':
                    hash[k] = 0
                else:
                    hash[k] = v[i]

            # for the old weak dependency tags
            # RPMSENSE_STRONG(1<<27) indicate recommends; if not set it is suggests only
	    if Class in [rpmOldRecommends, rpmOldSupplements, rpmOldSuggests, rpmOldEnhances]:
                if tag in ['recommends', 'supplements'] and not(hash['flags'] & (1 << 27)):
                    continue
                if tag in ['suggests', 'enhances'] and (hash['flags'] & (1 << 27)):
                    continue
            # Create a file
            obj = Class()
            # Fedora 10+ rpms have duplicate provides deps,
            # Lets clean em up before db inserts.
            if tag in ['requires', 'provides', 'obsoletes', 'conflicts', 'recommends', 'suggests', 'supplements', 'enhances', 'breaks', 'predepends']:
                if not len(hash['name']):
                    continue
                dep_nv = (hash['name'], hash['version'], hash['flags'])

                if dep_nv not in unique_deps:
                    unique_deps.append(dep_nv)
                    obj.populate(hash)
                    self[tag].append(obj)
                else:
                    # duplicate dep, ignore
                    continue
            else:
                if tag == 'files':
                    hash['checksum_type'] = header.checksum_type()
                obj.populate(hash)
                self[tag].append(obj)


class rpmSourcePackage(SourcePackage, rpmPackage):
    tagMap = rpmPackage.tagMap.copy()
    tagMap.update({
        'package_group': 'group',
        'rpm_version': 'rpmversion',
        'payload_size': 'archivesize',
        'build_host': 'buildhost',
        'build_time': 'buildtime',
        'source_rpm': 'sourcerpm',
        # Arrays: require a different mapping
        # We set them differently
        'package_size': None,
        'org_id': None,
        'md5sum': None,
        'path': None,
        # Unsupported
        'payload_format': None,
        'channels': None,
        'package_id': None,
    })

    def populate(self, header, size, checksum_type, checksum, path=None, org_id=None,
                 header_start=None, header_end=None, channels=[]):
        rpmPackage.populate(self, header, size, checksum_type, checksum, path, org_id,
                            header_start, header_end)
        nvr = []
        # workaround for bug in rpm-python <= 4.4.2.3-27.el5 (BZ# 783451)
        self['package_group'] = self['package_group'].rstrip()
        # Fill in source_rpm
        for tag in ['name', 'version', 'release']:
            nvr.append(header[tag])

        # 5/13/05 wregglej - 154248 If 1051 is in the list of keys in the header,
        # the package is a nosrc package and needs to be saved as such.
        if 1051 in header.keys():
            self['source_rpm'] = "%s-%s-%s.nosrc.rpm" % tuple(nvr)
        else:
            self['source_rpm'] = "%s-%s-%s.src.rpm" % tuple(nvr)

        # Convert sigchecksum to ASCII
        self['sigchecksum_type'] = 'md5'
        self['sigchecksum'] = string.join(
            map(lambda x: "%02x" % ord(x), self['sigchecksum']), '')


class rpmFile(File, ChangeLog):
    # Mapping from the attribute's names to rpm tags
    tagMap = {
        'name': 'filenames',
        'device': 'filedevices',
        'inode': 'fileinodes',
        'file_mode': 'filemodes',
        'username': 'fileusername',
        'groupname': 'filegroupname',
        'rdev': 'filerdevs',
        'file_size': 'filesizes',
        'mtime': 'filemtimes',
        'filedigest': 'filemd5s',     # FILEMD5S is a pre-rpm4.6 name for FILEDIGESTS
        # we have to use it for compatibility reason
        'linkto': 'filelinktos',
        'flags': 'fileflags',
        'verifyflags': 'fileverifyflags',
        'lang': 'filelangs',
    }

    def populate(self, hash):
        ChangeLog.populate(self, hash)
        # Fix the time
        tm = self['mtime']
        if type(tm) in (IntType, LongType):
            # A UNIX timestamp
            self['mtime'] = localtime(tm)
        if type(self['filedigest']) == StringType:
            self['checksum'] = self['filedigest']
            del(self['filedigest'])


class rpmProvides(Dependency):
    # More mappings
    tagMap = {
        'name': 'provides',
        'version': 'provideversion',
        'flags': 'provideflags',
    }


class rpmRequires(Dependency):
    # More mappings
    tagMap = {
        'name': 'requirename',
        'version': 'requireversion',
        'flags': 'requireflags',
    }

class rpmOldSuggests(Dependency):
    # More mappings
    tagMap = {
        'name': 1156,  # 'suggestsname',
        'version': 1157,  # 'suggestsversion',
        'flags': 1158,  # 'suggestsflags',
    }

class rpmSuggests(Dependency):
    # More mappings
    tagMap = {
        'name'      : 5049, #'suggestsname',
        'version'   : 5050, #'suggestsversion',
        'flags'     : 5051, #'suggestsflags',
    }

class rpmOldRecommends(Dependency):
    # More mappings
    tagMap = {
        'name'      : 1156, #'recommendsname',
        'version'   : 1157, #'recommendsversion',
        'flags'     : 1158, #'recommendsflags',
    }

class rpmRecommends(Dependency):
    # More mappings
    tagMap = {
        'name'      : 5046, #'recommendsname',
        'version'   : 5047, #'recommendsversion',
        'flags'     : 5048, #'recommendsflags',
<<<<<<< HEAD
    }

class rpmOldSupplements(Dependency):
    # More mappings
    tagMap = {
        'name'      : 1159, #'supplementsname',
        'version'   : 1160, #'supplementsversion',
        'flags'     : 1161, #'supplementsflags',
=======
>>>>>>> 2ce57e90
    }

class rpmOldSupplements(Dependency):
    # More mappings
    tagMap = {
        'name'      : 1159, #'supplementsname',
        'version'   : 1160, #'supplementsversion',
        'flags'     : 1161, #'supplementsflags',
    }

class rpmSupplements(Dependency):
    # More mappings
    tagMap = {
        'name'      : 5052, #'supplementsname',
        'version'   : 5053, #'supplementsversion',
        'flags'     : 5054, #'supplementsflags',
<<<<<<< HEAD
    }

class rpmOldEnhances(Dependency):
    # More mappings
    tagMap = {
        'name'      : 1159, #'enhancesname',
        'version'   : 1160, #'enhancesversion',
        'flags'     : 1161, #'enhancesflags',
=======
>>>>>>> 2ce57e90
    }

class rpmOldEnhances(Dependency):
    # More mappings
    tagMap = {
        'name'      : 1159, #'enhancesname',
        'version'   : 1160, #'enhancesversion',
        'flags'     : 1161, #'enhancesflags',
    }

class rpmEnhances(Dependency):
    # More mappings
    tagMap = {
        'name'      : 5055, #'enhancesname',
        'version'   : 5056, #'enhancesversion',
        'flags'     : 5057, #'enhancesflags',
    }

class rpmConflicts(Dependency):
    # More mappings
    tagMap = {
        'name': 'conflictname',
        'version': 'conflictversion',
        'flags': 'conflictflags',
    }


class rpmObsoletes(Dependency):
    # More mappings
    tagMap = {
        'name': 'obsoletename',
        'version': 'obsoleteversion',
        'flags': 'obsoleteflags',
    }


class rpmBreaks(Dependency):
    # More mappings
    tagMap = {
        'name':  1159,  # 'enhancesname'
        'version':  1160,  # 'enhancesversion'
        'flags':  1161,  # 'enhancesflags'
    }


class rpmPredepends(Dependency):
    # More mappings
    tagMap = {
        'name':  1159,  # 'enhancesname'
        'version':  1160,  # 'enhancesversion'
        'flags':  1161,  # 'enhancesflags'
    }


class rpmChangeLog(ChangeLog):
    tagMap = {
        'name': 'changelogname',
        'text': 'changelogtext',
        'time': 'changelogtime',
    }

    def populate(self, hash):
        ChangeLog.populate(self, hash)
        # Fix the time
        tm = self['time']
        if type(tm) in (IntType, LongType):
            # A UNIX timestamp
            self['time'] = gmtime(tm)
        # In changelog, data is either in UTF-8, or in any other
        # undetermined encoding. Assume ISO-Latin-1 if not UTF-8.
        for i in ('text', 'name'):
            try:
                self[i] = unicode(self[i], "utf-8")
            except UnicodeDecodeError:
                self[i] = unicode(self[i], "iso-8859-1")


def sanitizeList(l):
    if l is None:
        return []
    if type(l) in (ListType, TupleType):
        return l
    return [l]


def createPackage(header, size, checksum_type, checksum, relpath, org_id, header_start,
                  header_end, channels):
    """
    Returns a populated instance of rpmBinaryPackage or rpmSourcePackage
    """
    if header.is_source:
        log_debug(4, "Creating source package")
        p = rpmSourcePackage()
    else:
        log_debug(4, "Creating package")
        p = rpmBinaryPackage()

    # bug #524231 - we need to call fullFilelist() for RPM v3 file list
    # to expand correctly
    header.hdr.fullFilelist()
    p.populate(header, size, checksum_type, checksum, relpath, org_id, header_start, header_end,
               channels)
    return p<|MERGE_RESOLUTION|>--- conflicted
+++ resolved
@@ -169,19 +169,11 @@
 
     def _populateDependencyInformation(self, header):
         mapping = {
-<<<<<<< HEAD
-            'provides': rpmProvides,
-            'requires': rpmRequires,
-            'conflicts': rpmConflicts,
-            'obsoletes': rpmObsoletes,
-            'breaks': rpmBreaks,
-=======
             'provides'  : rpmProvides,
             'requires'  : rpmRequires,
             'conflicts' : rpmConflicts,
             'obsoletes' : rpmObsoletes,
             'breaks'    : rpmBreaks,
->>>>>>> 2ce57e90
             'predepends': rpmPredepends,
         }
 
@@ -406,7 +398,6 @@
         'name'      : 5046, #'recommendsname',
         'version'   : 5047, #'recommendsversion',
         'flags'     : 5048, #'recommendsflags',
-<<<<<<< HEAD
     }
 
 class rpmOldSupplements(Dependency):
@@ -415,16 +406,6 @@
         'name'      : 1159, #'supplementsname',
         'version'   : 1160, #'supplementsversion',
         'flags'     : 1161, #'supplementsflags',
-=======
->>>>>>> 2ce57e90
-    }
-
-class rpmOldSupplements(Dependency):
-    # More mappings
-    tagMap = {
-        'name'      : 1159, #'supplementsname',
-        'version'   : 1160, #'supplementsversion',
-        'flags'     : 1161, #'supplementsflags',
     }
 
 class rpmSupplements(Dependency):
@@ -433,17 +414,6 @@
         'name'      : 5052, #'supplementsname',
         'version'   : 5053, #'supplementsversion',
         'flags'     : 5054, #'supplementsflags',
-<<<<<<< HEAD
-    }
-
-class rpmOldEnhances(Dependency):
-    # More mappings
-    tagMap = {
-        'name'      : 1159, #'enhancesname',
-        'version'   : 1160, #'enhancesversion',
-        'flags'     : 1161, #'enhancesflags',
-=======
->>>>>>> 2ce57e90
     }
 
 class rpmOldEnhances(Dependency):
