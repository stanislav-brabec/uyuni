--- conflicted
+++ resolved
@@ -366,11 +366,7 @@
     sigkeys = rhn_rpm.RPM_Header(header).signatures
     key_id = None #_key_ids(sigkeys)[0]
     for sig in sigkeys:
-<<<<<<< HEAD
-        if sig['signature_type'] == 'gpg' or sig['signature_type'] == 'pgp':
-=======
         if sig['signature_type'] in ['gpg', 'pgp']:
->>>>>>> ec89b999
             key_id = sig['key_id']
 
     if not key_id:
