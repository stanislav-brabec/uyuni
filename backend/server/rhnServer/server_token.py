#
# Copyright (c) 2008--2011 Red Hat, Inc.
#
# This software is licensed to you under the GNU General Public License,
# version 2 (GPLv2). There is NO WARRANTY for this software, express or
# implied, including the implied warranties of MERCHANTABILITY or FITNESS
# FOR A PARTICULAR PURPOSE. You should have received a copy of GPLv2
# along with this software; if not, see
# http://www.gnu.org/licenses/old-licenses/gpl-2.0.txt.
#
# Red Hat trademarks are not licensed under GPLv2. No permission is
# granted to use or replicate Red Hat trademarks that are incorporated
# in this software or its documentation.
#
# this module handles the token registration code for a server
#

import string
import sys

from cStringIO import StringIO

from spacewalk.common import rhnFlags
from spacewalk.common.rhnLog import log_debug, log_error
from spacewalk.common.rhnException import rhnFault, rhnException
from spacewalk.common.rhnTranslate import _
from spacewalk.server import rhnSQL, rhnChannel, rhnAction

from server_lib import join_server_group

VIRT_ENT_LABEL = 'virtualization_host'
VIRT_PLATFORM_ENT_LABEL = 'virtualization_host_platform'

def token_channels(server, server_arch, tokens_obj):
    """ Handle channel subscriptions for the registration token """
    assert(isinstance(tokens_obj, ActivationTokens))
    log_debug(1, "YYY token_channels", tokens_obj)

    server_id, server_arch_id = server['id'], server['server_arch_id']

    # what channels are associated with this token (filter only those
    # compatible with this server)
    h = rhnSQL.prepare("""
    select
        rtc.channel_id id, c.name, c.label, c.parent_channel
    from
        rhnRegTokenChannels rtc,
        rhnChannel c,
        rhnServerChannelArchCompat scac
    where rtc.token_id = :token_id
        and rtc.channel_id = c.id
        and c.channel_arch_id = scac.channel_arch_id
        and scac.server_arch_id = :server_arch_id
    """)

    chash = {}
    base_channel_token = None
    base_channel_id = None

    for token in tokens_obj.tokens:
        token_id = token['token_id']
        h.execute(token_id=token_id, server_arch_id=server_arch_id)
        while 1:
            row = h.fetchone_dict()
            if not row:
                break
            channel_id = row['id']
            chash[channel_id] = row
            if row['parent_channel'] is not None:
                # Not a base channel
                continue

            # We only allow for one base channel
            if base_channel_id is not None and channel_id != base_channel_id:
                # Base channels conflict - are they coming from the same
                # token?
                if base_channel_token == token:
                    log_error("Token has multiple base channels", token_id,
                        base_channel_id)
                    raise rhnFault(62,
                        _("Token `%s' has more than one base channel assigned")
                        % token['note'])
                raise rhnFault(63, _("Conflicting base channels"))
            base_channel_id = channel_id
            base_channel_token = token

    bc = chash.get(base_channel_id)
    log_debug(4, "base channel", bc)

    # get the base channel for this server
    # Note that we are hitting this codepath after newserver.__save() has been
    # run, which means we've already chosen a base channel
    # from rhnDistChannelMap
    sbc = rhnChannel.get_base_channel(server_id, none_ok = 1)

    # prepare the return value
    ret = []

    # now try to figure out which base channel we prefer
    if bc is None:
        if sbc is None:
            # we need at least one base channel definition
            log_error("Server has invalid release and "
                      "token contains no base channels", server_id,
                        tokens_obj.tokens)
            ret.append("System registered without a base channel")
            ret.append("Unsupported release-architecture combination "
                "(%s, %s)" % (server["release"], server_arch))
            return ret
    else: # do we need to drop the one from sbc?
        if sbc and sbc["id"] != bc["id"]: # we need to prefer the token one
            # unsubscribe from old channel(s)
            rhnChannel.unsubscribe_all_channels(server_id)
            sbc = None # force true on the next test
        if sbc is None:
            # no base channel subscription at this point
            try:
                rhnChannel._subscribe_sql(server_id, bc["id"], commit=0)
            except rhnChannel.SubscriptionCountExceeded:
                ret.append("System registered without a base channel: "
                     "subscription count exceeded for channel %s (%s)" %
                     (bc["name"], bc["label"]))
                return ret

            ret.append("Subscribed to base channel '%s' (%s)" % (
                bc["name"], bc["label"]))
            sbc = bc

    # attempt to subscribe all non-base channels associated with this
    # token
    subscribe_channel = rhnSQL.Procedure("rhn_channel.subscribe_server")
    # Use a set here to ensure uniqueness of the
    # channel family ids used in the loop below.
    channel_family_ids = set()

    for c in filter(lambda a: a["parent_channel"], chash.values()):
        # make sure this channel has the right parent
        if str(c["parent_channel"]) != str(sbc["id"]):
            ret.append("NOT subscribed to channel '%s' "\
                       "(not a child of '%s')" % (
                c["name"], sbc["name"]))
            continue
        try:
            # don't run the EC yet
            # XXX: test return code when this one will start returning
            # a status
            subscribe_channel(server_id, c["id"], 0, None, 0)
            child = rhnChannel.Channel()
            child.load_by_id(c["id"])
            child._load_channel_families()
            cfamid = child._channel_families[0]
            channel_family_ids.add(cfamid)
        except rhnSQL.SQLError, e:
            log_error("Failed channel subscription", server_id,
                      c["id"], c["label"], c["name"])
            ret.append("FAILED to subscribe to channel '%s'" % c["name"])
        else:
            ret.append("Subscribed to channel '%s'" % c["name"])

    log_debug(5, "cf ids: %s" % str(channel_family_ids))
    log_debug(5, "Server org_id: %s" % str(server['org_id']))
    #rhn_channel.update_family_counts(channel_family_id_val, server_org_id_val)
    update_family_counts = rhnSQL.Procedure("rhn_channel.update_family_counts")
    for famid in channel_family_ids:
        # Update the channel family counts separately at the end here
        # instead of in the loop above.  If you have an activation key
        # with lots of custom child channels you can end up repeatedly
        # updating the same channel family counts over and over and over
        # even thou you really only need todo it once.
        log_debug(5, "calling update fam counts: %s" % famid)
        update_family_counts(famid, server['org_id'])

    return ret

_query_token_server_groups = rhnSQL.Statement("""
    select rtg.server_group_id, sg.name
      from rhnRegTokenGroups rtg, rhnServerGroup sg
     where rtg.token_id = :token_id
       and sg.id = rtg.server_group_id
""")

def token_server_groups(server_id, tokens_obj):
    """ Handle server group subscriptions for the registration token """
    assert(isinstance(tokens_obj, ActivationTokens))
    h = rhnSQL.prepare(_query_token_server_groups)
    server_groups = {}
    for token in tokens_obj.tokens:
        token_id = token['token_id']
        h.execute(token_id=token_id)
        while 1:
            row = h.fetchone_dict()
            if not row:
                break
            server_group_id = row['server_group_id']
            server_groups[server_group_id] = row

    # Now try to subscribe server to group
    ret = []
    for server_group_id, sg in server_groups.items():
        log_debug(4, "token server group", sg)

        try:
            join_server_group(server_id, server_group_id)
        except rhnSQL.SQLError, e:
            log_error("Failed to add server to group", server_id,
                      server_group_id, sg["name"])
<<<<<<< HEAD
            raise rhnFault(80, _("Failed to add server to group %s") %
                sg["name"])
=======
            raise rhnFault(80, _("Failed to add server to group %s") % 
                sg["name"]), None, sys.exc_info()[2]
>>>>>>> b4c93a70
        else:
            ret.append("Subscribed to server group '%s'" % sg["name"])
    return ret


_query_token_packages = rhnSQL.Statement("""
    select pn.id as name_id, pa.id as arch_id, pn.name
    from rhnPackageName pn, rhnRegTokenPackages rtp
        left outer join rhnPackageArch pa on rtp.arch_id = pa.id
    where rtp.token_id = :token_id
        and rtp.name_id = pn.id
    order by upper(pn.name)
""")
_query_token_packages_insert = rhnSQL.Statement("""
    insert into rhnActionPackage (id, action_id, name_id, parameter)
    values (sequence_nextval('rhn_act_p_id_seq'), :action_id, :name_id, 'upgrade')
""")

def token_packages(server_id, tokens_obj):
    assert(isinstance(tokens_obj, ActivationTokens))

    h = rhnSQL.prepare(_query_token_packages)
    package_names = {}
    for token in tokens_obj.tokens:
        token_id = token['token_id']
        h.execute(token_id=token_id)
        while True:
            row = h.fetchone_dict()
            if not row:
                break
            pn_id = row['name_id']
            pa_id = row['arch_id']
            package_names[(pn_id, pa_id)] = row['name']

    ret = []
    if not package_names:
        return ret

    package_arch_ids = package_names.keys()
    # Get the latest action scheduled for this token
    last_action_id = rhnFlags.get('token_last_action_id')

    action_id = rhnAction.schedule_server_packages_update_by_arch(server_id,
            package_arch_ids, org_id = token['org_id'],
            prerequisite = last_action_id,
            action_name = "Activation Key Package Auto-Install")

    # This action becomes the latest now
    rhnFlags.set('token_last_action_id', action_id)

    for p in package_names.values():
        ret.append("Scheduled for install:  '%s'" % p)

    rhnSQL.commit()

    return ret


# given 2 channels, with one pathname overlap, you'll get
# something like:
#  id=1,  '/etc/foo.txt',     priority=1
#  id=27, '/etc/foo.txt',     priority=2
#  id=53, '/var/tmp/baz.log', priority=2
_query_token_latest_revisions = rhnSQL.Statement("""
    select cf.latest_config_revision_id revision_id,
           cfn.path
      from rhnConfigFileName cfn,
           rhnConfigFile cf,
           rhnConfigChannelType cct,
           rhnConfigChannel cc,
           rhnServerConfigChannel scc
     where scc.server_id = :server_id
       and scc.config_channel_id = cc.id
       and cc.confchan_type_id = cct.id
       and cct.label != 'server_import'
       and cc.id = cf.config_channel_id
       and cf.config_file_name_id = cfn.id
           -- latest_config_revision_id should always be non-null but
           -- we should protect ourselves
       and cf.latest_config_revision_id is not null
    order by cfn.path, cct.priority, scc.position
""")

_query_add_revision_to_action = rhnSQL.Statement("""
    insert into rhnActionConfigRevision (id, action_id, server_id, config_revision_id)
    values (sequence_nextval('rhn_actioncr_id_seq'), :action_id, :server_id, :config_revision_id)
""")

def deploy_configs_if_needed(server):
    server_id = server['id']
    log_debug(4, server_id)
    # determine if there are actually any files to be deployed...
    revisions = {}

    h = rhnSQL.prepare(_query_token_latest_revisions)
    h.execute(server_id=server_id)

    while 1:
        row = h.fetchone_dict()
        if not row:
            break

        # only care about the 1st revision of a particular path due to
        # sql ordering...
        if not revisions.has_key(row['path']):
            revisions[row['path']] = row['revision_id']

    if not len(revisions):
        return None

    # Get the latest action scheduled for this token
    last_action_id = rhnFlags.get('token_last_action_id')

    action_id = rhnAction.schedule_server_action(
        server_id,
        action_type='activation.schedule_deploy',
        action_name="Activation Key Config File Deployment",
        delta_time=0, scheduler=None,
        org_id=server['org_id'],
        prerequisite=last_action_id,
        )

    # This action becomes the latest now
    rhnFlags.set('token_last_action_id', action_id)

    log_debug(4, "scheduled activation key config deploy")

    h = rhnSQL.prepare(_query_add_revision_to_action)
    # XXX should use executemany() or execute_bulk
    for revision_id in revisions.values():
        log_debug(5, action_id, revision_id)
        h.execute(server_id = server_id,
                  action_id = action_id,
                  config_revision_id = revision_id)

    return action_id


_query_token_config_channels = rhnSQL.Statement("""
    select rtcc.config_channel_id,
           rtcc.position, cc.name
      from rhnConfigChannel cc,
           rhnRegTokenConfigChannels rtcc
     where rtcc.token_id = :token_id
       and rtcc.config_channel_id = cc.id
    order by rtcc.position
""")

# XXX Same query exists in config/rhn_config_management.py
_query_set_server_config_channels = rhnSQL.Statement("""
    insert into rhnServerConfigChannel (server_id, config_channel_id, position)
    values (:server_id, :config_channel_id, :position)
""")

def _get_token_config_channels(token_id):
    h = rhnSQL.prepare(_query_token_config_channels)
    h.execute(token_id=token_id)

    return h.fetchall_dict() or []

_query_current_config_channels = rhnSQL.Statement("""
    select config_channel_id
      from rhnServerConfigChannel
       where server_id = :server_id
           and position is not null
""")

def _get_current_config_channels(server_id):
    h = rhnSQL.prepare(_query_current_config_channels)
    h.execute(server_id = server_id)

    current_ch = h.fetchall_dict() or []
    data = []
    for curr in current_ch:
        data.append(curr['config_channel_id'])
    return data


def token_config_channels(server, tokens_obj):
    assert(isinstance(tokens_obj, ActivationTokens))
    server_id = server['id']

    # If this is a re-registration token, it should not have any config
    # channel associated with it (and no deploy_configs either). We'll just
    # keep whatever config files they had on this profile
    if tokens_obj.is_rereg_token:
        return []

    # Activation key order matters; config channels are stacked in order

    config_channels = []
    config_channels_hash = {}
    deployment = 0
    current_channels = []
    if tokens_obj.forget_rereg_token:
        current_channels = _get_current_config_channels(server_id)

    for token in tokens_obj.tokens:
        channels = _get_token_config_channels(token['token_id'])
        # Check every token used and if any of them are set to not deploy configs
        # then we won't deploy configs for any config channels the system is subscribed to
        deploy_configs = token['deploy_configs']
        log_debug(2, "token_id: ", token['token_id'], " deploy_configs: ", deploy_configs)
        if deploy_configs == 'Y':
            log_debug(2, "At least one token set to deploy config files")
            deployment = 1
        for c in channels:
            config_channel_id = c['config_channel_id']
            if not c['config_channel_id']  in current_channels and\
                        not config_channels_hash.has_key(config_channel_id):
                position = len(current_channels) + len(config_channels) + 1
                # Update the position in the queue
                c['position'] = position
                config_channels.append(c)
                config_channels_hash[config_channel_id] = None

    ret = []
    if config_channels:
        h = rhnSQL.prepare(_query_set_server_config_channels)

        h.execute_bulk({
            'server_id'        : [server_id] * len(config_channels),
            'config_channel_id': map(lambda c: c['config_channel_id'],
                  config_channels),
            'position'         : map(lambda c: c['position'], config_channels),
            })

        for channel in config_channels:
            msg = "Subscribed to config channel %s" % channel['name']
            log_debug(4, msg)
            ret.append(msg)

    # Now that we have the server subscribed to config channels,
    # determine if we have to deploy the files too
    # Don't pass tokens_obj, we only need the token that provided the config
    # channels in the first place
    if deployment:
        log_debug(2, "At least one token has deploy_configs == Y, deploying configs")
        deploy_configs_if_needed(server)

    rhnSQL.commit()

    return ret


_query_server_token_used = rhnSQL.Statement("""
    insert into rhnServerTokenRegs (server_id, token_id)
    values (:server_id, :token_id)
""")

_query_check_server_uses_token = rhnSQL.Statement("""
    select 1 from rhnServerTokenRegs
    where server_id = :server_id
    and token_id = :token_id
""")

def server_used_token(server_id, token_id):
    h = rhnSQL.prepare(_query_check_server_uses_token)
    h.execute(server_id=server_id, token_id=token_id)
    ret = h.fetchone_dict()
    if not ret:
        h = rhnSQL.prepare(_query_server_token_used)
        h.execute(server_id=server_id, token_id=token_id)

_query_check_token_limits = rhnSQL.Statement("""
    select
       rt.usage_limit max_nr,
       ( select count(server_id) from rhnServerTokenRegs
         where token_id = :token_id ) curr_nr
    from rhnRegToken rt
    where rt.id = :token_id
""")

def check_token_limits(server_id, tokens_obj):
    """ check the token registration limits """
    # XXX: would be nice to have those done with triggers in the database
    # land...
    assert(isinstance(tokens_obj, ActivationTokens))
    rhnSQL.transaction("check_token_limits")
    for token in tokens_obj.tokens:
        try:
            _check_token_limits(server_id, token)
        except:
            log_debug(4, "Rolling back transaction")
            rhnSQL.rollback("check_token_limits")
            raise
    return 0

def _check_token_limits(server_id, token_rec):
    token_id = token_rec["token_id"]

    # Mark that we used this token
    server_used_token(server_id, token_id)

    # now check we're not using this token too much
    h = rhnSQL.prepare(_query_check_token_limits)
    h.execute(token_id = token_id)
    ret = h.fetchone_dict()
    if not ret:
        raise rhnException("Could not check usage limits for token",
                           server_id, token_rec)
    # See bug #79095: if usage_limit is NULL, it means unlimited reg tokens
    if ret["max_nr"] is not None and ret["max_nr"] < ret["curr_nr"]:
        log_error("Token usage limit exceeded", token_rec,
                  ret["max_nr"], server_id)
        raise rhnFault(61, _("Maximum usage count of %s reached") % ret["max_nr"])
    # all clean, we're below usage limits
    return 0

class ActivationTokens:
    """
    An aggregation of activation tokens, exposing important information
    like org_id, user_id etc in a unified manner.
    """
    is_rereg_token = 0
    forget_rereg_token = 0

    def __init__(self, tokens, user_id=None, org_id=None,
            kickstart_session_id=None, entitlements=[], deploy_configs=None):
        self.tokens = tokens
        self.user_id = user_id
        self.org_id = org_id
        self.kickstart_session_id = kickstart_session_id
#        self.entitlement_label = entitlement_label
#        self.entitlement_name = entitlement_name
        # Boolean
        self.deploy_configs = deploy_configs
        # entitlements is list of tuples [(name, label)]
        self.entitlements = entitlements

    def __nonzero__(self):
        return (len(self.tokens) > 0)

    def get_server_id(self):
        if not self:
            return None
	# We can have only one re-activation key
        for token in self.tokens:
            server_id = token.get('server_id')
            if server_id:
                return server_id
        # We hit this when no re-activation key
        return None

    def get_user_id(self):
        return self.user_id

    def get_org_id(self):
        return self.org_id

    def get_kickstart_session_id(self):
        return self.kickstart_session_id

    def get_entitlements(self):
        return self.entitlements

    def has_entitlement_label(self, entitlement):
        if entitlement in  map(lambda x: x[0], self.entitlements):
            return 1
        return 0

    def get_deploy_configs(self):
        return self.deploy_configs

    def get_names(self):
        """ Returns a string of the entitlement names that the token grants.
            This function is poorly named.
        """
        token_names = map(lambda x: x[0], self.entitlements)
        if not token_names:
            return None
        return string.join(token_names, ",")

    def get_tokens(self):
        tokens = []
        for token in self.tokens:
            tokens.append(token['token'])

        return tokens

    def entitle(self, server_id, history, virt_type = None):
        """
        Entitle a server according to the entitlements we have configured.
        """
        log_debug(3, self.entitlements)

        entitle_server = rhnSQL.Procedure("rhn_entitlements.entitle_server")
        # TODO: entitle_server calls can_entitle_server, so we're doing this
        # twice for each successful call. Is it necessary for external error
        # handling or can we ditch it?
        can_entitle_server = rhnSQL.Function(
                "rhn_entitlements.can_entitle_server", rhnSQL.types.NUMBER())

        can_ent = None

        history["entitlement"] = ""

        # Do a quick check to see if both virt entitlements are present. (i.e.
        # activation keys stacked together) If so, give preference to the more
        # powerful virtualization platform and remove the regular virt
        # entitlement from the list.
        found_virt = False
        found_virt_platform = False
        for entitlement in self.entitlements:
            if entitlement[0] == VIRT_ENT_LABEL:
                found_virt = True
            elif entitlement[0] == VIRT_PLATFORM_ENT_LABEL:
                found_virt_platform = True

        for entitlement in self.entitlements:
            if virt_type is not None and entitlement[0] in \
                    (VIRT_ENT_LABEL, VIRT_PLATFORM_ENT_LABEL):
                continue

            # If both virt entitlements are present, skip the least powerful:
            if found_virt and found_virt_platform and entitlement[0] == VIRT_ENT_LABEL:
                log_debug(1, "Virtualization and Virtualization Platform " +
                        "entitlements both present.")
                log_debug(1, "Skipping Virtualization.")
                continue

            try:
                 can_ent = can_entitle_server(server_id, entitlement[0])
            except rhnSQL.SQLSchemaError, e:
                 can_ent = 0

            try:
                # bugzilla #160077, skip attempting to entitle if we cant
                if can_ent:
                    entitle_server(server_id, entitlement[0])
            except rhnSQL.SQLSchemaError, e:
                log_error("Token failed to entitle server", server_id,
                          self.get_names(), entitlement[0], e.errmsg)
                if e.errno == 20220:
                    #ORA-20220: (servergroup_max_members) - Server group membership
                    #cannot exceed maximum membership
<<<<<<< HEAD
                    raise rhnFault(91,
                        _("Registration failed: RHN Software Management service entitlements exhausted"))
=======
                    raise rhnFault(91, 
                        _("Registration failed: RHN Software Management service entitlements exhausted")), None, sys.exc_info()[2]
>>>>>>> b4c93a70
                #No idea what error may be here...
                raise rhnFault(90, e.errmsg), None, sys.exc_info()[2]
            except rhnSQL.SQLError, e:
                log_error("Token failed to entitle server", server_id,
                          self.get_names(), entitlement[0], e.args)
                raise rhnFault(90, str(e)), None, sys.exc_info()[2]
            else:
                history["entitlement"] = "Entitled as a %s member" % entitlement[1]



class ReRegistrationToken(ActivationTokens):
    """
    Subclass for re-registration keys.

    (i.e. used alone and not combined with other regular activation keys)
    """
    is_rereg_token = 1



class ReRegistrationActivationToken(ReRegistrationToken):
    """
    Subclass for re-registration keys and activation keys used together.
    """
    forget_rereg_token = 1

    def __init__(self, tokens, user_id=None, org_id=None,
            kickstart_session_id=None, entitlements=[],
            remove_entitlements=[], deploy_configs=None):
        ReRegistrationToken.__init__(self, tokens, user_id, org_id,
                kickstart_session_id, entitlements, deploy_configs)
        self.remove_entitlements = remove_entitlements # list of labels

    def entitle(self, server_id, history, virt_type = None):
        for ent in self.remove_entitlements:
            unentitle_server = rhnSQL.Procedure(
                    "rhn_entitlements.remove_server_entitlement")
            try:
                unentitle_server(server_id, ent, 0)
            except rhnSQL.SQLSchemaError, e:
                log_error("Failed to unentitle server", server_id,
                    ent, e.errmsg)
                raise rhnFault(90, e.errmsg), None, sys.exc_info()[2]
            except rhnSQL.SQLError, e:
                log_error("Failed to unentitle server", server_id,
                    ent, e.args)
                raise rhnFault(90, str(e)), None, sys.exc_info()[2]

        # Call parent method:
        ReRegistrationToken.entitle(self, server_id, history, virt_type)



def _fetch_token_from_cursor(cursor):
    """ Fetches a token from a prepared and executed cursor
        Used by both fetch_token and fetch_org_token
    """
    token_entry = None
    token_entitlements = {}
    while 1:
        row = cursor.fetchone_dict()
        if not row:
            break
        tup = (row['token_type'], row['token_desc'], row['is_base'])
        token_entitlements[tup] = None
        if token_entry:
            # We've seen this token already - the only thing that can be
            # different is the entitlement level, which we've already
            # saved

            # Double-check it's the same token
            assert token_entry['token_id'] == row['token_id'], \
                "Query returned different tokens - missing unique constraint" \
                " on rhnActivationKey.token?"
            continue

        # First entry of this type
        token_entry = row

    return token_entry, token_entitlements

def _categorize_token_entitlements(token_entitlements, entitlements_base,
        entitlements_extra):
    """ Given a hash token_entitlements, splits the base ones and puts them in
        the entitlements_base hash, and the extras in entitlements_extra
    """
    for tup in token_entitlements.keys():
        is_base = tup[2]
        ent = (tup[0], tup[1])
        if is_base == 'Y':
            entitlements_base[ent] = None
        else:
            entitlements_extra[ent] = None

    return entitlements_base, entitlements_extra

def _validate_entitlements(token_string, rereg_ents, base_entitlements,
        extra_entitlements, remove_entitlements):
    """
    Perform various checks on the final list of entitlements accumulated after
    processing all activation keys.

    rereg_ents passed in as a list of entitlement labels.

    Extra/base entitlements passed in as a hash of tuples ('label', 'Friendly
    Name') mapping to None. (i.e. seems to be used as just a set)

    Remove entitlements being maintained as just a list of labels.
    """
    # Check for exactly one base entitlement:
    if len(base_entitlements.keys()) != 1:
        log_error("Tokens with different base entitlements", token_string,
            base_entitlements)
        raise rhnFault(63,
            _("Stacking of re-registration tokens with different base entitlements "
                "is not supported"), explain=0)

    # Don't allow an activation key to give virt entitlement to a system
    # that's re-activating and already has virt platform: (or vice-versa)
    found_virt = False
    virt_tuple = None
    found_virt_platform = False
    for ent_tuple in extra_entitlements.keys():
        if ent_tuple[0] == VIRT_ENT_LABEL:
            found_virt = True
            virt_tuple = ent_tuple
        elif ent_tuple[0] == VIRT_PLATFORM_ENT_LABEL:
            found_virt_platform = True

    if found_virt and found_virt_platform and len(rereg_ents) > 0:
        # Both virt entitlements found, give preference to the most powerful.
        # (i.e. virtualization_host_platform) This may mean we have to remove
        # virtualization_host if a reregistration key is in use and contains
        # this entitlement.
        if VIRT_ENT_LABEL in rereg_ents:
            # The system already has virt host, so it must be removed:
            log_debug(1, "Removing Virtualization entitlement from profile.")
            remove_entitlements.append(virt_tuple[0])

        # NOTE: the call to entitle will actually skip the virtualization
        # entitlement, so we can leave it in the list here.

_query_token = rhnSQL.Statement("""
    select rt.id as token_id,
           sgt.label as token_type,
           sgt.name as token_desc,
           sgt.is_base,
           ak.token,
           rt.user_id,
           rt.org_id,
           rt.note,
           rt.usage_limit,
           rt.server_id,
           ak.ks_session_id kickstart_session_id,
           rt.deploy_configs
    from rhnActivationKey ak, rhnRegToken rt, rhnRegTokenEntitlement rte, rhnServerGroupType sgt
    where ak.token = :token
      and ak.reg_token_id = rt.id
      and rt.disabled = 0
      and rt.id = rte.reg_token_id
      and rte.server_group_type_id = sgt.id
""")

def fetch_token(token_string):
    """ Fetches a token from the database """
    log_debug(3, token_string)
    # A token should always be passed to this function
    assert token_string
    tokens = string.split(token_string, ',')
    h = rhnSQL.prepare(_query_token)
    result = []
    rereg_token_found = 0
    num_of_rereg = 0
    # Global user_id and org_id
    user_id = None
    same_user_id = 1
    org_id = None
    ks_session_id_token = None
    deploy_configs = None
    entitlements_base = {}
    entitlements_extra = {}

    # List of re-registration entitlements labels (if found):
    rereg_ents = []

    for token in tokens:
        h.execute(token=token)
        token_entry, token_entitlements = _fetch_token_from_cursor(h)

        if not token_entry:
            # Unable to find the token
            log_error("Invalid token '%s'" % token)
            raise rhnFault(60, _("Could not find token '%s'") % token, explain=0)

        row = token_entry

        if row.get('server_id'):
            rereg_token_found = row
            num_of_rereg += 1

            # Store the re-reg ents:
            for tup in token_entitlements.keys():
                rereg_ents.append(tup[0])

        # Check user_id
        token_user_id = row.get('user_id')

        #4/27/05 wregglej - Commented this line out 'cause the token_user_id should
        #be allowed to be None. This line was causing problems when registering with
        #an activation key whose creator had been deleted.
        #assert(token_user_id is not None)

        if same_user_id and user_id is not None and user_id != token_user_id:
            log_debug(4, "Different user ids: %s, %s" % (same_user_id, user_id))
            # This token has a different user id than the rest
            same_user_id = 0
        else:
            user_id = token_user_id

        # Check org_id
        token_org_id = row.get('org_id')
        assert(token_org_id is not None)
        if org_id is not None and org_id != token_org_id:
            # Cannot use activation keys from different orgs
            raise rhnFault(63, _("Tokens from mismatching orgs"), explain=0)
        org_id = token_org_id

        # Check kickstart session ids
        token_ks_session_id = row.get('kickstart_session_id')
        if token_ks_session_id is not None:
            if ks_session_id_token is not None:
                ks_session_id = ks_session_id_token['kickstart_session_id']
                if ks_session_id != token_ks_session_id:
                    # Two tokens with different kickstart sessions
                    raise rhnFault(63, _("Kickstart session mismatch"),
                        explain=0)
            else:
                # This token has kickstart session id info
                ks_session_id_token = row

        # Iterate through the entitlements from this token
        # and intead of picking one entitlement, create a union of
        # all the entitlemts as a list of tuples of (name, label) aka
        # (token_type, token_desc)
        _categorize_token_entitlements(token_entitlements, entitlements_base,
            entitlements_extra)

        # Deploy configs?
        deploy_configs = deploy_configs or (row['deploy_configs'] == 'Y')
        result.append(row)

    # One should not stack re-activation tokens
    if num_of_rereg > 1:
        raise rhnFault(63,
            _("Stacking of re-registration tokens is not supported"), explain=0)

    entitlements_remove = []
    _validate_entitlements(token_string, rereg_ents, entitlements_base,
            entitlements_extra, entitlements_remove)
    log_debug(5, "entitlements_base = %s" % entitlements_base)
    log_debug(5, "entitlements_extra = %s" % entitlements_extra)

    if ks_session_id_token:
        ks_session_id = ks_session_id_token['kickstart_session_id']
    else:
        ks_session_id = None

    # akl add entitles array constructed above to kwargs
    kwargs = {
        'user_id'               : user_id,
        'org_id'                : org_id,
        'kickstart_session_id'  : ks_session_id,
        'entitlements'          : entitlements_base.keys() + entitlements_extra.keys(),
        'deploy_configs'        : deploy_configs,
    }
    log_debug(4, "Values", kwargs)

    if rereg_token_found and len(result) > 1:
        log_debug(4,"re-activation stacked with activationkeys")
        kwargs['remove_entitlements'] = entitlements_remove
        return apply(ReRegistrationActivationToken, (result, ), kwargs)
    elif rereg_token_found:
        log_debug(4,"simple re-activation")
        return apply(ReRegistrationToken, ([ rereg_token_found ], ), kwargs)

    return apply(ActivationTokens, (result, ), kwargs)

# always be sure this query has matching columns as _query_token above...
_query_org_default_token = rhnSQL.Statement("""
    select rt.id as token_id,
           sgt.label as token_type,
           sgt.name as token_desc,
           sgt.is_base,
           ak.token,
           rt.user_id,
           rt.org_id,
           rt.note,
           -- Default tokens have no usage limit
           NULL usage_limit,
           rt.server_id,
           NULL kickstart_session_id,
           rt.deploy_configs
      from rhnServerGroupType sgt,
           rhnActivationKey ak,
           rhnRegToken rt,
           rhnRegTokenOrgDefault rtod,
           rhnRegTokenEntitlement rte
     where rtod.org_id = :org_id
       and rtod.reg_token_id = rt.id
       and rt.id =  rte.reg_token_id
       and rt.disabled = 0
       and rte.server_group_type_id = sgt.id
       and ak.reg_token_id = rtod.reg_token_id
""")

def fetch_org_token(org_id):
    log_debug(3, org_id)
    h = rhnSQL.prepare(_query_org_default_token)
    h.execute(org_id=org_id)
    token_entry, token_entitlements = _fetch_token_from_cursor(h)
    entitlements_base = {}
    entitlements_extra = {}
    _categorize_token_entitlements(token_entitlements, entitlements_base,
        entitlements_extra)

    kwargs = {}
    tokens = []
    if token_entry:
        kwargs = {
            'user_id'               : token_entry['user_id'],
            'org_id'                : token_entry['org_id'],
            'kickstart_session_id'  : token_entry['kickstart_session_id'],
            'entitlements'          : entitlements_base.keys() + entitlements_extra.keys(),
            'deploy_configs'        : token_entry['deploy_configs'] == 'Y',
        }
        tokens.append(token_entry)

    return apply(ActivationTokens, (tokens, ), kwargs)




_query_disable_token = rhnSQL.Statement("""
    update rhnRegToken
       set disabled = 1
     where id = :token_id
""")


def disable_token(tokens_obj):
    assert(isinstance(tokens_obj, ActivationTokens))
    h = rhnSQL.prepare(_query_disable_token)
    for token in tokens_obj.tokens:
        if token.get("server_id"):
            # only disable re-activation tokens
            h.execute(token_id=token["token_id"])

def process_token(server, server_arch, tokens_obj, virt_type = None):
    """ perform registration tasks for a server as indicated by a token """
    assert(isinstance(tokens_obj, ActivationTokens))
    server_id = server['id']
    log_debug(1, server_id, tokens_obj.get_names())

    # Keep track of what we're doing
    history = {}

    # the tokens are confirmed, mark this server as using it and make
    # sure we're within limits
    check_token_limits(server_id, tokens_obj)

    is_reactivation = rhnFlags.test('re_registration_token')

    if is_reactivation:
        # If it's a re-registration, the server is already entitled
        history["entitlement"] = "Re-activation: keeping previous entitlement level"
    else:
        tokens_obj.entitle(server_id, history, virt_type)


    # channels
    history["channels"] = token_channels(server, server_arch, tokens_obj)


    is_provisioning_entitled = None
    is_management_entitled = None

    if tokens_obj.has_entitlement_label('provisioning_entitled'):
        is_provisioning_entitled = 1

    if tokens_obj.has_entitlement_label('enterprise_entitled'):
        is_management_entitled = 1

    if is_reactivation:
        history["groups"] = ["Re-activation: keeping previous server groups"]
    else:
        # server groups - allowed for enterprise only
        if is_management_entitled or is_provisioning_entitled:
            history["groups"] = token_server_groups(server_id, tokens_obj)
        else:
            # FIXME:  better messaging about minimum service level
            history["groups"] = [
                "Not subscribed to any system groups: not entitled for "
                "Management or Provisioning"
            ]

    if is_provisioning_entitled:
        history["packages"] = token_packages(server_id, tokens_obj)
        history["config_channels"] = token_config_channels(server,
            tokens_obj)
    else:
        history["packages"] = [ "Insufficient service level for automatic package installation." ]
        history["config_channels"] = [ "Insufficient service level for config channel subscription." ]

    # build the report and send it back
    return history_report(history)

def history_report(history):
    """ build a mildly html-ized version of the history as a report """
    report = StringIO()
    # header information
    report.write("Entitlement Information:\n")
    report.write("<ul><li>%s</li></ul>" % history["entitlement"])
    report.write("\n")
    # print out channels
    report.write("Channel Subscription Information:\n")
    report.write("<ul>\n")
    for c in history["channels"]:
        report.write("<li>%s</li>\n" % c)
    if len(history["channels"]) == 0:
        report.write("<li>The token does not include default "
                     "Channel Subscriptions</li>\n")
    report.write("</ul>\n")
    # print out the groups
    if history.has_key("groups"):
        report.write("System Group Membership Information:\n")
        report.write("<ul>\n")
        for g in history["groups"]:
            report.write("<li>%s</li>\n" % g)
        if len(history["groups"]) == 0:
            report.write("<li>The token does not include default "\
                         "System Group Membership</li>\n")
        report.write("</ul>\n")

    # auto-installed packages...
    if history.has_key("packages"):
        report.write("Packages Scheduled for Installation:\n")
        report.write("<ul>\n")

        for p in history['packages']:
            report.write("<li>%s</li>\n" % p)

        if len(history['packages']) == 0:
            report.write("<li>No packages scheduled for automatic installation</li>\n")

        report.write("</ul>\n")

    # config channels...
    if history.has_key('config_channels'):
        report.write("Config Channel Subscription Information:\n")
        report.write("<ul>\n")

        for c in history['config_channels']:
            report.write("<li>%s</li>\n" % c)

        if len(history['config_channels']) == 0:
            report.write("<li>The token does not include default configuration channels</li>\n")

        report.write("</ul>\n")

    ret = report.getvalue()
    report.close()
    del report
    # return what we got
    return ret
<|MERGE_RESOLUTION|>--- conflicted
+++ resolved
@@ -204,13 +204,8 @@
         except rhnSQL.SQLError, e:
             log_error("Failed to add server to group", server_id,
                       server_group_id, sg["name"])
-<<<<<<< HEAD
-            raise rhnFault(80, _("Failed to add server to group %s") %
-                sg["name"])
-=======
             raise rhnFault(80, _("Failed to add server to group %s") % 
                 sg["name"]), None, sys.exc_info()[2]
->>>>>>> b4c93a70
         else:
             ret.append("Subscribed to server group '%s'" % sg["name"])
     return ret
@@ -647,13 +642,8 @@
                 if e.errno == 20220:
                     #ORA-20220: (servergroup_max_members) - Server group membership
                     #cannot exceed maximum membership
-<<<<<<< HEAD
-                    raise rhnFault(91,
-                        _("Registration failed: RHN Software Management service entitlements exhausted"))
-=======
                     raise rhnFault(91, 
                         _("Registration failed: RHN Software Management service entitlements exhausted")), None, sys.exc_info()[2]
->>>>>>> b4c93a70
                 #No idea what error may be here...
                 raise rhnFault(90, e.errmsg), None, sys.exc_info()[2]
             except rhnSQL.SQLError, e:
