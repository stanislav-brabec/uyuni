--- conflicted
+++ resolved
@@ -16,11 +16,7 @@
 
 from spacewalk.common import log_debug, log_error
 from spacewalk.common.rhnException import rhnFault
-<<<<<<< HEAD
-import rhnSQL
-=======
 import rhnSQL, rhnLib
->>>>>>> ec89b999
 import rpm
 import string
 
@@ -301,58 +297,6 @@
         ret[dep] = map(lambda a: a[:6], data)
     return ret
 
-<<<<<<< HEAD
-def make_evr(nvre):
-    """ IN: 'e:name-version-release' or 'name-version-release:e'
-        OUT: {'name':name, 'version':version, 'release':release, 'epoch':epoch }
-    """
-    epoch = ''
-    name = ''
-    version = ''
-    release = ''
-    list = None
-    ret = None    
-
-    #There is an epoch
-    if string.find(nvre, ':') != -1:
-        holder = string.split(nvre, ':')
-        
-        #holder[0] has the n,v,r,a
-        if string.find(holder[0], '-') != -1:
-            holder[0] = string.split(holder[0], '-')
-            ret = {
-                'name'      :   '-'.join(holder[0][:-2]),
-                'version'   :   holder[0][-2],
-                'release'   :   holder[0][-1],
-                'epoch'     :   holder[1]
-            }
-            return ret
-        elif string.find(holder[1], '-') != -1:
-            holder[1] = string.split(holder[1], '-')
-            ret = {
-                'name'      :   '-'.join(holder[1][:-2]),
-                'version'   :   holder[1][-2],
-                'release'   :   holder[1][-1],
-                'epoch'     :   holder[0]
-            }
-            return ret
-        else:
-            raise rhnFault(err_code = 21,
-                                         err_text = "NVRE is missing name, version, or release.")
-    elif string.find(nvre, '-') != -1:
-        nvre = string.split(nvre, '-')
-        ret = {
-            'name'      :   '-'.join(nvre[:-2]),
-            'version'   :   nvre[-2],
-            'release'   :   nvre[-1],
-            'epoch'     :   None
-        }
-        return ret
-    else:
-        return MakeEvrError(message = "NVRE is missing name, version, or release.")
-
-=======
->>>>>>> ec89b999
 #
 # Interfaces
 #
