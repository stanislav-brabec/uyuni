# Queue functions on the server side.
#
# Copyright (c) 2008--2013 Red Hat, Inc.
#
# This software is licensed to you under the GNU General Public License,
# version 2 (GPLv2). There is NO WARRANTY for this software, express or
# implied, including the implied warranties of MERCHANTABILITY or FITNESS
# FOR A PARTICULAR PURPOSE. You should have received a copy of GPLv2
# along with this software; if not, see
# http://www.gnu.org/licenses/old-licenses/gpl-2.0.txt.
#
# Red Hat trademarks are not licensed under GPLv2. No permission is
# granted to use or replicate Red Hat trademarks that are incorporated
# in this software or its documentation.
#

import sys
import time
import xmlrpclib

from types import IntType, TupleType

# Global modules
from spacewalk.common import rhnFlags
from spacewalk.common.rhnLog import log_debug, log_error
from spacewalk.common.rhnConfig import CFG
from spacewalk.common.rhnException import rhnFault
from spacewalk.common.rhnTranslate import _
from spacewalk.common.rhnTB import Traceback
from spacewalk.server.rhnHandler import rhnHandler
from spacewalk.server import rhnSQL, rhnCapability, rhnAction
from spacewalk.server.rhnLib import InvalidAction, EmptyAction, ShadowAction
from spacewalk.server.rhnServer import server_kickstart

import getMethod


class Queue(rhnHandler):

    """ XMLRPC queue functions that we will provide for the outside world. """

    def __init__(self):
        """ Add a list of functions we are willing to server out. """
        rhnHandler.__init__(self)
        self.functions.append('get')
        self.functions.append('get_future_actions')
        self.functions.append('length')
        self.functions.append('submit')
        self.functions.append('update_status')

        # XXX I am not proud of this. There should be a generic way to map
        # the client's error codes into success status codes
        self.action_type_completed_codes = {
            'errata.update': {
                39: None,
            },
        }

    def __getV1(self, action):
        """ Fetches old queued actions for the client version 1. """
        log_debug(3, self.server_id)
        actionId = action['id']
        method = action["method"]
        if method == 'packages.update':
            xml = self.__packageUpdate(actionId)
        elif method == 'errata.update':
            xml = self.__errataUpdate(actionId)
        elif method == 'hardware.refresh_list':
            xml = xmlrpclib.dumps(("hardware",), methodname="client.refresh")
        elif method == 'packages.refresh_list':
            xml = xmlrpclib.dumps(("rpmlist",), methodname="client.refresh")
        else:  # Unrecognized, skip
            raise InvalidAction("Action method %s unsupported by "
                                "Update Agent Client" % method)
        # all good
        return {'id': actionId, 'version': 1, 'action': xml}

    def __getV2(self, action, dry_run=0):
        """ Fetches queued actions for the clients version 2+. """
        log_debug(3, self.server_id)
        # Get the root dir of this install
        try:
            method = getMethod.getMethod(action['method'],
                                         'server.action')
        except getMethod.GetMethodException:
            Traceback("queue.get V2")
            raise EmptyAction("Could not get a valid method for %s" % (
                action['method'],)), None, sys.exc_info()[2]
        # Call the method
        result = method(self.server_id, action['id'], dry_run)
        if result is None:
            # None are mapped to the empty list
            result = ()
        elif not isinstance(result, TupleType):
            # Everything other than a tuple is wrapped in a tuple
            result = (result, )

        xmlblob = xmlrpclib.dumps(result, methodname=action['method'])
        log_debug(5, "returning xmlblob for action", xmlblob)
        return {
            'id': action['id'],
            'action': xmlblob,
            'version': action['version'],
        }

    def __update_status(self, status):
        """ Update the runnng kernel and the last boot values for this
            server from the status dictionary passed on queue checkin.

            Record last running kernel and uptime.  Only update
            last_boot if it has changed by more than five seconds. We
            don't know the timezone the server is in. or even if its
            clock is right, but we do know it can properly track seconds
             since it rebooted, and use our own clocks to keep proper
            track of the actual time.
        """

        rhnSQL.set_log_auth_login('CLIENT')
        if status.has_key('uname'):
            kernelver = status['uname'][2]
            if kernelver != self.server.server["running_kernel"]:
                self.server.server["running_kernel"] = kernelver

        # XXX:We should be using Oracle's sysdate() for this management
        # In the case of multiple app servers in mutiple time zones all the
        # results are skewed.
        if status.has_key('uptime'):
            uptime = status['uptime']
            if isinstance(uptime, type([])) and len(uptime):
                # Toss the other values. For now
                uptime = uptime[0]
                try:
                    uptime = float(uptime)
                except ValueError:
                    # Wrong value passed by the client
                    pass
                else:
                    last_boot = time.time() - uptime
                    if abs(last_boot - self.server.server["last_boot"]) > 5:
                        self.server.server["last_boot"] = last_boot
                        self.__set_reboot_action_to_succcess()

        # this is smart enough to do a NOOP if nothing changed.
        self.server.server.save()

    def __set_reboot_action_to_succcess(self):
        h = rhnSQL.prepare("""
            update rhnServerAction
            set status = 2
            where server_id = :server_id
            and action_id in (
                    select sa.action_id
                    from rhnServerAction sa
                    join rhnAction a on sa.action_id = a.id
                    join rhnActionType at on a.action_type = at.id
                   where sa.server_id = :server_id
                     and sa.status = 1
                     and at.label = 'reboot.reboot'
            )
        """)
        h.execute(server_id=self.server_id)

    def __should_snapshot(self):
        log_debug(4, self.server_id, "determining whether to snapshot...")

        entitlements = self.server.check_entitlement()
        if not entitlements.has_key("provisioning_entitled"):
            return 0

        # ok, take the snapshot before attempting this action
        return 1

    def _invalidate_child_actions(self, action_id):
        f_action_ids = rhnAction.invalidate_action(self.server_id, action_id)
        for f_action_id in f_action_ids:
            # Invalidate any kickstart session that depends on this action
            server_kickstart.update_kickstart_session(self.server_id,
                                                      f_action_id, action_status=3, kickstart_state='failed',
                                                      next_action_type=None)
        return f_action_ids

    def _invalidate_failed_prereq_actions(self):
        h = rhnSQL.prepare("""
            select sa.action_id, a.prerequisite
              from rhnServerAction sa, rhnAction a
             where sa.server_id = :server_id
               and sa.action_id = a.id
               and sa.status in (0, 1) -- Queued or picked up
               and a.prerequisite is not null
               and exists (
                   select 1
                     from rhnServerAction
                    where server_id = sa.server_id
                      and action_id = a.prerequisite
                      and status = 3 -- failed
               )
        """)

        h.execute(server_id=self.server_id)
        while 1:
            row = h.fetchone_dict()
            if not row:
                break

            action_id, prereq_action_id = row['action_id'], row['prerequisite']

            self._invalidate_child_actions(action_id)
    _query_future_enabled = rhnSQL.Statement("""
        select staging_content_enabled
          from rhnOrgConfiguration oc,
               rhnServer s
         where s.org_id = oc.org_id
           and s.id = :server_id
    """)

    def _future_actions_enabled(self):
        """ Returns true if staging content is enabled for this system """
        h = rhnSQL.prepare(self._query_future_enabled)
        h.execute(server_id=self.server_id)
        row = h.fetchone_dict()
        log_debug(4, row["staging_content_enabled"])
        return row["staging_content_enabled"] == "Y"

    _query_queue_future = rhnSQL.Statement("""
                    select sa.action_id id, a.version,
                           sa.remaining_tries, at.label method,
                           at.unlocked_only,
                           a.prerequisite
                      from rhnServerAction sa,
                           rhnAction a,
                           rhnActionType at
                     where sa.server_id = :server_id
                       and sa.action_id = a.id
                       and a.action_type = at.id
                       and sa.status in (0, 1) -- Queued or picked up
                       and a.earliest_action <= current_timestamp + numtodsinterval(:time_window * 3600, 'second')  -- Check earliest_action
                       and at.label in ('packages.update', 'errata.update',
                            'packages.runTransaction', 'packages.fullUpdate')
                      order by a.earliest_action, a.prerequisite nulls first, a.id
    """)

    def get_future_actions(self, system_id, time_window):
        """ return actions which are scheduled within next /time_window/ hours """
        self.auth_system(system_id)
        log_debug(3, "Checking for future actions within %d hours" % time_window)
        result = []
        if self._future_actions_enabled() and not self.__reboot_in_progress():
            h = rhnSQL.prepare(self._query_queue_future)
            h.execute(server_id=self.server_id, time_window=time_window)
            action = h.fetchone_dict()
            while action:
                log_debug(5, action)
                result.append(self.__getV2(action, dry_run=1))
                action = h.fetchone_dict()
        return result

    _query_queue_get = rhnSQL.Statement("""
                    select sa.action_id id, a.version,
                           sa.remaining_tries, at.label method,
                           at.unlocked_only,
                           a.prerequisite
                      from rhnServerAction sa,
                           rhnAction a,
                           rhnActionType at
                     where sa.server_id = :server_id
                       and sa.action_id = a.id
                       and a.action_type = at.id
                       and sa.status in (0, 1) -- Queued or picked up
                       and a.earliest_action <= current_timestamp -- Check earliest_action
                       and not exists (
                           select 1
                             from rhnServerAction sap
                            where sap.server_id = :server_id
                              and sap.action_id = a.prerequisite
                              and sap.status != 2 -- completed
                           )
                      order by a.earliest_action, a.prerequisite nulls first, a.id
    """)

    # Probably we need to figure out if we really need to split these two.
    def get(self, system_id, version=1, status={}):
        # Authenticate the system certificate
        if CFG.DISABLE_CHECKINS:
            self.update_checkin = 0
        else:
            self.update_checkin = 1
        self.auth_system(system_id)
        log_debug(1, self.server_id, version,
                  "checkins %s" % ["disabled", "enabled"][self.update_checkin])
        if status:
            self.__update_status(status)

        # Update the capabilities list
        rhnCapability.update_client_capabilities(self.server_id)

        # Invalidate failed actions
        self._invalidate_failed_prereq_actions()

        server_locked = self.server.server_locked()
        log_debug(3, "Server locked", server_locked)

        if self.__reboot_in_progress():
            log_debug(3, "Server reboot in progress", self.server_id)
            rhnSQL.commit()
            return ""

        ret = {}
        # get the action. Status codes are currently:
        # 0 Queued # 1 Picked Up # 2 Completed # 3 Failed
        # XXX: we should really be using labels from rhnActionType instead of
        #      hard coded type id numbers.
        # We fetch actions whose prerequisites have completed, and actions
        # that don't have prerequisites at all
        h = rhnSQL.prepare(self._query_queue_get)

        should_execute = 1

        # Loop to get a valid action
        # (only one valid action will be dealt with per execution of this function...)
        while 1:
            if should_execute:
                h.execute(server_id=self.server_id)
                should_execute = 0

            # Okay, got an action
            action = h.fetchone_dict()
            if not action:  # No actions available; bail out
                # Don't forget the commit at the end...
                ret = ""
                break
            action_id = action['id']
            log_debug(4, "Checking action %s" % action_id)
            # okay, now we have the action - process it.
            if action['remaining_tries'] < 1:
                log_debug(4, "Action %s picked up too many times" % action_id)
                # We've run out of pickup attempts for this action...
                self.__update_action(action_id, status=3,
                                     message="This action has been picked up multiple times "
                                     "without a successful transaction; "
                                     "this action is now failed for this system.")
                # Invalidate actions that depend on this one
                self._invalidate_child_actions(action_id)
                # keep looking for a good action to process...
                continue

            if server_locked and action['unlocked_only'] == 'Y':
                # This action is locked
                log_debug(4, "server id %s locked for action id %s" % (
                    self.server_id, action_id))
                continue

            try:
                if version == 1:
                    ret = self.__getV1(action)
                else:
                    ret = self.__getV2(action)
            except ShadowAction, e:  # Action the client should not see
                # Make sure we re-execute the query, so we pick up whatever
                # extra actions were added
                should_execute = 1
                text = e.args[0]
                log_debug(4, "Shadow Action", text)
                self.__update_action(action['id'], 2, 0, text)
                continue
            except InvalidAction, e:  # This is an invalid action
                # Update its status so it won't bother us again
                text = e.args[0]
                log_debug(4, "Invalid Action", text)
                self.__update_action(action['id'], 3, -99, text)
                continue
            except EmptyAction, e:
                # this means that we have some sort of internal error
                # which gets reported in the logs. We don't touch the
                # action because this should get fixed on our side.
                log_error("Can not process action data", action, e.args)
                ret = ""
                break
            else:  # all fine
                # Update the status of the action
                h = rhnSQL.prepare("""
                update rhnServerAction
                    set status = 1,
                        pickup_time = current_timestamp,
                        remaining_tries = :tries - 1
                where action_id = :action_id
                  and server_id = :server_id
                """)
                h.execute(action_id=action["id"], server_id=self.server_id,
                          tries=action["remaining_tries"])
                break

        # commit all changes
        rhnSQL.commit()

        return ret

    def submit(self, system_id, action_id, result, message="", data={}):
        """ Submit the results of a queue run.
            Maps old and new rhn_check behavior to new database status codes

            The new API uses 4 slightly different status codes than the
            old client does.  This function will "hopefully" sensibly
            map them.  Old methodology:
               -rhn_check retrieves an action from the top of the action queue.
               -It attempts to execute the desired action and returns either
                   (a) 0   -- presumed successful.
                   (b) rhnFault object -- presumed failed
                   (c) some other non-fault object -- *assumed* successful.
               -Regardless of result code, action is marked as "executed"

            We try to make a smarter status selection (i.e. failed||completed).

            For reference:
            New DB status codes:      Old DB status codes:
                  0: Queued               0: queued
                  1: Picked Up            1: picked up
                  2: Completed            2: executed
                  3: Failed               3: completed
        """
        if type(action_id) is not IntType:
            # Convert it to int
            try:
                action_id = int(action_id)
            except ValueError:
                log_error("Invalid action_id", action_id)
                raise rhnFault(30, _("Invalid action value type %s (%s)") %
<<<<<<< HEAD
                    (action_id, type(action_id))), None, sys.exc_info()[2]
        # bring message into correct format
        try:
            message = message.encode('utf8')
        except UnicodeEncodeError:
            pass

=======
                               (action_id, type(action_id))), None, sys.exc_info()[2]
>>>>>>> 32ea2fdb
        # Authenticate the system certificate
        self.auth_system(system_id)
        log_debug(1, self.server_id, action_id, result)
        # check that the action is valid
        # We have a uniqueness constraint on (action_id, server_id)
        h = rhnSQL.prepare("""
            select at.label action_type,
                   at.trigger_snapshot,
                   at.name
              from rhnServerAction sa,
                   rhnAction a,
                   rhnActionType at
             where sa.server_id = :server_id
               and sa.action_id = :action_id
               and sa.status = 1
               and a.id = :action_id
               and a.action_type = at.id
        """)
        h.execute(server_id=self.server_id, action_id=action_id)
        row = h.fetchone_dict()
        if not row:
            log_error("Server %s does not own action %s" % (
                self.server_id, action_id))
            raise rhnFault(22, _("Action %s does not belong to server %s") % (
                action_id, self.server_id))

        action_type = row['action_type']
        trigger_snapshot = (row['trigger_snapshot'] == 'Y')

        if data.has_key('missing_packages'):
            missing_packages = "Missing-Packages: %s" % str(
                data['missing_packages'])
            rmsg = "%s %s" % (message, missing_packages)
        elif data.has_key('koan'):
            rmsg = "%s: %s" % (message, data['koan'])
        else:
            rmsg = message

        rcode = result
        # Careful with this one, result can be a very complex thing
        # and this processing is required for compatibility with old
        # rhn_check clients
        if type(rcode) == type({}):
            if result.has_key("faultCode"):
                rcode = result["faultCode"]
            if result.has_key("faultString"):
                rmsg = result["faultString"] + str(data)
        if type(rcode) in [type({}), type(()), type([])] \
                or type(rcode) is not IntType:
            rmsg = "%s [%s]" % (str(message), str(rcode))
            rcode = -1
        # map to db codes.
        status = self.status_for_action_type_code(action_type, rcode)

        if status == 3:
            # Failed action - invalidate children
            self._invalidate_child_actions(action_id)
        elif action_type == 'reboot.reboot':
            # reboot action should stay as pickup
            rhnSQL.commit()
            return 0
        elif status == 2 and trigger_snapshot and self.__should_snapshot():
            # if action status is 'Completed', snapshot if allowed and if needed
            self.server.take_snapshot("Scheduled action completion:  %s" % row['name'])

        self.__update_action(action_id, status, rcode, rmsg)

        # Store the status in a flag - easier than to complicate the action
        # plugin API by adding a status
        rhnFlags.set('action_id', action_id)
        rhnFlags.set('action_status', status)

        self.process_extra_data(self.server_id, action_id, data=data,
                                action_type=action_type)

        # commit, because nobody else will
        rhnSQL.commit()
        return 0

    def update_status(self, system_id, status = {}):
        # Authenticate the system certificate
        self.auth_system(system_id)
        log_debug(1, self.server_id, status)
        if status:
            self.__update_status(status)
        # commit all changes
        rhnSQL.commit()

        return 0

    def status_for_action_type_code(self, action_type, rcode):
        """ Convert whatever the client sends as a result code into a status in the
            database format
            This is more complicated, since some of the client's result codes have
            to be marked as successes.
        """
        log_debug(4, action_type, rcode)
        if rcode == 0:
            # Completed
            return 2

        if not self.action_type_completed_codes.has_key(action_type):
            # Failed
            return 3

        hash = self.action_type_completed_codes[action_type]
        if not hash.has_key(rcode):
            # Failed
            return 3

        # Completed
        return 2

    def process_extra_data(self, server_id, action_id, data={},
                           action_type=None):
        log_debug(4, server_id, action_id, action_type)

        if not action_type:
            # Shouldn't happen
            return

        try:
            method = getMethod.getMethod(action_type,
                                         'server.action_extra_data')
        except getMethod.GetMethodException:
            Traceback("queue.get V2")
            raise EmptyAction("Could not get a valid method for %s" %
                              action_type), None, sys.exc_info()[2]
        # Call the method
        result = method(self.server_id, action_id, data=data)
        return result

    def length(self, system_id):
        """ Return the queue length for a certain server. """
        # Authenticate the system certificate
        self.auth_system(system_id)
        log_debug(1, self.server_id)
        h = rhnSQL.prepare("""
        select
            count(action_id) id
        from
            rhnServerAction r
        where
            r.server_id = :server_id
        and r.status in (0, 1)
        """)
        h.execute(server_id=self.server_id)
        data = h.fetchone_dict()
        if data is None:
            return 0
        return data["id"]

    # PRIVATE methods

    def __reboot_in_progress(self):
        """check for a reboot action for this server in status Picked Up"""
        log_debug(4, self.server_id)
        h = rhnSQL.prepare("""
            select 1
              from rhnServerAction sa
              join rhnAction a on sa.action_id = a.id
              join rhnActionType at on a.action_type = at.id
             where sa.server_id = :server_id
               and sa.status = 1 -- Picked Up
        """)
        h.execute(server_id=self.server_id)
        ret = h.fetchone_dict() or None
        if ret:
            return True
        return False

    def __update_action(self, action_id, status,
                        resultCode=None, message=""):
        """ Update the status of an action. """
        log_debug(4, action_id, status, resultCode, message)
        rhnAction.update_server_action(server_id=self.server_id,
                                       action_id=action_id, status=status,
                                       result_code=resultCode, result_message=message)
        return 0

    def __errataUpdate(self, actionId):
        """ Old client errata retrieval. """
        log_debug(3, self.server_id, actionId)
        # get the names of the packages associated with each errata and
        # look them up in channels subscribed to by the server and select
        # the latest version
        sql = """
        select
            pn.name name,
            pl.evr.version version,
            pl.evr.release release
        from (
            select
                p.name_id,
                max(pe.evr) evr
            from
                rhnPackageEVR pe,
                rhnChannelPackage cp,
                rhnPackage p,
                rhnServerChannel sc,
                (
                    select
                        p_name.name_id id
                    from
                        rhnActionErrataUpdate aeu,
                        rhnErrataPackage ep,
                        rhnPackage p_name
                    where
                        aeu.action_id = :action_id
                    and aeu.errata_id = ep.errata_id
                    and ep.package_id = p_name.id
                ) nids
            where
                nids.id = p.name_id
            and p.evr_id = pe.id
            and p.id = cp.package_id
            and cp.channel_id = sc.channel_id
            and sc.server_id = :server_id
            group by p.name_id
            ) pl,
            rhnPackageName pn
        where
            pn.id = pl.name_id
        """
        h = rhnSQL.prepare(sql)
        h.execute(action_id=actionId, server_id=self.server_id)

        packages = []
        while 1:
            ret = h.fetchone_dict()
            if not ret:
                break
            # older clients have issues with real epochs, se they are
            # kind of irrelevant
            packages.append([ret["name"], ret["version"], ret["release"], ''])
        xml = xmlrpclib.dumps((packages,), methodname='client.update_packages')
        return xml

    def __packageUpdate(self, actionId):
        """ Old client package retrieval. """
        log_debug(3, self.server_id, actionId)
        # The SQL query is a union of:
        # - packages with a specific EVR
        # - the latest packages (no EVR specified)
        # XXX Should we want to schedule the install for a specific version,
        # we'll have to modify this
        statement = """
        select distinct
            pkglist.name name,
            -- decode the evr object selected earlier
            pkglist.evr.version version,
            pkglist.evr.release release
        from (
            -- get the max of the two possible cases
            select
                pl.name name,
                max(pl.evr) evr
            from (
                -- if the EVR is specifically requested...
                select
                    pn.name name,
                    pe.evr evr
                from
                    rhnActionPackage ap,
                    rhnPackage p,
                    rhnPackageName pn,
                    rhnPackageEVR pe,
                    rhnServerChannel sc,
                    rhnChannelPackage cp
                where
                    ap.action_id = :action_id
                and ap.evr_id is NOT NULL
                and ap.evr_id = p.evr_id
                and ap.evr_id = pe.id
                and ap.name_id = p.name_id
                and ap.name_id = pn.id
                and p.id = cp.package_id
                and cp.channel_id = sc.channel_id
                and sc.server_id = :server_id
                UNION
                -- when no EVR requested, we need to compute the max available
                -- from the channels the server is subscribed to
                select
                    pn.name name,
                    max(pevr.evr) evr
                from
                    rhnActionPackage ap,
                    rhnServerChannel sc,
                    rhnChannelPackage cp,
                    rhnPackage p,
                    rhnPackageEVR pevr,
                    rhnPackageName pn
                where
                    ap.action_id = :action_id
                and ap.evr_id is null
                and ap.name_id = pn.id
                and ap.name_id = p.name_id
                and p.evr_id = pevr.id
                and sc.server_id = :server_id
                and sc.channel_id = cp.channel_id
                and cp.package_id = p.id
                group by pn.name
            ) pl
            group by pl.name
        ) pkglist
        """
        h = rhnSQL.prepare(statement)
        h.execute(action_id=actionId, server_id=self.server_id)
        ret = h.fetchall_dict() or []
        packages = []
        for p in ret:
            # old clients have issues dealing with real epochs, so we
            # kind of fake it for now in here
            entry = [p['name'], p['version'], p['release'], '']
            packages.append(entry)
        xml = xmlrpclib.dumps((packages,), methodname='client.update_packages')
        return xml


#-----------------------------------------------------------------------------
if __name__ == "__main__":
    print "You can not run this module by itself"
    q = Queue()
    sys.exit(-1)
#-----------------------------------------------------------------------------<|MERGE_RESOLUTION|>--- conflicted
+++ resolved
@@ -424,7 +424,6 @@
             except ValueError:
                 log_error("Invalid action_id", action_id)
                 raise rhnFault(30, _("Invalid action value type %s (%s)") %
-<<<<<<< HEAD
                     (action_id, type(action_id))), None, sys.exc_info()[2]
         # bring message into correct format
         try:
@@ -432,9 +431,6 @@
         except UnicodeEncodeError:
             pass
 
-=======
-                               (action_id, type(action_id))), None, sys.exc_info()[2]
->>>>>>> 32ea2fdb
         # Authenticate the system certificate
         self.auth_system(system_id)
         log_debug(1, self.server_id, action_id, result)
