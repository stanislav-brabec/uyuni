--- conflicted
+++ resolved
@@ -12,15 +12,3 @@
 log_file = /var/log/rhn/rhn.log
 
 enable_snapshots = 1
-<<<<<<< HEAD
-
-sc.crit = 32
-sc.imp  = 16
-sc.mod  = 8
-sc.low  = 4
-sc.bug  = 2
-sc.enh  = 1
-
-documentroot = /srv/www/htdocs
-=======
->>>>>>> b4c93a70
