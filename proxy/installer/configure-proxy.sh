#!/bin/bash

if [ 0$UID -gt 0 ]; then
    echo Run as root.
    exit 1
fi

print_help() {
    cat <<HELP
usage: configure-proxy.sh [options]

options:
  --activate-SLP
            activate the SLP server so SUSE Manager proxy gets advertised
  --answer-file=filename
            Indicates the location of an answer file to be use for answering
            questions asked during the installation process. See man page for
            for an example and documentation.
  --force-own-ca
            Do not use parent CA and force to create your own.
  -h, --help
            show this help message and exit
  --http-password=HTTP_PASSWORD
            The password to use for an authenticated proxy.
  --http-proxy=HTTP_PROXY
            HTTP proxy in host:port format, e.g. squid.redhat.com:3128
  --http-username=HTTP_USERNAME
            The username for an authenticated proxy.
  --non-interactive
            For use only with --answer-file. If the --answer-file doesn't
            provide a required response, default answer is used.
  --populate-config-channel
            Create config chanel and save configuration files to that channel.
            Configuration channel name is rhn_proxy_config_\${SYSTEM_ID}.
  --rhn-password=RHN_PASSWORD
            Red Hat Network or Spacewalk password.
  --rhn-user=RHN_USER
            Red Hat Network or Spacewalk user account.
  --ssl-build-dir=SSL_BUILD_DIR
            The directory where we build SSL certificate. Default is /root/ssl-build
  --ssl-city=SSL_CITY
            City to be used in SSL certificate.
  --ssl-common=SSL_COMMON
            Common name to be used in SSL certificate.
  --ssl-country=SSL_COUNTRY
            Two letters country code to be used in SSL certificate.
  --ssl-email=SSL_EMAIL
            Email to be used in SSL certificate.
  --ssl-org=SSL_ORG
            Organization name to be used in SSL certificate.
  --ssl-orgunit=SSL_ORGUNIT
            Organization unit name to be used in SSL certificate.
  --ssl-password=SSL_PASSWORD
            Password to be used for SSL CA certificate.
  --ssl-state=SSL_STATE
            State to be used in SSL certificate.
  --ssl-cname=CNAME_ALIAS
            Cname alias of the machine. Can be specified multiple times.
  --start-services[=N]
            1 or Y to start all services after configuration. This is default.
            0 or N to not start services after configuration.
  --traceback-email=TRACEBACK_EMAIL
            Email to which tracebacks should be sent.
  --use-ssl
            Let Spacewalk Proxy Server communicate with parent over SSL.
            Even if it is disabled client can still use SSL to connect
            to Spacewalk Proxy Server.
  --ssl-use-existing-certs
            Use custom SSL certificates instead of generating new ones (use
            --ssl-ca-cert, --ssl-server-key and --ssl-server-cert parameters to
            specify paths).
  --ssl-ca-cert
            Use a custom CA certificate from the given file.
  --ssl-server-key
            Use a server private SSL key from the given file.
  --ssl-server-cert
            Use a server public SSL certificate from the given file.
  --version=VERSION
            Version of Spacewalk Proxy Server you want to activate.
HELP
    exit 1
}

open_firewall_ports() {
echo "Open needed firewall ports..."
sysconf_addword /etc/sysconfig/SuSEfirewall2 FW_SERVICES_EXT_TCP "http" > /dev/null 2>&1
sysconf_addword /etc/sysconfig/SuSEfirewall2 FW_SERVICES_EXT_TCP "https" > /dev/null 2>&1
sysconf_addword /etc/sysconfig/SuSEfirewall2 FW_SERVICES_EXT_TCP "xmpp-client" > /dev/null 2>&1
sysconf_addword /etc/sysconfig/SuSEfirewall2 FW_SERVICES_EXT_TCP "xmpp-server" > /dev/null 2>&1
sysconf_addword /etc/sysconfig/SuSEfirewall2 FW_SERVICES_EXT_TCP "tftp" > /dev/null 2>&1
sysconf_addword /etc/sysconfig/SuSEfirewall2 FW_SERVICES_EXT_UDP "tftp" > /dev/null 2>&1

# ports needed for Salt
sysconf_addword /etc/sysconfig/SuSEfirewall2 FW_SERVICES_EXT_TCP "4505" > /dev/null 2>&1
sysconf_addword /etc/sysconfig/SuSEfirewall2 FW_SERVICES_EXT_TCP "4506" > /dev/null 2>&1

systemctl restart SuSEfirewall2
}

parse_answer_file() {
    local FILE="$1"
    local ALIAS
    if [ ! -r "$FILE" ] ; then
       echo "Answer file '$FILE' is not readable."
       exit 1
    fi
    . "$FILE"
    for ALIAS in ${SSL_CNAME[@]}; do
        SSL_CNAME_PARSED[CNAME_INDEX++]=--set-cname=$ALIAS
    done
}

set_value() {
    local OPTION="$1"
    local VAR="$2"
    local ARG="$3"
    [[ "$ARG" =~ ^- ]] \
        && echo "$0: option $OPTION requires argument! Use answer file if your argument starts with '-'." \
        && print_help
    eval "$(printf "%q=%q" "$VAR" "$ARG")"
}

yes_no() {
    case "$1" in
        Y|y|Y/n|n/Y|1)
            echo 1
            ;;
        *)
            echo 0
            ;;
    esac
}

INTERACTIVE=1
CNAME_INDEX=0

OPTS=$(getopt --longoptions=help,activate-SLP,answer-file:,non-interactive,version:,traceback-email:,use-ssl::,force-own-ca,http-proxy:,http-username:,http-password:,ssl-build-dir:,ssl-org:,ssl-orgunit:,ssl-common:,ssl-city:,ssl-state:,ssl-country:,ssl-email:,ssl-password:,ssl-cname:,ssl-use-existing-certs::,ssl-ca-cert:,ssl-server-key:,ssl-server-cert:,rhn-user:,rhn-password:,populate-config-channel::,start-services:: -n ${0##*/} -- h "$@")

if [ $? != 0 ] ; then
    print_help
fi

# It is getopt's responsibility to make this safe
eval set -- "$OPTS"

while : ; do
    case "$1" in
        --help|-h)  print_help;;
        --activate-SLP) ACTIVATE_SLP=1;;
        --answer-file) set_value "$1" ANSWER_FILE "$2";
                       parse_answer_file "$ANSWER_FILE"; shift;;
        --non-interactive) INTERACTIVE=0;;
        --version) set_value "$1" VERSION "$2"; shift;;
        --traceback-email) set_value "$1" TRACEBACK_EMAIL "$2"; shift;;
        --use-ssl) USE_SSL="${2:-1}"; shift;;
        --force-own-ca) FORCE_OWN_CA=1;;
        --http-proxy) set_value "$1" HTTP_PROXY "$2"; shift;;
        --http-username) set_value "$1" HTTP_USERNAME "$2"; shift;;
        --http-password) set_value "$1" HTTP_PASSWORD "$2"; shift;;
        --ssl-build-dir) set_value "$1" SSL_BUILD_DIR "$2"; shift;;
        --ssl-org) set_value "$1" SSL_ORG "$2"; shift;;
        --ssl-orgunit) set_value "$1" SSL_ORGUNIT "$2"; shift;;
        --ssl-common) set_value "$1" SSL_COMMON "$2"; shift;;
        --ssl-city) set_value "$1" SSL_CITY "$2"; shift;;
        --ssl-state) set_value "$1" SSL_STATE "$2"; shift;;
        --ssl-country) set_value "$1" SSL_COUNTRY "$2"; shift;;
        --ssl-email) set_value "$1" SSL_EMAIL "$2"; shift;;
        --ssl-password) set_value "$1" SSL_PASSWORD "$2"; shift;;
        --ssl-cname) SSL_CNAME_PARSED[CNAME_INDEX++]="--set-cname=$2"; shift;;
        --populate-config-channel) POPULATE_CONFIG_CHANNEL="${2:-Y}"; shift;;
        --start-services) START_SERVICES="${2:-Y}"; shift;;
        --rhn-user) set_value "$1" RHN_USER "$2"; shift;;
        --rhn-password) set_value "$1" RHN_PASSWORD "$2"; shift;;
        --ssl-use-existing-certs) USE_EXISTING_CERTS="${2:-Y}"; shift;;
        --ssl-ca-cert) set_value "$1" CA_CERT "$2"; shift;;
        --ssl-server-key) set_value "$1" SERVER_KEY "$2"; shift;;
        --ssl-server-cert) set_value "$1" SERVER_CERT "$2"; shift;;
        --) shift;
            if [ $# -gt 0 ] ; then
                echo "Error: Extra arguments found: $@"
                print_help
                exit 1
            fi
            break;;
        *) echo Error: Invalid option $1; exit 1;;
    esac
    shift
done

# params dep check
if [[ $INTERACTIVE == 0 \
    && ( -z $POPULATE_CONFIG_CHANNEL || $( yes_no $POPULATE_CONFIG_CHANNEL ) == 1 ) \
    && ( -z  $RHN_USER || -z $RHN_PASSWORD ) ]]; then
        echo "Error: When --populate-config-channel is set to Yes both --rhn-user and --rhn-password have to be provided."
        exit 1
fi

if [[ $INTERACTIVE == 0 && -z $ANSWER_FILE ]]; then
    echo "Option --non-interactive is for use only with option --answer-file."
    exit 1
fi

ACCUMULATED_ANSWERS=""

generate_answers() {
    if [ "$INTERACTIVE" = 1 -a ! -z "$ACCUMULATED_ANSWERS" ]; then
        local WRITE_ANSWERS
        echo "There were some answers you had to enter manually."
        echo "Would you like to have written those into file"
        echo -n "formatted as answers file? [Y/n]: "
        read WRITE_ANSWERS
        WRITE_ANSWERS=$(yes_no ${WRITE_ANSWERS:-Y})
        if [ "$WRITE_ANSWERS" = 1 ]; then
            local tmp=$(mktemp proxy-answers.txt.XXXXX)
            echo "Writing $tmp"
            echo "# Answer file generated by ${0##*/} at $(date)$ACCUMULATED_ANSWERS" > $tmp
        fi
    fi
}

default_or_input() {
    local MSG="$1"
    local VARIABLE="$2"
    local DEFAULT="$3"

    local INPUT
    local CURRENT_VALUE=${!VARIABLE}
    #in following code is used not so common expansion
    #var_a=${var_b:-word}
    #which is like: var_a = $var_b ? word
    DEFAULT=${CURRENT_VALUE:-$DEFAULT}
    local VARIABLE_ISSET=$(set | grep "^$VARIABLE=")

    echo -n "$MSG [$DEFAULT]: "
    if [ "$INTERACTIVE" = "1" -a  -z "$VARIABLE_ISSET" ]; then
        read INPUT
        ACCUMULATED_ANSWERS+=$(printf "\n%q=%q" "$VARIABLE" "${INPUT:-$DEFAULT}")
    elif [ -z "$VARIABLE_ISSET" ]; then
        echo "$DEFAULT"
    else
        DEFAULT=${!VARIABLE}
        echo "$DEFAULT"
    fi
    if [ -z "$INPUT" ]; then
        INPUT="$DEFAULT"
    fi
    eval "$(printf "%q=%q" "$VARIABLE" "$INPUT")"
}

config_error() {
    if [ $1 -gt 0 ]; then
        echo "$2 Installation interrupted."
        /usr/bin/rhn-proxy-activate \
            --server="$RHN_PARENT" \
            --http-proxy="$HTTP_PROXY" \
            --http-proxy-username="$HTTP_USERNAME" \
            --http-proxy-password="$HTTP_PASSWORD" \
            --ca-cert="$CA_CHAIN" \
            --deactivate --non-interactive
        generate_answers
        exit $1
    fi
}

# Return 0 if rhnParent is Hosted. Otherwise return 1.
is_hosted() {
    [ "$1" = "xmlrpc.rhn.redhat.com" -o \
        $( PYTHONPATH='/usr/share/rhn' python -c "from up2date_client import config; cfg = config.initUp2dateConfig(); print  '$1' in cfg['hostedWhitelist']" ) = "True" ]
    return $?
}

check_ca_conf() {
    if [ -f /root/ssl-build/rhn-ca-openssl.cnf ] \
        && awk '/^[[:space:]]*\[[[:space:]]*[_[:alnum:]]*[[:space:]]*]/ {CORRECT_SECTION=0} \
        /^[[:space:]]*\[[[:space:]]*CA_default[[:space:]]*]/ {CORRECT_SECTION=1} \
        /^[[:space:]]*copy_extensions[[:space:]]*=[[:space:]]*copy/ && CORRECT_SECTION==1 {exit 1}' \
        /root/ssl-build/rhn-ca-openssl.cnf > /dev/null \
            && [ ${#SSL_CNAME_PARSED[@]} -gt 0 ]; then
            cat <<WARNING
It seems you tried to use the --set-cname option. On inspection we noticed that the openssl configuration file we use is missing a critically important option. Without this option, not only will multi host SSL certificates not work, but the planet Earth will implode in a massive rip in the time/space continuum. To avoid this failure, we choose to gracefully exit here and request for you to edit the openssl configuration file
 /root/ssl-build/rhn-ca-openssl.cnf
and add this line:
 copy_extensions = copy
in
 [ CA_default ]
section.
Then re-run this script again.
WARNING
            generate_answers
            exit 3
    fi
}

YUM="yum install"
UPGRADE="yum upgrade"
# add -y for non-interactive installation
if [ "$INTERACTIVE" = "0" ]; then
    YUM="$YUM -y"
    UPGRADE="$UPGRADE -y"
fi
if [ -x /usr/bin/zypper ]; then
	YUM="zypper install"
	UPGRADE="zypper update"
	# add --non-interactive for non-interactive installation
	if [ "$INTERACTIVE" = "0" ]; then
		YUM="zypper --non-interactive install"
		UPGRADE="zypper --non-interactive update"
	fi
fi
SYSCONFIG_DIR=/etc/sysconfig/rhn
RHNCONF_DIR=/etc/rhn
HTTPDCONF_DIR=/etc/apache2
HTTPDCONFD_DIR=/etc/apache2/conf.d
#HTMLPUB_DIR=/var/www/html/pub
HTMLPUB_DIR=/srv/www/htdocs/pub
JABBERD_DIR=/etc/jabberd
SQUID_DIR=/etc/squid
SYSTEMID_PATH=`PYTHONPATH='/usr/share/rhn' python -c "from up2date_client import config; cfg = config.initUp2dateConfig(); print cfg['systemIdPath'] "`

if [ ! -r $SYSTEMID_PATH ]; then
    echo ERROR: SUSE Manager Proxy does not appear to be registered
    exit 2
fi

SYSTEM_ID=$(/usr/bin/xsltproc /usr/share/rhn/get_system_id.xslt $SYSTEMID_PATH | cut -d- -f2)

DIR=/usr/share/doc/proxy/conf-template
HOSTNAME=$(hostname -f)

UP2DATE_FILE=$SYSCONFIG_DIR/up2date
default_or_input "SUSE Manager Parent" RHN_PARENT $(awk -F= '/serverURL=/ {split($2, a, "/")} END { print a[3]}' $UP2DATE_FILE)

if [ "$RHN_PARENT" == "rhn.redhat.com" ]; then
   RHN_PARENT="xmlrpc.rhn.redhat.com"
   cat <<WARNING
*** Warning: plain rhn.redhat.com should not be used as RHN Parent.
*** Using xmlrpc.rhn.redhat.com instead.
WARNING
fi

CA_CHAIN=$(awk -F'[=;]' '/sslCACert=/ {a=$2} END {print a}' $UP2DATE_FILE)
echo "Using CA Chain (from $UP2DATE_FILE): $CA_CHAIN"

if ! /bin/su nobody -s /bin/sh --command="[ -r $CA_CHAIN ]" ; then

    echo Error: File $CA_CHAIN is not readable by nobody user.
    exit 1
fi

default_or_input "HTTP Proxy" HTTP_PROXY ''

if [ "$HTTP_PROXY" != "" ]; then

    default_or_input "HTTP username" HTTP_USERNAME ''

    if [ "$HTTP_USERNAME" != "" ]; then
        default_or_input "HTTP password" HTTP_PASSWORD ''
    fi
fi

VERSION_FROM_PARENT=$(rhn-proxy-activate --server=$RHN_PARENT \
        --http-proxy="$HTTP_PROXY" \
        --http-proxy-username="$HTTP_USERNAME" \
        --http-proxy-password="$HTTP_PASSWORD" \
        --ca-cert="$CA_CHAIN" \
        --list-available-versions 2>/dev/null|sort|tail -n1)
VERSION_FROM_RPM=$(rpm -q --queryformat %{version} spacewalk-proxy-installer|cut -d. -f1-2)
default_or_input "Proxy version to activate" VERSION ${VERSION_FROM_PARENT:-$VERSION_FROM_RPM}

default_or_input "Traceback email" TRACEBACK_EMAIL ''

default_or_input "Use SSL" USE_SSL 'Y/n'
USE_SSL=$(yes_no $USE_SSL)


cat <<SSLCERT
Regardless of whether you enabled SSL for the connection to the Spacewalk Parent
Server, you will be prompted to generate/import an SSL certificate.
This SSL certificate will allow client systems to connect to this Spacewalk Proxy
securely. Refer to the Spacewalk Proxy Installation Guide for more information.
SSLCERT

default_or_input "Do you want to import existing certificates?" \
    USE_EXISTING_CERTS "y/N"
USE_EXISTING_CERTS=$(yes_no $USE_EXISTING_CERTS)

/usr/bin/rhn-proxy-activate --server="$RHN_PARENT" \
                            --http-proxy="$HTTP_PROXY" \
                            --http-proxy-username="$HTTP_USERNAME" \
                            --http-proxy-password="$HTTP_PASSWORD" \
                            --ca-cert="$CA_CHAIN" \
                            --version="$VERSION" \
                            --non-interactive
config_error $? "Proxy activation failed!"

rpm -q rhn-apache >/dev/null
if [ $? -eq 0 ]; then
    echo "Package rhn-apache present - assuming upgrade:"
    echo "Force removal of /etc/httpd/conf/httpd.conf - backed up to /etc/httpd/conf/httpd.conf.rpmsave"
    mv /etc/httpd/conf/httpd.conf /etc/httpd/conf/httpd.conf.rpmsave
fi

if [ -x /usr/sbin/rhn-proxy ]; then
    /usr/sbin/rhn-proxy stop
        # the jabberd db might be an old version. Cleanup
        rm -f /var/lib/jabberd/db/*
fi

$YUM spacewalk-proxy-management
# check if package install successfully
rpm -q spacewalk-proxy-management >/dev/null
if [ $? -ne 0 ]; then
    config_error 2 "Installation of package spacewalk-proxy-management failed."
fi
$UPGRADE

ln -sf /etc/pki/spacewalk/jabberd/server.pem /etc/jabberd/server.pem
if [ "$VERSION" = '5.3' -o "$VERSION" = '5.2' -o "$VERSION" = '5.1' -o "$VERSION" = '5.0' ]; then
    sed -e "s/\${session.hostname}/$HOSTNAME/g" </usr/share/rhn/installer/jabberd/c2s.xml >/etc/jabberd/c2s.xml
    sed -e "s/\${session.hostname}/$HOSTNAME/g" </usr/share/rhn/installer/jabberd/sm.xml >/etc/jabberd/sm.xml
else
    /usr/bin/spacewalk-setup-jabberd --macros "hostname:$HOSTNAME"
fi

# size of squid disk cache will be 60% of free space on /var/cache/squid
# df -P give free space in kB
# * 60 / 100 is 60% of that space
# / 1024 is to get value in MB
SQUID_SIZE=$(df -P /var/cache/squid | awk '{a=$4} END {printf("%d", a * 60 / 100 / 1024)}')
SQUID_REWRITE="s|cache_dir ufs /var/cache/squid 15000 16 256|cache_dir ufs /var/cache/squid $SQUID_SIZE 16 256|g;"
SQUID_VER_MAJOR=$(squid -v | awk -F'[ .]' '/Version/ {print $4}')
if [ $SQUID_VER_MAJOR -ge 3 ] ; then
    # squid 3.X has acl 'all' built-in
    SQUID_REWRITE="$SQUID_REWRITE s/^acl all.*//;"
    # squid 3.2 and later need none instead of -1 for range_offset_limit
    SQUID_VER_MINOR=$(squid -v | awk -F'[ .]' '/Version/ {print $5}')
    if [[ $SQUID_VER_MAJOR -ge 4 || ( $SQUID_VER_MAJOR -eq 3 && $SQUID_VER_MINOR -ge 2 ) ]] ; then
        SQUID_REWRITE="$SQUID_REWRITE s/^range_offset_limit.*/range_offset_limit none/;"
    fi
fi
sed "$SQUID_REWRITE" < $DIR/squid.conf  > $SQUID_DIR/squid.conf
sed -e "s|\${session.ca_chain:/usr/share/rhn/RHNS-CA-CERT}|$CA_CHAIN|g" \
    -e "s/\${session.http_proxy}/$HTTP_PROXY/g" \
    -e "s/\${session.http_proxy_username}/$HTTP_USERNAME/g" \
    -e "s/\${session.http_proxy_password}/$HTTP_PASSWORD/g" \
    -e "s/\${session.rhn_parent}/$RHN_PARENT/g" \
    -e "s/\${session.traceback_mail}/$TRACEBACK_EMAIL/g" \
    -e "s/\${session.use_ssl:0}/$USE_SSL/g" \
    < $DIR/rhn.conf  > $RHNCONF_DIR/rhn.conf

# systemid need to be readable by apache/proxy
for file in $SYSTEMID_PATH $UP2DATE_FILE; do
    chown root:www $file
    chmod 0640 $file
done

#Setup the cobbler stuff, needed to use koan through a proxy
PROTO="http";
if [ $USE_SSL -eq 1 ]; then
   PROTO="https"
fi
sed -e "s/\$PROTO/$PROTO/g" \
    -e "s/\$RHN_PARENT/$RHN_PARENT/g" < $DIR/cobbler-proxy.conf > $HTTPDCONFD_DIR/cobbler-proxy.conf


# lets do SSL stuff
FORCE_OWN_CA=$(yes_no $FORCE_OWN_CA)

SSL_BUILD_DIR=${SSL_BUILD_DIR:-/root/ssl-build}
if ! [ -d $SSL_BUILD_DIR ] && [ 0$FORCE_OWN_CA -eq 0 ] && [ 0$USE_EXISTING_CERTS -eq 0 ]; then
    mkdir -p $SSL_BUILD_DIR
fi

if [ 0$FORCE_OWN_CA -eq 0 ] && \
    [ 0$USE_EXISTING_CERTS -eq 0 ] && \
    ! is_hosted "$RHN_PARENT" && \
    [ ! -f /root/ssl-build/RHN-ORG-PRIVATE-SSL-KEY ] && \
    ! diff $CA_CHAIN /root/ssl-build/RHN-ORG-TRUSTED-SSL-KEY &>/dev/null; then
        cat <<CA_KEYS
Please do copy your CA key and public certificate from $RHN_PARENT to
/root/ssl-build directory. You may want to execute this command:
 scp 'root@$RHN_PARENT:/root/ssl-build/{RHN-ORG-PRIVATE-SSL-KEY,RHN-ORG-TRUSTED-SSL-CERT,rhn-ca-openssl.cnf}' $SSL_BUILD_DIR
CA_KEYS
        exit 1
fi

check_ca_conf

SSL_BUILD_DIR=${SSL_BUILD_DIR:-"/root/ssl-build"}

if [ -n "$SSL_PASSWORD" ] ; then
    # use SSL_PASSWORD if already set
    RHN_SSL_TOOL_PASSWORD_OPTION="--password"
    RHN_SSL_TOOL_PASSWORD="$SSL_PASSWORD"
elif [ "$INTERACTIVE" = "0" ] && [ 0$USE_EXISTING_CERTS -eq 0 ] ; then
    # non-interactive mode but no SSL_PASSWORD :(
    config_error 4 "Please define SSL_PASSWORD."
fi

# get input for generating CA/server certs
if [ 0$USE_EXISTING_CERTS -eq 0 ]; then
    default_or_input "Organization" SSL_ORG ''
    default_or_input "Organization Unit" SSL_ORGUNIT "$HOSTNAME"
    default_or_input "Common Name" SSL_COMMON "$HOSTNAME"
    default_or_input "City" SSL_CITY ''
    default_or_input "State" SSL_STATE ''
    default_or_input "Country code" SSL_COUNTRY ''
    default_or_input "Email" SSL_EMAIL "$TRACEBACK_EMAIL"
    if [ ${#SSL_CNAME_PARSED[@]} -eq 0 ]; then
        VARIABLE_ISSET=$(set | grep "^SSL_CNAME=")
        if [ -z $VARIABLE_ISSET ]; then
            default_or_input "Cname aliases (separated by space)" SSL_CNAME_ASK ''
            CNAME=($SSL_CNAME_ASK)
            for ALIAS in ${CNAME[@]}; do
                SSL_CNAME_PARSED[CNAME_INDEX++]=--set-cname=$ALIAS
            done
            check_ca_conf
        fi
    fi
fi

if [ "$USE_EXISTING_CERTS" -eq "1" ]; then
    default_or_input "Path to CA SSL certificate:" CA_CERT ""
    if [ ! -e $CA_CERT ]; then
        config_error 1 "Given file doesn't exist!"
    fi
    echo "Generating SSL CA rpm from custom CA: $CA_CERT."
    /usr/bin/rhn-ssl-tool --gen-ca -q \
        --dir="$SSL_BUILD_DIR" \
        --rpm-only \
        --from-ca-cert $CA_CERT
    config_error $? "CA certificate generation failed!"
elif [ ! -f $SSL_BUILD_DIR/RHN-ORG-PRIVATE-SSL-KEY ]; then
    echo "Generating CA key and public certificate:"
    /usr/bin/rhn-ssl-tool --gen-ca -q \
        --dir="$SSL_BUILD_DIR" \
        --set-common-name="$SSL_COMMON" \
        --set-country="$SSL_COUNTRY" \
        --set-city="$SSL_CITY" \
        --set-state="$SSL_STATE" \
        --set-org="$SSL_ORG" \
        --set-org-unit="$SSL_ORGUNIT" \
        --set-email="$SSL_EMAIL" \
        $RHN_SSL_TOOL_PASSWORD_OPTION $RHN_SSL_TOOL_PASSWORD
    config_error $? "CA certificate generation failed!"
else
    echo "Using CA key at $SSL_BUILD_DIR/RHN-ORG-PRIVATE-SSL-KEY."
fi

RPM_CA=$(grep noarch $SSL_BUILD_DIR/latest.txt 2>/dev/null)

if [ ! -f $SSL_BUILD_DIR/$RPM_CA ]; then
    echo "Generating distributable RPM for CA public certificate:"
    /usr/bin/rhn-ssl-tool --gen-ca -q --rpm-only --dir="$SSL_BUILD_DIR"
    RPM_CA=$(grep noarch $SSL_BUILD_DIR/latest.txt)
fi

if [ ! -f $HTMLPUB_DIR/$RPM_CA ] || [ ! -f $HTMLPUB_DIR/RHN-ORG-TRUSTED-SSL-CERT ] || \
    ! diff $HTMLPUB_DIR/RHN-ORG-TRUSTED-SSL-CERT $SSL_BUILD_DIR/RHN-ORG-TRUSTED-SSL-CERT &>/dev/null; then
        echo "Copying CA public certificate to $HTMLPUB_DIR for distribution to clients:"
        cp $SSL_BUILD_DIR/RHN-ORG-TRUSTED-SSL-CERT $SSL_BUILD_DIR/$RPM_CA $HTMLPUB_DIR/
fi

if [ "$USE_EXISTING_CERTS" -eq "1" ]; then
    echo "Using custom SSL key and public certificate."
    default_or_input "Path to the Server's SSL key:" SERVER_KEY ""
    if [ ! -e $SERVER_KEY ]; then
        config_error 1 "Given file doesn't exist!"
    fi

    default_or_input "Path to the Server's SSL certificate:" SERVER_CERT ""
    if [ ! -e $SERVER_CERT ]; then
        config_error 1 "Given file doesn't exist!"
    fi

    RPM_GEN_RPM_CMD="/usr/bin/rhn-ssl-tool --gen-server --rpm-only \
        --dir="$SSL_BUILD_DIR" \
        --from-server-key $SERVER_KEY \
        --from-server-cert $SERVER_CERT"
else
    echo "Generating SSL key and public certificate."
    /usr/bin/rhn-ssl-tool --gen-server -q --no-rpm \
        --set-hostname "$HOSTNAME" \
        --dir="$SSL_BUILD_DIR" \
        --set-country="$SSL_COUNTRY" \
        --set-city="$SSL_CITY" \
        --set-state="$SSL_STATE" \
        --set-org="$SSL_ORG" \
        --set-org-unit="$SSL_ORGUNIT" \
        --set-email="$SSL_EMAIL" \
        ${SSL_CNAME_PARSED[@]} \
        $RHN_SSL_TOOL_PASSWORD_OPTION $RHN_SSL_TOOL_PASSWORD
    config_error $? "SSL key generation failed!"
    RPM_GEN_RPM_CMD="/usr/bin/rhn-ssl-tool --gen-server --rpm-only \
        --dir=\"$SSL_BUILD_DIR\" --set-hostname \"$HOSTNAME\""
fi

echo "Installing SSL certificate for Apache and Jabberd:"
rpm -Uv $(eval $RPM_GEN_RPM_CMD 2>/dev/null |grep noarch.rpm)

if [ -e $HTTPDCONF_DIR/vhosts.d/ssl.conf ]; then
    mv $HTTPDCONF_DIR/vhosts.d/ssl.conf $HTTPDCONF_DIR/vhosts.d/ssl.conf.bak
else
    cp $HTTPDCONF_DIR/vhosts.d/vhost-ssl.template $HTTPDCONF_DIR/vhosts.d/ssl.conf.bak
fi
sed -e "s|^[\t ]*SSLCertificateFile.*$|SSLCertificateFile $HTTPDCONF_DIR/ssl.crt/spacewalk.crt|g" \
    -e "s|^[\t ]*SSLCertificateKeyFile.*$|SSLCertificateKeyFile $HTTPDCONF_DIR/ssl.key/spacewalk.key|g" \
    -e "s|^[\t ]*SSLCipherSuite.*$|SSLCipherSuite ALL:!aNULL:!eNULL:!SSLv2:!LOW:!EXP:!MD5:@STRENGTH|g" \
    -e "s|</VirtualHost>|SSLProtocol all -SSLv2 -SSLv3\nRewriteEngine on\nRewriteOptions inherit\nSSLProxyEngine on\n</VirtualHost>|" \
    < $HTTPDCONF_DIR/vhosts.d/ssl.conf.bak  > $HTTPDCONF_DIR/vhosts.d/ssl.conf

CHANNEL_LABEL="rhn_proxy_config_$SYSTEM_ID"
default_or_input "Create and populate configuration channel $CHANNEL_LABEL?" POPULATE_CONFIG_CHANNEL 'Y/n'
POPULATE_CONFIG_CHANNEL=$(yes_no $POPULATE_CONFIG_CHANNEL)
if [ "$POPULATE_CONFIG_CHANNEL" = "1" ]; then
    RHNCFG_STATUS=1
    default_or_input "SUSE Manager username:" RHN_USER ''
    while [ $RHNCFG_STATUS != 0 ] ; do
        CONFIG_CHANNELS=$(rhncfg-manager list-channels ${RHN_USER:+--username="${RHN_USER}"} ${RHN_PASSWORD:+--password="${RHN_PASSWORD}"} --server-name="$RHN_PARENT")
        RHNCFG_STATUS=$?
        # In case of incorrect username/password, we want to re-ask user
        unset RHN_USER
        unset RHN_PASSWORD
    done
    if ! grep -q -E "^ +$CHANNEL_LABEL$" <<<"$CONFIG_CHANNELS" ; then
        rhncfg-manager create-channel --server-name "$RHN_PARENT" "$CHANNEL_LABEL"
    fi
    arr_conf_list=( $HTTPDCONFD_DIR/ssl.conf
                    $RHNCONF_DIR/rhn.conf
                    $SQUID_DIR/squid.conf
                    $HTTPDCONFD_DIR/cobbler-proxy.conf
                    $HTTPDCONF_DIR/httpd.conf
                    $JABBERD_DIR/c2s.xml
                    $JABBERD_DIR/sm.xml )
    for conf_file in ${arr_conf_list[*]}; do
        [ -e ${conf_file} ] && arr_conf=(${arr_conf[*]} ${conf_file})
    done
    rhncfg-manager update --server-name "$RHN_PARENT" \
        --channel="$CHANNEL_LABEL" \
<<<<<<< HEAD
        $HTTPDCONF_DIR/vhosts.d/ssl.conf \
        $RHNCONF_DIR/rhn.conf \
        $SQUID_DIR/squid.conf \
        $HTTPDCONFD_DIR/cobbler-proxy.conf \
        $HTTPDCONF_DIR/httpd.conf \
        $JABBERD_DIR/c2s.xml \
        $JABBERD_DIR/sm.xml
=======
        ${arr_conf[*]}
>>>>>>> 4cde2559
fi

open_firewall_ports

default_or_input "Activate advertising proxy via SLP?" ACTIVATE_SLP "Y/n"
ACTIVATE_SLP=$(yes_no $ACTIVATE_SLP)
if [ $ACTIVATE_SLP -ne 0 ]; then
    sysconf_addword /etc/sysconfig/SuSEfirewall2 FW_SERVICES_EXT_TCP "427" > /dev/null 2>&1
    sysconf_addword /etc/sysconfig/SuSEfirewall2 FW_SERVICES_EXT_UDP "427" > /dev/null 2>&1
    if [ -x /usr/bin/systemctl ] ; then
        /usr/bin/systemctl enable slpd
        /usr/bin/systemctl start slpd
    else
        insserv slpd
        rcslpd start
    fi
fi

echo "Enabling Spacewalk Proxy."
for service in squid apache2 jabberd; do
    if [ -x /usr/bin/systemctl ] ; then
        /usr/bin/systemctl enable $service
    else
        #/sbin/chkconfig --add $service
        #/sbin/chkconfig --level 345 $service on

        # use insserv do switch to current default runlevel
        /sbin/insserv -d $service
    fi
done

# default is 1
START_SERVICES=$(yes_no ${START_SERVICES:-1})
if [ "$START_SERVICES" = "1" ]; then
    /usr/sbin/rhn-proxy restart
else
    echo Skipping start of services.
    echo Use "/usr/sbin/rhn-proxy start" to manually start proxy.
fi

# do not tell admin to configure proxy on next login anymore
rm -f /etc/motd

generate_answers<|MERGE_RESOLUTION|>--- conflicted
+++ resolved
@@ -625,7 +625,7 @@
     if ! grep -q -E "^ +$CHANNEL_LABEL$" <<<"$CONFIG_CHANNELS" ; then
         rhncfg-manager create-channel --server-name "$RHN_PARENT" "$CHANNEL_LABEL"
     fi
-    arr_conf_list=( $HTTPDCONFD_DIR/ssl.conf
+    arr_conf_list=( $HTTPDCONF_DIR/vhosts.d/ssl.conf
                     $RHNCONF_DIR/rhn.conf
                     $SQUID_DIR/squid.conf
                     $HTTPDCONFD_DIR/cobbler-proxy.conf
@@ -637,17 +637,7 @@
     done
     rhncfg-manager update --server-name "$RHN_PARENT" \
         --channel="$CHANNEL_LABEL" \
-<<<<<<< HEAD
-        $HTTPDCONF_DIR/vhosts.d/ssl.conf \
-        $RHNCONF_DIR/rhn.conf \
-        $SQUID_DIR/squid.conf \
-        $HTTPDCONFD_DIR/cobbler-proxy.conf \
-        $HTTPDCONF_DIR/httpd.conf \
-        $JABBERD_DIR/c2s.xml \
-        $JABBERD_DIR/sm.xml
-=======
         ${arr_conf[*]}
->>>>>>> 4cde2559
 fi
 
 open_firewall_ports
