#!/bin/bash

if [ 0$UID -gt 0 ]; then
       echo Run as root.
       exit 1
fi

print_help () {
	cat <<HELP
usage: configure-proxy.sh [options]

options:
  --answer-file=filename
            Indicates the location of an answer file to be use for answering
            questions asked during the installation process. See man page for
            for an example and documentation.
  --ca-chain=CA_CHAIN
            The CA cert used to verify the ssl connection to parent.
  --enable-scout=1
            1 to enable monitoring scout, 0 otherwise.
  --force-own-ca
            Do not use parent CA and force to create your own.
  -h, --help            
            show this help message and exit
  --http-password=HTTP_PASSWORD
            The password to use for an authenticated proxy.
  --http-proxy=HTTP_PROXY
            HTTP proxy in host:port format, e.g. squid.redhat.com:3128
  --http-username=HTTP_USERNAME
            The username for an authenticated proxy.
  --install-monitoring=Y
            Y if monitoring should be installed. Any other value means that
            monitoring will not be installed.
  --non-interactive
            For use only with --answer-file. If the --answer-file doesn't
            provide a required response, default answer is used.
  --monitoring-parent=MONITORING_PARENT
            Name of the parent for your scout. Usually the same value as in
            RHN_PARENT.
  --monitoring-parent-ip=MONITORING_PARENT_IP
            IP address of MONITORING_PARENT
  --populate-config-channel=Y
            Y if config chanel should be created and configuration files in that channel
            updated. Configuration channel will be named rhn_proxy_config_\${SYSTEM_ID}. 
  --rhn-parent=RHN_PARENT
			Your parent Spacewalk server.
  --ssl-build-dir=SSL_BUILD_DIR
			The directory where we build SSL certificate. Default is /root/ssl-build
  --ssl-city=SSL_CITY
            City to be used in SSL certificate.
  --ssl-common=SSL_COMMON
            Common name to be used in SSL certificate.
  --ssl-country=SSL_COUNTRY
            Two letters country code to be used in SSL certificate.
  --ssl-email=SSL_EMAIL
            Email to be used in SSL certificate.
  --ssl-org=SSL_ORG
			Organization name to be used in SSL certificate.
  --ssl-orgunit=SSL_ORGUNIT
			Organization unit name to be used in SSL certificate.
  --ssl-password=SSL_PASSWORD
            Password to be used for SSL CA certificate.
  --ssl-state=SSL_STATE
			State to be used in SSL certificate.
  --start-services=1
			1 or Y to start all services after configuration. This is default.
			0 or N to not start services after configuration.
  --traceback-email=TRACEBACK_EMAIL
            Email to which tracebacks should be sent.
  --use-ssl=USE_SSL
            1  if  Spacewalk  Proxy Server should communicate with parent over SSL.
            0 otherwise. Even if disabled, client can still use SSL to connect
            to Spacewalk Proxy Server.
  --version=VERSION
            Version of Spacewalk Proxy Server you want to activate.
HELP
	exit
}

INTERACTIVE=1

while [ $# -ge 1 ]; do
	case $1 in
            --help | -h)  print_help;;
            --answer-file=*) . $(echo $1 | cut -d= -f2-);;
            --non-interactive) INTERACTIVE=0;;

			--version=*) VERSION=$(echo $1 | cut -d= -f2-);;
			--rhn-parent=*) RHN_PARENT=$(echo $1 | cut -d= -f2-);;
			--traceback-email=*) TRACEBACK_EMAIL=$(echo $1 | cut -d= -f2-);;
			--use-ssl=*) USE_SSL=$(echo $1 | cut -d= -f2-);;
			--ca-chain=*) CA_CHAIN=$(echo $1 | cut -d= -f2-);;
			--force-own-ca) FORCE_OWN_CA=1;;
			--http-proxy=*) HTTP_PROXY=$(echo $1 | cut -d= -f2-);;
			--http-username=*) HTTP_USERNAME=$(echo $1 | cut -d= -f2-);;
			--http-password=*) HTTP_PASSWORD=$(echo $1 | cut -d= -f2-);;
			--ssl-build-dir=*) SSL_BUILD_DIR=$(echo $1 | cut -d= -f2-);;
			--ssl-org=*) SSL_ORG=$(echo $1 | cut -d= -f2-);;
			--ssl-orgunit=*) SSL_ORGUNIT=$(echo $1 | cut -d= -f2-);;
			--ssl-common=*) SSL_COMMON=$(echo $1 | cut -d= -f2-);;
			--ssl-city=*) SSL_CITY=$(echo $1 | cut -d= -f2-);;
			--ssl-state=*) SSL_STATE=$(echo $1 | cut -d= -f2-);;
			--ssl-country=*) SSL_COUNTRY=$(echo $1 | cut -d= -f2-);;
			--ssl-email=*) SSL_EMAIL=$(echo $1 | cut -d= -f2-);;
			--ssl-password=*) SSL_PASSWORD=$(echo $1 | cut -d= -f2-);;
			--install-monitoring=*) INSTALL_MONITORING=$(echo $1 | cut -d= -f2-);;
			--enable-scout=*) ENABLE_SCOUT=$(echo $1 | cut -d= -f2-);;
			--monitoring-parent=*) MONITORING_PARENT_IP=$(echo $1 | cut -d= -f2-);;
			--monitoring-parent-ip=*) MONITORING_PARENT_IP=$(echo $1 | cut -d= -f2-);;
			--populate-config-channel=*) POPULATE_CONFIG_CHANNEL=$(echo $1 | cut -d= -f2-);;
			--start-services=*) START_SERVICES=$(echo $1 | cut -d= -f2-);;
			*) echo Error: Invalid option $1
    esac
    shift
done

default_or_input () {
	local MSG="$1"
	local VARIABLE="$2"
	local DEFAULT="$3"

	local INPUT
	local CURRENT_VALUE=$(eval "echo \$$VARIABLE")
	#in following code is used not so common expansion
	#var_a=${var_b:-word}
	#which is like: var_a = $var_b ? word
	DEFAULT=${CURRENT_VALUE:-$DEFAULT}
	local VARIABLE_ISSET=$(set | grep "^$VARIABLE=")

	echo -n "$MSG [$DEFAULT]: "
	if [ "$INTERACTIVE" = "1" -a  -z "$VARIABLE_ISSET" ]; then
		read INPUT
	elif [ -z "$VARIABLE_ISSET" ]; then
		echo $DEFAULT
	else
		eval "DEFAULT=\$$VARIABLE"
		echo $DEFAULT
	fi
	if [ -z "$INPUT" ]; then
		INPUT="$DEFAULT"
	fi
	eval "$VARIABLE='$INPUT'"
}

yes_no() {
        case "$1" in
                Y|y|Y/n|n/Y|1)
                        echo 1
                        ;;
                *)
                        echo 0
                        ;;
        esac
}

config_error () {
        if [ $1 -gt 0 ]; then
                echo "$2 Installation interrupted."
                /usr/bin/rhn-proxy-activate \
                        --server="$RHN_PARENT" \
                        --http-proxy="$HTTP_PROXY" \
                        --http-proxy-username="$HTTP_USERNAME" \
                        --http-proxy-password="$HTTP_PASSWORD" \
                        --ca-cert="$CA_CHAIN" \
                        --deactivate --non-interactive
                exit $1
        fi
}

#do we have yum or up2date?
YUM_OR_UPDATE="up2date -i"
UPGRADE="up2date -u"
if [ -f /usr/bin/yum ]; then
        YUM_OR_UPDATE="yum install"
        UPGRADE="yum upgrade"
        # add -y for non-interactive installation
        if [ "$INTERACTIVE" = "0" ]; then
                YUM_OR_UPDATE="$YUM_OR_UPDATE -y"
                UPGRADE="$UPGRADE -y"
        fi
elif [ -x /usr/bin/zypper ]; then
	YUM_OR_UPDATE="zypper install"
	UPGRADE="zypper update"
	# add -y for non-interactive installation
	if [ "$INTERACTIVE" = "0" ]; then
		YUM_OR_UPDATE="zypper --non-interactive install"
		UPGRADE="zypper --non-interactive update"
	fi
fi
SYSCONFIG_DIR=/etc/sysconfig/rhn
RHNCONF_DIR=/etc/rhn
HTTPDCONF_DIR=/etc/apache2
HTTPDCONFD_DIR=/etc/apache2/conf.d
#HTMLPUB_DIR=/var/www/html/pub
HTMLPUB_DIR=/srv/www/htdocs/pub
JABBERD_DIR=/etc/jabberd
SQUID_DIR=/etc/squid

if [ ! -r $SYSCONFIG_DIR/systemid ]; then
	echo ERROR: SUSE Manager Proxy does not appear to be registered
	exit 2
fi

SYSTEM_ID=$(/usr/bin/xsltproc /usr/share/rhn/get_system_id.xslt $SYSCONFIG_DIR/systemid | cut -d- -f2)

DIR=/usr/share/doc/proxy/conf-template
HOSTNAME=$(hostname -f)

SSL_BUILD_DIR=${SSL_BUILD_DIR:-/root/ssl-build}
if ! [ -d $SSL_BUILD_DIR ] && [ 0$FORCE_OWN_CA -eq 0 ]; then
	echo "Error: ssl build directory $SSL_BUILD_DIR does not exist. Please create this directory."
	exit 1
fi

default_or_input "SUSE Manager Parent" RHN_PARENT $(awk -F= '/serverURL=/ {split($2, a, "/")} END { print a[3]}' $SYSCONFIG_DIR/up2date)

if [ "$RHN_PARENT" == "rhn.redhat.com" ]; then
   RHN_PARENT="xmlrpc.rhn.redhat.com"
   cat <<WARNING
*** Warning: plain rhn.redhat.com should not be used as RHN Parent.
*** Using xmlrpc.rhn.redhat.com instead.
WARNING
fi

default_or_input "CA Chain" CA_CHAIN $(awk -F'[=;]' '/sslCACert=/ {a=$2} END { print a}' $SYSCONFIG_DIR/up2date)

if [ 0$FORCE_OWN_CA -eq 0 ] && \
	[ "$RHN_PARENT" != "xmlrpc.rhn.redhat.com" -a ! -f /root/ssl-build/RHN-ORG-PRIVATE-SSL-KEY ] && \
	! diff $CA_CHAIN /root/ssl-build/RHN-ORG-TRUSTED-SSL-KEY &>/dev/null; then
	cat <<CA_KEYS
Please do copy your CA key and public certificate from $RHN_PARENT to 
/root/ssl-build directory. You may want to execute this command:
 scp 'root@$RHN_PARENT:/root/ssl-build/{RHN-ORG-PRIVATE-SSL-KEY,RHN-ORG-TRUSTED-SSL-CERT,rhn-ca-openssl.cnf}' $SSL_BUILD_DIR
CA_KEYS
	exit 1
fi

if ! /bin/su nobody -s /bin/sh --command="[ -r $CA_CHAIN ]" ; then
	echo Error: File $CA_CHAIN is not readable by nobody user.
	exit 1
fi

VERSION_FROM_PARENT=$(rhn-proxy-activate --server=$RHN_PARENT --list-available-versions 2>/dev/null|sort|tail -n1)
VERSION_FROM_RPM=$(rpm -q --queryformat %{version} spacewalk-proxy-installer|cut -d. -f1-2)
default_or_input "Proxy version to activate" VERSION ${VERSION_FROM_PARENT:-$VERSION_FROM_RPM}

default_or_input "Traceback email" TRACEBACK_EMAIL ''

default_or_input "Use SSL" USE_SSL 'Y/n'
USE_SSL=$(yes_no $USE_SSL)


default_or_input "HTTP Proxy" HTTP_PROXY ''

if [ "$HTTP_PROXY" != "" ]; then

	default_or_input "HTTP username" HTTP_USERNAME ''

	if [ "$HTTP_USERNAME" != "" ]; then
		default_or_input "HTTP password" HTTP_PASSWORD ''
	fi
fi

cat <<SSLCERT
Regardless of whether you enabled SSL for the connection to the Spacewalk Parent
Server, you will be prompted to generate an SSL certificate.
This SSL certificate will allow client systems to connect to this Spacewalk Proxy
securely. Refer to the Spacewalk Proxy Installation Guide for more information.
SSLCERT

default_or_input "Organization" SSL_ORG ''

default_or_input "Organization Unit" SSL_ORGUNIT "$HOSTNAME"

default_or_input "Common Name" SSL_COMMON "$HOSTNAME"

default_or_input "City" SSL_CITY ''

default_or_input "State" SSL_STATE ''

default_or_input "Country code" SSL_COUNTRY ''

default_or_input "Email" SSL_EMAIL "$TRACEBACK_EMAIL"


/usr/bin/rhn-proxy-activate --server="$RHN_PARENT" \
                            --http-proxy="$HTTP_PROXY" \
                            --http-proxy-username="$HTTP_USERNAME" \
                            --http-proxy-password="$HTTP_PASSWORD" \
                            --ca-cert="$CA_CHAIN" \
                            --version="$VERSION" \
                            --non-interactive
config_error $? "Proxy activation failed!"

rpm -q rhn-apache >/dev/null
if [ $? -eq 0 ]; then
    echo "Package rhn-apache present - assuming upgrade:"
    echo "Force removal of /etc/httpd/conf/httpd.conf - backed up to /etc/httpd/conf/httpd.conf.rpmsave"
    mv /etc/httpd/conf/httpd.conf /etc/httpd/conf/httpd.conf.rpmsave
fi

if [ -x /usr/sbin/rhn-proxy ]; then
	/usr/sbin/rhn-proxy stop
fi

$YUM_OR_UPDATE spacewalk-proxy-management
# check if package install successfully
rpm -q spacewalk-proxy-management >/dev/null
if [ $? -ne 0 ]; then
	config_error 2 "Installation of package spacewalk-proxy-management failed."
fi
$UPGRADE

if [ "$RHN_PARENT" == "xmlrpc.rhn.redhat.com" ]; then
    #skip monitoring part for hosted
    MONITORING=1
    ENABLE_SCOUT=0
else
    rpm -q spacewalk-proxy-monitoring >/dev/null
    MONITORING=$?
    if [ $MONITORING -ne 0 ]; then
        echo "You do not have monitoring installed."
		echo "Do you want to install monitoring scout?"

        default_or_input "Will run '$YUM_OR_UPDATE spacewalk-proxy-monitoring'." INSTALL_MONITORING 'Y/n'
        INSTALL_MONITORING=$(yes_no $INSTALL_MONITORING)
        if [ "$INSTALL_MONITORING" = "1" ]; then
            $YUM_OR_UPDATE spacewalk-proxy-monitoring
            MONITORING=$?
        fi
    else
        $YUM_OR_UPDATE spacewalk-proxy-monitoring
        # check if package install successfully
        rpm -q spacewalk-proxy-monitoring >/dev/null
        if [ $? -ne 0 ]; then
            config_error 3 "Installation of package spacewalk-proxy-monitoring failed."
        fi
    fi
    if [ $MONITORING -eq 0 ]; then
        #here we configure monitoring
        #and with cluster.ini
        echo "Configuring monitoring."
        default_or_input "Monitoring parent" MONITORING_PARENT "$RHN_PARENT"
        RESOLVED_IP=$(/usr/bin/getent hosts $RHN_PARENT | cut -f1 -d' ')
        default_or_input "Monitoring parent IP" MONITORING_PARENT_IP "$RESOLVED_IP"
        default_or_input "Enable monitoring scout" ENABLE_SCOUT "Y/n"
        ENABLE_SCOUT=$(yes_no $ENABLE_SCOUT)
        SCOUT_SHARED_KEY=`/usr/bin/rhn-proxy-activate --enable-monitoring \
                --quiet \
                --server="$RHN_PARENT" \
                --http-proxy="$HTTP_PROXY" \
                --http-proxy-username="$HTTP_USERNAME" \
                --http-proxy-password="$HTTP_PASSWORD" \
                --ca-cert="$CA_CHAIN" | \
            awk '/\: [0-9a-f]+/  { print $4 }' `
    else
	    ENABLE_SCOUT=0
    fi
fi

<<<<<<< HEAD
# size of squid disk cache will be 60% of free space on /var/cache/squid
# df -P give free space in kB
# * 60 / 100 is 60% of that space
# / 1024 is to get value in MB
SQUID_SIZE=$(df -P /var/cache/squid | awk '{a=$4} END {printf("%d", a * 60 / 100 / 1024)}')

ln -sf /etc/pki/spacewalk/jabberd/server.pem /etc/jabberd/server.pem
/usr/bin/spacewalk-setup-jabberd --macros "hostname:$HOSTNAME"
SQUID_REWRITE="s|cache_dir ufs /var/cache/squid 15000 16 256|cache_dir ufs /var/cache/squid $SQUID_SIZE 16 256|g;"
=======
ln -sf /etc/pki/spacewalk/jabberd/server.pem /etc/jabberd/server.pem
if [ "$VERSION" = '5.3' -o "$VERSION" = '5.2' -o "$VERSION" = '5.1' -o "$VERSION" = '5.0' ]; then
	sed -e "s/\${session.hostname}/$HOSTNAME/g" </usr/share/rhn/installer/jabberd/c2s.xml >/etc/jabberd/c2s.xml
	sed -e "s/\${session.hostname}/$HOSTNAME/g" </usr/share/rhn/installer/jabberd/sm.xml >/etc/jabberd/sm.xml
else
	/usr/bin/spacewalk-setup-jabberd --macros "hostname:$HOSTNAME"
fi

# size of squid disk cache will be 60% of free space on /var/spool/squid
# df -P give free space in kB
# * 60 / 100 is 60% of that space
# / 1024 is to get value in MB
SQUID_SIZE=$(df -P /var/spool/squid | awk '{a=$4} END {printf("%d", a * 60 / 100 / 1024)}')
SQUID_REWRITE="s|cache_dir ufs /var/spool/squid 15000 16 256|cache_dir ufs /var/spool/squid $SQUID_SIZE 16 256|g;"
>>>>>>> ec89b999
SQUID_VER_MAJOR=$(squid -v | awk -F'[ .]' '/Version/ {print $4}')
if [ $SQUID_VER_MAJOR -ge 3 ] ; then
    # squid 3.X has acl 'all' built-in
    SQUID_REWRITE="$SQUID_REWRITE s/^acl all.*//;"
fi
sed "$SQUID_REWRITE" < $DIR/squid.conf  > $SQUID_DIR/squid.conf
sed -e "s|\${session.ca_chain:/usr/share/rhn/RHNS-CA-CERT}|$CA_CHAIN|g" \
	    -e "s/\${session.http_proxy}/$HTTP_PROXY/g" \
	    -e "s/\${session.http_proxy_username}/$HTTP_USERNAME/g" \
	    -e "s/\${session.http_proxy_password}/$HTTP_PASSWORD/g" \
	    -e "s/\${session.rhn_parent}/$RHN_PARENT/g" \
	    -e "s/\${session.traceback_mail}/$TRACEBACK_EMAIL/g" \
	    -e "s/\${session.use_ssl:0}/$USE_SSL/g" \
	    -e "s/\${session.enable_monitoring_scout:0}/$ENABLE_SCOUT/g" \
        < $DIR/rhn.conf  > $RHNCONF_DIR/rhn.conf
if [ $MONITORING -eq 0 ]; then
	sed -e "s/\${session.enable_monitoring_scout:0}/$ENABLE_SCOUT/g" \
            -e "s/\${session.rhn_monitoring_parent_ip}/$MONITORING_PARENT_IP/g" \
            -e "s/\${session.rhn_monitoring_parent}/$MONITORING_PARENT/g" \
            -e "s/\${session.scout_shared_key}/$SCOUT_SHARED_KEY/g" \
        < $DIR/cluster.ini  > $RHNCONF_DIR/cluster.ini
fi

# systemid need to be readable by apache/proxy
chown root:www $SYSCONFIG_DIR/systemid
chmod 0640 $SYSCONFIG_DIR/systemid

#Setup the cobbler stuff, needed to use koan through a proxy
PROTO="http";
if [ $USE_SSL -eq 1 ]; then
   PROTO="https"
fi
sed -e "s/\$PROTO/$PROTO/g" \
	-e "s/\$RHN_PARENT/$RHN_PARENT/g" < $DIR/cobbler-proxy.conf > $HTTPDCONFD_DIR/cobbler-proxy.conf


# lets do SSL stuff
SSL_BUILD_DIR=${SSL_BUILD_DIR:-"/root/ssl-build"}

if [ -n "$SSL_PASSWORD" ] ; then
        # use SSL_PASSWORD if already set
        RHN_SSL_TOOL_PASSWORD_OPTION="--password"
		RHN_SSL_TOOL_PASSWORD="$SSL_PASSWORD"
elif [ "$INTERACTIVE" = "0" ] ; then
        # non-interactive mode but no SSL_PASSWORD :(
        config_error 4 "Please define SSL_PASSWORD."
fi

if [ ! -f $SSL_BUILD_DIR/RHN-ORG-PRIVATE-SSL-KEY ]; then
	echo "Generating CA key and public certificate:"
	/usr/bin/rhn-ssl-tool --gen-ca -q \
                --dir="$SSL_BUILD_DIR" \
                --set-common-name="$SSL_COMMON" \
                --set-country="$SSL_COUNTRY" \
                --set-city="$SSL_CITY" \
                --set-state="$SSL_STATE" \
                --set-org="$SSL_ORG" \
                --set-org-unit="$SSL_ORGUNIT" \
                --set-email="$SSL_EMAIL" \
                $RHN_SSL_TOOL_PASSWORD_OPTION $RHN_SSL_TOOL_PASSWORD
	config_error $? "CA certificate generation failed!"
else
	echo "Using CA key at $SSL_BUILD_DIR/RHN-ORG-PRIVATE-SSL-KEY."
fi

RPM_CA=$(grep noarch $SSL_BUILD_DIR/latest.txt 2>/dev/null)

if [ ! -f $SSL_BUILD_DIR/$RPM_CA ]; then
	echo "Generating distributable RPM for CA public certificate:"
        /usr/bin/rhn-ssl-tool --gen-ca -q --rpm-only --dir="$SSL_BUILD_DIR"
	RPM_CA=$(grep noarch $SSL_BUILD_DIR/latest.txt)
fi

if [ ! -f $HTMLPUB_DIR/$RPM_CA ] || [ ! -f $HTMLPUB_DIR/RHN-ORG-TRUSTED-SSL-CERT ] || \
    ! diff $HTMLPUB_DIR/RHN-ORG-TRUSTED-SSL-CERT $SSL_BUILD_DIR/RHN-ORG-TRUSTED-SSL-CERT &>/dev/null; then
	echo "Copying CA public certificate to $HTMLPUB_DIR for distribution to clients:"
	cp $SSL_BUILD_DIR/RHN-ORG-TRUSTED-SSL-CERT $SSL_BUILD_DIR/$RPM_CA $HTMLPUB_DIR/
fi

echo "Generating SSL key and public certificate:"
/usr/bin/rhn-ssl-tool --gen-server -q --no-rpm \
                --set-hostname "$HOSTNAME" \
                --dir="$SSL_BUILD_DIR" \
                --set-country="$SSL_COUNTRY" \
                --set-city="$SSL_CITY" \
                --set-state="$SSL_STATE" \
                --set-org="$SSL_ORG" \
                --set-org-unit="$SSL_ORGUNIT" \
                --set-email="$SSL_EMAIL" \
                $RHN_SSL_TOOL_PASSWORD_OPTION $RHN_SSL_TOOL_PASSWORD
config_error $? "SSL key generation failed!"

echo "Installing SSL certificate for Apache and Jabberd:"
rpm -Uv $(/usr/bin/rhn-ssl-tool --gen-server --rpm-only --dir="$SSL_BUILD_DIR" --set-hostname "$HOSTNAME" 2>/dev/null |grep noarch.rpm)

if [ -e $HTTPDCONF_DIR/vhosts.d/ssl.conf ]; then
	mv $HTTPDCONF_DIR/vhosts.d/ssl.conf $HTTPDCONF_DIR/vhosts.d/ssl.conf.bak
else
	cp $HTTPDCONF_DIR/vhosts.d/vhost-ssl.template $HTTPDCONF_DIR/vhosts.d/ssl.conf.bak
fi
sed -e "s|^[\t ]*SSLCertificateFile.*$|SSLCertificateFile $HTTPDCONF_DIR/ssl.crt/spacewalk.crt|g" \
        -e "s|^[\t ]*SSLCertificateKeyFile.*$|SSLCertificateKeyFile $HTTPDCONF_DIR/ssl.key/spacewalk.key|g" \
        -e "s|</VirtualHost>|RewriteEngine on\nRewriteOptions inherit\nSSLProxyEngine on\n</VirtualHost>|" \
        < $HTTPDCONF_DIR/vhosts.d/ssl.conf.bak  > $HTTPDCONF_DIR/vhosts.d/ssl.conf

CHANNEL_LABEL="rhn_proxy_config_$SYSTEM_ID"
default_or_input "Create and populate configuration channel $CHANNEL_LABEL?" POPULATE_CONFIG_CHANNEL 'Y/n'
POPULATE_CONFIG_CHANNEL=$(yes_no $POPULATE_CONFIG_CHANNEL)
if [ "$POPULATE_CONFIG_CHANNEL" = "1" ]; then
	rhncfg-manager create-channel --server-name "$RHN_PARENT" \
                rhn_proxy_config_$SYSTEM_ID
	rhncfg-manager update --server-name "$RHN_PARENT" \
                --channel=rhn_proxy_config_$SYSTEM_ID \
                $HTTPDCONF_DIR/vhosts.d/ssl.conf \
                $RHNCONF_DIR/rhn.conf \
                $RHNCONF_DIR/cluster.ini \
                $SQUID_DIR/squid.conf \
                $HTTPDCONFD_DIR/cobbler-proxy.conf \
                $HTTPDCONF_DIR/httpd.conf \
                $HTTPDCONFD_DIR/proxy_broker.conf \
                $HTTPDCONFD_DIR/proxy_redirect.conf \
                $JABBERD_DIR/c2s.xml \
                $JABBERD_DIR/sm.xml
fi

echo "Enabling Spacewalk Proxy."
if [ $ENABLE_SCOUT -ne 0 ]; then
  MonitoringScout="MonitoringScout"
fi
for service in squid apache2 jabberd $MonitoringScout; do
  /sbin/chkconfig --add $service 
  /sbin/chkconfig --level 345 $service on 
done

# default is 1
START_SERVICES=$(yes_no ${START_SERVICES:-1})
if [ "$START_SERVICES" = "1" ]; then
    /usr/sbin/rhn-proxy restart
else
	echo Skipping start of services.
	echo Use "/usr/sbin/rhn-proxy start" to manualy start proxy.
fi

# do not tell admin to configure proxy on next login anymore
rm -f /etc/motd<|MERGE_RESOLUTION|>--- conflicted
+++ resolved
@@ -358,24 +358,10 @@
     fi
 fi
 
-<<<<<<< HEAD
-# size of squid disk cache will be 60% of free space on /var/cache/squid
-# df -P give free space in kB
-# * 60 / 100 is 60% of that space
-# / 1024 is to get value in MB
-SQUID_SIZE=$(df -P /var/cache/squid | awk '{a=$4} END {printf("%d", a * 60 / 100 / 1024)}')
-
 ln -sf /etc/pki/spacewalk/jabberd/server.pem /etc/jabberd/server.pem
-/usr/bin/spacewalk-setup-jabberd --macros "hostname:$HOSTNAME"
-SQUID_REWRITE="s|cache_dir ufs /var/cache/squid 15000 16 256|cache_dir ufs /var/cache/squid $SQUID_SIZE 16 256|g;"
-=======
 ln -sf /etc/pki/spacewalk/jabberd/server.pem /etc/jabberd/server.pem
-if [ "$VERSION" = '5.3' -o "$VERSION" = '5.2' -o "$VERSION" = '5.1' -o "$VERSION" = '5.0' ]; then
-	sed -e "s/\${session.hostname}/$HOSTNAME/g" </usr/share/rhn/installer/jabberd/c2s.xml >/etc/jabberd/c2s.xml
-	sed -e "s/\${session.hostname}/$HOSTNAME/g" </usr/share/rhn/installer/jabberd/sm.xml >/etc/jabberd/sm.xml
-else
-	/usr/bin/spacewalk-setup-jabberd --macros "hostname:$HOSTNAME"
-fi
+sed -e "s/\${session.hostname}/$HOSTNAME/g" </usr/share/rhn/installer/jabberd/c2s.xml >/etc/jabberd/c2s.xml
+sed -e "s/\${session.hostname}/$HOSTNAME/g" </usr/share/rhn/installer/jabberd/sm.xml >/etc/jabberd/sm.xml
 
 # size of squid disk cache will be 60% of free space on /var/spool/squid
 # df -P give free space in kB
@@ -383,7 +369,6 @@
 # / 1024 is to get value in MB
 SQUID_SIZE=$(df -P /var/spool/squid | awk '{a=$4} END {printf("%d", a * 60 / 100 / 1024)}')
 SQUID_REWRITE="s|cache_dir ufs /var/spool/squid 15000 16 256|cache_dir ufs /var/spool/squid $SQUID_SIZE 16 256|g;"
->>>>>>> ec89b999
 SQUID_VER_MAJOR=$(squid -v | awk -F'[ .]' '/Version/ {print $4}')
 if [ $SQUID_VER_MAJOR -ge 3 ] ; then
     # squid 3.X has acl 'all' built-in
