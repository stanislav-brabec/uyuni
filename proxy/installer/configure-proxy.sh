#!/bin/bash

if [ 0$UID -gt 0 ]; then
       echo Run as root.
       exit 1
fi

print_help () {
	cat <<HELP
usage: configure-proxy.sh [options]

options:
  --answer-file=filename
            Indicates the location of an answer file to be use for answering
            questions asked during the installation process. See man page for
            for an example and documentation.
  --ca-chain=CA_CHAIN
            The CA cert used to verify the ssl connection to parent.
  --enable-scout
            Enable monitoring scout.
  --force-own-ca
            Do not use parent CA and force to create your own.
  -h, --help            
            show this help message and exit
  --http-password=HTTP_PASSWORD
            The password to use for an authenticated proxy.
  --http-proxy=HTTP_PROXY
            HTTP proxy in host:port format, e.g. squid.redhat.com:3128
  --http-username=HTTP_USERNAME
            The username for an authenticated proxy.
  --install-monitoring
            Install and enable monitoring.
  --non-interactive
            For use only with --answer-file. If the --answer-file doesn't
            provide a required response, default answer is used.
  --monitoring-parent=MONITORING_PARENT
            Name of the parent for your scout. Usually the same value as in
            RHN_PARENT.
  --monitoring-parent-ip=MONITORING_PARENT_IP
            IP address of MONITORING_PARENT
  --populate-config-channel
            Create config chanel and save configuration files to that channel.
            Configuration channel name is rhn_proxy_config_\${SYSTEM_ID}.
  --rhn-parent=RHN_PARENT
            Your parent Spacewalk server.
  --ssl-build-dir=SSL_BUILD_DIR
            The directory where we build SSL certificate. Default is /root/ssl-build
  --ssl-city=SSL_CITY
            City to be used in SSL certificate.
  --ssl-common=SSL_COMMON
            Common name to be used in SSL certificate.
  --ssl-country=SSL_COUNTRY
            Two letters country code to be used in SSL certificate.
  --ssl-email=SSL_EMAIL
            Email to be used in SSL certificate.
  --ssl-org=SSL_ORG
            Organization name to be used in SSL certificate.
  --ssl-orgunit=SSL_ORGUNIT
            Organization unit name to be used in SSL certificate.
  --ssl-password=SSL_PASSWORD
            Password to be used for SSL CA certificate.
  --ssl-state=SSL_STATE
            State to be used in SSL certificate.
  --ssl-cname=CNAME_ALIAS
            Cname alias of the machine. Can be specified multiple times.
  --start-services[=N]
            1 or Y to start all services after configuration. This is default.
            0 or N to not start services after configuration.
  --traceback-email=TRACEBACK_EMAIL
            Email to which tracebacks should be sent.
  --use-ssl
            Let Spacewalk Proxy Server communicate with parent over SSL.
            Even if it is disabled client can still use SSL to connect
            to Spacewalk Proxy Server.
  --version=VERSION
            Version of Spacewalk Proxy Server you want to activate.
HELP
	exit 1
}

parse_answer_file () {
    local FILE="$1"
    local ALIAS
    if [ ! -r "$FILE" ] ; then
       echo "Answer file '$FILE' is not readable."
       exit 1
    fi
    . "$FILE"
    for ALIAS in ${SSL_CNAME[@]}; do
        SSL_CNAME_PARSED[CNAME_INDEX++]=--set-cname=$ALIAS
    done
}

set_value() {
    local OPTION="$1"
    local VAR="$2"
    local ARG="$3"
    [[ "$ARG" =~ ^- ]] && echo "$0: option $OPTION requires argument!" && print_help
    eval "$VAR=$ARG"
}

INTERACTIVE=1
CNAME_INDEX=0

OPTS=$(getopt --longoptions=help,answer-file:,non-interactive,version:,rhn-parent:,traceback-email:,use-ssl::,ca-chain:,force-own-ca,http-proxy:,http-username:,http-password:,ssl-build-dir:,ssl-org:,ssl-orgunit:,ssl-common:,ssl-city:,ssl-state:,ssl-country:,ssl-email:,ssl-password:,ssl-cname:,install-monitoring::,enable-scout::,monitoring-parent:,monitoring-parent-ip:,populate-config-channel::,start-services:: -n ${0##*/} -- h "$@")

if [ $? != 0 ] ; then
        print_help
fi

eval set -- "$OPTS"

while : ; do
    case "$1" in
        --help|-h)  print_help;;
        --answer-file) set_value "$1" ANSWER_FILE "$2";
                       parse_answer_file "$ANSWER_FILE"; shift;;
        --non-interactive) INTERACTIVE=0;;
        --version) set_value "$1" VERSION "$2"; shift;;
        --rhn-parent) set_value "$1" RHN_PARENT "$2"; shift;;
        --traceback-email) set_value "$1" TRACEBACK_EMAIL "$2"; shift;;
        --use-ssl) USE_SSL="${2:-1}"; shift;;
        --ca-chain) set_value "$1" CA_CHAIN "$2"; shift;;
        --force-own-ca) FORCE_OWN_CA=1;;
        --http-proxy) set_value "$1" HTTP_PROXY "$2"; shift;;
        --http-username) set_value "$1" HTTP_USERNAME "$2"; shift;;
        --http-password) set_value "$1" HTTP_PASSWORD "$2"; shift;;
        --ssl-build-dir) set_value "$1" SSL_BUILD_DIR "$2"; shift;;
        --ssl-org) set_value "$1" SSL_ORG "$2"; shift;;
        --ssl-orgunit) set_value "$1" SSL_ORGUNIT "$2"; shift;;
        --ssl-common) set_value "$1" SSL_COMMON "$2"; shift;;
        --ssl-city) set_value "$1" SSL_CITY "$2"; shift;;
        --ssl-state) set_value "$1" SSL_STATE "$2"; shift;;
        --ssl-country) set_value "$1" SSL_COUNTRY "$2"; shift;;
        --ssl-email) set_value "$1" SSL_EMAIL "$2"; shift;;
        --ssl-password) set_value "$1" SSL_PASSWORD "$2"; shift;;
        --ssl-cname) set_value "$1" "SSL_CNAME_PARSED[CNAME_INDEX++]=--set-cname" "$2"; shift;;
        --install-monitoring) set_value "$1" INSTALL_MONITORING="${2:-Y}"; shift;;
        --enable-scout) ENABLE_SCOUT="${2:-1}"; shift;;
        --monitoring-parent) set_value "$1" MONITORING_PARENT "$2"; shift;;
        --monitoring-parent-ip) set_value "$1" MONITORING_PARENT_IP "$2"; shift;;
        --populate-config-channel) POPULATE_CONFIG_CHANNEL="${2:-Y}"; shift;;
        --start-services) START_SERVICES="${2:-Y}"; shift;;
        --) shift;
            if [ $# -gt 0 ] ; then
                echo "Error: Extra arguments found: $@"
                print_help
                exit 1
            fi
            break;;
        *) echo Error: Invalid option $1; exit 1;;
    esac
    shift
done

default_or_input () {
	local MSG="$1"
	local VARIABLE="$2"
	local DEFAULT="$3"

	local INPUT
	local CURRENT_VALUE=$(eval "echo \$$VARIABLE")
	#in following code is used not so common expansion
	#var_a=${var_b:-word}
	#which is like: var_a = $var_b ? word
	DEFAULT=${CURRENT_VALUE:-$DEFAULT}
	local VARIABLE_ISSET=$(set | grep "^$VARIABLE=")

	echo -n "$MSG [$DEFAULT]: "
	if [ "$INTERACTIVE" = "1" -a  -z "$VARIABLE_ISSET" ]; then
		read INPUT
	elif [ -z "$VARIABLE_ISSET" ]; then
		echo $DEFAULT
	else
		eval "DEFAULT=\$$VARIABLE"
		echo $DEFAULT
	fi
	if [ -z "$INPUT" ]; then
		INPUT="$DEFAULT"
	fi
	eval "$VARIABLE='$INPUT'"
}

yes_no() {
        case "$1" in
                Y|y|Y/n|n/Y|1)
                        echo 1
                        ;;
                *)
                        echo 0
                        ;;
        esac
}

config_error () {
        if [ $1 -gt 0 ]; then
                echo "$2 Installation interrupted."
                /usr/bin/rhn-proxy-activate \
                        --server="$RHN_PARENT" \
                        --http-proxy="$HTTP_PROXY" \
                        --http-proxy-username="$HTTP_USERNAME" \
                        --http-proxy-password="$HTTP_PASSWORD" \
                        --ca-cert="$CA_CHAIN" \
                        --deactivate --non-interactive
                exit $1
        fi
}

# Return 0 if rhnParent is Hosted. Otherwise return 1.
is_hosted () {
	[ "$1" = "xmlrpc.rhn.redhat.com" -o \
	$( PYTHONPATH='/usr/share/rhn' python -c "from up2date_client import config; cfg = config.initUp2dateConfig(); print  '$1' in cfg['hostedWhitelist']" ) = "True" ]
    return $?
}

check_ca_conf () {
    if [ -f /root/ssl-build/rhn-ca-openssl.cnf ] \
        && awk '/^[[:space:]]*\[[[:space:]]*[_[:alnum:]]*[[:space:]]*]/ {CORRECT_SECTION=0} \
        /^[[:space:]]*\[[[:space:]]*CA_default[[:space:]]*]/ {CORRECT_SECTION=1} \
        /^[[:space:]]*copy_extensions[[:space:]]*=[[:space:]]*copy/ && CORRECT_SECTION==1 {exit 1}' \
        /root/ssl-build/rhn-ca-openssl.cnf > /dev/null \
		&& [ ${#SSL_CNAME_PARSED[@]} -gt 0 ];  then
		cat <<WARNING
It seems you tried to use the --set-cname option. On inspection we noticed that the openssl configuration file we use is missing a critically important option. Without this option, not only will multi host SSL certificates not work, but the planet Earth will implode in a massive rip in the time/space continuum. To avoid this failure, we choose to gracefully exit here and request for you to edit the openssl configuration file
 /root/ssl-build/rhn-ca-openssl.cnf
and add this line:
 copy_extensions = copy
in
 [ CA_default ]
section.
Then re-run this script again.
WARNING
		exit 3
	fi
}

#do we have yum or up2date?
YUM_OR_UPDATE="up2date -i"
UPGRADE="up2date -u"
if [ -f /usr/bin/yum ]; then
        YUM_OR_UPDATE="yum install"
        UPGRADE="yum upgrade"
        # add -y for non-interactive installation
        if [ "$INTERACTIVE" = "0" ]; then
                YUM_OR_UPDATE="$YUM_OR_UPDATE -y"
                UPGRADE="$UPGRADE -y"
        fi
elif [ -x /usr/bin/zypper ]; then
	YUM_OR_UPDATE="zypper install"
	UPGRADE="zypper update"
	# add -y for non-interactive installation
	if [ "$INTERACTIVE" = "0" ]; then
		YUM_OR_UPDATE="zypper --non-interactive install"
		UPGRADE="zypper --non-interactive update"
	fi
fi
SYSCONFIG_DIR=/etc/sysconfig/rhn
RHNCONF_DIR=/etc/rhn
HTTPDCONF_DIR=/etc/apache2
HTTPDCONFD_DIR=/etc/apache2/conf.d
#HTMLPUB_DIR=/var/www/html/pub
HTMLPUB_DIR=/srv/www/htdocs/pub
JABBERD_DIR=/etc/jabberd
SQUID_DIR=/etc/squid
SYSTEMID_PATH=`PYTHONPATH='/usr/share/rhn' python -c "from up2date_client import config; cfg = config.initUp2dateConfig(); print cfg['systemIdPath'] "`

<<<<<<< HEAD
if [ ! -r $SYSCONFIG_DIR/systemid ]; then
	echo ERROR: SUSE Manager Proxy does not appear to be registered
=======
if [ ! -r $SYSTEMID_PATH ]; then
	echo ERROR: Spacewalk Proxy does not appear to be registered
>>>>>>> 69c03ed8
	exit 2
fi

SYSTEM_ID=$(/usr/bin/xsltproc /usr/share/rhn/get_system_id.xslt $SYSTEMID_PATH | cut -d- -f2)

DIR=/usr/share/doc/proxy/conf-template
HOSTNAME=$(hostname -f)

SSL_BUILD_DIR=${SSL_BUILD_DIR:-/root/ssl-build}
if ! [ -d $SSL_BUILD_DIR ] && [ 0$FORCE_OWN_CA -eq 0 ]; then
	echo "Error: ssl build directory $SSL_BUILD_DIR does not exist. Please create this directory."
	exit 1
fi

default_or_input "SUSE Manager Parent" RHN_PARENT $(awk -F= '/serverURL=/ {split($2, a, "/")} END { print a[3]}' $SYSCONFIG_DIR/up2date)

if [ "$RHN_PARENT" == "rhn.redhat.com" ]; then
   RHN_PARENT="xmlrpc.rhn.redhat.com"
   cat <<WARNING
*** Warning: plain rhn.redhat.com should not be used as RHN Parent.
*** Using xmlrpc.rhn.redhat.com instead.
WARNING
fi

default_or_input "CA Chain" CA_CHAIN $(awk -F'[=;]' '/sslCACert=/ {a=$2} END { print a}' $SYSCONFIG_DIR/up2date)

if [ 0$FORCE_OWN_CA -eq 0 ] && \
    ! is_hosted "$RHN_PARENT" && \
	[ ! -f /root/ssl-build/RHN-ORG-PRIVATE-SSL-KEY ] && \
	! diff $CA_CHAIN /root/ssl-build/RHN-ORG-TRUSTED-SSL-KEY &>/dev/null; then
	cat <<CA_KEYS
Please do copy your CA key and public certificate from $RHN_PARENT to 
/root/ssl-build directory. You may want to execute this command:
 scp 'root@$RHN_PARENT:/root/ssl-build/{RHN-ORG-PRIVATE-SSL-KEY,RHN-ORG-TRUSTED-SSL-CERT,rhn-ca-openssl.cnf}' $SSL_BUILD_DIR
CA_KEYS
	exit 1
fi

check_ca_conf

if ! /bin/su nobody -s /bin/sh --command="[ -r $CA_CHAIN ]" ; then

	echo Error: File $CA_CHAIN is not readable by nobody user.
	exit 1
fi

VERSION_FROM_PARENT=$(rhn-proxy-activate --server=$RHN_PARENT --list-available-versions 2>/dev/null|sort|tail -n1)
VERSION_FROM_RPM=$(rpm -q --queryformat %{version} spacewalk-proxy-installer|cut -d. -f1-2)
default_or_input "Proxy version to activate" VERSION ${VERSION_FROM_PARENT:-$VERSION_FROM_RPM}

default_or_input "Traceback email" TRACEBACK_EMAIL ''

default_or_input "Use SSL" USE_SSL 'Y/n'
USE_SSL=$(yes_no $USE_SSL)


default_or_input "HTTP Proxy" HTTP_PROXY ''

if [ "$HTTP_PROXY" != "" ]; then

	default_or_input "HTTP username" HTTP_USERNAME ''

	if [ "$HTTP_USERNAME" != "" ]; then
		default_or_input "HTTP password" HTTP_PASSWORD ''
	fi
fi

cat <<SSLCERT
Regardless of whether you enabled SSL for the connection to the Spacewalk Parent
Server, you will be prompted to generate an SSL certificate.
This SSL certificate will allow client systems to connect to this Spacewalk Proxy
securely. Refer to the Spacewalk Proxy Installation Guide for more information.
SSLCERT

default_or_input "Organization" SSL_ORG ''

default_or_input "Organization Unit" SSL_ORGUNIT "$HOSTNAME"

default_or_input "Common Name" SSL_COMMON "$HOSTNAME"

default_or_input "City" SSL_CITY ''

default_or_input "State" SSL_STATE ''

default_or_input "Country code" SSL_COUNTRY ''

default_or_input "Email" SSL_EMAIL "$TRACEBACK_EMAIL"

if [ ${#SSL_CNAME_PARSED[@]} -eq 0 ]; then
  VARIABLE_ISSET=$(set | grep "^SSL_CNAME=")
  if [ -z $VARIABLE_ISSET ]; then
    default_or_input "Cname aliases (separated by space)" SSL_CNAME_ASK ''
    CNAME=($SSL_CNAME_ASK)
    for ALIAS in ${CNAME[@]}; do
      SSL_CNAME_PARSED[CNAME_INDEX++]=--set-cname=$ALIAS
    done
    check_ca_conf
  fi
fi

/usr/bin/rhn-proxy-activate --server="$RHN_PARENT" \
                            --http-proxy="$HTTP_PROXY" \
                            --http-proxy-username="$HTTP_USERNAME" \
                            --http-proxy-password="$HTTP_PASSWORD" \
                            --ca-cert="$CA_CHAIN" \
                            --version="$VERSION" \
                            --non-interactive
config_error $? "Proxy activation failed!"

rpm -q rhn-apache >/dev/null
if [ $? -eq 0 ]; then
    echo "Package rhn-apache present - assuming upgrade:"
    echo "Force removal of /etc/httpd/conf/httpd.conf - backed up to /etc/httpd/conf/httpd.conf.rpmsave"
    mv /etc/httpd/conf/httpd.conf /etc/httpd/conf/httpd.conf.rpmsave
fi

if [ -x /usr/sbin/rhn-proxy ]; then
	/usr/sbin/rhn-proxy stop
        # the jabberd db might be an old version. Cleanup
        rm -f /var/lib/jabberd/db/*
fi

$YUM_OR_UPDATE spacewalk-proxy-management
# check if package install successfully
rpm -q spacewalk-proxy-management >/dev/null
if [ $? -ne 0 ]; then
	config_error 2 "Installation of package spacewalk-proxy-management failed."
fi
$UPGRADE

if is_hosted "$RHN_PARENT"; then
    #skip monitoring part for hosted
    MONITORING=1
    ENABLE_SCOUT=0
else
    rpm -q spacewalk-proxy-monitoring >/dev/null
    MONITORING=$?
    if [ $MONITORING -ne 0 ]; then
        echo "You do not have monitoring installed."
		echo "Do you want to install monitoring scout?"

        default_or_input "Will run '$YUM_OR_UPDATE spacewalk-proxy-monitoring'." INSTALL_MONITORING 'Y/n'
        INSTALL_MONITORING=$(yes_no $INSTALL_MONITORING)
        if [ "$INSTALL_MONITORING" = "1" ]; then
            $YUM_OR_UPDATE spacewalk-proxy-monitoring
            MONITORING=$?
        fi
    else
        $YUM_OR_UPDATE spacewalk-proxy-monitoring
        # check if package install successfully
        rpm -q spacewalk-proxy-monitoring >/dev/null
        if [ $? -ne 0 ]; then
            config_error 3 "Installation of package spacewalk-proxy-monitoring failed."
        fi
    fi
    if [ $MONITORING -eq 0 ]; then
        #here we configure monitoring
        #and with cluster.ini
        echo "Configuring monitoring."
        default_or_input "Monitoring parent" MONITORING_PARENT "$RHN_PARENT"
        RESOLVED_IP=$(/usr/bin/getent hosts $MONITORING_PARENT | cut -f1 -d' ')
        default_or_input "Monitoring parent IP" MONITORING_PARENT_IP "$RESOLVED_IP"
        default_or_input "Enable monitoring scout" ENABLE_SCOUT "Y/n"
        ENABLE_SCOUT=$(yes_no $ENABLE_SCOUT)
        SCOUT_SHARED_KEY=`/usr/bin/rhn-proxy-activate --enable-monitoring \
                --quiet \
                --server="$RHN_PARENT" \
                --http-proxy="$HTTP_PROXY" \
                --http-proxy-username="$HTTP_USERNAME" \
                --http-proxy-password="$HTTP_PASSWORD" \
                --ca-cert="$CA_CHAIN" | \
            awk '/\: [0-9a-f]+/  { print $4 }' `
    else
	    ENABLE_SCOUT=0
    fi
fi

ln -sf /etc/pki/spacewalk/jabberd/server.pem /etc/jabberd/server.pem
/usr/bin/spacewalk-setup-jabberd --macros "hostname:$HOSTNAME"

# size of squid disk cache will be 60% of free space on /var/cache/squid
# df -P give free space in kB
# * 60 / 100 is 60% of that space
# / 1024 is to get value in MB
SQUID_SIZE=$(df -P /var/cache/squid | awk '{a=$4} END {printf("%d", a * 60 / 100 / 1024)}')
SQUID_REWRITE="s|cache_dir ufs /var/cache/squid 15000 16 256|cache_dir ufs /var/cache/squid $SQUID_SIZE 16 256|g;"
SQUID_VER_MAJOR=$(squid -v | awk -F'[ .]' '/Version/ {print $4}')
if [ $SQUID_VER_MAJOR -ge 3 ] ; then
    # squid 3.X has acl 'all' built-in
    SQUID_REWRITE="$SQUID_REWRITE s/^acl all.*//;"
fi
sed "$SQUID_REWRITE" < $DIR/squid.conf  > $SQUID_DIR/squid.conf
sed -e "s|\${session.ca_chain:/usr/share/rhn/RHNS-CA-CERT}|$CA_CHAIN|g" \
	    -e "s/\${session.http_proxy}/$HTTP_PROXY/g" \
	    -e "s/\${session.http_proxy_username}/$HTTP_USERNAME/g" \
	    -e "s/\${session.http_proxy_password}/$HTTP_PASSWORD/g" \
	    -e "s/\${session.rhn_parent}/$RHN_PARENT/g" \
	    -e "s/\${session.traceback_mail}/$TRACEBACK_EMAIL/g" \
	    -e "s/\${session.use_ssl:0}/$USE_SSL/g" \
	    -e "s/\${session.enable_monitoring_scout:0}/$ENABLE_SCOUT/g" \
        < $DIR/rhn.conf  > $RHNCONF_DIR/rhn.conf
if [ $MONITORING -eq 0 ]; then
	sed -e "s/\${session.enable_monitoring_scout:0}/$ENABLE_SCOUT/g" \
            -e "s/\${session.rhn_monitoring_parent_ip}/$MONITORING_PARENT_IP/g" \
            -e "s/\${session.rhn_monitoring_parent}/$MONITORING_PARENT/g" \
            -e "s/\${session.scout_shared_key}/$SCOUT_SHARED_KEY/g" \
        < $DIR/cluster.ini  > $RHNCONF_DIR/cluster.ini
fi

# systemid need to be readable by apache/proxy
<<<<<<< HEAD
chown root:www $SYSCONFIG_DIR/systemid
chmod 0640 $SYSCONFIG_DIR/systemid
=======
chown root:apache $SYSTEMID_PATH
chmod 0640 $SYSTEMID_PATH
>>>>>>> 69c03ed8

#Setup the cobbler stuff, needed to use koan through a proxy
PROTO="http";
if [ $USE_SSL -eq 1 ]; then
   PROTO="https"
fi
sed -e "s/\$PROTO/$PROTO/g" \
	-e "s/\$RHN_PARENT/$RHN_PARENT/g" < $DIR/cobbler-proxy.conf > $HTTPDCONFD_DIR/cobbler-proxy.conf


# lets do SSL stuff
SSL_BUILD_DIR=${SSL_BUILD_DIR:-"/root/ssl-build"}

if [ -n "$SSL_PASSWORD" ] ; then
        # use SSL_PASSWORD if already set
        RHN_SSL_TOOL_PASSWORD_OPTION="--password"
		RHN_SSL_TOOL_PASSWORD="$SSL_PASSWORD"
elif [ "$INTERACTIVE" = "0" ] ; then
        # non-interactive mode but no SSL_PASSWORD :(
        config_error 4 "Please define SSL_PASSWORD."
fi

if [ ! -f $SSL_BUILD_DIR/RHN-ORG-PRIVATE-SSL-KEY ]; then
	echo "Generating CA key and public certificate:"
	/usr/bin/rhn-ssl-tool --gen-ca -q \
                --dir="$SSL_BUILD_DIR" \
                --set-common-name="$SSL_COMMON" \
                --set-country="$SSL_COUNTRY" \
                --set-city="$SSL_CITY" \
                --set-state="$SSL_STATE" \
                --set-org="$SSL_ORG" \
                --set-org-unit="$SSL_ORGUNIT" \
                --set-email="$SSL_EMAIL" \
                $RHN_SSL_TOOL_PASSWORD_OPTION $RHN_SSL_TOOL_PASSWORD
	config_error $? "CA certificate generation failed!"
else
	echo "Using CA key at $SSL_BUILD_DIR/RHN-ORG-PRIVATE-SSL-KEY."
fi

RPM_CA=$(grep noarch $SSL_BUILD_DIR/latest.txt 2>/dev/null)

if [ ! -f $SSL_BUILD_DIR/$RPM_CA ]; then
	echo "Generating distributable RPM for CA public certificate:"
        /usr/bin/rhn-ssl-tool --gen-ca -q --rpm-only --dir="$SSL_BUILD_DIR"
	RPM_CA=$(grep noarch $SSL_BUILD_DIR/latest.txt)
fi

if [ ! -f $HTMLPUB_DIR/$RPM_CA ] || [ ! -f $HTMLPUB_DIR/RHN-ORG-TRUSTED-SSL-CERT ] || \
    ! diff $HTMLPUB_DIR/RHN-ORG-TRUSTED-SSL-CERT $SSL_BUILD_DIR/RHN-ORG-TRUSTED-SSL-CERT &>/dev/null; then
	echo "Copying CA public certificate to $HTMLPUB_DIR for distribution to clients:"
	cp $SSL_BUILD_DIR/RHN-ORG-TRUSTED-SSL-CERT $SSL_BUILD_DIR/$RPM_CA $HTMLPUB_DIR/
fi

echo "Generating SSL key and public certificate:"
/usr/bin/rhn-ssl-tool --gen-server -q --no-rpm \
                --set-hostname "$HOSTNAME" \
                --dir="$SSL_BUILD_DIR" \
                --set-country="$SSL_COUNTRY" \
                --set-city="$SSL_CITY" \
                --set-state="$SSL_STATE" \
                --set-org="$SSL_ORG" \
                --set-org-unit="$SSL_ORGUNIT" \
                --set-email="$SSL_EMAIL" \
                ${SSL_CNAME_PARSED[@]} \
                $RHN_SSL_TOOL_PASSWORD_OPTION $RHN_SSL_TOOL_PASSWORD
config_error $? "SSL key generation failed!"

echo "Installing SSL certificate for Apache and Jabberd:"
rpm -Uv $(/usr/bin/rhn-ssl-tool --gen-server --rpm-only --dir="$SSL_BUILD_DIR" --set-hostname "$HOSTNAME" 2>/dev/null |grep noarch.rpm)

if [ -e $HTTPDCONF_DIR/vhosts.d/ssl.conf ]; then
	mv $HTTPDCONF_DIR/vhosts.d/ssl.conf $HTTPDCONF_DIR/vhosts.d/ssl.conf.bak
else
	cp $HTTPDCONF_DIR/vhosts.d/vhost-ssl.template $HTTPDCONF_DIR/vhosts.d/ssl.conf.bak
fi
sed -e "s|^[\t ]*SSLCertificateFile.*$|SSLCertificateFile $HTTPDCONF_DIR/ssl.crt/spacewalk.crt|g" \
        -e "s|^[\t ]*SSLCertificateKeyFile.*$|SSLCertificateKeyFile $HTTPDCONF_DIR/ssl.key/spacewalk.key|g" \
        -e "s|^[\t ]*SSLCipherSuite.*$|SSLCipherSuite ALL:!aNULL:!eNULL:!SSLv2:!LOW:!EXP:!MD5:@STRENGTH|g" \
        -e "s|</VirtualHost>|SSLProtocol all -SSLv2 -SSLv3\nRewriteEngine on\nRewriteOptions inherit\nSSLProxyEngine on\n</VirtualHost>|" \
        < $HTTPDCONF_DIR/vhosts.d/ssl.conf.bak  > $HTTPDCONF_DIR/vhosts.d/ssl.conf

CHANNEL_LABEL="rhn_proxy_config_$SYSTEM_ID"
default_or_input "Create and populate configuration channel $CHANNEL_LABEL?" POPULATE_CONFIG_CHANNEL 'Y/n'
POPULATE_CONFIG_CHANNEL=$(yes_no $POPULATE_CONFIG_CHANNEL)
if [ "$POPULATE_CONFIG_CHANNEL" = "1" ]; then
        RHNCFG_STATUS=1
        while [ $RHNCFG_STATUS != 0 ] ; do
            CONFIG_CHANNELS=$(rhncfg-manager list-channels --server-name "$RHN_PARENT")
            RHNCFG_STATUS=$?
        done
        if ! grep -q -E "^ +$CHANNEL_LABEL$" <<<"$CONFIG_CHANNELS" ; then
            rhncfg-manager create-channel --server-name "$RHN_PARENT" "$CHANNEL_LABEL"
        fi
	rhncfg-manager update --server-name "$RHN_PARENT" \
                --channel="$CHANNEL_LABEL" \
                $HTTPDCONF_DIR/vhosts.d/ssl.conf \
                $RHNCONF_DIR/rhn.conf \
                $RHNCONF_DIR/cluster.ini \
                $SQUID_DIR/squid.conf \
                $HTTPDCONFD_DIR/cobbler-proxy.conf \
                $HTTPDCONF_DIR/httpd.conf \
                $JABBERD_DIR/c2s.xml \
                $JABBERD_DIR/sm.xml
fi

echo "Enabling Spacewalk Proxy."
if [ $ENABLE_SCOUT -ne 0 ]; then
  MonitoringScout="MonitoringScout"
fi
for service in squid httpd jabberd $MonitoringScout; do
  if [ -x /usr/bin/systemctl ] ; then
      /usr/bin/systemctl enable $service
  else
      #/sbin/chkconfig --add $service
      #/sbin/chkconfig --level 345 $service on

      # use insserv do switch to current default runlevel
      /sbin/insserv -d $service
  fi
done

# default is 1
START_SERVICES=$(yes_no ${START_SERVICES:-1})
if [ "$START_SERVICES" = "1" ]; then
    /usr/sbin/rhn-proxy restart
else
	echo Skipping start of services.
	echo Use "/usr/sbin/rhn-proxy start" to manualy start proxy.
fi

# do not tell admin to configure proxy on next login anymore
rm -f /etc/motd<|MERGE_RESOLUTION|>--- conflicted
+++ resolved
@@ -264,13 +264,8 @@
 SQUID_DIR=/etc/squid
 SYSTEMID_PATH=`PYTHONPATH='/usr/share/rhn' python -c "from up2date_client import config; cfg = config.initUp2dateConfig(); print cfg['systemIdPath'] "`
 
-<<<<<<< HEAD
-if [ ! -r $SYSCONFIG_DIR/systemid ]; then
+if [ ! -r $SYSTEMID_PATH ]; then
 	echo ERROR: SUSE Manager Proxy does not appear to be registered
-=======
-if [ ! -r $SYSTEMID_PATH ]; then
-	echo ERROR: Spacewalk Proxy does not appear to be registered
->>>>>>> 69c03ed8
 	exit 2
 fi
 
@@ -481,13 +476,8 @@
 fi
 
 # systemid need to be readable by apache/proxy
-<<<<<<< HEAD
-chown root:www $SYSCONFIG_DIR/systemid
-chmod 0640 $SYSCONFIG_DIR/systemid
-=======
-chown root:apache $SYSTEMID_PATH
+chown root:www $SYSTEMID_PATH
 chmod 0640 $SYSTEMID_PATH
->>>>>>> 69c03ed8
 
 #Setup the cobbler stuff, needed to use koan through a proxy
 PROTO="http";
