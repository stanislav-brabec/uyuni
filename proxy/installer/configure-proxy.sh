#!/bin/bash

if [ 0$UID -gt 0 ]; then
       echo Run as root.
       exit 1
fi

print_help () {
	cat <<HELP
usage: configure-proxy.sh [options]

options:
  --answer-file=filename
            Indicates the location of an answer file to be use for answering
            questions asked during the installation process. See man page for
            for an example and documentation.
  --ca-chain=CA_CHAIN
            The CA cert used to verify the ssl connection to parent.
  --enable-scout=1
            1 to enable monitoring scout, 0 otherwise.
  --force-own-ca
            Do not use parent CA and force to create your own.
  -h, --help            
            show this help message and exit
  --http-password=HTTP_PASSWORD
            The password to use for an authenticated proxy.
  --http-proxy=HTTP_PROXY
            HTTP proxy in host:port format, e.g. squid.redhat.com:3128
  --http-username=HTTP_USERNAME
            The username for an authenticated proxy.
  --install-monitoring=Y
            Y if monitoring should be installed. Any other value means that
            monitoring will not be installed.
  --non-interactive
            For use only with --answer-file. If the --answer-file doesn't
            provide a required response, default answer is used.
  --monitoring-parent=MONITORING_PARENT
            Name of the parent for your scout. Usually the same value as in
            RHN_PARENT.
  --monitoring-parent-ip=MONITORING_PARENT_IP
            IP address of MONITORING_PARENT
  --populate-config-channel=Y
            Y if config chanel should be created and configuration files in that channel
            updated. Configuration channel will be named rhn_proxy_config_\${SYSTEM_ID}. 
  --rhn-parent=RHN_PARENT
			Your parent Spacewalk server.
  --ssl-build-dir=SSL_BUILD_DIR
			The directory where we build SSL certificate. Default is /root/ssl-build
  --ssl-city=SSL_CITY
            City to be used in SSL certificate.
  --ssl-common=SSL_COMMON
            Common name to be used in SSL certificate.
  --ssl-country=SSL_COUNTRY
            Two letters country code to be used in SSL certificate.
  --ssl-email=SSL_EMAIL
            Email to be used in SSL certificate.
  --ssl-org=SSL_ORG
			Organization name to be used in SSL certificate.
  --ssl-orgunit=SSL_ORGUNIT
			Organization unit name to be used in SSL certificate.
  --ssl-password=SSL_PASSWORD
            Password to be used for SSL CA certificate.
  --ssl-state=SSL_STATE
			State to be used in SSL certificate.
  --ssl-cname=CNAME_ALIAS
			Cname alias of the machine. Can be specified multiple times.
  --start-services=1
			1 or Y to start all services after configuration. This is default.
			0 or N to not start services after configuration.
  --traceback-email=TRACEBACK_EMAIL
            Email to which tracebacks should be sent.
  --use-ssl=USE_SSL
            1  if  Spacewalk  Proxy Server should communicate with parent over SSL.
            0 otherwise. Even if disabled, client can still use SSL to connect
            to Spacewalk Proxy Server.
  --version=VERSION
            Version of Spacewalk Proxy Server you want to activate.
HELP
	exit
}

parse_answer_file () {
    local FILE="$1"
    local ALIAS
    . $(echo $FILE | cut -d= -f2-)
    for ALIAS in ${SSL_CNAME[@]}; do
        SSL_CNAME_PARSED[CNAME_INDEX++]=--set-cname=$ALIAS
    done
}

INTERACTIVE=1
CNAME_INDEX=0

while [ $# -ge 1 ]; do
	case $1 in
            --help | -h)  print_help;;
            --answer-file=*) parse_answer_file $1;;
            --non-interactive) INTERACTIVE=0;;

			--version=*) VERSION=$(echo $1 | cut -d= -f2-);;
			--rhn-parent=*) RHN_PARENT=$(echo $1 | cut -d= -f2-);;
			--traceback-email=*) TRACEBACK_EMAIL=$(echo $1 | cut -d= -f2-);;
			--use-ssl=*) USE_SSL=$(echo $1 | cut -d= -f2-);;
			--ca-chain=*) CA_CHAIN=$(echo $1 | cut -d= -f2-);;
			--force-own-ca) FORCE_OWN_CA=1;;
			--http-proxy=*) HTTP_PROXY=$(echo $1 | cut -d= -f2-);;
			--http-username=*) HTTP_USERNAME=$(echo $1 | cut -d= -f2-);;
			--http-password=*) HTTP_PASSWORD=$(echo $1 | cut -d= -f2-);;
			--ssl-build-dir=*) SSL_BUILD_DIR=$(echo $1 | cut -d= -f2-);;
			--ssl-org=*) SSL_ORG=$(echo $1 | cut -d= -f2-);;
			--ssl-orgunit=*) SSL_ORGUNIT=$(echo $1 | cut -d= -f2-);;
			--ssl-common=*) SSL_COMMON=$(echo $1 | cut -d= -f2-);;
			--ssl-city=*) SSL_CITY=$(echo $1 | cut -d= -f2-);;
			--ssl-state=*) SSL_STATE=$(echo $1 | cut -d= -f2-);;
			--ssl-country=*) SSL_COUNTRY=$(echo $1 | cut -d= -f2-);;
			--ssl-email=*) SSL_EMAIL=$(echo $1 | cut -d= -f2-);;
			--ssl-password=*) SSL_PASSWORD=$(echo $1 | cut -d= -f2-);;
            --ssl-cname=*) SSL_CNAME_PARSED[CNAME_INDEX++]=--set-cname=$(echo $1 | cut -d= -f2-);;
			--install-monitoring=*) INSTALL_MONITORING=$(echo $1 | cut -d= -f2-);;
			--enable-scout=*) ENABLE_SCOUT=$(echo $1 | cut -d= -f2-);;
			--monitoring-parent=*) MONITORING_PARENT_IP=$(echo $1 | cut -d= -f2-);;
			--monitoring-parent-ip=*) MONITORING_PARENT_IP=$(echo $1 | cut -d= -f2-);;
			--populate-config-channel=*) POPULATE_CONFIG_CHANNEL=$(echo $1 | cut -d= -f2-);;
			--start-services=*) START_SERVICES=$(echo $1 | cut -d= -f2-);;
			*) echo Error: Invalid option $1
    esac
    shift
done

default_or_input () {
	local MSG="$1"
	local VARIABLE="$2"
	local DEFAULT="$3"

	local INPUT
	local CURRENT_VALUE=$(eval "echo \$$VARIABLE")
	#in following code is used not so common expansion
	#var_a=${var_b:-word}
	#which is like: var_a = $var_b ? word
	DEFAULT=${CURRENT_VALUE:-$DEFAULT}
	local VARIABLE_ISSET=$(set | grep "^$VARIABLE=")

	echo -n "$MSG [$DEFAULT]: "
	if [ "$INTERACTIVE" = "1" -a  -z "$VARIABLE_ISSET" ]; then
		read INPUT
	elif [ -z "$VARIABLE_ISSET" ]; then
		echo $DEFAULT
	else
		eval "DEFAULT=\$$VARIABLE"
		echo $DEFAULT
	fi
	if [ -z "$INPUT" ]; then
		INPUT="$DEFAULT"
	fi
	eval "$VARIABLE='$INPUT'"
}

yes_no() {
        case "$1" in
                Y|y|Y/n|n/Y|1)
                        echo 1
                        ;;
                *)
                        echo 0
                        ;;
        esac
}

config_error () {
        if [ $1 -gt 0 ]; then
                echo "$2 Installation interrupted."
                /usr/bin/rhn-proxy-activate \
                        --server="$RHN_PARENT" \
                        --http-proxy="$HTTP_PROXY" \
                        --http-proxy-username="$HTTP_USERNAME" \
                        --http-proxy-password="$HTTP_PASSWORD" \
                        --ca-cert="$CA_CHAIN" \
                        --deactivate --non-interactive
                exit $1
        fi
}

# Return 0 if rhnParent is Hosted. Otherwise return 1.
is_hosted () {
	[ "$1" = "xmlrpc.rhn.redhat.com" -o \
	$( PYTHONPATH='/usr/share/rhn' python -c "from up2date_client import config; cfg = config.initUp2dateConfig(); print  '$1' in cfg['hostedWhitelist']" ) = "True" ]
    return $?
}

check_ca_conf () {
    if awk '/^[[:space:]]*\[[[:space:]]*[_[:alnum:]]*[[:space:]]*]/ {CORRECT_SECTION=0} \
        /^[[:space:]]*\[[[:space:]]*CA_default[[:space:]]*]/ {CORRECT_SECTION=1} \
        /^[[:space:]]*copy_extensions[[:space:]]*=[[:space:]]*copy/ && CORRECT_SECTION==1 {exit 1}' \
        /root/ssl-build/rhn-ca-openssl.cnf \
		&& [ ${#SSL_CNAME_PARSED[@]} -gt 0 ];  then
		cat <<WARNING
It seems you tried to use the --set-cname option. On inspection we noticed that the openssl configuration file we use is missing a critically important option. Without this option, not only will multi host SSL certificates not work, but the planet Earth will implode in a massive rip in the time/space continuum. To avoid this failure, we choose to gracefully exit here and request for you to edit the openssl configuration file
 /root/ssl-build/rhn-ca-openssl.cnf
and add this line:
 copy_extensions = copy
in
 [ CA_default ]
section.
Then re-run this script again.
WARNING
		exit 3
	fi
}

#do we have yum or up2date?
YUM_OR_UPDATE="up2date -i"
UPGRADE="up2date -u"
if [ -f /usr/bin/yum ]; then
        YUM_OR_UPDATE="yum install"
        UPGRADE="yum upgrade"
        # add -y for non-interactive installation
        if [ "$INTERACTIVE" = "0" ]; then
                YUM_OR_UPDATE="$YUM_OR_UPDATE -y"
                UPGRADE="$UPGRADE -y"
        fi
elif [ -x /usr/bin/zypper ]; then
	YUM_OR_UPDATE="zypper install"
	UPGRADE="zypper update"
	# add -y for non-interactive installation
	if [ "$INTERACTIVE" = "0" ]; then
		YUM_OR_UPDATE="zypper --non-interactive install"
		UPGRADE="zypper --non-interactive update"
	fi
fi
SYSCONFIG_DIR=/etc/sysconfig/rhn
RHNCONF_DIR=/etc/rhn
HTTPDCONF_DIR=/etc/apache2
HTTPDCONFD_DIR=/etc/apache2/conf.d
#HTMLPUB_DIR=/var/www/html/pub
HTMLPUB_DIR=/srv/www/htdocs/pub
JABBERD_DIR=/etc/jabberd
SQUID_DIR=/etc/squid

if [ ! -r $SYSCONFIG_DIR/systemid ]; then
	echo ERROR: SUSE Manager Proxy does not appear to be registered
	exit 2
fi

SYSTEM_ID=$(/usr/bin/xsltproc /usr/share/rhn/get_system_id.xslt $SYSCONFIG_DIR/systemid | cut -d- -f2)

DIR=/usr/share/doc/proxy/conf-template
HOSTNAME=$(hostname -f)

SSL_BUILD_DIR=${SSL_BUILD_DIR:-/root/ssl-build}
if ! [ -d $SSL_BUILD_DIR ] && [ 0$FORCE_OWN_CA -eq 0 ]; then
	echo "Error: ssl build directory $SSL_BUILD_DIR does not exist. Please create this directory."
	exit 1
fi

default_or_input "SUSE Manager Parent" RHN_PARENT $(awk -F= '/serverURL=/ {split($2, a, "/")} END { print a[3]}' $SYSCONFIG_DIR/up2date)

if [ "$RHN_PARENT" == "rhn.redhat.com" ]; then
   RHN_PARENT="xmlrpc.rhn.redhat.com"
   cat <<WARNING
*** Warning: plain rhn.redhat.com should not be used as RHN Parent.
*** Using xmlrpc.rhn.redhat.com instead.
WARNING
fi

default_or_input "CA Chain" CA_CHAIN $(awk -F'[=;]' '/sslCACert=/ {a=$2} END { print a}' $SYSCONFIG_DIR/up2date)

if [ 0$FORCE_OWN_CA -eq 0 ] && \
    ! is_hosted "$RHN_PARENT" && \
	[ ! -f /root/ssl-build/RHN-ORG-PRIVATE-SSL-KEY ] && \
	! diff $CA_CHAIN /root/ssl-build/RHN-ORG-TRUSTED-SSL-KEY &>/dev/null; then
	cat <<CA_KEYS
Please do copy your CA key and public certificate from $RHN_PARENT to 
/root/ssl-build directory. You may want to execute this command:
 scp 'root@$RHN_PARENT:/root/ssl-build/{RHN-ORG-PRIVATE-SSL-KEY,RHN-ORG-TRUSTED-SSL-CERT,rhn-ca-openssl.cnf}' $SSL_BUILD_DIR
CA_KEYS
	exit 1
fi

<<<<<<< HEAD
if ! /bin/su nobody -s /bin/sh --command="[ -r $CA_CHAIN ]" ; then
=======
check_ca_conf

if ! /sbin/runuser nobody -s /bin/sh --command="[ -r $CA_CHAIN ]" ; then
>>>>>>> 332d1191
	echo Error: File $CA_CHAIN is not readable by nobody user.
	exit 1
fi

VERSION_FROM_PARENT=$(rhn-proxy-activate --server=$RHN_PARENT --list-available-versions 2>/dev/null|sort|tail -n1)
VERSION_FROM_RPM=$(rpm -q --queryformat %{version} spacewalk-proxy-installer|cut -d. -f1-2)
default_or_input "Proxy version to activate" VERSION ${VERSION_FROM_PARENT:-$VERSION_FROM_RPM}

default_or_input "Traceback email" TRACEBACK_EMAIL ''

default_or_input "Use SSL" USE_SSL 'Y/n'
USE_SSL=$(yes_no $USE_SSL)


default_or_input "HTTP Proxy" HTTP_PROXY ''

if [ "$HTTP_PROXY" != "" ]; then

	default_or_input "HTTP username" HTTP_USERNAME ''

	if [ "$HTTP_USERNAME" != "" ]; then
		default_or_input "HTTP password" HTTP_PASSWORD ''
	fi
fi

cat <<SSLCERT
Regardless of whether you enabled SSL for the connection to the Spacewalk Parent
Server, you will be prompted to generate an SSL certificate.
This SSL certificate will allow client systems to connect to this Spacewalk Proxy
securely. Refer to the Spacewalk Proxy Installation Guide for more information.
SSLCERT

default_or_input "Organization" SSL_ORG ''

default_or_input "Organization Unit" SSL_ORGUNIT "$HOSTNAME"

default_or_input "Common Name" SSL_COMMON "$HOSTNAME"

default_or_input "City" SSL_CITY ''

default_or_input "State" SSL_STATE ''

default_or_input "Country code" SSL_COUNTRY ''

default_or_input "Email" SSL_EMAIL "$TRACEBACK_EMAIL"

if [ ${#SSL_CNAME_PARSED[@]} -eq 0 ]; then
  VARIABLE_ISSET=$(set | grep "^SSL_CNAME=")
  if [ -z $VARIABLE_ISSET ]; then
    default_or_input "Cname aliases (separated by space)" SSL_CNAME_ASK ''
    CNAME=($SSL_CNAME_ASK)
    for ALIAS in ${CNAME[@]}; do
      SSL_CNAME_PARSED[CNAME_INDEX++]=--set-cname=$ALIAS
    done
    check_ca_conf
  fi
fi

/usr/bin/rhn-proxy-activate --server="$RHN_PARENT" \
                            --http-proxy="$HTTP_PROXY" \
                            --http-proxy-username="$HTTP_USERNAME" \
                            --http-proxy-password="$HTTP_PASSWORD" \
                            --ca-cert="$CA_CHAIN" \
                            --version="$VERSION" \
                            --non-interactive
config_error $? "Proxy activation failed!"

rpm -q rhn-apache >/dev/null
if [ $? -eq 0 ]; then
    echo "Package rhn-apache present - assuming upgrade:"
    echo "Force removal of /etc/httpd/conf/httpd.conf - backed up to /etc/httpd/conf/httpd.conf.rpmsave"
    mv /etc/httpd/conf/httpd.conf /etc/httpd/conf/httpd.conf.rpmsave
fi

if [ -x /usr/sbin/rhn-proxy ]; then
	/usr/sbin/rhn-proxy stop
fi

$YUM_OR_UPDATE spacewalk-proxy-management
# check if package install successfully
rpm -q spacewalk-proxy-management >/dev/null
if [ $? -ne 0 ]; then
	config_error 2 "Installation of package spacewalk-proxy-management failed."
fi
$UPGRADE

if is_hosted "$RHN_PARENT"; then
    #skip monitoring part for hosted
    MONITORING=1
    ENABLE_SCOUT=0
else
    rpm -q spacewalk-proxy-monitoring >/dev/null
    MONITORING=$?
    if [ $MONITORING -ne 0 ]; then
        echo "You do not have monitoring installed."
		echo "Do you want to install monitoring scout?"

        default_or_input "Will run '$YUM_OR_UPDATE spacewalk-proxy-monitoring'." INSTALL_MONITORING 'Y/n'
        INSTALL_MONITORING=$(yes_no $INSTALL_MONITORING)
        if [ "$INSTALL_MONITORING" = "1" ]; then
            $YUM_OR_UPDATE spacewalk-proxy-monitoring
            MONITORING=$?
        fi
    else
        $YUM_OR_UPDATE spacewalk-proxy-monitoring
        # check if package install successfully
        rpm -q spacewalk-proxy-monitoring >/dev/null
        if [ $? -ne 0 ]; then
            config_error 3 "Installation of package spacewalk-proxy-monitoring failed."
        fi
    fi
    if [ $MONITORING -eq 0 ]; then
        #here we configure monitoring
        #and with cluster.ini
        echo "Configuring monitoring."
        default_or_input "Monitoring parent" MONITORING_PARENT "$RHN_PARENT"
        RESOLVED_IP=$(/usr/bin/getent hosts $RHN_PARENT | cut -f1 -d' ')
        default_or_input "Monitoring parent IP" MONITORING_PARENT_IP "$RESOLVED_IP"
        default_or_input "Enable monitoring scout" ENABLE_SCOUT "Y/n"
        ENABLE_SCOUT=$(yes_no $ENABLE_SCOUT)
        SCOUT_SHARED_KEY=`/usr/bin/rhn-proxy-activate --enable-monitoring \
                --quiet \
                --server="$RHN_PARENT" \
                --http-proxy="$HTTP_PROXY" \
                --http-proxy-username="$HTTP_USERNAME" \
                --http-proxy-password="$HTTP_PASSWORD" \
                --ca-cert="$CA_CHAIN" | \
            awk '/\: [0-9a-f]+/  { print $4 }' `
    else
	    ENABLE_SCOUT=0
    fi
fi

ln -sf /etc/pki/spacewalk/jabberd/server.pem /etc/jabberd/server.pem
ln -sf /etc/pki/spacewalk/jabberd/server.pem /etc/jabberd/server.pem
sed -e "s/\${session.hostname}/$HOSTNAME/g" </usr/share/rhn/installer/jabberd/c2s.xml >/etc/jabberd/c2s.xml
sed -e "s/\${session.hostname}/$HOSTNAME/g" </usr/share/rhn/installer/jabberd/sm.xml >/etc/jabberd/sm.xml

# size of squid disk cache will be 60% of free space on /var/spool/squid
# df -P give free space in kB
# * 60 / 100 is 60% of that space
# / 1024 is to get value in MB
SQUID_SIZE=$(df -P /var/spool/squid | awk '{a=$4} END {printf("%d", a * 60 / 100 / 1024)}')
SQUID_REWRITE="s|cache_dir ufs /var/spool/squid 15000 16 256|cache_dir ufs /var/spool/squid $SQUID_SIZE 16 256|g;"
SQUID_VER_MAJOR=$(squid -v | awk -F'[ .]' '/Version/ {print $4}')
if [ $SQUID_VER_MAJOR -ge 3 ] ; then
    # squid 3.X has acl 'all' built-in
    SQUID_REWRITE="$SQUID_REWRITE s/^acl all.*//;"
fi
sed "$SQUID_REWRITE" < $DIR/squid.conf  > $SQUID_DIR/squid.conf
sed -e "s|\${session.ca_chain:/usr/share/rhn/RHNS-CA-CERT}|$CA_CHAIN|g" \
	    -e "s/\${session.http_proxy}/$HTTP_PROXY/g" \
	    -e "s/\${session.http_proxy_username}/$HTTP_USERNAME/g" \
	    -e "s/\${session.http_proxy_password}/$HTTP_PASSWORD/g" \
	    -e "s/\${session.rhn_parent}/$RHN_PARENT/g" \
	    -e "s/\${session.traceback_mail}/$TRACEBACK_EMAIL/g" \
	    -e "s/\${session.use_ssl:0}/$USE_SSL/g" \
	    -e "s/\${session.enable_monitoring_scout:0}/$ENABLE_SCOUT/g" \
        < $DIR/rhn.conf  > $RHNCONF_DIR/rhn.conf
if [ $MONITORING -eq 0 ]; then
	sed -e "s/\${session.enable_monitoring_scout:0}/$ENABLE_SCOUT/g" \
            -e "s/\${session.rhn_monitoring_parent_ip}/$MONITORING_PARENT_IP/g" \
            -e "s/\${session.rhn_monitoring_parent}/$MONITORING_PARENT/g" \
            -e "s/\${session.scout_shared_key}/$SCOUT_SHARED_KEY/g" \
        < $DIR/cluster.ini  > $RHNCONF_DIR/cluster.ini
fi

# systemid need to be readable by apache/proxy
chown root:www $SYSCONFIG_DIR/systemid
chmod 0640 $SYSCONFIG_DIR/systemid

#Setup the cobbler stuff, needed to use koan through a proxy
PROTO="http";
if [ $USE_SSL -eq 1 ]; then
   PROTO="https"
fi
sed -e "s/\$PROTO/$PROTO/g" \
	-e "s/\$RHN_PARENT/$RHN_PARENT/g" < $DIR/cobbler-proxy.conf > $HTTPDCONFD_DIR/cobbler-proxy.conf


# lets do SSL stuff
SSL_BUILD_DIR=${SSL_BUILD_DIR:-"/root/ssl-build"}

if [ -n "$SSL_PASSWORD" ] ; then
        # use SSL_PASSWORD if already set
        RHN_SSL_TOOL_PASSWORD_OPTION="--password"
		RHN_SSL_TOOL_PASSWORD="$SSL_PASSWORD"
elif [ "$INTERACTIVE" = "0" ] ; then
        # non-interactive mode but no SSL_PASSWORD :(
        config_error 4 "Please define SSL_PASSWORD."
fi

if [ ! -f $SSL_BUILD_DIR/RHN-ORG-PRIVATE-SSL-KEY ]; then
	echo "Generating CA key and public certificate:"
	/usr/bin/rhn-ssl-tool --gen-ca -q \
                --dir="$SSL_BUILD_DIR" \
                --set-common-name="$SSL_COMMON" \
                --set-country="$SSL_COUNTRY" \
                --set-city="$SSL_CITY" \
                --set-state="$SSL_STATE" \
                --set-org="$SSL_ORG" \
                --set-org-unit="$SSL_ORGUNIT" \
                --set-email="$SSL_EMAIL" \
                $RHN_SSL_TOOL_PASSWORD_OPTION $RHN_SSL_TOOL_PASSWORD
	config_error $? "CA certificate generation failed!"
else
	echo "Using CA key at $SSL_BUILD_DIR/RHN-ORG-PRIVATE-SSL-KEY."
fi

RPM_CA=$(grep noarch $SSL_BUILD_DIR/latest.txt 2>/dev/null)

if [ ! -f $SSL_BUILD_DIR/$RPM_CA ]; then
	echo "Generating distributable RPM for CA public certificate:"
        /usr/bin/rhn-ssl-tool --gen-ca -q --rpm-only --dir="$SSL_BUILD_DIR"
	RPM_CA=$(grep noarch $SSL_BUILD_DIR/latest.txt)
fi

if [ ! -f $HTMLPUB_DIR/$RPM_CA ] || [ ! -f $HTMLPUB_DIR/RHN-ORG-TRUSTED-SSL-CERT ] || \
    ! diff $HTMLPUB_DIR/RHN-ORG-TRUSTED-SSL-CERT $SSL_BUILD_DIR/RHN-ORG-TRUSTED-SSL-CERT &>/dev/null; then
	echo "Copying CA public certificate to $HTMLPUB_DIR for distribution to clients:"
	cp $SSL_BUILD_DIR/RHN-ORG-TRUSTED-SSL-CERT $SSL_BUILD_DIR/$RPM_CA $HTMLPUB_DIR/
fi

echo "Generating SSL key and public certificate:"
/usr/bin/rhn-ssl-tool --gen-server -q --no-rpm \
                --set-hostname "$HOSTNAME" \
                --dir="$SSL_BUILD_DIR" \
                --set-country="$SSL_COUNTRY" \
                --set-city="$SSL_CITY" \
                --set-state="$SSL_STATE" \
                --set-org="$SSL_ORG" \
                --set-org-unit="$SSL_ORGUNIT" \
                --set-email="$SSL_EMAIL" \
                ${SSL_CNAME_PARSED[@]} \
                $RHN_SSL_TOOL_PASSWORD_OPTION $RHN_SSL_TOOL_PASSWORD
config_error $? "SSL key generation failed!"

echo "Installing SSL certificate for Apache and Jabberd:"
rpm -Uv $(/usr/bin/rhn-ssl-tool --gen-server --rpm-only --dir="$SSL_BUILD_DIR" --set-hostname "$HOSTNAME" 2>/dev/null |grep noarch.rpm)

if [ -e $HTTPDCONF_DIR/vhosts.d/ssl.conf ]; then
	mv $HTTPDCONF_DIR/vhosts.d/ssl.conf $HTTPDCONF_DIR/vhosts.d/ssl.conf.bak
else
	cp $HTTPDCONF_DIR/vhosts.d/vhost-ssl.template $HTTPDCONF_DIR/vhosts.d/ssl.conf.bak
fi
sed -e "s|^[\t ]*SSLCertificateFile.*$|SSLCertificateFile $HTTPDCONF_DIR/ssl.crt/spacewalk.crt|g" \
        -e "s|^[\t ]*SSLCertificateKeyFile.*$|SSLCertificateKeyFile $HTTPDCONF_DIR/ssl.key/spacewalk.key|g" \
        -e "s|^[\t ]*SSLCipherSuite.*$|SSLCipherSuite ALL:!aNULL:!eNULL:!SSLv2:!LOW:!EXP:!MD5:@STRENGTH|g" \
        -e "s|</VirtualHost>|SSLProtocol all -SSLv2 -SSLv3\nRewriteEngine on\nRewriteOptions inherit\nSSLProxyEngine on\n</VirtualHost>|" \
        < $HTTPDCONF_DIR/vhosts.d/ssl.conf.bak  > $HTTPDCONF_DIR/vhosts.d/ssl.conf

CHANNEL_LABEL="rhn_proxy_config_$SYSTEM_ID"
default_or_input "Create and populate configuration channel $CHANNEL_LABEL?" POPULATE_CONFIG_CHANNEL 'Y/n'
POPULATE_CONFIG_CHANNEL=$(yes_no $POPULATE_CONFIG_CHANNEL)
if [ "$POPULATE_CONFIG_CHANNEL" = "1" ]; then
	rhncfg-manager create-channel --server-name "$RHN_PARENT" \
                rhn_proxy_config_$SYSTEM_ID
	rhncfg-manager update --server-name "$RHN_PARENT" \
                --channel=rhn_proxy_config_$SYSTEM_ID \
                $HTTPDCONF_DIR/vhosts.d/ssl.conf \
                $RHNCONF_DIR/rhn.conf \
                $RHNCONF_DIR/cluster.ini \
                $SQUID_DIR/squid.conf \
                $HTTPDCONFD_DIR/cobbler-proxy.conf \
                $HTTPDCONF_DIR/httpd.conf \
                $JABBERD_DIR/c2s.xml \
                $JABBERD_DIR/sm.xml
fi

echo "Enabling Spacewalk Proxy."
if [ $ENABLE_SCOUT -ne 0 ]; then
  MonitoringScout="MonitoringScout"
fi
for service in squid apache2 jabberd $MonitoringScout; do
  /sbin/chkconfig --add $service 
  /sbin/chkconfig --level 345 $service on 
done

# default is 1
START_SERVICES=$(yes_no ${START_SERVICES:-1})
if [ "$START_SERVICES" = "1" ]; then
    /usr/sbin/rhn-proxy restart
else
	echo Skipping start of services.
	echo Use "/usr/sbin/rhn-proxy start" to manualy start proxy.
fi

# do not tell admin to configure proxy on next login anymore
rm -f /etc/motd<|MERGE_RESOLUTION|>--- conflicted
+++ resolved
@@ -276,13 +276,10 @@
 	exit 1
 fi
 
-<<<<<<< HEAD
+check_ca_conf
+
 if ! /bin/su nobody -s /bin/sh --command="[ -r $CA_CHAIN ]" ; then
-=======
-check_ca_conf
-
-if ! /sbin/runuser nobody -s /bin/sh --command="[ -r $CA_CHAIN ]" ; then
->>>>>>> 332d1191
+
 	echo Error: File $CA_CHAIN is not readable by nobody user.
 	exit 1
 fi
