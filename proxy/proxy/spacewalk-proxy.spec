--- conflicted
+++ resolved
@@ -713,427 +713,3 @@
 - merge 2 duplicate byterange module to common.byterange
 - bumping spec files to 1.1 packages
 - 578854 - read response even if HEADER_CONTENT_LENGTH is not present
-<<<<<<< HEAD
-
-* Mon Mar 29 2010 Michael Mraka <michael.mraka@redhat.com> 0.9.3-1
-- modified to use mod_wsgi on Fedora 11 and 12
-
-* Thu Mar 25 2010 Miroslav Suchy <msuchy@redhat.com> 0.9.1-1
-- 566124 - do not distribute jabber configuration file
-- user spacewalk-setup-jabberd to configure jabberd
-
-* Thu Feb 04 2010 Michael Mraka <michael.mraka@redhat.com> 0.8.3-1
-- updated copyrights
-
-* Wed Jan 27 2010 Miroslav Suchy <msuchy@redhat.com> 0.8.2-1
-- fix usage of uploadLib, which has been rewriten
-- remove python-optik
-- no hashlib, no checksums :( (michael.mraka@redhat.com)
-
-* Fri Dec  4 2009 Miroslav Suchý <msuchy@redhat.com> 0.8.1-1
-- sha256 support
-
-* Wed Nov 25 2009 Miroslav Suchý <msuchy@redhat.com> 0.7.2-1
-- 499020 - bump up proxy version to 5.3.1 to enable CDN
-
-* Thu Aug 20 2009 Miroslav Suchý <msuchy@redhat.com> 0.7.1-1
-- 503187 - do not automaticaly download rhn_proxy.conf
-- 516624 - allow upgrade proxy using CLI to 5.3 from 5.0
-
-* Tue Jul 21 2009 John Matthews <jmatthew@redhat.com> 0.6.8-1
-- 503187 - rewrite old config during upgrade, old file will be saved as
-  .rpmorig (msuchy@redhat.com)
-
-* Mon Jul 06 2009 John Matthews <jmatthew@redhat.com> 0.6.7-1
-- 509522 - remove conflicts and put provides to spacewalk-proxy-management
-  (msuchy@redhat.com)
-
-* Fri Jun 26 2009 John Matthews <jmatthew@redhat.com> 0.6.6-1
-- fix build error
-
-* Thu Jun 25 2009 John Matthews <jmatthew@redhat.com> 0.6.5-1
-- change comments to docstrings (msuchy@redhat.com)
-- change comments to docstrings (msuchy@redhat.com)
-
-* Mon Jun 15 2009 Miroslav Suchy <msuchy@redhat.com> 0.6.4-1
-- 503187 - close tag
-
-* Wed Jun 10 2009 Miroslav Suchy <msuchy@redhat.com> 0.6.3-1
-- 503187 - set MaxRequestsPerChild to 200 (Proxy CLI)
-
-* Wed May  6 2009 Miroslav Suchý <msuchy@redhat.com> 0.6.2-1
-- 493428 - require spacewalk-proxy-selinux so we can run in permissive mode
-
-* Wed Apr 22 2009 jesus m. rodriguez <jesusr@redhat.com> 0.6.1-1
-- code cleanup (msuchy@redhat.com)
-- bump Versions to 0.6.0 (jesusr@redhat.com)
-- update copyright and licenses (jesusr@redhat.com)
-
-* Thu Mar 26 2009 Miroslav Suchý <msuchy@redhat.com> 0.5.7-1
-- add dependency on httpd
-
-* Thu Jan 29 2009 Miroslav Suchý <msuchy@redhat.com> 0.5.6-1
-- 482831 - support redirect to Akamai
-
-* Wed Jan 21 2009 Miroslav Suchý <msuchy@redhat.com> 0.5.5-1
-- fix conflicts with spacewalk-proxy-tools
-- management do not need to require specific version of package manager
-
-* Tue Jan 20 2009 Miroslav Suchý <msuchy@redhat.com> 0.5.2-1
-- 480328 - do not call chkconfig on
-- 480326 - do not start services
-- 465947 - remove rhn-proxy-debug
-- 465947 - remove spacewalk-proxy-tools package
-
-* Mon Jan 19 2009 Miroslav Suchý <msuchy@redhat.com> 0.5.1-1
-- 480341 - /etc/init.d/rhn-proxy should be in /etc/rc.d/init.d/rhn-proxy
-- point Source0 to fedorahosted.org
-
-* Wed Jan 14 2009 Miroslav Suchý <msuchy@redhat.com> 0.4.5-1
-- own /var/cache/rhn/proxy-auth
-- fix typo in broker/rhnBroker.py
-
-* Mon Dec  8 2008 Michael Mraka <michael.mraka@redhat.com> 0.4.3-1
-- fixed Obsoletes: rhns-* < 5.3.0
-
-* Tue Nov 25 2008 Miroslav Suchý <msuchy@redhat.com> 0.4.2-1
-- 470010 - install spacewalk-proxy-common before the broker
-
-* Wed Oct  1 2008 Miroslav Suchý <msuchy@redhat.com> 0.3.3-1
-- move rhn-proxy-activate to installer
-
-* Mon Sep 22 2008 Devan Goodwin <dgoodwin@redhat.com> 0.3.2-1
-- Correct problems with /var/log/rhn permissions.
-
-* Thu Sep 11 2008 Miroslav Suchý <msuchy@redhat.com> 0.3.1-1
-- add meaningful exit code to initscript, remove reload, add condrestart
-- add LSB header to init script
-- do not enable proxy if user previously disabled it
-
-* Wed Sep 10 2008 Miroslav Suchý <msuchy@redhat.com> 0.2.3-1
-- add rhnAuthProtocol.py back, we still need it
-
-* Tue Sep  2 2008 Milan Zazrivec 0.2.2-1
-- fix requirements for proxy-broker and proxy-management
-
-* Thu Aug  7 2008 Miroslav Suchy <msuchy@redhat.com> 0.1-2
-- rename to spacewalk-proxy-*
-- clean up spec
-- rewrite descriptions of packages
-
-* Thu Jun 19 2008 Miroslav Suchy <msuchy@redhat.com>
-- migrating nocpulse home dir (BZ 202614)
-
-* Fri Apr 11 2008 Miroslav Suchy <msuchy@redhat.com>
-- Extracted rhns-proxy-doc and rhns-proxy-html to separate package.
-- removing rhnAuthProtocol, rhnException
-
-* Fri Jan 4 2008 Miroslav Suchy <msuchy@redhat.com>
-- removing rhns-auth-daemon. We do not use it anymore.
-
-* Wed Oct 1 2007 Miroslav Suchy <msuchy@redhat.com>
-- removing old rhn-proxy-upgrade*
-
-* Wed Sep 19 2007 Miroslav Suchy <msuchy@redhat.com>
-- moving to apache2 from rhel
-
-* Fri Aug 22 2007 Miroslav Suchy <msuchy@redhat.com>
-- replace rhn_mod_python with mod_python
-- replace rhn_mod_ssl with mod_ssl
-- we do not use mod_perl any more
-
-* Fri Aug 08 2007 Miroslav Suchy <msuchy@redhat.com>
-- add byte range support to broker so we can handle local files
-
-* Fri Feb 16 2007 Miroslav Suchy <msuchy@redhat.com>
-- BZ 228684 squid support for byte range
-
-* Thu Dec 13 2006 Miroslav Suchy <msuchy@redhat.com>
-- BZ 220436 (tools require perl-DateTime to build)
-
-* Wed Dec 12 2006 Miroslav Suchy <msuchy@redhat.com>
-- broker require squid
-
-* Thu Dec 09 2004 Todd Warner <taw@redhat.com> 3.6.0
-- /usr/sbin/squid, not /usr/bin/squid
-- version, squid.conf.sample, and httpd.conf.sample files moved to
-  rhns-proxy-tools package to avoid complications with files being in
-  place before the script that requires them needs them.
-
-* Tue Dec 07 2004 Todd Warner <taw@redhat.com> 3.6.0
-- /var/up2date/packages and /var/up2date/list have been replaced with
-  /var/spool/rhn-proxy and /var/spool/rhn-proxy/list
-- version has to be passed into rhn-proxy-upgrade-services to ensure it
-  is the correct version being used (had problem with %%post reading the
-  version from a file that exists within another package even though that
-  package is installed in the same package set.
-
-* Wed Nov 03 2004 Todd Warner <taw@redhat.com> 3.6.0
-- version file added to rhns-proxy-management
-- getProxyVersion() uses that version file to get the correct RHN Proxy version
-  fixes a bug in rhns-proxy-tools RPM post script
-- updated the "Requires: rhns" for package-manager
-
-* Sun Oct 17 2004 Todd Warner <taw@redhat.com>
-- upgrade support stuff: tools package now auto-upgrades the rhn.conf,
-  httpd.conf, and squid.conf files.
-- added new upgrade executables, libraries, and man pages to the tools
-  package.
-- tools package restarts apache *everytime* - the code changed.
-- added back the squid.conf.sample and httpd.conf.sample files. We
-  need them for upgrades.
-- we take a hands off approach to rhn_auth_cache now. It is no
-  longer the default mechanism, but we don't touch it during the
-  post install.
-
-* Tue Oct 05 2004 Todd Warner <taw@redhat.com>
-- The rhn.conf.sample and squid.conf.sample files are no longer used. Pulled
-  from the RPMs.
-
-* Mon Sep 20 2004 Mihai Ibanescu <misa@redhat.com> 3.6.0-5
-- rhns-proxy is now obsoleted by rhns-proxy-management which is the de-facto
-  meta-package (bug #130293)
-
-* Sun Jun 27 2004 Todd Warner <taw@redhat.com>
-- bugzilla: 125203 - updated requires for RHEL 3 support.
-
-* Fri May 28 2004 Todd Warner <taw@redhat.com>
-- pulling rhn_rpm.py* from package manager files. Using common's.
-- we don't use rhnHTTPlib.py anymore. Pulled from proxy/broker.
-- we don't use rhnAuthProtocol.py or xxmlrpclib.py in rhns-auth-daemon anymore.
-
-* Tue Mar 02 2004 Todd Warner <taw@redhat.com>
-- rhn-proxy-tools package added.
-- altered some of the requires (broker, redirect and rhn_auth_cache) *must* be
-  on the same box now.
-
-* Wed Jan 07 2004 Todd Warner <taw@redhat.com>
-- html landing page added.
-
-* Wed Jan 07 2004 Todd Warner <taw@redhat.com>
-- rhn_rpm.py* added to lineup until more current "common" code is merged.
-
-* Fri Feb 07 2003 Todd Warner <taw@redhat.com>
-- Changed the name of the existing guides and added a bunch more.
-- Changed the rhn-proxy-docs rpm description to relect.
-
-* Fri Nov 01 2002 Todd Warner <taw@redhat.com>
-- service httpd graceful's for both redirect and broker.
-
-* Tue Oct 15 2002 Todd Warner <taw@redhat.com>
-- We're a bit too rigid on the version requirement for rhns-certs-tools.
-
-* Wed Oct  2 2002 Mihai Ibanescu <misa@redhat.com>
-- Removed the conflicts with redhat-release
-
-* Tue Sep 17 2002 Todd Warner <taw@redhat.com>
-- s/rhns-common/rhns
-
-* Fri Sep 13 2002 Todd Warner <taw@redhat.com>
-- need to bounce the rhn_auth_cache upon install
-- shouldn't depend on the version of rhns-common
-
-* Wed Sep 11 2002 Todd Warner <taw@redhat.com>
-- s/python-clap/python-optik
-
-* Tue Aug 20 2002 Mihai Ibanescu <misa@redhat.com>
-- Updated to build in the new environment
-- PackageManager and authd build from the same spec file with proxy
-
-* Fri Jun 14 2002 Todd Warner <taw@redhat.com>
-- new rpm build: rhns-proxy-docs
-
-* Tue Jun 11 2002 Todd Warner <taw@redhat.com>
-- doc dir made more generic. If running both broker and redirect on the
-  same machine, two rhn.conf.sample files confuses the issue.
-
-* Fri Jun 07 2002 Todd Warner <taw@redhat.com>
-- redirect needs no squid.conf.sample file.
-
-* Thu Jun 06 2002 Todd Warner <taw@redhat.com>
-- requires s/rhn_package_manager/rhns-proxy-package-manager now.
-
-* Tue May 21 2002 Cristian Gafton <gafton@redhat.com>
-- new location for config files
-- stop using RHNS
-- fix the damn license field...
-- remove docdir hacks (unless there is something I didn't get right)
-- saner permissions for config files
-
-* Tue May 21 2002 Todd Warner <taw@redhat.com>
-- req on rhns-certs.
-- minor descript wording changes.
-
-* Tue May 14 2002 Todd Warner <taw@redhat.com>
-- Requires should filter on version only when important (not release as well).
-- sign.sh and gen-rpm.sh need to be in their own package.
-
-* Tue May 14 2002 Cristian Gafton <gafton@redhat.com>
-- add support for multiple release building
-
-* Fri Apr 19 2002 Cristian Gafton <gafton@redhat.com>
-- rhnServer -> apacheHandler
-
-* Wed Apr 10 2002 Todd Warner <taw@redhat.com>
-- systemid needs to be chmod'ed to 0640.
-- rhns-proxy requires commmon, broker, *and* redirect for the time being.
-
-* Tue Mar 26 2002 Todd Warner <taw@redhat.com>
-- added /usr/share/doc/rhn-%%{version}/squid.conf.sample to the proxy broker.
-
-* Wed Mar 20 2002 Todd Warner <taw@redhat.com>
-- added /usr/share/doc/rhn-%%{version}/rhn.conf.sample to the offering.
-
-* Sat Mar 16 2002 Todd Warner <taw@redhat.com>
-- /etc/rhn/rhn.conf a 0 length config file now.
-
-* Thu Mar 14 2002 Todd Warner <taw@redhat.com>
-- broker/redirect specific %%post's.
-- %%preun's added that rpmsave the rhn.conf file upon rpm -e.
-  This was chosen in opposition to making rhn.conf a %%config'ed
-  %%file... which has its own side-effects.
-- need to Require rhns-common as well.
-
-* Wed Mar 13 2002 Cristian Gafton <gafton@redhat.com>
-- update for building in the new buildsystem
-
-* Wed Mar 13 2002 Todd Warner <taw@redhat.com>
-- incorrect path to /en and /ro -- blew up in new build system.
-
-* Tue Mar 12 2002 Mihai Ibanescu <misa@redhat.com>
-- proxy -> broker
-- log file rotation names changed as well.
-- building two rpms: rhns-proxy-broker and rhns-proxy-redirect
-
-* Mon Mar 11 2002 Todd Warner <taw@redhat.com>
-- added a spec file 'variable' rhnconf to closer match other spec files.
-- properly touch, chown, chmod config file.
-- httpd conf files now called: rhn_proxy.httpd.conf and rhn_redirect.httpd.conf
-
-* Sun Mar 10 2002 Mihai Ibanescu <misa@redhat.com>
-- Installing the default configuration files
-
-* Thu Mar 07 2002 Todd Warner <taw@redhat.com>
-- /etc/rhn/rhn.conf ghosted and merely touched, post install.
-- /etc/sysconfig/rhn/systemid give proper permissions.
-- /etc/sysconfig/rhn/systemid is a requirement now (proxy only).
-- fixed missing Requires for the redirect (Requires are not inherited).
-- _proxy --> proxy_ and _redirect --> redirect_ (see PEP 8)
-- give ownership of /etc/rhn/rhn.conf to apache
-- log rotate files for proxy and redirect added.
-
-* Tue Mar  6 2002 Todd Warner <taw@redhat.com>
-- added (noreplace) on the config file crap.
-
-* Tue Mar  5 2002 Todd Warner <taw@redhat.com>
-- not using _proxy/rhnConfig.py or _redirect/rhnConfig.py anymore.
-- siteConfig*.py not used anymore.
-- added support for /etc/rhn/rhn.conf stuff
-
-* Fri Mar  1 2002 Mihai Ibanescu <misa@redhat.com>
-- Added rhnHTTPlib.py
-- Create /var/log/rhn
-- Create /var/up2date/list
-
-* Wed Feb 27 2002 Mihai Ibanescu <misa@redhat.com>
-- No picklerpc anymore
-
-* Wed Dec 12 2001 Todd Warner <taw@redhat.com>
-- Updated package summaries and descriptions.
-
-* Wed Dec  5 2001 Mihai Ibanescu <misa@redhat.com>
-- Splitted in two rpms
-- Added conflicts lines
-
-* Fri Nov 21 2001 Todd Warner <taw@redhat.com>
-- RHN Proxy SSL Redirect Server code functional.
-- Commented out apacheServer_redirect.py until we can make this spew
-  two rpms.
-
-* Tue Nov 16 2001 Todd Warner <taw@redhat.com>
-- Began process of incorporating RHN Proxy SSL Redirect Server.
-
-* Fri Oct 19 2001 Todd Warner <taw@redhat.com>
-- Commented out references to rhnHTTPLogRotate since that should be the
-  job of rhns-reports.
-
-* Wed Oct 17 2001 Todd Warner <taw@redhat.com>
-- Generic rhnroot added and perculated within.
-
-* Thu Aug 30 2001 Mihai Ibanescu <misa@redhat.com>
-- Missing dependency on rhns-common added (#52671)
-
-* Fri Jul 13 2001 Mihai Ibanescu <misa@redhat.com>
-- The package manager has its own package now
-- Removed the dependency on python-clap
-- small comment/description changes.
-
-* Thu Jul 12 2001 Mihai Ibanescu <misa@redhat.com>
-- Added rhn_package_manager.py*
-- Rearranged the files a bit
-- We create /var/up2date/packages by default now
-- Added a dependency on python-clap
-- siteConfig.py is config(noreplace) now
-
-* Tue Jul 10 2001 Mihai Ibanescu <misa@redhat.com>
-- Added rhn_package_manager
-
-* Mon Jul  9 2001 Mihai Ibanescu <misa@redhat.com>
-- Added an explicit dependency on python-xmlrpc >= 1.4.4
-- Added a dependency on python-picklerpc
-
-* Fri Jul  6 2001 Mihai Ibanescu <misa@redhat.com>
-- Added the config files
-
-* Tue Jun 19 2001 Cristian Gafton <gafton@redhat.com>
-- import the version and release from the version file
-
-* Mon Jun 18 2001 Mihai Ibanescu <misa@redhat.com>
-- Building noarch packages
-
-* Thu Jun 14 2001 Cristian Gafton <gafton@redhat.com>
-- siteConfig is now created by the Makefile
-- rhnConfig doesn't need to be a config file since we have siteConfig
-- make siteConfig common with the server packages
-
-* Tue Jun 12 2001 Cristian Gafton <gafton@redhat.com>
-- update to build with the new layout
-- don't obsolete unrelated packages like rhns and rhns-head
-- removed the cache package too, since now it is a separate module
-- remove the server subpackage
-
-* Wed Jun  6 2001 Mihai Ibanescu <misa@redhat.com>
-- Build from the CVS tree.
-
-* Mon May 21 2001 Mihai Ibanescu <misa@redhat.com>
-- db_build_config is now noreplace
-
-* Fri May 18 2001 Mihai Ibanescu <misa@redhat.com>
-- Build from the CVS tree.
-
-* Thu May 17 2001 Mihai Ibanescu <misa@redhat.com>
-- Added rhnConfigServer.py
-- Changed the spec to avoid installing the local siteConfig.py
-- Added webapp files - the server needs them.
-- Added Adrian's scripts for database creation
-- create_listall changed a bit
-
-* Wed May 16 2001 Mihai Ibanescu <misa@redhat.com>
-- Proxy code added
-- Moved some files from the main package to the head package, since that
-  one will be Red Hat-specific.
-- We'll go with rhns-proxy and rhns-proxy-server for now; I know it's very
-  confusing.
-
-* Fri Mar 16 2001 Cristian Gafton <gafton@redhat.com>
-- deploy the new code layout
-- ship a compiled version of config as well
-- don't ship default config files that open holes to the world
-
-* Fri Mar 16 2001 Adrian Likins <alikins@redhat.com>
-- add the bugzilla_errata stuff to app packages
-
-* Mon Mar 12 2001 Cristian Gafton <gafton@redhat.com>
-- get rid of the bsddbmodule source code (unused in the live site)
-=======
->>>>>>> d2c94387
