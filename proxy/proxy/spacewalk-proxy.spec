%if 0%{?fedora}
%{!?pylint_check: %global pylint_check 1}
%endif

Name: spacewalk-proxy
Summary: Spacewalk Proxy Server
<<<<<<< HEAD
Version: 2.8.2.1
=======
Version: 2.8.3
>>>>>>> f1df99dc
Release: 1%{?dist}
License: GPLv2
URL:     https://github.com/spacewalkproject/spacewalk
Source0: https://github.com/spacewalkproject/spacewalk/archive/%{name}-%{version}.tar.gz
BuildRequires: python
BuildArch: noarch
Requires: httpd
%if 0%{?pylint_check}
BuildRequires: spacewalk-pylint
%endif
BuildRequires: rhnpush >= 5.5.74
# proxy isn't Python 3 yet
BuildRequires: python2-rhnpush
BuildRequires: spacewalk-backend-libs >= 1.7.24
BuildRequires: spacewalk-backend >= 1.7.24

%define rhnroot %{_usr}/share/rhn
%define destdir %{rhnroot}/proxy
%define rhnconf %{_sysconfdir}/rhn
%if 0%{?suse_version}
%define httpdconf %{_sysconfdir}/apache2/conf.d
%define apache_user wwwrun
%define apache_group www
%else
%define httpdconf %{_sysconfdir}/httpd/conf.d
%define apache_user apache
%define apache_group apache
%endif

%description
This package is never built.

%package management
<<<<<<< HEAD
Summary: Packages required by the Spacewalk Management Proxy
Group:   Applications/Internet
%if 0%{?suse_version}
Requires: http_proxy
Requires: openslp-server
%else
=======
Summary: Packages required by the SpacewalkManagement Proxy
>>>>>>> f1df99dc
Requires: squid
%endif
Requires: spacewalk-backend >= 1.7.24
Requires: %{name}-broker = %{version}
Requires: %{name}-redirect = %{version}
Requires: %{name}-common >= %{version}
Requires: %{name}-docs
Requires: %{name}-html
Requires: jabberd spacewalk-setup-jabberd
Requires: httpd
%if 0%{?fedora} || 0%{?rhel}
Requires: spacewalk-proxy-selinux
Requires: sos
Requires(preun): initscripts
%endif
Obsoletes: rhns-proxy < 5.3.0
Obsoletes: rhns-proxy-management < 5.3.0
BuildRequires: /usr/bin/docbook2man
Obsoletes: rhns-proxy-tools < 5.3.0
Provides: rhns-proxy-tools = 5.3.0
Obsoletes: spacewalk-proxy-tools < 0.5.3
Provides: spacewalk-proxy-tools = %{version}
Obsoletes: rhns-auth-daemon < 5.2.0
Provides: rhns-auth-daemon = 1:%{version}
Obsoletes: rhn-modssl < 2.9.0
Provides: rhn-modssl = 1:%{version}
Obsoletes: rhn-modpython < 2.8.0
Provides: rhn-modpython = 1:%{version}
Obsoletes: rhn-apache < 1.4.0
Provides: rhn-apache = 1:%{version}

%description management
This package require all needed packages for Spacewalk Proxy Server.

%package broker
Summary: The Broker component for the Spacewalk Proxy Server
Requires: spacewalk-certs-tools
Requires: spacewalk-proxy-package-manager
Requires: spacewalk-ssl-cert-check
Requires: httpd
%if 0%{?suse_version}
Requires: apache2-prefork
Requires: http_proxy
%else
Requires: mod_ssl
Requires: squid
%endif
%if 0%{?suse_version} > 1320
Requires: apache2-mod_wsgi-python3
%else
Requires: mod_wsgi
%endif
Requires(post): %{name}-common
Conflicts: %{name}-redirect < %{version}-%{release}
Conflicts: %{name}-redirect > %{version}-%{release}
# We don't want proxies and satellites on the same box
Conflicts: rhns-satellite-tools
Obsoletes: rhns-proxy-broker < 5.3.0


%description broker
The Spacewalk Proxy Server allows package caching
and local package delivery services for groups of local servers from
Spacewalk Server. This service adds flexibility and economy of
resources to package update and deployment.

This package includes module, which request is cache-able and should
be sent to Squid and which should be sent directly to parent Spacewalk
server.

%package redirect
Summary: The SSL Redirect component for the Spacewalk Proxy Server
Requires: spacewalk-proxy-broker = %{version}-%{release}
Requires: httpd
Obsoletes: rhns-proxy-redirect < 5.3.0

%description redirect
The Spacewalk Proxy Server allows package caching
and local package delivery services for groups of local servers from
Spacewalk Server. This service adds flexibility and economy of
resources to package update and deployment.

This package includes module, which handle request passed through squid
and assures a fully secure SSL connection is established and maintained
between an Spacewalk Proxy Server and parent Spacewalk server.

%package common
Summary: Modules shared by Spacewalk Proxy components
%if 0%{?suse_version}
BuildRequires: apache2
%else
Requires: mod_ssl
%endif
Requires: curl
%if 0%{?suse_version} > 1320
Requires: apache2-mod_wsgi-python3
%else
Requires: mod_wsgi
%endif
Requires: %{name}-broker >= %{version}
Requires: spacewalk-backend >= 1.7.24
Requires(pre): policycoreutils
Obsoletes: rhns-proxy-common < 5.3.0

%description common
The Spacewalk Proxy Server allows package caching
and local package delivery services for groups of local servers from
Spacewalk Server. This service adds flexibility and economy of
resources to package update and deployment.

This package contains the files shared by various
Spacewalk Proxy components.

%package package-manager
Summary: Custom Channel Package Manager for the Spacewalk Proxy Server
Requires: spacewalk-backend >= 1.7.24
Requires: rhnlib >= 2.5.56
Requires: python
Requires: rhnpush >= 5.5.74
# proxy isn't Python 3 yet
Requires: python2-rhnpush
BuildRequires: /usr/bin/docbook2man
BuildRequires: python-devel
Obsoletes: rhn_package_manager < 5.3.0
Obsoletes: rhns-proxy-package-manager < 5.3.0

%description package-manager
The Spacewalk Proxy Server allows package caching
and local package delivery services for groups of local servers from
Spacewalk Server. This service adds flexibility and economy of
resources to package update and deployment.

This package contains the Command rhn_package_manager, which  manages
an Spacewalk Proxy Server's custom channel.

%package salt
Summary:        A ZeroMQ Proxy for Salt Minions
Group:          Applications/Internet
Requires:       systemd
Requires(pre):  salt
Requires(pre):  %{name}-common

%if 0%{?suse_version} >= 1210
BuildRequires: systemd-rpm-macros
%endif

%{?systemd_requires}

# We don't want proxies and satellites on the same box
Conflicts:      rhns-satellite-tools

%description salt
A ZeroMQ Proxy for Salt Minions

%prep
%setup -q

%build
make -f Makefile.proxy

%install
make -f Makefile.proxy install PREFIX=$RPM_BUILD_ROOT
install -d -m 750 $RPM_BUILD_ROOT/%{_var}/cache/rhn/proxy-auth
mkdir -p %{buildroot}/%{_sysconfdir}/slp.reg.d
install -m 0644 etc/slp.reg.d/susemanagerproxy.reg %{buildroot}/%{_sysconfdir}/slp.reg.d

mkdir -p $RPM_BUILD_ROOT/%{_var}/spool/rhn-proxy/list

%if 0%{?suse_version}
mkdir -p $RPM_BUILD_ROOT/etc/apache2
mv $RPM_BUILD_ROOT/etc/httpd/conf.d $RPM_BUILD_ROOT/%{httpdconf}
rm -rf $RPM_BUILD_ROOT/etc/httpd
%endif
touch $RPM_BUILD_ROOT/%{httpdconf}/cobbler-proxy.conf

ln -sf rhn-proxy $RPM_BUILD_ROOT%{_sbindir}/spacewalk-proxy

pushd %{buildroot}
find -name '*.py' -print0 | xargs -0 python %py_libdir/py_compile.py
popd

install -m 0750 salt-broker/salt-broker %{buildroot}/%{_bindir}/
mkdir -p %{buildroot}/%{_sysconfdir}/salt/
install -m 0644 salt-broker/broker %{buildroot}/%{_sysconfdir}/salt/
install -d -m 755 %{buildroot}/%{_unitdir}/
%__install -D -m 444 salt-broker/salt-broker.service %{buildroot}/%{_unitdir}/salt-broker.service

ln -s %{_sbindir}/service %{buildroot}%{_sbindir}/rcsalt-broker

install -m 0755 mgr-proxy-ssh-push-init $RPM_BUILD_ROOT/%{_sbindir}/mgr-proxy-ssh-push-init
install -m 0755 mgr-proxy-ssh-force-cmd $RPM_BUILD_ROOT/%{_sbindir}/mgr-proxy-ssh-force-cmd
install -d -m 0755 $RPM_BUILD_ROOT/%{_var}/lib/spacewalk

%clean

%check
%if 0%{?pylint_check}
# check coding style
export PYTHONPATH=$RPM_BUILD_ROOT/usr/share/rhn:$RPM_BUILD_ROOT%{python_sitelib}:/usr/share/rhn
spacewalk-pylint $RPM_BUILD_ROOT/usr/share/rhn
%endif

%post broker
if [ -f %{_sysconfdir}/sysconfig/rhn/systemid ]; then
    chown root.%{apache_group} %{_sysconfdir}/sysconfig/rhn/systemid
    chmod 0640 %{_sysconfdir}/sysconfig/rhn/systemid
fi
%if 0%{?suse_version}
/sbin/service apache2 try-restart > /dev/null 2>&1 ||:
%else
/sbin/service httpd condrestart > /dev/null 2>&1
%endif

# In case of an upgrade, get the configured package list directory and clear it
# out.  Don't worry; it will be rebuilt by the proxy.

RHN_CONFIG_PY=%{rhnroot}/common/rhnConfig.py
RHN_PKG_DIR=%{_var}/spool/rhn-proxy

if [ -f $RHN_CONFIG_PY ] ; then

    # Check whether the config command supports the ability to retrieve a
    # config variable arbitrarily.  Versions of  < 4.0.6 (rhn) did not.

    python $RHN_CONFIG_PY proxy.broker > /dev/null 2>&1
    if [ $? -eq 1 ] ; then
        RHN_PKG_DIR=$(python $RHN_CONFIG_PY get proxy.broker pkg_dir)
    fi
fi

rm -rf $RHN_PKG_DIR/list/*

# Make sure the scriptlet returns with success
exit 0

%post common
%if 0%{?suse_version}
sysconf_addword /etc/sysconfig/apache2 APACHE_MODULES wsgi
sysconf_addword /etc/sysconfig/apache2 APACHE_MODULES access_compat
sysconf_addword /etc/sysconfig/apache2 APACHE_MODULES proxy
sysconf_addword /etc/sysconfig/apache2 APACHE_MODULES rewrite
sysconf_addword /etc/sysconfig/apache2 APACHE_MODULES version
sysconf_addword /etc/sysconfig/apache2 APACHE_SERVER_FLAGS SSL

# In case of an update, remove superfluous stuff
# from cobbler-proxy.conf (bnc#796581)

PROXY_CONF=/etc/apache2/conf.d/cobbler-proxy.conf
TMPFILE=`mktemp`

if grep "^ProxyPass /ks " $PROXY_CONF > /dev/null 2>&1 ; then
    grep -v "^ProxyPass /ks " $PROXY_CONF | \
    grep -v "^ProxyPassReverse /ks " | \
    grep -v "^ProxyPass /download " | \
    grep -v "^ProxyPassReverse /download " > $TMPFILE
    mv $TMPFILE $PROXY_CONF
fi

SSHUSER=mgrsshtunnel
if getent passwd $SSHUSER | grep ":/home/$SSHUSER:" > /dev/null ; then
  usermod -m -d %{_var}/lib/spacewalk/$SSHUSER $SSHUSER
fi
%endif

%post redirect
%if 0%{?suse_version}
/sbin/service apache2 try-restart > /dev/null 2>&1 ||:
%else
/sbin/service httpd condrestart > /dev/null 2>&1
%endif
# Make sure the scriptlet returns with success
exit 0

%post management
# The spacewalk-proxy-management package is also our "upgrades" package.
# We deploy new conf from configuration channel if needed
# we deploy new conf only if we install from webui and conf channel exist
if rhncfg-client verify %{_sysconfdir}/rhn/rhn.conf 2>&1|grep 'Not found'; then
     %{_bindir}/rhncfg-client get %{_sysconfdir}/rhn/rhn.conf
fi > /dev/null 2>&1
if rhncfg-client verify %{_sysconfdir}/squid/squid.conf | grep -E '(modified|missing)'; then
    rhncfg-client get %{_sysconfdir}/squid/squid.conf
    rm -rf %{_var}/spool/squid/*
    %{_usr}/sbin/squid -z
    /sbin/service squid condrestart
fi > /dev/null 2>&1

exit 0

%pre salt
%service_add_pre salt-broker.service

%post salt
%service_add_post salt-broker.service
systemctl enable salt-broker.service > /dev/null 2>&1 || :
systemctl start salt-broker.service > /dev/null 2>&1 || :

%preun salt
%service_del_preun salt-broker.service

%postun salt
%service_del_postun salt-broker.service

%preun broker
if [ $1 -eq 0 ] ; then
    # nuke the cache
    rm -rf %{_var}/cache/rhn/*
fi

%preun
if [ $1 = 0 ] ; then
%if 0%{?suse_version}
    /sbin/service apache2 try-restart > /dev/null 2>&1 ||:
%else
    /sbin/service httpd condrestart >/dev/null 2>&1
%endif
fi


%posttrans common
if [ -n "$1" ] ; then # anything but uninstall
    mkdir /var/cache/rhn/proxy-auth 2>/dev/null
    chown %{apache_user}:root /var/cache/rhn/proxy-auth
    restorecon /var/cache/rhn/proxy-auth
fi


%files salt
%defattr(-,root,root)
%{_bindir}/salt-broker
%{_unitdir}/salt-broker.service
%{_sbindir}/rcsalt-broker
%config(noreplace) %{_sysconfdir}/salt/broker

%files broker
%defattr(-,root,root)
%dir %{destdir}
%{destdir}/broker/__init__.py*
%{destdir}/broker/rhnBroker.py*
%{destdir}/broker/rhnRepository.py*
%attr(750,%{apache_user},%{apache_group}) %dir %{_var}/spool/rhn-proxy
%attr(750,%{apache_user},%{apache_group}) %dir %{_var}/spool/rhn-proxy/list
%attr(770,root,%{apache_group}) %dir %{_var}/log/rhn
%config(noreplace) %{_sysconfdir}/logrotate.d/rhn-proxy-broker
# config files
%attr(644,root,%{apache_group}) %{_prefix}/share/rhn/config-defaults/rhn_proxy_broker.conf
%if 0%{?suse_version}
%dir %{destdir}/broker
%endif

%files redirect
%defattr(-,root,root)
%dir %{destdir}
%{destdir}/redirect/__init__.py*
%{destdir}/redirect/rhnRedirect.py*
%attr(770,root,%{apache_group}) %dir %{_var}/log/rhn
%config(noreplace) %{_sysconfdir}/logrotate.d/rhn-proxy-redirect
# config files
%attr(644,root,%{apache_group}) %{_prefix}/share/rhn/config-defaults/rhn_proxy_redirect.conf
%if 0%{?suse_version}
%dir %{destdir}/redirect
%endif

%files common
%defattr(-,root,root)
%dir %{destdir}
%{destdir}/__init__.py*
%{destdir}/apacheServer.py*
%{destdir}/apacheHandler.py*
%{destdir}/rhnShared.py*
%{destdir}/rhnConstants.py*
%{destdir}/responseContext.py*
%{destdir}/rhnAuthCacheClient.py*
%{destdir}/rhnProxyAuth.py*
%{destdir}/rhnAuthProtocol.py*
%attr(750,%{apache_user},%{apache_group}) %dir %{_var}/spool/rhn-proxy
%attr(750,%{apache_user},%{apache_group}) %dir %{_var}/spool/rhn-proxy/list
%attr(770,root,%{apache_group}) %dir %{_var}/log/rhn
# config files
%attr(755,root,%{apache_group}) %dir %{rhnconf}
%attr(645,root,%{apache_group}) %config %{rhnconf}/rhn.conf
%attr(644,root,%{apache_group}) %{_prefix}/share/rhn/config-defaults/rhn_proxy.conf
%attr(644,root,%{apache_group}) %config %{httpdconf}/spacewalk-proxy.conf
# this file is created by either cli or webui installer
%ghost %config %{httpdconf}/cobbler-proxy.conf
%attr(644,root,%{apache_group}) %config %{httpdconf}/spacewalk-proxy-wsgi.conf
%{rhnroot}/wsgi/xmlrpc.py*
%{rhnroot}/wsgi/xmlrpc_redirect.py*
# the cache
%attr(750,%{apache_user},root) %dir %{_var}/cache/rhn
%attr(750,%{apache_user},root) %dir %{_var}/cache/rhn/proxy-auth
%if 0%{?suse_version}
%dir %{rhnroot}
%dir %{rhnroot}/wsgi
%{_sbindir}/mgr-proxy-ssh-push-init
%{_sbindir}/mgr-proxy-ssh-force-cmd
%attr(755,root,%{apache_group}) %dir %{rhnroot}/config-defaults
%attr(755,root,root) %dir %{_var}/lib/spacewalk
%endif

%files package-manager
%defattr(-,root,root)
# config files
%attr(644,root,%{apache_group}) %{_prefix}/share/rhn/config-defaults/rhn_proxy_package_manager.conf
%{_bindir}/rhn_package_manager
%{rhnroot}/PackageManager/rhn_package_manager.py*
%{rhnroot}/PackageManager/__init__.py*
%{_mandir}/man8/rhn_package_manager.8.gz
%if 0%{?suse_version}
%dir %{rhnroot}/PackageManager
%endif

%files management
%defattr(-,root,root)
# dirs
%dir %{destdir}
# start/stop script
%attr(755,root,root) %{_sbindir}/rhn-proxy
%{_sbindir}/spacewalk-proxy
# mans
%{_mandir}/man8/rhn-proxy.8*
%dir /usr/share/rhn
%dir %{_sysconfdir}/slp.reg.d
%config %{_sysconfdir}/slp.reg.d/susemanagerproxy.reg


%changelog
* Fri Feb 09 2018 Michael Mraka <michael.mraka@redhat.com> 2.8.3-1
- remove install/clean section initial cleanup
- removed Group from specfile
- removed BuildRoot from specfiles

* Mon Nov 13 2017 Jan Dobes 2.8.2-1
- proxy isn't Python 3 yet, still require Python 2 rhnpush
- removing useless condition

* Wed Sep 06 2017 Michael Mraka <michael.mraka@redhat.com> 2.8.1-1
- purged changelog entries for Spacewalk 2.0 and older
- use standard brp-python-bytecompile
- Bumping package versions for 2.8.

* Mon Aug 07 2017 Michael Mraka <michael.mraka@redhat.com> 2.7.7-1
- python-hashlib is included in python-libs since RHEL 6

* Mon Jul 31 2017 Eric Herget <eherget@redhat.com> 2.7.6-1
- update copyright year

* Wed Jul 19 2017 Michael Mraka <michael.mraka@redhat.com> 2.7.5-1
- ignore unknown pylint checks

* Tue Jul 18 2017 Michael Mraka <michael.mraka@redhat.com> 2.7.4-1
- disable pylint warnings
- fixed pylint warnings

* Tue Jul 18 2017 Michael Mraka <michael.mraka@redhat.com> 2.7.3-1
- move version and release before sources

* Mon Jul 17 2017 Jan Dobes 2.7.2-1
- add some small pep8 fixes for proxy code

* Thu Mar 16 2017 Ondrej Gajdusek <ogajduse@redhat.com> 2.7.1-1
- wrong-import-position is not present in pylint on Fedora 23
- pylint fixes - proxy
- Updated links to github in spec files
- Migrating Fedorahosted to GitHub
- Bumping package versions for 2.7.

* Tue Sep 20 2016 Jan Dobes 2.6.2-1
- header can be changed here, this method was added for pylint anyway

* Tue Sep 20 2016 Gennadii Altukhov <galt@redhat.com> 2.6.1-1
- proxy 'ValueError: Invalid header value' fixing
- proxy - fix build on Fedora 24
- Bumping package versions for 2.6.

* Fri May 20 2016 Grant Gainey 2.5.2-1
- spacewalk-proxy: build on openSUSE

* Fri Nov 27 2015 Jan Dobes 2.5.1-1
- removing old dependency
- Bumping package versions for 2.5.

* Wed May 27 2015 Tomas Kasparek <tkasparek@redhat.com> 2.4.3-1
- fix pylint warning on Fedora 22

* Wed May 13 2015 Stephen Herr <sherr@redhat.com> 2.4.2-1
- Break up long line to make pylint happy

* Mon May 11 2015 Stephen Herr <sherr@redhat.com> 2.4.1-1
- 1220399 - make proxy able to understand (bad) requests from ubuntu clients
- Bumping package versions for 2.4.

* Fri Mar 27 2015 Stephen Herr <sherr@redhat.com> 2.3.23-1
- 1206350 - another checkstyl fix :(

* Fri Mar 27 2015 Stephen Herr <sherr@redhat.com> 2.3.22-1
- 1206350 - make checkstyle happy

* Fri Mar 27 2015 Stephen Herr <sherr@redhat.com> 2.3.21-1
- 1206350 - Proxy needs to correctly pass around -Auth-Error headers on SSL GET
  requests
- 1206350 - teach Proxy to auth up to Satellite if it doesn't recognize client
  token

* Mon Mar 23 2015 Grant Gainey 2.3.20-1
- Standardize pylint-check to only happen on Fedora

* Thu Mar 19 2015 Grant Gainey 2.3.19-1
- Updating copyright info for 2015

* Wed Mar 18 2015 Stephen Herr <sherr@redhat.com> 2.3.18-1
- 1194056 - pylint is barfing over perfectly valid pep-8 compliant code. Oh
  well.

* Wed Mar 18 2015 Stephen Herr <sherr@redhat.com> 2.3.17-1
- 1194056 - Fedora pylint is even pickier, space change

* Tue Mar 17 2015 Stephen Herr <sherr@redhat.com> 2.3.16-1
- 1194056 - IOException is not a thing :(

* Tue Mar 17 2015 Stephen Herr <sherr@redhat.com> 2.3.15-1
- 1194056 - another checkstyle fix

* Tue Mar 17 2015 Stephen Herr <sherr@redhat.com> 2.3.14-1
- 1201380 - make checkstyle happy

* Mon Mar 16 2015 Stephen Herr <sherr@redhat.com> 2.3.13-1
- 1188868 - wsgi.input is only guaranteed to be readable once. We read it twice
- 1194056 - make checkstyle happy

* Mon Mar 09 2015 Stephen Herr <sherr@redhat.com> 2.3.12-1
- 1194056 - Proxy should recover from corrupt cached channel lists

* Mon Feb 16 2015 Stephen Herr <sherr@redhat.com> 2.3.11-1
- drop monitoring from proxy setup

* Wed Feb 04 2015 Stephen Herr <sherr@redhat.com> 2.3.10-1
- 1189184 - prevent squid 3.2 from detecting forwarding loops

* Fri Jan 23 2015 Stephen Herr <sherr@redhat.com> 2.3.9-1
- Leave condrestart command in rhn-proxy script for backwards-compatibility
- spacewalk-proxy: do not use subsys anymore does not exist on all systems
- spacewalk-proxy: make rhn-proxy systemd aware

* Fri Jan 23 2015 Matej Kollar <mkollar@redhat.com> 2.3.8-1
- Fix Pylint on Fedora 21: manual fixes
- Autopep8

* Fri Jan 16 2015 Tomas Lestach <tlestach@redhat.com> 2.3.7-1
- Fix 403 errors for proxy wsgi requests

* Thu Dec 11 2014 Stephen Herr <sherr@redhat.com> 2.3.6-1
- 1172738 - checkstyle fix

* Thu Dec 11 2014 Stephen Herr <sherr@redhat.com> 2.3.5-1
- 1172738 - empty base channels incompatible with pre-cache, fall back to
  Spacewalk

* Fri Nov 21 2014 Michael Mraka <michael.mraka@redhat.com> 2.3.4-1
- 1166045 - read systemid path from configuration

* Tue Nov 04 2014 Michael Mraka <michael.mraka@redhat.com> 2.3.3-1
- 1158155 - fixed renaming of deb packages

* Thu Oct 30 2014 Stephen Herr <sherr@redhat.com> 2.3.2-1
- 1158644 - prevent infinite redirect if using spacewalk webui through proxy

* Tue Oct 28 2014 Stephen Herr <sherr@redhat.com> 2.3.1-1
- 1158193 - configure proxy max memory file size separately from buffer_size
- Bumping package versions for 2.3.

* Fri Jul 11 2014 Milan Zazrivec <mzazrivec@redhat.com> 2.2.10-1
- fix copyright years

* Mon Jun 23 2014 Stephen Herr <sherr@redhat.com> 2.2.9-1
- 1108370 - checkstyle fix

* Mon Jun 23 2014 Stephen Herr <sherr@redhat.com> 2.2.8-1
- 1108370 - add more user-friendly caching option to package_manager

* Fri Jun 20 2014 Stephen Herr <sherr@redhat.com> 2.2.7-1
- 1108370 - checkstyle fix and error handling

* Fri Jun 20 2014 Stephen Herr <sherr@redhat.com> 2.2.6-1
- 1108370 - enable proxy to serve files from its cache for kickstarts
- 1108370 - enable proxy to correctly respond to partial http requests

* Wed Jun 11 2014 Stephen Herr <sherr@redhat.com> 2.2.5-1
- 1108370 - add --from-export option to rhn_package_manager
- make rhnpush backwards-compatible with old spacewalk-proxy

* Sat Jun 07 2014 Stephen Herr <sherr@redhat.com> 2.2.4-1
- 1104375 - checkstyle fixes

* Fri Jun 06 2014 Stephen Herr <sherr@redhat.com> 2.2.3-1
- 1104375 - add default path structure to proxy lookaside that avoids
  collisions
- 1105273 - rhn_package_manager should not force md5; use package hearders

* Fri May 23 2014 Milan Zazrivec <mzazrivec@redhat.com> 2.2.2-1
- spec file polish

* Fri Mar 28 2014 Michael Mraka <michael.mraka@redhat.com> 2.2.1-1
- Proxy should not make bogus fqdn:port DNS queries

* Tue Jan 14 2014 Matej Kollar <mkollar@redhat.com> 2.1.15-1
- Updating the copyright years info

* Wed Jan 08 2014 Stephen Herr <sherr@redhat.com> 2.1.14-1
- Fixing typo in 70e86d8d47

* Thu Dec 19 2013 Michael Mraka <michael.mraka@redhat.com> 2.1.13-1
- Fixed client registration via proxy

* Tue Oct 01 2013 Michael Mraka <michael.mraka@redhat.com> 2.1.12-1
- fixed pylint deprecated-lambda warning

* Mon Sep 30 2013 Michael Mraka <michael.mraka@redhat.com> 2.1.11-1
- removed trailing whitespaces

* Fri Aug 30 2013 Michael Mraka <michael.mraka@redhat.com> 2.1.10-1
- fixed pylint error

* Fri Aug 30 2013 Michael Mraka <michael.mraka@redhat.com> 2.1.9-1
- 1002007 - don't send empty data
- 1002007 - python 2.4 HTTPConnection can't read directly from object

* Fri Aug 30 2013 Michael Mraka <michael.mraka@redhat.com> 2.1.8-1
- 1002007 - use mod_wsgi even on RHEL5

* Wed Aug 28 2013 Tomas Lestach <tlestach@redhat.com> 2.1.7-1
- 1001997 - let spacewalk-proxy-management require spacewalk-base-minimal-
  config

* Fri Aug 23 2013 Stephen Herr <sherr@redhat.com> 2.1.6-1
- 1000586 - fixing line lenth error

* Fri Aug 23 2013 Stephen Herr <sherr@redhat.com> 2.1.5-1
- 1000586 - pylint errors

* Fri Aug 23 2013 Stephen Herr <sherr@redhat.com> 2.1.4-1
- 1000586 - fix checkstyle errors

* Fri Aug 23 2013 Stephen Herr <sherr@redhat.com> 2.1.3-1
- 1000586 - /etc/hosts doesn't work with proxies

* Tue Aug 06 2013 Tomas Kasparek <tkasparek@redhat.com> 2.1.2-1
- typo fix

* Tue Aug 06 2013 Tomas Kasparek <tkasparek@redhat.com> 2.1.1-1
- Branding clean-up of proxy stuff in proxy dir
- Bumping package versions for 2.1.
<|MERGE_RESOLUTION|>--- conflicted
+++ resolved
@@ -4,11 +4,7 @@
 
 Name: spacewalk-proxy
 Summary: Spacewalk Proxy Server
-<<<<<<< HEAD
-Version: 2.8.2.1
-=======
 Version: 2.8.3
->>>>>>> f1df99dc
 Release: 1%{?dist}
 License: GPLv2
 URL:     https://github.com/spacewalkproject/spacewalk
@@ -42,16 +38,11 @@
 This package is never built.
 
 %package management
-<<<<<<< HEAD
 Summary: Packages required by the Spacewalk Management Proxy
-Group:   Applications/Internet
 %if 0%{?suse_version}
 Requires: http_proxy
 Requires: openslp-server
 %else
-=======
-Summary: Packages required by the SpacewalkManagement Proxy
->>>>>>> f1df99dc
 Requires: squid
 %endif
 Requires: spacewalk-backend >= 1.7.24
