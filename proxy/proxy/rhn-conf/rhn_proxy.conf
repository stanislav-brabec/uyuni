--- conflicted
+++ resolved
@@ -20,10 +20,7 @@
 
 pkg_dir = /var/spool/rhn-proxy
 
-<<<<<<< HEAD
 # Maximum time in seconds that you allow a transfer operation to take.
-timeout = 120
-=======
 timeout = 120
 
 # Size (in bytes) of the largest file that will be transfered entirely
@@ -35,5 +32,4 @@
 # reducing this.
 #
 # 1 GiB in bytes
-max_mem_file_size = 1073741824
->>>>>>> dd6e383c
+max_mem_file_size = 1073741824