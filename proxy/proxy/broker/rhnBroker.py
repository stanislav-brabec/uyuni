# Spacewalk Proxy Server Broker handler code.
#
# Copyright (c) 2008--2014 Red Hat, Inc.
#
# This software is licensed to you under the GNU General Public License,
# version 2 (GPLv2). There is NO WARRANTY for this software, express or
# implied, including the implied warranties of MERCHANTABILITY or FITNESS
# FOR A PARTICULAR PURPOSE. You should have received a copy of GPLv2
# along with this software; if not, see
# http://www.gnu.org/licenses/old-licenses/gpl-2.0.txt.
#
# Red Hat trademarks are not licensed under GPLv2. No permission is
# granted to use or replicate Red Hat trademarks that are incorporated
# in this software or its documentation.
#

# system module imports
import time
import socket
import re
from urlparse import urlparse, urlunparse

# common module imports
from rhn.UserDictCase import UserDictCase
from spacewalk.common.rhnLib import parseUrl
from spacewalk.common.rhnConfig import CFG
from spacewalk.common.rhnLog import log_debug, log_error
from spacewalk.common.rhnException import rhnFault
from spacewalk.common import rhnFlags, apache
from spacewalk.common.rhnTranslate import _

# local module imports
from proxy.rhnShared import SharedHandler
from proxy.rhnConstants import URI_PREFIX_KS_CHECKSUM
import rhnRepository
import proxy.rhnProxyAuth


# the version should not be never decreased, never mind that spacewalk has different versioning
_PROXY_VERSION = '5.5.0'
# HISTORY: '0.9.7', '3.2.0', '3.5.0', '3.6.0', '4.1.0',
#          '4.2.0', '5.0.0', '5.1.0', '5.2.0', '0.1',
#          '5.3.0', '5.3.1', '5.4.0', '5.5.0'


class BrokerHandler(SharedHandler):

    """ Spacewalk Proxy broker specific handler code called by rhnApache.

        Workflow is:
        Client -> Apache:Broker -> Squid -> Apache:Redirect -> Satellite

        Broker handler get request from clients from outside. Some request
        (POST and HEAD) bypass cache so, it is passed directly to parent.
        For everything else we transform destination to localhost:80 (which
        is handled by Redirect handler) and set proxy as local squid.
        This way we got all request cached localy by squid.
    """

    # pylint: disable=R0902
    def __init__(self, req):
        SharedHandler.__init__(self, req)

        # Initialize variables
        self.componentType = 'proxy.broker'
        self.cachedClientInfo = None  # headers - session token
        self.authChannels = None
        self.clientServerId = None
        self.rhnParentXMLRPC = None
        hostname = ''
        # should *always* exist and be my ip address
        my_ip_addr = req.headers_in['SERVER_ADDR']
        if req.headers_in.has_key('Host'):
            # the client has provided a host header
            try:
                # When a client with python 2.4 (RHEL 5) uses SSL
                # the host header is in the 'hostname:port' form
                # (In python 2.6 RFE #1472176 changed this and 'hostname'
                # is used). We need to use the 'hostname' part in any case
                # or we create bogus 'hostname:port' DNS queries
                host_header = req.headers_in['Host'].split(':')[0]
                if socket.gethostbyname(host_header) == my_ip_addr:
                    # if host header is valid (i.e. not just an /etc/hosts
                    # entry on the client or the hostname of some other
                    # machine (say a load balancer)) then use it
                    hostname = host_header
            except (socket.gaierror, socket.error,
                    socket.herror, socket.timeout):
                # hostname probably didn't exist, fine
                pass
        if not hostname:
            # okay, that didn't work, let's do a reverse dns lookup on my
            # ip address
            try:
                hostname = socket.gethostbyaddr(my_ip_addr)[0]
            except (socket.gaierror, socket.error,
                    socket.herror, socket.timeout):
                # unknown host, we don't have a hostname?
                pass
        if not hostname:
            # this shouldn't happen
            # socket.gethostname is a punt. Shouldn't need to do it.
            hostname = socket.gethostname()
            log_debug(-1, 'WARNING: no hostname in the incoming headers; '
                          'punting: %s' % hostname)
        hostname = parseUrl(hostname)[1].split(':')[0]
        self.proxyAuth = proxy.rhnProxyAuth.get_proxy_auth(hostname)

        self._initConnectionVariables(req)

    def _initConnectionVariables(self, req):
        """ set connection variables
            NOTE: self.{caChain,rhnParent,httpProxy*} are initialized
                  in SharedHandler

            rules:
                - GET requests:
                      . are non-SSLed (potentially SSLed by the redirect)
                      . use the local cache
                      . CFG.HTTP_PROXY or CFG.USE_SSL:
                          . use the SSL Redirect
                            (i.e., parent is now 127.0.0.1)
                          . NOTE: the reason we use the SSL Redirect if we
                                  are going through an outside HTTP_PROXY:
                                  o CFG.HTTP_PROXY is ONLY used by an SSL
                                    redirect - maybe should rethink that.
                      . not CFG.USE_SSL and not CFG.HTTP_PROXY:
                          . bypass the SSL Redirect (performance)
                - POST and HEAD requests (not GET) bypass both the local cache
                       and SSL redirect (we SSL it directly)
        """

        scheme = 'http'
        # self.{caChain,httpProxy*,rhnParent} initialized in rhnShared.py
        effectiveURI = self._getEffectiveURI()
        effectiveURI_parts = urlparse(effectiveURI)

        if req.method == 'GET':
            scheme = 'http'
            self.httpProxy = CFG.SQUID
            self.caChain = self.httpProxyUsername = self.httpProxyPassword = ''
            if CFG.HTTP_PROXY or CFG.USE_SSL or re.search('^' + URI_PREFIX_KS_CHECKSUM, effectiveURI_parts[2]):
                # o if we need to go through an outside HTTP proxy, use the
                #   redirect
                # o if an SSL request, use the redirect
                # o otherwise (non-ssl and not going through an outside HTTP
                #   proxy) bypass that redirect for performance
                self.rhnParent = self.proxyAuth.hostname
        else:
            # !GET: bypass cache, bypass redirect
            if CFG.USE_SSL:
                scheme = 'https'
            else:
                scheme = 'http'
                self.caChain = ''

        self.rhnParentXMLRPC = urlunparse((scheme, self.rhnParent, '/XMLRPC', '', '', ''))
        self.rhnParent = urlunparse((scheme, self.rhnParent) + effectiveURI_parts[2:])

        log_debug(2, 'set self.rhnParent:       %s' % self.rhnParent)
        log_debug(2, 'set self.rhnParentXMLRPC: %s' % self.rhnParentXMLRPC)
        if self.httpProxy:
            if self.httpProxyUsername and self.httpProxyPassword:
                log_debug(2, 'using self.httpProxy:     %s (authenticating)' % self.httpProxy)
            else:
                log_debug(2, 'using self.httpProxy:     %s (non-authenticating)' % self.httpProxy)
        else:
            log_debug(2, '*not* using an http proxy')

    def handler(self):
        """ Main handler to handle all requests pumped through this server. """

        # pylint: disable=R0915
        log_debug(1)
        self._prepHandler()

        _oto = rhnFlags.get('outputTransportOptions')

        # tell parent that we can follow redirects, even if client is not able to
        _oto['X-RHN-Transport-Capability'] = "follow-redirects=3"

        # No reason to put Host: in the header, the connection object will
        # do that for us

        # Add/modify the X-RHN-IP-Path header.
        ip_path = None
        if 'X-RHN-IP-Path' in _oto:
            ip_path = _oto['X-RHN-IP-Path']
        log_debug(4, "X-RHN-IP-Path is: %s" % repr(ip_path))
        client_ip = self.req.connection.remote_ip
        if ip_path is None:
            ip_path = client_ip
        else:
            ip_path += ',' + client_ip
        _oto['X-RHN-IP-Path'] = ip_path

        # NOTE: X-RHN-Proxy-Auth described in broker/rhnProxyAuth.py
        if 'X-RHN-Proxy-Auth' in _oto:
            log_debug(5, 'X-RHN-Proxy-Auth currently set to: %s' % repr(_oto['X-RHN-Proxy-Auth']))
        else:
            log_debug(5, 'X-RHN-Proxy-Auth is not set')

        if self.req.headers_in.has_key('X-RHN-Proxy-Auth'):
            tokens = []
            if 'X-RHN-Proxy-Auth' in _oto:
                tokens = _oto['X-RHN-Proxy-Auth'].split(',')
            log_debug(5, 'Tokens: %s' % tokens)

        # GETs: authenticate user, and service local GETs.
        getResult = self.__local_GET_handler(self.req)
        if getResult is not None:
            # it's a GET request
            return getResult

        # 1. check cached version of the proxy login,
        #    snag token if there...
        #    if not... login...
        #    if good token, cache it.
        # 2. push into headers.
        authToken = self.proxyAuth.check_cached_token()
        log_debug(5, 'Auth token for this machine only! %s' % authToken)
        tokens = []

        _oto = rhnFlags.get('outputTransportOptions')
        if _oto.has_key('X-RHN-Proxy-Auth'):
            log_debug(5, '    (auth token prior): %s' % repr(_oto['X-RHN-Proxy-Auth']))
            tokens = _oto['X-RHN-Proxy-Auth'].split(',')

        # list of tokens to be pushed into the headers.
        tokens.append(authToken)
        tokens = [t for t in tokens if t]

        _oto['X-RHN-Proxy-Auth'] = ','.join(tokens)
        log_debug(5, '    (auth token after): %s'
                  % repr(_oto['X-RHN-Proxy-Auth']))

        log_debug(3, 'Trying to connect to parent')

        # Loops twice? Here's why:
        #   o If no errors, the loop is broken and we move on.
        #   o If an error, either we get a new token and try again,
        #     or we get a critical error and we fault.
        for _i in range(2):
            self._connectToParent()  # part 1

            log_debug(4, 'after _connectToParent')
            # Add the proxy version
            rhnFlags.get('outputTransportOptions')['X-RHN-Proxy-Version'] = str(_PROXY_VERSION)

            status = self._serverCommo()       # part 2

            # check for proxy authentication blowup.
            respHeaders = self.responseContext.getHeaders()
            if not respHeaders or \
               not respHeaders.has_key('X-RHN-Proxy-Auth-Error'):
                # No proxy auth errors
                # XXX: need to verify that with respHeaders ==
                #      None that is is correct logic. It should be -taw
                break

            error = str(respHeaders['X-RHN-Proxy-Auth-Error']).split(':')[0]

            # If a proxy other than this one needs to update its auth token
            # pass the error on up to it
            if (respHeaders.has_key('X-RHN-Proxy-Auth-Origin') and
                    respHeaders['X-RHN-Proxy-Auth-Origin'] != self.proxyAuth.hostname):
                break

            # Expired/invalid auth token; go through the loop once again
<<<<<<< HEAD
            if error == '1003': # invalid token
                msg = "SUSE Manager Proxy Session Token INVALID -- bad!"
=======
            if error == '1003':  # invalid token
                msg = "Spacewalk Proxy Session Token INVALID -- bad!"
>>>>>>> 32ea2fdb
                log_error(msg)
                log_debug(0, msg)
            elif error == '1004':
                log_debug(1,
<<<<<<< HEAD
                    "SUSE Manager Proxy Session Token expired, acquiring new one.")
            else: # this should never happen.
                msg = "SUSE Manager Proxy login failed, error code is %s" % error
                log_error(msg)
                log_debug(0, msg)
                raise rhnFault(1000,
                  _("SUSE Manager Proxy error (issues with proxy login). "
                    "Please contact your system administrator."))
=======
                          "Spacewalk Proxy Session Token expired, acquiring new one.")
            else:  # this should never happen.
                msg = "Spacewalk Proxy login failed, error code is %s" % error
                log_error(msg)
                log_debug(0, msg)
                raise rhnFault(1000,
                               _("Spacewalk Proxy error (issues with proxy login). "
                                 "Please contact your system administrator."))
>>>>>>> 32ea2fdb

            # Forced refresh of the proxy token
            rhnFlags.get('outputTransportOptions')['X-RHN-Proxy-Auth'] = self.proxyAuth.check_cached_token(1)
        else:  # for
            # The token could not be aquired
            log_debug(0, "Unable to acquire proxy authentication token")
            raise rhnFault(1000,
<<<<<<< HEAD
              _("SUSE Manager Proxy error (unable to acquire proxy auth token). "
                "Please contact your system administrator."))
=======
                           _("Spacewalk Proxy error (unable to acquire proxy auth token). "
                             "Please contact your system administrator."))
>>>>>>> 32ea2fdb

        # Support for yum byte-range
        if (status != apache.OK) and (status != apache.HTTP_PARTIAL_CONTENT):
            log_debug(1, "Leaving handler with status code %s" % status)
            return status

        self.__handleAction(self.responseContext.getHeaders())

        return self._clientCommo()

    def _prepHandler(self):
        """ prep handler and check PROXY_AUTH's expiration. """
        SharedHandler._prepHandler(self)

    @staticmethod
    def _split_ks_url(req):
        """ read kickstart options from incoming url
            URIs we care about look something like:
            /ks/dist/session/2xfe7113bc89f359001280dee1f4a020bc/
                ks-rhel-x86_64-server-6-6.5/Packages/rhnsd-4.9.3-2.el6.x86_64.rpm
            /ks/dist/ks-rhel-x86_64-server-6-6.5/Packages/
                rhnsd-4.9.3-2.el6.x86_64.rpm
            /ks/dist/org/1/ks-rhel-x86_64-server-6-6.5/Packages/
                rhnsd-4.9.3-2.el6.x86_64.rpm
            /ks/dist/ks-rhel-x86_64-server-6-6.5/child/sherr-child-1/Packages/
                rhnsd-4.9.3-2.el6.x86_64.rpm
        """
        args = req.path_info.split('/')
        params = {'child': None, 'session': None, 'orgId': None,
                  'file': args[-1]}
        action = None
        if args[2] == 'org':
            params['orgId'] = args[3]
            kickstart = args[4]
            if args[5] == 'Packages':
                action = 'getPackage'
        elif args[2] == 'session':
            params['session'] = args[3]
            kickstart = args[4]
            if args[5] == 'Packages':
                action = 'getPackage'
        elif args[3] == 'child':
            params['child'] = args[4]
            kickstart = args[2]
            if args[5] == 'Packages':
                action = 'getPackage'
        else:
            kickstart = args[2]
            if args[3] == 'Packages':
                action = 'getPackage'
        return kickstart, action, params

    @staticmethod
    def _split_url(req):
        """ read url from incoming url and return (req_type, channel, action, params)
            URI should look something like:
            /GET-REQ/rhel-i386-server-5/getPackage/autofs-5.0.1-0.rc2.143.el5_5.6.i386.rpm
        """
        args = req.path_info.split('/')
        if len(args) < 5:
            return (None, None, None, None)
        else:
            return (args[1], args[2], args[3], args[4:])

    # --- PRIVATE METHODS ---

    def __handleAction(self, headers):
        log_debug(1)
        # Check if proxy is interested in this action, and execute any
        # action required:
        if not headers.has_key('X-RHN-Action'):
            # Don't know what to do
            return

        log_debug(2, "Action is %s" % headers['X-RHN-Action'])
        # Now, is it a login? If so, cache the session token.
        if headers['X-RHN-Action'] != 'login':
            # Don't care
            return

        # A login. Cache the session token
        self.__cacheClientSessionToken(headers)

    def __local_GET_handler(self, req):
        """ GETs: authenticate user, and service local GETs.
            if not a local fetch, return None
        """

        log_debug(2, 'request method: %s' % req.method)
        # Early test to check if this is a request the proxy can handle
        # Can we serve this request?
        if req.method != "GET" or not CFG.PKG_DIR:
            # Don't know how to handle this
            return None

        # Tiny-url kickstart requests (for server kickstarts, aka not profiles)
        # have been name munged and we've already sent a HEAD request to the
        # Satellite to get a checksum for the rpm so we can find it in the
        # squid cache.
        # Original url looks like /ty/bSWE7qIq/Packages/policycoreutils-2.0.83
        #  -19.39.el6.x86_64.rpm which gets munged to be /ty-cksm/ddb43838ad58
        #  d74dc95badef543cd96459b8bb37ff559339de58ec8dbbd1f18b/Packages/polic
        #  ycoreutils-2.0.83-19.39.el6.x86_64.rpm
        args = req.path_info.split('/')
        # urlparse returns a ParseResult, index 2 is the path
        if re.search('^' + URI_PREFIX_KS_CHECKSUM, urlparse(self.rhnParent)[2]):
            # We *ONLY* locally cache RPMs for kickstarts
            if len(args) < 3 or args[2] != 'Packages':
                return None
            req_type = 'tinyurl'
            reqident = args[1]
            reqaction = 'getPackage'
            reqparams = [args[-1]]
            self.cachedClientInfo = UserDictCase()
        elif (len(args) > 3 and args[1] == 'dist'):
            # This is a kickstart request
            req_type = 'ks-dist'
            reqident, reqaction, reqparams = self._split_ks_url(req)
            self.cachedClientInfo = UserDictCase()
        else:
            # Some other type of request
            (req_type, reqident, reqaction, reqparams) = self._split_url(req)

        if req_type is None or (req_type not in
                                ['$RHN', 'GET-REQ', 'tinyurl', 'ks-dist']):
            # not a traditional RHN GET (i.e., it is an arbitrary get)
            # XXX: there has to be a more elegant way to do this
            return None

        # --- LOCAL GET:
        localFlist = CFG.PROXY_LOCAL_FLIST or []

        if reqaction not in localFlist:
            # Not an action we know how to handle
            return None

        # kickstarts don't auth...
        if req_type in ['$RHN', 'GET-REQ']:
            # --- AUTH. CHECK:
            # Check client authentication. If not authenticated, throw
            # an exception.
            token = self.__getSessionToken()
            self.__checkAuthSessionTokenCache(token, reqident)

            # Is this channel local?
            for ch in self.authChannels:
                channel, _version, _isBaseChannel, isLocalChannel = ch[:4]
                if channel == reqident and str(isLocalChannel) == '1':
                    # Local channel
                    break
            else:
                # Not a local channel
                return None

        # We have a match; we'll try to serve packages from the local
        # repository
        log_debug(3, "Retrieve from local repository.")
        log_debug(3, req_type, reqident, reqaction, reqparams)
        result = self.__callLocalRepository(req_type, reqident, reqaction,
                                            reqparams)
        if result is None:
            log_debug(3, "Not available locally; will try higher up the chain.")
        else:
            # Signal that we have to XMLRPC encode the response in apacheHandler
            rhnFlags.set("NeedEncoding", 1)

        return result

    @staticmethod
    def __getSessionToken():
        """ Get/test-for session token in headers (rhnFlags) """
        log_debug(1)
        if not rhnFlags.test("AUTH_SESSION_TOKEN"):
            raise rhnFault(33, "Missing session token")
        return rhnFlags.get("AUTH_SESSION_TOKEN")

    def __cacheClientSessionToken(self, headers):
        """pull session token from headers and push to caching daemon. """

        log_debug(1)
        # Get the server ID
        if not headers.has_key('X-RHN-Server-ID'):
            log_debug(3, "Client server ID not found in headers")
            # XXX: no client server ID in headers, should we care?
            #raise rhnFault(1000, _("Client Server ID not found in headers!"))
            return
        serverId = 'X-RHN-Server-ID'

        self.clientServerId = headers[serverId]
        token = UserDictCase()

        # The session token contains everything that begins with
        # "x-rhn-auth"
        prefix = "x-rhn-auth"
        l = len(prefix)
        tokenKeys = [x for x in headers.keys() if x[:l].lower() == prefix]
        for k in tokenKeys:
            if k.lower() == 'x-rhn-auth-channels':
                # Multivalued header
                #values = headers.getHeaderValues(k)
                values = self._get_header(k)
                token[k] = [x.split(':') for x in values]
            else:
                # Single-valued header
                token[k] = headers[k]

        # Dump the proxy's clock skew in the dict
        serverTime = float(token['X-RHN-Auth-Server-Time'])
        token["X-RHN-Auth-Proxy-Clock-Skew"] = time.time() - serverTime

        # Save the token
        _writeToCache(self.clientServerId, token)
        return token

    def __callLocalRepository(self, req_type, identifier, funct, params):
        """ Contacts the local repository and retrieves files"""

        log_debug(2, req_type, identifier, funct, params)

        # NOTE: X-RHN-Proxy-Auth described in broker/rhnProxyAuth.py
        if rhnFlags.get('outputTransportOptions').has_key('X-RHN-Proxy-Auth'):
            self.cachedClientInfo['X-RHN-Proxy-Auth'] = rhnFlags.get('outputTransportOptions')['X-RHN-Proxy-Auth']
        if rhnFlags.get('outputTransportOptions').has_key('Host'):
            self.cachedClientInfo['Host'] = rhnFlags.get('outputTransportOptions')['Host']

        if req_type == 'tinyurl':
            try:
                rep = rhnRepository.TinyUrlRepository(identifier,
                                                      self.cachedClientInfo, rhnParent=self.rhnParent,
                                                      rhnParentXMLRPC=self.rhnParentXMLRPC,
                                                      httpProxy=self.httpProxy,
                                                      httpProxyUsername=self.httpProxyUsername,
                                                      httpProxyPassword=self.httpProxyPassword,
                                                      caChain=self.caChain,
                                                      systemId=self.proxyAuth.get_system_id())
            except rhnRepository.NotLocalError:
                return None
        elif req_type == 'ks-dist':
            try:
                rep = rhnRepository.KickstartRepository(identifier,
                                                        self.cachedClientInfo, rhnParent=self.rhnParent,
                                                        rhnParentXMLRPC=self.rhnParentXMLRPC,
                                                        httpProxy=self.httpProxy,
                                                        httpProxyUsername=self.httpProxyUsername,
                                                        httpProxyPassword=self.httpProxyPassword,
                                                        caChain=self.caChain, orgId=params['orgId'],
                                                        child=params['child'], session=params['session'],
                                                        systemId=self.proxyAuth.get_system_id())
            except rhnRepository.NotLocalError:
                return None
            params = [params['file']]
        else:
            # Find the channel version
            version = None
            for c in self.authChannels:
                ch, ver = c[:2]
                if ch == identifier:
                    version = ver
                    break

            # We already know he's subscribed to this channel
            # channel, so the version is non-null
            rep = rhnRepository.Repository(identifier, version,
                                           self.cachedClientInfo, rhnParent=self.rhnParent,
                                           rhnParentXMLRPC=self.rhnParentXMLRPC,
                                           httpProxy=self.httpProxy,
                                           httpProxyUsername=self.httpProxyUsername,
                                           httpProxyPassword=self.httpProxyPassword,
                                           caChain=self.caChain)

        f = rep.get_function(funct)
        if not f:
            raise rhnFault(1000,
<<<<<<< HEAD
                _("SUSE Manager Proxy configuration error: invalid function %s") % funct)
=======
                           _("Spacewalk Proxy configuration error: invalid function %s") % funct)
>>>>>>> 32ea2fdb

        log_debug(3, "Calling %s(%s)" % (funct, params))
        if params is None:
            params = ()
        try:
            ret = f(*params)
        except rhnRepository.NotLocalError:
            # The package is not local
            return None

        return ret

    def __checkAuthSessionTokenCache(self, token, channel):
        """ Authentication / authorize the channel """

        log_debug(2, token, channel)
        self.clientServerId = token['X-RHN-Server-ID']

        shelf = proxy.rhnProxyAuth.get_auth_shelf()
        if not shelf.has_key(self.clientServerId):
            # should this ever happen?
            msg = _("Invalid session key - server ID not found in cache: %s") \
                % self.clientServerId
            log_error(msg)
            raise rhnFault(33, msg)

        self.cachedClientInfo = UserDictCase(shelf[self.clientServerId])

        clockSkew = self.cachedClientInfo["X-RHN-Auth-Proxy-Clock-Skew"]
        del self.cachedClientInfo["X-RHN-Auth-Proxy-Clock-Skew"]

        # Add the server id
        self.authChannels = self.cachedClientInfo['X-RHN-Auth-Channels']
        del self.cachedClientInfo['X-RHN-Auth-Channels']
        self.cachedClientInfo['X-RHN-Server-ID'] = self.clientServerId
        log_debug(4, 'Retrieved token from cache: %s' % self.cachedClientInfo)

        # Compare the two things
        if not _dictEquals(token, self.cachedClientInfo,
                           ['X-RHN-Auth-Channels']):
            log_debug(3, "Session tokens different")
            raise rhnFault(33)  # Invalid session key

        # Check the expiration
        serverTime = float(token['X-RHN-Auth-Server-Time'])
        offset = float(token['X-RHN-Auth-Expire-Offset'])
        if time.time() > serverTime + offset + clockSkew:
            log_debug(3, "Session token has expired")
            raise rhnFault(34)  # Session key has expired

        # Only autherized channels are the ones stored in the cache.
        authChannels = [x[0] for x in self.authChannels]
        log_debug(4, "Auth channels: '%s'" % authChannels)
        # Check the authorization
        if channel not in authChannels:
            log_debug(4, "Not subscribed to channel %s; unauthorized" %
                      channel)
            raise rhnFault(35, _('Unauthorized channel access requested.'))


def _dictEquals(d1, d2, exceptions=None):
    """ Function that compare two dictionaries, ignoring certain keys """
    exceptions = [x.lower() for x in (exceptions or [])]
    for k, v in d1.items():
        if k.lower() in exceptions:
            continue
        if not d2.has_key(k) or d2[k] != v:
            return 0
    for k, v in d2.items():
        if k.lower() in exceptions:
            continue
        if not d1.has_key(k) or d1[k] != v:
            return 0
    return 1


def _writeToCache(key, value):
    """ Open a connection to the shelf """
    shelf = proxy.rhnProxyAuth.get_auth_shelf()
    # Cache the thing
    shelf[key] = value
    log_debug(2, "successfully returning")

#===============================================================================<|MERGE_RESOLUTION|>--- conflicted
+++ resolved
@@ -267,18 +267,12 @@
                 break
 
             # Expired/invalid auth token; go through the loop once again
-<<<<<<< HEAD
             if error == '1003': # invalid token
                 msg = "SUSE Manager Proxy Session Token INVALID -- bad!"
-=======
-            if error == '1003':  # invalid token
-                msg = "Spacewalk Proxy Session Token INVALID -- bad!"
->>>>>>> 32ea2fdb
                 log_error(msg)
                 log_debug(0, msg)
             elif error == '1004':
                 log_debug(1,
-<<<<<<< HEAD
                     "SUSE Manager Proxy Session Token expired, acquiring new one.")
             else: # this should never happen.
                 msg = "SUSE Manager Proxy login failed, error code is %s" % error
@@ -287,16 +281,6 @@
                 raise rhnFault(1000,
                   _("SUSE Manager Proxy error (issues with proxy login). "
                     "Please contact your system administrator."))
-=======
-                          "Spacewalk Proxy Session Token expired, acquiring new one.")
-            else:  # this should never happen.
-                msg = "Spacewalk Proxy login failed, error code is %s" % error
-                log_error(msg)
-                log_debug(0, msg)
-                raise rhnFault(1000,
-                               _("Spacewalk Proxy error (issues with proxy login). "
-                                 "Please contact your system administrator."))
->>>>>>> 32ea2fdb
 
             # Forced refresh of the proxy token
             rhnFlags.get('outputTransportOptions')['X-RHN-Proxy-Auth'] = self.proxyAuth.check_cached_token(1)
@@ -304,13 +288,8 @@
             # The token could not be aquired
             log_debug(0, "Unable to acquire proxy authentication token")
             raise rhnFault(1000,
-<<<<<<< HEAD
               _("SUSE Manager Proxy error (unable to acquire proxy auth token). "
                 "Please contact your system administrator."))
-=======
-                           _("Spacewalk Proxy error (unable to acquire proxy auth token). "
-                             "Please contact your system administrator."))
->>>>>>> 32ea2fdb
 
         # Support for yum byte-range
         if (status != apache.OK) and (status != apache.HTTP_PARTIAL_CONTENT):
@@ -584,11 +563,7 @@
         f = rep.get_function(funct)
         if not f:
             raise rhnFault(1000,
-<<<<<<< HEAD
-                _("SUSE Manager Proxy configuration error: invalid function %s") % funct)
-=======
-                           _("Spacewalk Proxy configuration error: invalid function %s") % funct)
->>>>>>> 32ea2fdb
+                           _("SUSE Manager Proxy configuration error: invalid function %s") % funct)
 
         log_debug(3, "Calling %s(%s)" % (funct, params))
         if params is None:
