# rhnRepository.py                         - Perform local repository functions.
#-------------------------------------------------------------------------------
# This module contains the functionality for providing local packages.
#
# Copyright (c) 2008--2012 Red Hat, Inc.
#
# This software is licensed to you under the GNU General Public License,
# version 2 (GPLv2). There is NO WARRANTY for this software, express or
# implied, including the implied warranties of MERCHANTABILITY or FITNESS
# FOR A PARTICULAR PURPOSE. You should have received a copy of GPLv2
# along with this software; if not, see
# http://www.gnu.org/licenses/old-licenses/gpl-2.0.txt.
#
# Red Hat trademarks are not licensed under GPLv2. No permission is
# granted to use or replicate Red Hat trademarks that are incorporated
# in this software or its documentation.
#
#-------------------------------------------------------------------------------

## language imports
import os
import time
import glob
import cPickle
import sys
import types
from operator import truth
import xmlrpclib

## common imports
from spacewalk.common.rhnLib import parseRPMName
from spacewalk.common.rhnLog import log_debug, log_error
from spacewalk.common.rhnException import rhnFault
from spacewalk.common.rhnConfig import CFG
from spacewalk.common import rhnRepository
from spacewalk.common.rhnTranslate import _

## local imports
from rhn import rpclib


PKG_LIST_DIR = os.path.join(CFG.PKG_DIR, 'list')
PREFIX = "rhn"


class NotLocalError(Exception):
    pass


class Repository(rhnRepository.Repository):
    # pylint: disable=R0902
    """ Proxy local package repository lookup and manipulation code. """

    def __init__(self,
      channelName, channelVersion, clientInfo,
      rhnParent=None, rhnParentXMLRPC=None, httpProxy=None, httpProxyUsername=None,
      httpProxyPassword=None, caChain=None):

        log_debug(3, channelName)
        rhnRepository.Repository.__init__(self, channelName)
        self.functions = CFG.PROXY_LOCAL_FLIST
        self.channelName = channelName
        self.channelVersion = channelVersion
        self.clientInfo = clientInfo
        self.rhnParent = rhnParent
        self.rhnParentXMLRPC = rhnParentXMLRPC
        self.httpProxy = httpProxy
        self.httpProxyUsername = httpProxyUsername
        self.httpProxyPassword = httpProxyPassword
        self.caChain = caChain

    def getPackagePath(self, pkgFilename, redirect=0):
        """ OVERLOADS getPackagePath in common/rhnRepository.
            Returns complete path to an RPM file.
        """

        log_debug(3, pkgFilename)
        mappingName = "package_mapping:%s:" % self.channelName
        pickledMapping = self._cacheObj(mappingName, self.channelVersion,
                                        self.__channelPackageMapping, ())

        mapping = cPickle.loads(pickledMapping)

        # If the file name has parameters, it's a different kind of package.
        # Determine the architecture requested so we can construct an
        # appropriate filename.
        if type(pkgFilename) == types.ListType:
            arch = pkgFilename[3]
            if isSolarisArch(arch):
                pkgFilename = "%s-%s-%s.%s.pkg" % \
                    (pkgFilename[0],
                     pkgFilename[1],
                     pkgFilename[2],
                     pkgFilename[3])

        if not mapping.has_key(pkgFilename):
            log_error("Package not in mapping: %s" % pkgFilename)
<<<<<<< HEAD
            raise NotLocalError(_("Invalid RPM package requested: %s")
                                  % pkgFilename)
        filePath = "%s/%s" % (CFG.PKG_DIR, mapping[pkgFilename])
        log_debug(4, "File path", filePath)
        if not os.access(filePath, os.R_OK):
            log_debug(4, "Package not found locally: %s" % pkgFilename)
            raise NotLocalError(filePath, pkgFilename)
        return filePath
=======
            raise rhnFault(17, _("Invalid RPM package requested: %s")
                                 % pkgFilename)
        # A list of possible file paths. Always a list, channel mappings are
        # cleared on package upgrade so we don't have to worry about the old
        # behavior of returning a string
        filePaths = mapping[pkgFilename]
        # Can we see a file at any of the possible filepaths?
        for filePath in filePaths:
            filePath = "%s/%s" % (CFG.PKG_DIR, filePath)
            log_debug(4, "File path", filePath)
            if os.access(filePath, os.R_OK):
                return filePath
        log_debug(4, "Package not found locally: %s" % pkgFilename)
        raise NotLocalError(filePaths[0], pkgFilename)
>>>>>>> 4f1c3dcf


    def getSourcePackagePath(self, pkgFilename):
        """ OVERLOADS getSourcePackagePath in common/rhnRepository.
            snag src.rpm and nosrc.rpm from local repo, after ensuring
            we are authorized to fetch it.
        """

        log_debug(3, pkgFilename)
        if pkgFilename[-8:] != '.src.rpm' and pkgFilename[-10:] != '.nosrc.rpm':
            raise rhnFault(17, _("Invalid SRPM package requested: %s")
                                 % pkgFilename)

        # Connect to the server to get an authorization for downloading this
        # package
        server = rpclib.Server(self.rhnParentXMLRPC, proxy=self.httpProxy,
                               username=self.httpProxyUsername,
                               password=self.httpProxyPassword)
        if self.caChain:
            server.add_trusted_cert(self.caChain)

        try:
            retval = server.proxy.package_source_in_channel(
                        pkgFilename, self.channelName, self.clientInfo)
        except xmlrpclib.Fault, e:
            raise rhnFault(1000,
                    _("Error retrieving source package: %s") % str(e)), None, sys.exc_info()[2]
        if not retval:
            raise rhnFault(17, _("Invalid SRPM package requested: %s")
                                 % pkgFilename)

        if pkgFilename[-8:] != '.src.rpm':
            # We already know the filename ends in .src.rpm
            nvrea = list(parseRPMName(pkgFilename[:-8]))
            nvrea.append("src")
        else:
            # We already know the filename ends in .nosrc.rpm
            # otherwise we did not pass first if in this func
            nvrea = list(parseRPMName(pkgFilename[:-10]))
            nvrea.append("nosrc")

        filePaths = computePackagePaths(nvrea, source=1, prepend=PREFIX)
        for filePath in filePaths:
            filePath = "%s/%s" % (CFG.PKG_DIR, filePath)
            log_debug(4, "File path", filePath)
            if os.access(filePath, os.R_OK):
                return filePath
        log_debug(4, "Source package not found locally: %s" % pkgFilename)
        raise NotLocalError(filePaths[0], pkgFilename)

    def _cacheObj(self, fileName, version, dataProducer, params=None):
        """ The real workhorse for all flavors of listall
            It tries to pull data out of a file; if it doesn't work,
            it calls the data producer with the specified params to generate
            the data, which is also cached.

            Returns a string from a cache file or, if the cache file is not
            there, calls dataProducer to generate the object and caches the
            results
        """

        log_debug(4, fileName, version, params)
        fileDir = self._getPkgListDir()
        filePath = "%s/%s-%s" % (fileDir, fileName, version)
        if os.access(filePath, os.R_OK):
            # Slurp the file
            f = open(filePath, "r")
            data = f.read()
            f.close()
            return data

        # The file's not there; query the DB or whatever dataproducer used.
        if params is None:
            params = ()
        stringObject = dataProducer(*params)
        # Cache the thing
        cache(stringObject, fileDir, fileName, version)
        # Return the string
        return stringObject

    @staticmethod
    def _getPkgListDir():
        """ Creates and returns the directory for cached lists of packages.
            Used by _cacheObj.

            XXX: Problem exists here. If PKG_LIST_DIR can't be created
            due to ownership... this is bad... need to fix.
        """

        log_debug(3, PKG_LIST_DIR)
        if not os.access(PKG_LIST_DIR, os.R_OK | os.X_OK):
            os.makedirs(PKG_LIST_DIR)
        return PKG_LIST_DIR

    def _listPackages(self):
        """ Generates a list of objects by calling the function """
        server = rpclib.GETServer(self.rhnParentXMLRPC, proxy=self.httpProxy,
            username=self.httpProxyUsername, password=self.httpProxyPassword,
            headers=self.clientInfo)
        if self.caChain:
            server.add_trusted_cert(self.caChain)
        return server.listAllPackagesChecksum(self.channelName,
                self.channelVersion)

    def __channelPackageMapping(self):
        """ fetch package list on behalf of the client """

        log_debug(6, self.rhnParentXMLRPC, self.httpProxy, self.httpProxyUsername, self.httpProxyPassword)
        log_debug(6, self.clientInfo)

        try:
            packageList = self._listPackages()
        except xmlrpclib.ProtocolError, e:
            errcode, errmsg = rpclib.reportError(e.headers)
            raise rhnFault(1000, "SpacewalkProxy error (xmlrpclib.ProtocolError): "
                    "errode=%s; errmsg=%s" % (errcode, errmsg)), None, sys.exc_info()[2]

        # Hash the list
        _hash = {}
        for package in packageList:
            arch = package[4]

            extension = "rpm"
            if isSolarisArch(arch):
                extension = "pkg"

            filename = "%s-%s-%s.%s.%s" % (package[0], package[1],
                package[2], package[4], extension)
            # if the package contains checksum info
            if len(package) > 6:
                filePaths = computePackagePaths(package, source=0,
                        prepend=PREFIX, checksum=package[7])
            else:
                filePaths = computePackagePaths(package, source=0,
                        prepend=PREFIX)
            _hash[filename] = filePaths

        if CFG.DEBUG > 4:
            log_debug(5, "Mapping: %s[...snip snip...]%s" % (str(_hash)[:40], str(_hash)[-40:]))
        return cPickle.dumps(_hash, 1)

class KickstartRepository(Repository):
    """ Kickstarts always end up pointing to a channel that they're getting
    rpms from. Lookup what channel that is and then just use the regular
    repository """

    def __init__(self, kickstart, clientInfo, rhnParent=None,
            rhnParentXMLRPC=None, httpProxy=None, httpProxyUsername=None,
            httpProxyPassword=None, caChain=None, orgId=None, child=None,
            session=None, systemId=None):
        log_debug(3, kickstart)

        self.systemId = systemId
        self.kickstart = kickstart
        self.ks_orgId = orgId
        self.ks_child = child
        self.ks_session = session

        # have to look up channel name and version for this kickstart
        # we have no equievanet to the channel version for kickstarts,
        # expire the cache after an hour
        fileName = "kickstart_mapping:%s-%s-%s-%s:" % (str(kickstart),
                str(orgId), str(child), str(session))

        mapping = self._lookupKickstart(fileName, rhnParentXMLRPC, httpProxy,
                httpProxyUsername, httpProxyPassword, caChain)
        Repository.__init__(self, mapping['channel'], mapping['version'],
                clientInfo, rhnParent, rhnParentXMLRPC, httpProxy,
                httpProxyUsername, httpProxyPassword, caChain)

    def _lookupKickstart(self, fileName, rhnParentXMLRPC, httpProxy,
            httpProxyUsername, httpProxyPassword, caChain):
        fileDir = self._getPkgListDir()
        filePath = "%s/%s-1" % (fileDir, fileName)
        mapping = None
        if os.access(filePath, os.R_OK):
            # Slurp the file
            f = open(filePath, "r")
            mapping = cPickle.loads(f.read())
            f.close()

        now = int(time.time())
        if not mapping or mapping['expires'] < now:
            # Can't use the normal GETServer handler because there is no client
            # to auth. Instead this is something the Proxy has to be able to
            # do, so read the serverid and send that up.
            server = rpclib.Server(rhnParentXMLRPC, proxy=httpProxy,
                    username=httpProxyUsername, password=httpProxyPassword)
            if caChain:
                server.add_trusted_cert(caChain)
            try:
                response = self._getMapping(server)
                mapping =  {'channel': str(response['label']),
                            'version': str(response['last_modified']),
                            'expires': int(time.time()) + 3600} #1 hour from now
            except Exception:
                # something went wrong. Punt, we just won't serve this request
                # locally
                raise NotLocalError

            # Cache the thing
            cache(cPickle.dumps(mapping, 1), fileDir, fileName, "1")

        return mapping

    def _listPackages(self):
        """ Generates a list of objects by calling the function"""
        # Can't use the normal GETServer handler because there is no client
        # to auth. Instead this is something the Proxy has to be able to do,
        # so read the serverid and send that up.
        server = rpclib.Server(self.rhnParentXMLRPC, proxy=self.httpProxy,
            username=self.httpProxyUsername, password=self.httpProxyPassword)
        if self.caChain:
            server.add_trusted_cert(self.caChain)
        # Versionless package listing from Server. This saves us from erroring
        # unnecessarily if the channel has changed since the kickstart mapping.
        # No problem, newer channel listings will work fine with kickstarts
        # unless they have removed the kernel or something, in which case it's
        # not supposed to work.
        # Worst case scenario is that we cache listing using an older version
        # than it actually is, and the next time we serve a file from the
        # regular Repository it'll get replace with the same info but newer
        # version in filename.
        return server.proxy.listAllPackagesKickstart(self.channelName,
                self.systemId)

    def _getMapping(self, server):
        """ Generate a hash that tells us what channel this
        kickstart is looking at. We have no equivalent to channel version,
        so expire the cached file after an hour."""
        if self.ks_orgId:
            return server.proxy.getKickstartOrgChannel(self.kickstart,
                    self.ks_orgId, self.systemId)
        elif self.ks_session:
            return server.proxy.getKickstartSessionChannel(self.kickstart,
                    self.ks_session, self.systemId)
        elif self.ks_child:
            return server.proxy.getKickstartChildChannel(self.kickstart,
                    self.ks_child, self.systemId)
        else:
            return server.proxy.getKickstartChannel(self.kickstart,
                    self.systemId)

class TinyUrlRepository(KickstartRepository):
    # pylint: disable=W0233,W0231
    """ TinyURL kickstarts have actually already made a HEAD request up to the
    Satellite to to get the checksum for the rpm, however we can't just use
    that data because the epoch information is not in the filename so we'd
    never find files with a non-None epoch. Instead do the same thing we do
    for non-tiny-urlified kickstarts and look up what channel it maps to."""

    def __init__(self, tinyurl, clientInfo, rhnParent=None,
            rhnParentXMLRPC=None, httpProxy=None, httpProxyUsername=None,
            httpProxyPassword=None, caChain=None, systemId=None):
        log_debug(3, tinyurl)

        self.systemId = systemId
        self.tinyurl = tinyurl

        # have to look up channel name and version for this kickstart
        # we have no equievanet to the channel version for kickstarts,
        # expire the cache after an hour
        fileName = "tinyurl_mapping:%s:" % (str(tinyurl))

        mapping = self._lookupKickstart(fileName, rhnParentXMLRPC, httpProxy,
                httpProxyUsername, httpProxyPassword, caChain)
        Repository.__init__(self, mapping['channel'], mapping['version'],
                clientInfo, rhnParent, rhnParentXMLRPC, httpProxy,
                httpProxyUsername, httpProxyPassword, caChain)

    def _getMapping(self, server):
        return server.proxy.getTinyUrlChannel(self.tinyurl, self.systemId)

def isSolarisArch(arch):
    """
    Returns true if the given arch string represents a solaris architecture.
    """
    return arch.find("solaris") != -1

<<<<<<< HEAD
def listPackages(function, channel, version):
    """ Generates a list of objects by calling the function """

    try:
        return function(channel, version)
    except xmlrpclib.ProtocolError, e:
        errcode, errmsg = rpclib.reportError(e.headers)
        raise rhnFault(1000, "SUSE Manager Proxy error (xmlrpclib.ProtocolError): "
                             "errode=%s; errmsg=%s" % (errcode, errmsg)), None, sys.exc_info()[2]


def computePackagePath(nvrea, source=0, prepend=""):
    """ Finds the appropriate path, prepending something if necessary """
=======
def computePackagePaths(nvrea, source=0, prepend="", checksum=None):
    """ Finds the appropriate paths, prepending something if necessary """
    paths = []
>>>>>>> 4f1c3dcf
    name = nvrea[0]
    release = nvrea[2]

    if source:
        dirarch = 'SRPMS'
        pkgarch = 'src'
    else:
        dirarch = pkgarch = nvrea[4]

    extension = "rpm"
    if isSolarisArch(pkgarch):
        extension = "pkg"

    version = nvrea[1]
    epoch = nvrea[3]
    if epoch not in [None, '']:
        version = str(epoch) + ':' + version
    # The new prefered path template avoides collisions if packages with the
    # same nevra but different checksums are uploaded. It also should be the
    # same as the /var/satellite/redhat/NULL/* paths upstream.
    # We can't reliably look up the checksum for source packages, so don't
    # use it in the source path.
    if checksum and not source:
        checksum_template = prepend + "/%s/%s/%s-%s/%s/%s/%s-%s-%s.%s.%s"
        checksum_template = '/'.join(filter(truth, checksum_template.split('/')))
        paths.append(checksum_template % (checksum[:3], name, version, release,
            dirarch, checksum, name, nvrea[1], release, pkgarch, extension))
    template = prepend + "/%s/%s-%s/%s/%s-%s-%s.%s.%s"
    # Sanitize the path: remove duplicated /
    template = '/'.join(filter(truth, template.split('/')))
    paths.append(template % (name, version, release, dirarch, name, nvrea[1],
        release, pkgarch, extension))
    return paths

def cache(stringObject, directory, filename, version):
    """ Caches stringObject into a file and removes older files """

    # The directory should be readable, writable, seekable
    if not os.access(directory, os.R_OK | os.W_OK | os.X_OK):
        os.makedirs(directory)
    filePath = "%s/%s-%s" % (directory, filename, version)
    # Create a temp file based on the filename, version and stuff
    tempfile = "%s-%.20f" % (filePath, time.time())
    # Try to create the temp file
    tries = 10
    while tries > 0:
        # Try to create this new file
        try:
            fd = os.open(tempfile, os.O_WRONLY | os.O_CREAT | os.O_EXCL,
                0644)
        except OSError, e:
            if e.errno == 17:
                # File exists; give it another try
                tries = tries - 1
                tempfile = tempfile + "%.20f" % time.time()
                continue
            # Another error
            raise
        else:
            # We've got the file; everything's nice and dandy
            break
    else:
        # Could not create the file
        raise Exception("Could not create the file")
    # Write the object into the cache
    os.write(fd, stringObject)
    os.close(fd)
    # Now rename the temp file
    os.rename(tempfile, filePath)
    # Expire the cached copies
    _list = glob.glob("%s/%s-*" % (directory, filename))
    for _file in _list:
        if _file < filePath:
            # Older than this
            os.unlink(_file)
<|MERGE_RESOLUTION|>--- conflicted
+++ resolved
@@ -95,18 +95,8 @@
 
         if not mapping.has_key(pkgFilename):
             log_error("Package not in mapping: %s" % pkgFilename)
-<<<<<<< HEAD
             raise NotLocalError(_("Invalid RPM package requested: %s")
                                   % pkgFilename)
-        filePath = "%s/%s" % (CFG.PKG_DIR, mapping[pkgFilename])
-        log_debug(4, "File path", filePath)
-        if not os.access(filePath, os.R_OK):
-            log_debug(4, "Package not found locally: %s" % pkgFilename)
-            raise NotLocalError(filePath, pkgFilename)
-        return filePath
-=======
-            raise rhnFault(17, _("Invalid RPM package requested: %s")
-                                 % pkgFilename)
         # A list of possible file paths. Always a list, channel mappings are
         # cleared on package upgrade so we don't have to worry about the old
         # behavior of returning a string
@@ -119,7 +109,6 @@
                 return filePath
         log_debug(4, "Package not found locally: %s" % pkgFilename)
         raise NotLocalError(filePaths[0], pkgFilename)
->>>>>>> 4f1c3dcf
 
 
     def getSourcePackagePath(self, pkgFilename):
@@ -399,25 +388,9 @@
     """
     return arch.find("solaris") != -1
 
-<<<<<<< HEAD
-def listPackages(function, channel, version):
-    """ Generates a list of objects by calling the function """
-
-    try:
-        return function(channel, version)
-    except xmlrpclib.ProtocolError, e:
-        errcode, errmsg = rpclib.reportError(e.headers)
-        raise rhnFault(1000, "SUSE Manager Proxy error (xmlrpclib.ProtocolError): "
-                             "errode=%s; errmsg=%s" % (errcode, errmsg)), None, sys.exc_info()[2]
-
-
-def computePackagePath(nvrea, source=0, prepend=""):
-    """ Finds the appropriate path, prepending something if necessary """
-=======
 def computePackagePaths(nvrea, source=0, prepend="", checksum=None):
     """ Finds the appropriate paths, prepending something if necessary """
     paths = []
->>>>>>> 4f1c3dcf
     name = nvrea[0]
     release = nvrea[2]
 
