--- conflicted
+++ resolved
@@ -184,15 +184,9 @@
 
             DESIGN NOTES:  what is the proxy auth token?
             -------------------------------------------
-<<<<<<< HEAD
             An SUSE Manager Proxy auth token is a token fetched upon login from
             SUSE Manager Server or hosted.
-        
-=======
-            An Spacewalk Proxy auth token is a token fetched upon login from
-            Red Hat Satellite or hosted.
-
->>>>>>> 69c03ed8
+
             It has this format:
                'S:U:ST:EO:SIG'
             Where:
@@ -202,13 +196,8 @@
                EO  = expiration offset
                SIG = signature
                H   = hostname (important later)
-<<<<<<< HEAD
-        
+
             Within this function within the SUSE Manager Proxy Broker we also tag on
-=======
-
-            Within this function within the Spacewalk Proxy Broker we also tag on
->>>>>>> 69c03ed8
             the hostname to the end of the token. The token as described above
             is enough for authentication purposes, but we need a to identify
             the exact hostname (as the SUSE Manager Proxy sees it). So now the token
@@ -219,13 +208,8 @@
             -------------------------------------------
             This is where we use the auth token beyond SUSE Manager Proxy login
             purposes. This a header used to track request routes through
-<<<<<<< HEAD
             a hierarchy of SUSE Manager Proxies.
-        
-=======
-            a hierarchy of RHN Proxies.
-
->>>>>>> 69c03ed8
+
             X-RHN-Proxy-Auth is a header that passes proxy authentication
             information around in the form of an ordered list of tokens. This
             list is used to gain information as to how a client request is
