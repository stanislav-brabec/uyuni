--- conflicted
+++ resolved
@@ -79,12 +79,8 @@
         # Older servers will not return directories; if filetype is missing,
         # assume file
         if result.get('filetype') == 'directory':
-<<<<<<< HEAD
-            result['path'] = dest_directory + result['path']
-=======
             if dest_directory:
                 result['path'] = dest_directory + result['path']
->>>>>>> ec89b999
             if os.path.isfile(result['path']):
                 raise cfg_exceptions.DirectoryEntryIsFile(result['path'])
             else:
