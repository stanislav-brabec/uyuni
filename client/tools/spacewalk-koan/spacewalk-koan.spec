--- conflicted
+++ resolved
@@ -12,7 +12,7 @@
 Group: System Environment/Kernel
 License: GPLv2
 Source0: %{name}-%{version}.tar.gz
-Version: 0.1.3
+Version: 0.1.4
 Release: 1%{?dist}
 BuildArch : noarch
 URL:            https://fedorahosted.org/spacewalk
@@ -63,13 +63,10 @@
 %{rhnroot}/actions/kickstart_guest.py*
 
 %changelog
-<<<<<<< HEAD
-* Fri Jan 09 2009 Partha Aji <paji@redhat.com> 0.1.3-1
+* Fri Jan 09 2009 Partha Aji <paji@redhat.com> 0.1.4-1
 - tagging release with a minor fix on 0.1.3-1
-=======
 * Thu Jan 08 2009 Mike McCune <mmccune@gmail.com> 0.1.3-1
 - minor virt fixes
->>>>>>> 0069cfd1
 * Tue Dec 23 2008 Mike McCune <mmccune@gmail.com> 0.1.2-1
 - tagging release with support for virt
 * Tue Nov 25 2008 Mike McCune - 0.1.1-1
