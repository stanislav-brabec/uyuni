--- conflicted
+++ resolved
@@ -9,11 +9,7 @@
 Group: System Environment/Kernel
 License: GPLv2
 Source0: https://fedorahosted.org/releases/s/p/spacewalk/%{name}-%{version}.tar.gz
-<<<<<<< HEAD
-Version: 2.1.4.5
-=======
 Version: 2.2.3
->>>>>>> 4f1c3dcf
 Release: 1%{?dist}
 BuildArch : noarch
 URL:            https://fedorahosted.org/spacewalk
