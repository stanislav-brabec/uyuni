# package renaming fun :(
%define rhn_client_tools spacewalk-client-tools
%define rhn_setup	 spacewalk-client-setup
%define rhn_check	 spacewalk-check
%define rhnsd		 spacewalksd
#
Summary: Support package for spacewalk koan interaction
Name: spacewalk-koan
Group: System Environment/Kernel
License: GPLv2
Source0: https://fedorahosted.org/releases/s/p/spacewalk/%{name}-%{version}.tar.gz
<<<<<<< HEAD
Version: 1.7.1.4
=======
Version: 1.9.0
>>>>>>> 4869bc83
Release: 1%{?dist}
BuildArch : noarch
URL:            https://fedorahosted.org/spacewalk
BuildRoot: %{_tmppath}/%{name}-%{version}-%{release}-buildroot
BuildArch:      noarch
BuildRequires:  python
Requires:       python >= 1.5
Requires:       koan >= 1.4.3
%if 0%{?suse_version}
# provide directories for filelist check in OBS
BuildRequires: rhn-client-tools
%endif
%if 0%{?suse_version} && 0%{?suse_version} >= 1110 || 0%{?rhel}
Requires:       rhn-virtualization-common
Requires:       rhn-virtualization-host
%endif

Conflicts: rhn-kickstart
Conflicts: rhn-kickstart-common
Conflicts: rhn-kickstart-virtualization

#this currently doesn't work for RHEL 2.1
%if 0%{?rhel} && 0%{?rhel} < 5
Requires: up2date
%else
Requires: %{rhn_check}
%endif

%description
Support package for spacewalk koan interaction.

%prep
%setup -q

%build
make -f Makefile.spacewalk-koan all

%install
rm -rf $RPM_BUILD_ROOT
make -f Makefile.spacewalk-koan install PREFIX=$RPM_BUILD_ROOT ROOT=%{_datadir}/rhn/ \
    MANDIR=%{_mandir}

%clean
rm -rf $RPM_BUILD_ROOT

%files
%config(noreplace)  %{_sysconfdir}/sysconfig/rhn/clientCaps.d/kickstart
%{_sbindir}/*
%{_datadir}/rhn/spacewalkkoan/
%{_datadir}/rhn/actions/

%changelog
* Tue Oct 30 2012 Jan Pazdziora 1.8.3-1
- Update the copyright year.

* Thu Aug 02 2012 Stephen Herr <sherr@redhat.com> 1.8.2-1
- 845326 - Show pretty error if customer specifies a MAC address already in use
- %%defattr is not needed since rpm 4.4

* Mon Mar 19 2012 Jan Pazdziora 1.8.1-1
- 803320 - support for xz packed ramdisk (mzazrivec@redhat.com)

* Thu Feb 23 2012 Michael Mraka <michael.mraka@redhat.com> 1.7.1-1
- we are now just GPL

* Tue Dec 06 2011 Miroslav Suchý 1.6.3-1
- fix a rookie mistake (mzazrivec@redhat.com)
- IPv6: reprovisioning with static network interface (mzazrivec@redhat.com)
- fix TB during re-provisioning with static nic (mzazrivec@redhat.com)
- IPv6: routines to determine IPv6 address/netmask (mzazrivec@redhat.com)
- IPv6: don't include ::1 as a valid nameserver addr (mzazrivec@redhat.com)

* Wed Sep 07 2011 Martin Minar <mminar@redhat.com> 1.6.2-1
- 736066 - parse ifconfig output in POSIX locale only (mzazrivec@redhat.com)

* Fri Jul 22 2011 Jan Pazdziora 1.6.1-1
- We only support version 5 and newer of RHEL, removing conditions for old
  versions.

* Mon Jul 11 2011 Jan Pazdziora 0.2.20-1
- 691417 - allow extra whitespace behing nameserver IP in resolv.conf
  (tlestach@redhat.com)

* Fri May 27 2011 Jan Pazdziora 0.2.19-1
- 687850 - guest provisioning: correct block device detection
  (mzazrivec@redhat.com)

* Fri Apr 15 2011 Jan Pazdziora 0.2.18-1
- build spacewalk-koan on SUSE (mc@suse.de)

* Fri Apr 08 2011 Miroslav Suchý 0.2.17-1
- update copyright years (msuchy@redhat.com)

* Wed Feb 02 2011 Tomas Lestach <tlestach@redhat.com> 0.2.16-1
- Fixed typo in import subprocess (mmello@redhat.com)

* Tue Nov 02 2010 Jan Pazdziora 0.2.15-1
- Update copyright years in the rest of the repo.

* Fri Oct 29 2010 Michael Mraka <michael.mraka@redhat.com> 0.2.14-1
- spacewalk-koan should conflict with all rhn-kickstart subpackages

* Mon Oct 25 2010 Jan Pazdziora 0.2.13-1
- 645795 - changing spaceawlk-koan to use subproccess only if it is available
  and to fall back to popen2 if its not, this enables RHEL 4 support again
  (jsherril@redhat.com)

* Wed Oct 20 2010 Michael Mraka <michael.mraka@redhat.com> 0.2.12-1
- must not provide & conflict with same (unversioned) package

* Mon Oct 18 2010 Jan Pazdziora 0.2.11-1
- spacewalk-koan conflicts with any version of rhn-kickstart
  (michael.mraka@redhat.com)

* Mon Oct 18 2010 Jan Pazdziora 0.2.10-1
- 642629 - Disabling the defualt grubby copying behaviour in koan for args
  (paji@redhat.com)

* Mon Oct 04 2010 Michael Mraka <michael.mraka@redhat.com> 0.2.9-1
- replaced local copy of compile.py with standard compileall module

* Fri Sep 24 2010 Justin Sherrill <jsherril@redhat.com> 0.2.8-1
- 637273 - fixing error with reprovisiong (unexpected keyword argument
  cache_only) (jsherril@redhat.com)

* Tue Jul 20 2010 Miroslav Suchý <msuchy@redhat.com> 0.2.7-1
- add parameter cache_only to all client actions (msuchy@redhat.com)

* Thu Jul 01 2010 Miroslav Suchý <msuchy@redhat.com> 0.2.6-1
- initializing variable within koan that is not initialized
  (jsherril@redhat.com)

* Thu Feb 04 2010 Michael Mraka <michael.mraka@redhat.com> 0.2.5-1
- updated copyrights

* Fri Jan 29 2010 Miroslav Suchý <msuchy@redhat.com> 0.2.4-1
- replaced popen2 with subprocess in client (michael.mraka@redhat.com)

* Wed Nov 25 2009 Miroslav Suchý <msuchy@redhat.com> 0.2.3-1
- import virtualization module in kickstart_guest section (mzazrivec@redhat.com)
- 532429 - refresh virt. state after successful guest kickstart (mzazrivec@redhat.com)
- 530553 - wait for virt. domain installation to finish and restart (mzazrivec@redhat.com)

* Fri Aug 28 2009 Michael Mraka <michael.mraka@redhat.com> 0.2.2-1
- grep | awk is rarely needed
- 517876 - fixing spacewalk-koan so it doesnt require up2date on Fedora 11

* Tue Jul 21 2009 John Matthews <jmatthew@redhat.com> 0.1.17-1
- 510299 - static ks fix. (paji@redhat.com)
- 510299 - Big commit to get static networking to work (paji@redhat.com)

* Mon Jul 06 2009 John Matthews <jmatthew@redhat.com> 0.1.16-1
- 508956 - fixing file preservation to actually use updated initrd.img
  (mmccune@gibson.pdx.redhat.com)

* Thu Jun 25 2009 John Matthews <jmatthew@redhat.com> 0.1.15-1
- fixing spacewalk-koan spec file to build for 2.1 properly
  (jsherril@redhat.com)
- 497571 - switching to python 1.5 requires since we have to support 2.1
  (mmccune@gmail.com)
- 497571 - switch from True/False to 0/1 to support rhel 2.1 and
  (mmccune@gmail.com)
- 503996 - Added some information on the error message to the status returned
  to the server. (jason.dobies@redhat.com)

* Thu May 21 2009 jesus m. rodriguez <jesusr@redhat.com> 0.1.14-1
- 497424 - Slight redesign of the KS Virt UI to deal with duplicate virt paths (paji@redhat.com)

* Wed May 06 2009 jesus m. rodriguez <jesusr@redhat.com> 0.1.13-1
- 497871 - fixing issue where guest provisioning would show as succesful even
  when it had failed (jsherril@redhat.com)

* Wed Apr 22 2009 jesus m. rodriguez <jesusr@redhat.com> 0.1.12-1
- 494976 - adding cobbler system record name usage to reprovisioning (jsherril@redhat.com)
- update copyright and licenses (jesusr@redhat.com)

* Wed Mar 18 2009 Mike McCune <mmccune@gmail.com> 0.1.11-1
- 486186 - Update spacewalk spec files to require koan >= 1.4.3

* Thu Feb 26 2009 jesus m. rodriguez <jesusr@redhat.com> 0.1.10-1
- 486638- Updated spec to have it conflict with rhn-kickstart rpm instead of obsoleting it.

* Wed Feb 18 2009 Dave Parker <dparker@redhat.com> 0.1.9-1
- 486186 - Update spacewalk spec files to require cobbler >= 1.4.2

* Tue Feb 10 2009 Mike McCune <mmccune@gmail.com> 0.1.8-1
- 484793: Adde a basic setter to get rid of embed_kickstart check on koan

* Mon Jan 26 2009 Mike McCune <mmccune@gmail.com> 0.1.7-1
- spec file cleanups

* Tue Jan 13 2009 Mike McCune <mmccune@gmail.com> 0.1.6-1
- 461162 - missing var for koan

* Mon Jan 12 2009 Mike McCune <mmccune@gmail.com> 0.1.5-1
- 461162 - get the virtualization provisioning tracking system to work with a :virt system record.
- 461162 - Quick fix to get spacewalk koan going with a ks....

* Thu Jan 08 2009 Mike McCune <mmccune@gmail.com> 0.1.3-1
- minor virt fixes
* Tue Dec 23 2008 Mike McCune <mmccune@gmail.com> 0.1.2-1
- tagging release with support for virt
* Tue Nov 25 2008 Mike McCune - 0.1.1-1
- tagging release
* Tue Oct 28 2008 Mike McCune - 1.0.0-1
- Initial creation.<|MERGE_RESOLUTION|>--- conflicted
+++ resolved
@@ -9,11 +9,7 @@
 Group: System Environment/Kernel
 License: GPLv2
 Source0: https://fedorahosted.org/releases/s/p/spacewalk/%{name}-%{version}.tar.gz
-<<<<<<< HEAD
-Version: 1.7.1.4
-=======
 Version: 1.9.0
->>>>>>> 4869bc83
 Release: 1%{?dist}
 BuildArch : noarch
 URL:            https://fedorahosted.org/spacewalk
@@ -35,12 +31,7 @@
 Conflicts: rhn-kickstart-common
 Conflicts: rhn-kickstart-virtualization
 
-#this currently doesn't work for RHEL 2.1
-%if 0%{?rhel} && 0%{?rhel} < 5
-Requires: up2date
-%else
 Requires: %{rhn_check}
-%endif
 
 %description
 Support package for spacewalk koan interaction.
@@ -60,6 +51,7 @@
 rm -rf $RPM_BUILD_ROOT
 
 %files
+%defattr(-,root,root,-)
 %config(noreplace)  %{_sysconfdir}/sysconfig/rhn/clientCaps.d/kickstart
 %{_sbindir}/*
 %{_datadir}/rhn/spacewalkkoan/
