--- conflicted
+++ resolved
@@ -14,11 +14,7 @@
 
 Summary: Support package for spacewalk koan interaction
 Name: spacewalk-koan
-<<<<<<< HEAD
-Version: 2.8.7.2
-=======
 Version: 2.8.8
->>>>>>> 4e836af7
 Release: 1%{?dist}
 Group: System Environment/Kernel
 License: GPLv2
