--- conflicted
+++ resolved
@@ -43,12 +43,8 @@
             self.headers["%s-%s" % (self.header_prefix, "Null-Org")] = "1"
 
     # Encodes an array of variables into Base64 (column-separated)
-<<<<<<< HEAD
-    def encode_values(self, arr):
-=======
     @staticmethod
     def encode_values(arr):
->>>>>>> 4869bc83
         val = ':'.join(map(lambda x: x.strip(), map(base64.encodestring, arr)))
         # Get rid of the newlines
         val = val.replace('\n', '')
