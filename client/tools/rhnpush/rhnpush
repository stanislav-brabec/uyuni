--- conflicted
+++ resolved
@@ -3,15 +3,8 @@
 # Wrapper for rhnpush_main.py
 #
 import sys
-import string
 sys.path.append("/usr/share/rhn/")
 
-<<<<<<< HEAD
-# management decisions lead to funny code
-sys.argv[0] = os.path.join(os.path.dirname(sys.argv[0]), string.replace(os.path.basename(sys.argv[0]), 'mgr', 'rhn'))
-mod_name = os.path.basename(sys.argv[0])
-=======
->>>>>>> 9aa0c43b
 try:
     from rhnpush import rhnpush_main
 except ImportError:
