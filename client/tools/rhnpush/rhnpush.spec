--- conflicted
+++ resolved
@@ -10,11 +10,7 @@
 Group:         Applications/System
 License:       GPLv2
 URL:           https://github.com/spacewalkproject/spacewalk
-<<<<<<< HEAD
-Version:       5.5.104.2
-=======
 Version:       5.5.105
->>>>>>> 7e1632d6
 Release:       1%{?dist}
 Source0:       https://github.com/spacewalkproject/spacewalk/archive/%{name}-%{version}.tar.gz
 Source1:       %{name}-rpmlintrc
@@ -68,12 +64,9 @@
 install -d $RPM_BUILD_ROOT/%{rhnroot}
 make -f Makefile.rhnpush install PREFIX=$RPM_BUILD_ROOT ROOT=%{rhnroot} \
     MANDIR=%{_mandir}
-<<<<<<< HEAD
 %if 0%{?suse_version}
 ln -s rhnpush $RPM_BUILD_ROOT/%{_bindir}/mgrpush
 %endif
-=======
->>>>>>> 7e1632d6
 
 %if 0%{?fedora} >= 23
 sed -i 's|#!/usr/bin/python|#!/usr/bin/python3|' $RPM_BUILD_ROOT%{_bindir}/rhnpush
