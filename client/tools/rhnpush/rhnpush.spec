
%define rhn_client_tools spacewalk-client-tools
%define rhnroot %{_datadir}/rhn

Name:          rhnpush
Group:         Applications/System
License:       GPLv2
URL:           http://fedorahosted.org/spacewalk
Version:       5.5.84
Release:       1%{?dist}
Source0:       https://fedorahosted.org/releases/s/p/spacewalk/%{name}-%{version}.tar.gz
Source1:       %{name}-rpmlintrc
BuildRoot:     %{_tmppath}/%{name}-%{version}-%{release}-root-%(%{__id_u} -n)
BuildArch:     noarch
Requires:      rpm-python
Requires:      rhnlib
Requires:      spacewalk-backend-libs >= 1.7.17
Requires:      %{rhn_client_tools}
%if 0%{?suse_version}
# provides rhn directories for filelist check in OBS
BuildRequires:      %{rhn_client_tools}
%endif
BuildRequires: docbook-utils, gettext
BuildRequires: python-devel
%if 0%{?fedora} || 0%{?rhel} == 6 || 0%{?suse_version} == 1110
# pylint check
BuildRequires:  spacewalk-pylint >= 0.6
BuildRequires:  %{rhn_client_tools}
BuildRequires:  spacewalk-backend-libs > 1.8.33
%endif

Summary: Package uploader for the Spacewalk Server

%description
<<<<<<< HEAD
rhnpush uploads package headers to the Spacewalk servers into
specified channels and allows for several other channel management
operations relevant to controlling what packages are available per
channel.
=======
rhnpush uploads package headers to the Spacewalk or Red Hat Satellite
servers intospecified channels and allows for several other channel
management operations relevant to controlling what packages are available
perchannel.
>>>>>>> 355110b7

%prep
%setup -q

%build
make -f Makefile.rhnpush all

%install
rm -rf $RPM_BUILD_ROOT
install -d $RPM_BUILD_ROOT/%{rhnroot}
make -f Makefile.rhnpush install PREFIX=$RPM_BUILD_ROOT ROOT=%{rhnroot} \
    MANDIR=%{_mandir}
%if  0%{?rhel} && 0%{?rhel} < 6
rm -fv $RPM_BUILD_ROOT%{_bindir}/solaris2mpm
rm -fv $RPM_BUILD_ROOT%{rhnroot}/rhnpush/solaris2mpm.py*
rm -fv $RPM_BUILD_ROOT%{_mandir}/man8/solaris2mpm.8*
%endif
%if 0%{?suse_version}
ln -s rhnpush $RPM_BUILD_ROOT/%{_bindir}/mgrpush
%endif

%clean
rm -rf $RPM_BUILD_ROOT

%check
%if 0%{?fedora} || 0%{?rhel} == 6 || 0%{?suse_version} == 1100
# check coding style
export PYTHONPATH=$RPM_BUILD_ROOT%{python_sitelib}:/usr/share/rhn
spacewalk-pylint $RPM_BUILD_ROOT%{rhnroot}
%endif

%files
%defattr(-,root,root)
%dir %{rhnroot}
%dir %{_sysconfdir}/sysconfig/rhn
%dir %{rhnroot}/rhnpush
%{rhnroot}/rhnpush/*
%attr(755,root,root) %{_bindir}/rhnpush
%if 0%{?suse_version}
%{_bindir}/mgrpush
%endif
%attr(755,root,root) %{_bindir}/rpm2mpm
%config(noreplace) %attr(644,root,root) %{_sysconfdir}/sysconfig/rhn/rhnpushrc
%{_mandir}/man8/rhnpush.8*
%if 0%{?fedora} || 0%{?rhel} > 5 || 0%{?suse_version}
%attr(755,root,root) %{_bindir}/solaris2mpm
%{_mandir}/man8/solaris2mpm.8*
%endif
%doc COPYING

%changelog
* Fri Jan 30 2015 Matej Kollar <mkollar@redhat.com> 5.5.84-1
- Remove unnecessary pylint disabling...

* Wed Jan 21 2015 Matej Kollar <mkollar@redhat.com> 5.5.83-1
- Fix Pylint on Fedora 21: manual fixes
- Fix Pylint on Fedora 21: autopep8

* Wed Jan 14 2015 Matej Kollar <mkollar@redhat.com> 5.5.82-1
- Getting rid of Tabs and trailing spaces in Python

* Fri Jul 11 2014 Milan Zazrivec <mzazrivec@redhat.com> 5.5.81-1
- fix copyright years

* Tue Jun 17 2014 Milan Zazrivec <mzazrivec@redhat.com> 5.5.80-1
- urlparse_object on RHEL-5 is a regular tuple

* Tue Jun 10 2014 Stephen Herr <sherr@redhat.com> 5.5.79-1
- make rhnpush backwards-compatible with old spacewalk-proxy

* Mon Jun 09 2014 Stephen Herr <sherr@redhat.com> 5.5.78-1
- This should work for all versions of pylint

* Mon Jun 09 2014 Stephen Herr <sherr@redhat.com> 5.5.77-1
- One more pylint fix for rhnpush

* Mon Jun 09 2014 Stephen Herr <sherr@redhat.com> 5.5.76-1
- Whitespace changes to rhnpush to make pylint happy

* Sat Jun 07 2014 Stephen Herr <sherr@redhat.com> 5.5.75-1
- 1104375 - typo fix

* Fri Jun 06 2014 Stephen Herr <sherr@redhat.com> 5.5.74-1
- 1104375 - add default path structure to proxy lookaside that avoids
  collisions

* Fri May 23 2014 Milan Zazrivec <mzazrivec@redhat.com> 5.5.73-1
- spec file polish

* Thu Mar 20 2014 Jan Dobes 5.5.72-1
- 1078157 - correcting exception type

* Thu Oct 10 2013 Michael Mraka <michael.mraka@redhat.com> 5.5.71-1
- cleaning up old svn Ids

* Tue Oct 01 2013 Michael Mraka <michael.mraka@redhat.com> 5.5.70-1
- fixed pylint deprecated-lambda warning

* Mon Sep 30 2013 Michael Mraka <michael.mraka@redhat.com> 5.5.69-1
- removed trailing whitespaces

* Tue Sep 17 2013 Michael Mraka <michael.mraka@redhat.com> 5.5.68-1
- Grammar error occurred

* Tue Aug 06 2013 Tomas Kasparek <tkasparek@redhat.com> 5.5.67-1
- Branding clean-up of proxy stuff in client dir

* Thu Aug 01 2013 Jan Dobes 5.5.66-1
- 990366 - rhnpush can have specified SSL cert by parameter

* Mon Jun 17 2013 Michael Mraka <michael.mraka@redhat.com> 5.5.65-1
- branding fixes in man pages

* Mon Jun 17 2013 Tomas Kasparek <tkasparek@redhat.com> 5.5.64-1
- rebranding few more strings in client stuff

* Wed Jun 12 2013 Tomas Kasparek <tkasparek@redhat.com> 5.5.63-1
- rebranding RHN Proxy to Red Hat Proxy in client stuff
- rebranding RHN Satellite to Red Hat Satellite in client stuff

* Tue May 21 2013 Tomas Kasparek <tkasparek@redhat.com> 5.5.62-1
- branding clean-up of client tools

* Tue May 14 2013 Michael Mraka <michael.mraka@redhat.com> 5.5.61-1
- 871745 - let rhnpush care about SSL cert

* Thu Feb 28 2013 Michael Mraka <michael.mraka@redhat.com> 5.5.60-1
- fixed pylint warnings

* Fri Jan 18 2013 Michael Mraka <michael.mraka@redhat.com> 5.5.59-1
- silence pylint warning

* Mon Dec 17 2012 Michael Mraka <michael.mraka@redhat.com> 5.5.58-1
- restored old passwd based API functions
- fixed Bad indentation. Found 11 spaces, expected 12

* Fri Dec 14 2012 Michael Mraka <michael.mraka@redhat.com> 5.5.57-1
- 873541 - switch back to /XP handler if /APP is not available

* Sun Nov 11 2012 Michael Calmer <mc@suse.de> 5.5.56-1
- package solaris converter for SUSE too

* Tue Oct 30 2012 Jan Pazdziora 5.5.55-1
- Update the copyright year.

* Mon Oct 22 2012 Jan Pazdziora 5.5.54-1
- Revert "Revert "Revert "get_server_capability() is defined twice in osad and
  rhncfg, merge and move to rhnlib and make it member of rpclib.Server"""

* Fri Aug 24 2012 Michael Mraka <michael.mraka@redhat.com> 5.5.53-1
- latest spacewalk-pylint is required

* Fri Aug 24 2012 Michael Mraka <michael.mraka@redhat.com> 5.5.52-1
- turned on pylint checks
- fixed pylint errors/warnings
* Tue Aug 21 2012 Michael Mraka <michael.mraka@redhat.com> 5.5.51-1
- removed dead code
- fixed pylint errors

* Wed Jul 25 2012 Michael Mraka <michael.mraka@redhat.com> 5.5.50-1
- fixed pylint warnings and errors

* Fri Jul 13 2012 Michael Mraka <michael.mraka@redhat.com> 5.5.49-1
- fixed man page
- removed dead --no-cache option
- fixed --no-session-caching option

* Fri Jul 13 2012 Michael Mraka <michael.mraka@redhat.com> 5.5.48-1
- 838044 - solaris2mpm on RHEL5 is not supported
- remove trailing '/' from from archive dir

* Tue Jun 26 2012 Michael Mraka <michael.mraka@redhat.com> 5.5.47-1
- reuse UploadError from uploadLib
- removed functions not used in rhnpush/rhn-package-manager
- simplified authentication code

* Fri Jun 22 2012 Michael Mraka <michael.mraka@redhat.com> 5.5.46-1
- removed commented out code and obsoleted comments

* Sat Jun 16 2012 Miroslav Suchý <msuchy@redhat.com> 5.5.45-1
- 827022 - add COPYING file

* Mon May 21 2012 Jan Pazdziora 5.5.44-1
- 823491 - Use the correct a_pkg variable.
- %%defattr is not needed since rpm 4.4

* Mon Mar 05 2012 Michael Mraka <michael.mraka@redhat.com> 5.5.43-1
- removed unused get_header_struct_size()
- removed unused function get_header_byte_range()

* Fri Mar 02 2012 Jan Pazdziora 5.5.42-1
- Update the copyright year info.

* Mon Feb 20 2012 Michael Mraka <michael.mraka@redhat.com> 5.5.41-1
- merged list() with parent class
- merged uploadHeaders() with parent class
- the very same newest() is defined in parent class

* Wed Feb 08 2012 Michael Mraka <michael.mraka@redhat.com> 5.5.40-1
- pylint fixes

* Tue Feb 07 2012 Michael Mraka <michael.mraka@redhat.com> 5.5.39-1
- updated uploadLib to use A_Package interface
- removed legacy code for satellite < 4.0.6 support
- converted rhnpush to use A_Package interface
- InvalidPackageError is now in rhn_pkg
- removed support for satellite < 4.1.0

* Mon Feb 06 2012 Michael Mraka <michael.mraka@redhat.com> 5.5.38-1
- require new spacewalk-backend-libs

* Sat Feb 04 2012 Michael Mraka <michael.mraka@redhat.com> 5.5.37-1
- fixed pylint errors / warnings

* Wed Dec 21 2011 Milan Zazrivec <mzazrivec@redhat.com> 5.5.36-1
- update copyright info

* Tue Nov 29 2011 Michael Mraka <michael.mraka@redhat.com> 5.5.35-1
- removed dead functions

* Thu Nov 24 2011 Michael Mraka <michael.mraka@redhat.com> 5.5.34-1
- replaced external zip with zipfile module
- replaced external tar with tarfile module
- don't call os.path.join() over and over
- don't read 2GB file into memory at once
- don't hide original error message
- replaced external unzip with zipfile module

* Wed Oct 19 2011 Michael Mraka <michael.mraka@redhat.com> 5.5.33-1
- removed test for already removed object_has_attr()
- removed dead function object_has_attr()

* Thu Aug 11 2011 Miroslav Suchý 5.5.32-1
- True and False constants are defined since python 2.4
- do not mask original error by raise in execption

* Thu Jul 28 2011 Jan Pazdziora 5.5.31-1
- removing unnecessarry summary line from rhnpush.spec (lzap+git@redhat.com)

* Fri Jul 22 2011 Jan Pazdziora 5.5.30-1
- We always have rhnserver (no longer building for RHEL 4-).
- We only support version 5 and newer of RHEL, removing conditions for old
  versions.

* Fri Jul 15 2011 Miroslav Suchý 5.5.29-1
- optparse is here since python 2.3 - remove optik (msuchy@redhat.com)

* Tue Jun 21 2011 Jan Pazdziora 5.5.28-1
- 559092 - recognize both new and old patch clusters (michael.mraka@redhat.com)
- 485880 - put -N option to SYNOPSIS as well (msuchy@redhat.com)

* Thu May 05 2011 Miroslav Suchý 5.5.27-1
- do not test if rhnParent can handle session caching

* Fri Apr 15 2011 Jan Pazdziora 5.5.26-1
- build rhnpush on SUSE (mc@suse.de)

* Tue Apr 12 2011 Miroslav Suchý 5.5.25-1
- build rhnpush on SUSE (mc@suse.de)

* Fri Apr 08 2011 Miroslav Suchý 5.5.24-1
- Revert "idn_unicode_to_pune() have to return string" (msuchy@redhat.com)

* Fri Apr 08 2011 Miroslav Suchý 5.5.23-1
- update copyright years (msuchy@redhat.com)

* Tue Apr 05 2011 Michael Mraka <michael.mraka@redhat.com> 5.5.22-1
- idn_unicode_to_pune() has to return string
- no need to define built-in constants
- delete dead code

* Fri Apr 01 2011 Miroslav Suchý 5.5.21-1
- pass only one argument to idn_ascii_to_pune (msuchy@redhat.com)

* Wed Mar 30 2011 Miroslav Suchý 5.5.20-1
- 683200 - instead of encodings.idna use wrapper from rhn.connections, which
  workaround corner cases
- 683200 - rhnpush.py - convert servername from input to Pune encodings

* Wed Mar 02 2011 Michael Mraka <michael.mraka@redhat.com> 5.5.19-1
- Revertes "use size instead of archivesize"

* Thu Feb 24 2011 Michael Mraka <michael.mraka@redhat.com> 5.5.18-1
- use size instead of archivesize

* Fri Feb 18 2011 Jan Pazdziora 5.5.17-1
- Revert "Revert "get_server_capability() is defined twice in osad and rhncfg,
  merge and move to rhnlib and make it member of rpclib.Server""
  (msuchy@redhat.com)
- Revert "Revert "648403 - do not create TB even on Red Hat Enterprise Linux
  4"" (msuchy@redhat.com)

* Tue Feb 01 2011 Tomas Lestach <tlestach@redhat.com> 5.5.16-1
- Revert "648403 - do not create TB even on Red Hat Enterprise Linux 4"
  (tlestach@redhat.com)

* Tue Feb 01 2011 Tomas Lestach <tlestach@redhat.com> 5.5.15-1
- Revert "get_server_capability() is defined twice in osad and rhncfg, merge
  and move to rhnlib and make it member of rpclib.Server" (tlestach@redhat.com)

* Tue Feb 01 2011 Miroslav Suchý <msuchy@redhat.com> 5.5.14-1
- 648403 - do not require up2date on rhel5

* Fri Jan 28 2011 Miroslav Suchý <msuchy@redhat.com> 5.5.13-1
- get_server_capability() is defined twice in osad and rhncfg, merge and move
  to rhnlib and make it member of rpclib.Server
- 648403 - do not create TB even on Red Hat Enterprise Linux 4
- 648403 - workaround missing hasCapability() on RHEL4
- Updating the copyright years to include 2010.

* Thu Dec 23 2010 Miroslav Suchý <msuchy@redhat.com> 5.5.12-1
- 648403 - use server given on command line rather than rhnParent

* Mon Dec 20 2010 Miroslav Suchý <msuchy@redhat.com> 5.5.11-1
- 648403 - do not call getPackageChecksumBySession directly

* Wed Dec 08 2010 Michael Mraka <michael.mraka@redhat.com> 5.5.10-1
- import Fault, ResponseError and ProtocolError directly from xmlrpclib

* Mon Dec 06 2010 Miroslav Suchý <msuchy@redhat.com> 5.5.9-1
- 656746 - make _processFile and _processBatch method of UploadClass class
  (msuchy@redhat.com)

* Wed Nov 24 2010 Michael Mraka <michael.mraka@redhat.com> 5.5.8-1
- removed unused imports

* Wed Nov 03 2010 Jan Pazdziora 5.5.7-1
- 649259 - do not fail with invalid user, if we are only testing if call exist
  (msuchy@redhat.com)

* Tue Nov 02 2010 Jan Pazdziora 5.5.6-1
- Update copyright years in the rest of the repo.

* Thu Sep 16 2010 Michael Mraka <michael.mraka@redhat.com> 5.5.5-1
- 600347 - added sat<540 compatibility functions

* Fri Jul 16 2010 Michael Mraka <michael.mraka@redhat.com> 5.5.4-1
- removed dead code

* Thu Jul 08 2010 Justin Sherrill <jsherril@redhat.com> 5.5.3-1
- set default server for rhnpush to localhost instead of
  rhn.redhat.com (jsherril@redhat.com)

* Thu Jul 01 2010 Miroslav Suchý <msuchy@redhat.com> 5.5.2-1
- Also fixed 'Info' -> 'info' as suggested by Milan Zazrivec.
  (jhutar@redhat.com)
- And one more space in 'sometime' as suggested by Jan Pazdziora
  (jhutar@redhat.com)
- Just put space to the correct side (jhutar@redhat.com)

* Tue May 18 2010 Miroslav Suchý <msuchy@redhat.com> 5.5.1-1
- 470154 - arch can be optional, do not freak out if it is not present
- 514805 - recognize X86 arch as i386
- 516898 - workaround for patches which do not have packed most top directory
- no need to copy file, we can operate directly on original
- do not read one file twice
- 559092 - recognize new sun patch cluster format
- 569946 - normalize solaris "x86" value to rhn known value

* Mon Apr 19 2010 Michael Mraka <michael.mraka@redhat.com> 5.4.14-1
- 563630 - Enable proxy support for rhnpush
<|MERGE_RESOLUTION|>--- conflicted
+++ resolved
@@ -32,17 +32,10 @@
 Summary: Package uploader for the Spacewalk Server
 
 %description
-<<<<<<< HEAD
 rhnpush uploads package headers to the Spacewalk servers into
-specified channels and allows for several other channel management
-operations relevant to controlling what packages are available per
-channel.
-=======
-rhnpush uploads package headers to the Spacewalk or Red Hat Satellite
-servers intospecified channels and allows for several other channel
+specified channels and allows for several other channel
 management operations relevant to controlling what packages are available
-perchannel.
->>>>>>> 355110b7
+per channel.
 
 %prep
 %setup -q
