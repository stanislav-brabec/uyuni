#
# Copyright (c) 2008--2012 Red Hat, Inc.
#
# This software is licensed to you under the GNU General Public License,
# version 2 (GPLv2). There is NO WARRANTY for this software, express or
# implied, including the implied warranties of MERCHANTABILITY or FITNESS
# FOR A PARTICULAR PURPOSE. You should have received a copy of GPLv2
# along with this software; if not, see
# http://www.gnu.org/licenses/old-licenses/gpl-2.0.txt.
# 
# Red Hat trademarks are not licensed under GPLv2. No permission is
# granted to use or replicate Red Hat trademarks that are incorporated
# in this software or its documentation. 
#

import unittest
import utils

class TestObj1:
    def __init__(self):
        self.a = 1
        self.b = 2
        self.c = 3
        self._d = '1'
        self._e = '2'

<<<<<<< HEAD
    def _private_function(self):
        print "This is privatei to TestObj1 instances"

    def public_function(self):
=======
    @staticmethod
    def _private_function():
        print "This is privatei to TestObj1 instances"

    @staticmethod
    def public_function():
>>>>>>> 4869bc83
        print "This is public and belongs to TestObj1"

class TestObj2:
    def __init__(self):
        self.a = 4
        self.b = 5
        self.c = 6
        self._d = '4'
        self._e = '5'
        self.f = 'aaa'

<<<<<<< HEAD
    def _private_function(self):
        print "This is private to TestObj2 instances"

    def public_function(self):
=======
    @staticmethod
    def _private_function():
        print "This is private to TestObj2 instances"

    @staticmethod
    def public_function():
>>>>>>> 4869bc83
        print "This is public and belongs to TestObj2"



class UtilsTestCase(unittest.TestCase):
    def setUp(self):
        self.obj1 = TestObj1()
        self.obj2 = TestObj2()
<<<<<<< HEAD

    def tearDown(self):
        self.obj1 = None
        self.obj2 = None

    def testMakeCommonAttrEqual(self):
        self.obj1, self.obj2 = utils.make_common_attr_equal(self.obj1, self.obj2)
        assert self.obj1._d == '1' and self.obj2._d == '4' and self.obj1.a == 4 and self.obj1.b == 5 and self.obj1.c == 6 and self.obj2.f == 'aaa'

    def testAttrNotFunction(self):
        assert utils.attr_not_function(self.obj1.__dict__['a']) == True
=======

    def tearDown(self):
        self.obj1 = None
        self.obj2 = None

    # pylint: disable=W0212
    def testMakeCommonAttrEqual(self):
        self.obj1, self.obj2 = utils.make_common_attr_equal(self.obj1, self.obj2)
        assert (self.obj1._d == '1'
                and self.obj2._d == '4'
                and self.obj1.a == 4
                and self.obj1.b == 5
                and self.obj1.c == 6
                and self.obj2.f == 'aaa')
>>>>>>> 4869bc83

if __name__ == "__main__":
    unittest.main()<|MERGE_RESOLUTION|>--- conflicted
+++ resolved
@@ -24,19 +24,12 @@
         self._d = '1'
         self._e = '2'
 
-<<<<<<< HEAD
-    def _private_function(self):
-        print "This is privatei to TestObj1 instances"
-
-    def public_function(self):
-=======
     @staticmethod
     def _private_function():
         print "This is privatei to TestObj1 instances"
 
     @staticmethod
     def public_function():
->>>>>>> 4869bc83
         print "This is public and belongs to TestObj1"
 
 class TestObj2:
@@ -48,19 +41,12 @@
         self._e = '5'
         self.f = 'aaa'
 
-<<<<<<< HEAD
-    def _private_function(self):
-        print "This is private to TestObj2 instances"
-
-    def public_function(self):
-=======
     @staticmethod
     def _private_function():
         print "This is private to TestObj2 instances"
 
     @staticmethod
     def public_function():
->>>>>>> 4869bc83
         print "This is public and belongs to TestObj2"
 
 
@@ -69,19 +55,6 @@
     def setUp(self):
         self.obj1 = TestObj1()
         self.obj2 = TestObj2()
-<<<<<<< HEAD
-
-    def tearDown(self):
-        self.obj1 = None
-        self.obj2 = None
-
-    def testMakeCommonAttrEqual(self):
-        self.obj1, self.obj2 = utils.make_common_attr_equal(self.obj1, self.obj2)
-        assert self.obj1._d == '1' and self.obj2._d == '4' and self.obj1.a == 4 and self.obj1.b == 5 and self.obj1.c == 6 and self.obj2.f == 'aaa'
-
-    def testAttrNotFunction(self):
-        assert utils.attr_not_function(self.obj1.__dict__['a']) == True
-=======
 
     def tearDown(self):
         self.obj1 = None
@@ -96,7 +69,6 @@
                 and self.obj1.b == 5
                 and self.obj1.c == 6
                 and self.obj2.f == 'aaa')
->>>>>>> 4869bc83
 
 if __name__ == "__main__":
     unittest.main()