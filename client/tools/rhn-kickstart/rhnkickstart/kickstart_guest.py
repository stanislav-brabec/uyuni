#
# Copyright (c) 2008--2013 Red Hat, Inc.
#
# This software is licensed to you under the GNU General Public License,
# version 2 (GPLv2). There is NO WARRANTY for this software, express or
# implied, including the implied warranties of MERCHANTABILITY or FITNESS
# FOR A PARTICULAR PURPOSE. You should have received a copy of GPLv2
# along with this software; if not, see
# http://www.gnu.org/licenses/old-licenses/gpl-2.0.txt.
#
# Red Hat trademarks are not licensed under GPLv2. No permission is
# granted to use or replicate Red Hat trademarks that are incorporated
# in this software or its documentation.
#
#
# Kickstart functions for Xen guests.
#

import os
import random
import stat
import string
import struct
import sys
import time
import traceback
import socket

# Import some support functionality.
import virtualization.start_domain as domain_starter

import virtualization.support as virt_support

from virtualization.domain_directory import DomainDirectory
from virtualization.util import hyphenize_uuid

# Import the umbrella virtualization exception.
from virtualization.errors import VirtualizationException
from virtualization.batching_log_notifier import BatchingLogNotifier

from rhnkickstart import common
from rhnkickstart.config import GUEST_KS_START_THRESHOLD, \
    GUEST_KS_END_THRESHOLD

# Import the relevant exceptions.
from rhnkickstart.virtualization_kickstart_exceptions import \
    DiskImageCreationException,                 \
    UnsupportedFeatureException,                \
    VirtLibNotFoundException,                   \
    VirtualizationKickstartException

###############################################################################
# Constants
###############################################################################
DEBUG = 0
DEBUG_MAC_ADDRESS = "73:57:73:57:73:57"
SYSLOG_PORT       = "22429"

XEN_INSTALL_IMAGE_DIR = "/var/lib/xen"
XEN_RUN_IMAGE_DIR     = "/var/lib/xen"
XEN_DISK_IMAGE_DIR    = "/var/lib/xen/images"

# Number of seconds between checks to the running domains list:
GUEST_KS_CHECK_INTERVAL = 10

##
# This is the xen guest creation XML.
#
XEN_CREATE_TEMPLATE = """
    <domain type='xen'>
        <name>%(name)s</name>
        <os>
            <type>linux</type>
            <kernel>%(install_kernel)s</kernel>
            <initrd>%(install_initrd)s</initrd>
            <root>/dev/xvd</root>
            <cmdline> ro root=/dev/xvd %(extra)s %(syslog)s </cmdline>
        </os>
        <memory>%(mem_kb)s</memory>
        <vcpu>%(vcpus)s</vcpu>
        <uuid>%(uuid)s</uuid>
        <on_reboot>destroy</on_reboot>
        <on_poweroff>destroy</on_poweroff>
        <on_crash>destroy</on_crash>
        <devices>
            <disk type='file'>
                <source file='%(disk)s'/>
                <target dev='xvda'/>
            </disk>
            <interface type='bridge'>
                <source bridge='xenbr0'/>
                <mac address='%(mac)s'/>
                <script path='/etc/xen/scripts/vif-bridge'/>
            </interface>
        </devices>
    </domain>
"""

###############################################################################
# Public interface
###############################################################################

def initiate_guest(name, mem_kb, vcpus, disk_gb, extra_append,
        log_notify_handler=None):

    files_to_cleanup = []

    # We'll wrap this up in a try block so that we can clean up should an
    # exception occur.
    try:
        # First, download the kickstart file.
        kickstart_config = common.download_kickstart_file(extra_append)

        # This hack sucks, but it works around a race condition dealing with
        # the tiny url generation on the server.  Basically, if we request
        # the download images too soon after receiving the ks config file, we
        # are served a 404.  We'll remove this hack when we figure out what the
        # server-side issue is.
        time.sleep(5)

        # Download the kernel and initrd images.
        (install_kernel_path, install_initrd_path) = \
            common.download_install_images(kickstart_config, "images/xen",
                XEN_INSTALL_IMAGE_DIR)
        files_to_cleanup.append(install_kernel_path)
        files_to_cleanup.append(install_initrd_path)

        # Create the disk image for the instance.
        disk_image_path = _create_disk_image(name, disk_gb)
        files_to_cleanup.append(disk_image_path)

        # Determine the type of disk image.
        disk_image_type = _determine_disk_image_type(disk_image_path)

        # Generate a UUID for this new instance.
        uuid = _generate_uuid()

        # Generate a MAC address for this new instance.
        if DEBUG:
            mac = DEBUG_MAC_ADDRESS
        else:
            mac = _generate_mac_address()

        # Connect to the hypervisor.
        connection = _connect_to_hypervisor()

        # Now we have enough information to actually create and install the
        # domain.
        domain = _begin_domain_installation( \
            connection,
            name                = name,
            install_kernel_path = install_kernel_path,
            install_initrd_path = install_initrd_path,
            extra_append        = extra_append,
            mem_kb              = mem_kb,
            vcpus               = vcpus,
            uuid                = uuid,
            disk_image_path     = disk_image_path,
            disk_image_type     = disk_image_type,
            mac                 = mac)

        # Wait for the domain's installation to complete.  We must do this so
        # that we can restart the domain with a runnable configuration.
        _wait_for_domain_installation_completion(connection, domain)

        _check_guest_mbr(disk_image_path)

        # Write out the configuration file.
        config_file_path = _create_boot_config_file( \
            name                = name,
            mem_kb              = mem_kb,
            vcpus               = vcpus,
            uuid                = uuid,
            disk_image_path     = disk_image_path,
            disk_image_type     = disk_image_type,
            mac                 = mac)
        files_to_cleanup.append(config_file_path)

        # Restart the domain with the new configuration.
        _boot_domain(uuid)

        # The domain is now started.  Finally, refresh the current
        # virtualization state on the server.

        # VCPUs get plugged in one at a time, querying the hypervisor state
        # too soon was resulting in 1 always being returned. Sleep here
        # allows the hypervisor to plug in the VCPUs and us to get the correct
        # value reported back in RHN:
        time.sleep(5)

        virt_support.refresh()

        # If we got here, we know everything went ok.  We'll only remove the
        # temporary installation kernel and initrd files.
        files_to_cleanup = []
        files_to_cleanup.append(install_kernel_path)
        files_to_cleanup.append(install_initrd_path)

    finally:
        # If something went wrong, the logic will bounce out here before
        # returning to the caller.  We'll use this opportunity to clean up
        # any files that we might have created so far.  It would be quite rude
        # to leave multi-GB sized files laying around.
        for file in files_to_cleanup:
            if os.path.exists(file):
                os.unlink(file)


###############################################################################
# Helper Functions
###############################################################################

def _determine_disk_image_type(disk_image_path):
    if stat.S_ISBLK(os.stat(disk_image_path)[stat.ST_MODE]):
        raise UnsupportedFeatureException, \
              "Instances backed by block devices unsupported. Path: '%s'" % \
                  disk_image_path
    else:
        return 'file'

def _generate_uuid():
    """Generate a random UUID and return it."""

    uuid_list = [ random.randint(0, 255) for _ in range(0, 16) ]
    return ("%02x" * 16) % tuple(uuid_list)

def _generate_mac_address():
    """Generate a random MAC address and return it."""
    mac_list = [ 0x00,
                 0x16,
                 0x3e,
                 random.randint(0x00, 0x7f),
                 random.randint(0x00, 0xff),
                 random.randint(0x00, 0xff) ]
    return ":".join(map(lambda x: "%02x" % x, mac_list))

def _create_disk_image(guest_name, img_size_gb, base_dir = XEN_DISK_IMAGE_DIR):
    """
    Create a disk image for the guest.  The path to the newly-constructed
    image file is returned.
    """
    # Attempt to create the base directory, if it does not yet exist.
    if not os.path.exists(base_dir):
        try:
            os.mkdir(base_dir)
        except Exception, e:
            raise DiskImageCreationException, \
                  "Could not create %s: %s" % (base_dir, str(e)), sys.exc_info()[2]

    # Construct the path of the disk image.
    image_path = os.path.join(base_dir, "%s.disk" % guest_name)

    # If the disk already exists, we will fail.
    if os.path.exists(image_path):
        raise DiskImageCreationException, \
              "Disk image %s already exists." % image_path, sys.exc_info()[2]

    # Attempt to create an image file and fill it with nulls.
    fd = None
    try:
        try:
            fd = os.open(image_path, os.O_WRONLY | os.O_CREAT)
            off = long(img_size_gb * 1024L * 1024L * 1024L)
            os.lseek(fd, off, 0)
            os.write(fd, '\x00')
        except Exception, e:
            raise DiskImageCreationException, \
                  "Error while creating image file %s of size %s GB: %s" % \
                      (image_path, str(img_size_gb), str(e)), sys.exc_info()[2]
    finally:
        if fd: os.close(fd)

    # Disk image was created successfully.  Return the path to it.
    return image_path

def _connect_to_hypervisor():
    """
    Connects to the hypervisor.
    """
    # First, attempt to import libvirt.  If we don't have that, we can't do
    # much else.
    try:
        import libvirt
    except ImportError, ie:
        raise VirtLibNotFoundException, \
              "Unable to locate libvirt: %s" % str(ie), sys.exc_info()[2]

    # Attempt to connect to the hypervisor.
    connection = None
    try:
        connection = libvirt.open(None)
    except Exception, e:
        raise VirtualizationKickstartException, \
              "Could not connect to hypervisor: %s" % str(e), sys.exc_info()[2]

    return connection

def _begin_domain_installation(connection,
                               name,
                               install_kernel_path,
                               install_initrd_path,
                               extra_append,
                               mem_kb,
                               vcpus,
                               uuid,
                               disk_image_path,
                               disk_image_type,
                               mac):
    """
    Creates and begins installation of the Xen instance.
    """

    syslog = 'syslog=%s:%s' % (socket.gethostname(), SYSLOG_PORT)

    if DEBUG:
        syslog  = ''

    create_params = { 'name'           : name,
                      'install_kernel' : install_kernel_path,
                      'install_initrd' : install_initrd_path,
                      'extra'          : extra_append,
                      'mem_kb'         : mem_kb,
                      'vcpus'          : vcpus,
                      'uuid'           : hyphenize_uuid(uuid),
                      'disk'           : disk_image_path,
                      'mac'            : mac,
                      'syslog'         : syslog}

    create_xml = XEN_CREATE_TEMPLATE % create_params

    # Now actually create the domain.
    domain = None
    try:
        domain = connection.createLinux(create_xml, 0)
    except Exception, e:
        raise VirtualizationKickstartException, \
              "Error occurred while attempting to create domain %s: %s" % \
                  (name, str(e)), sys.exc_info()[2]

    # Wait a bit for the instance to start and then ensure that the domain is
    # still around.  If it isn't we will assume that it crashed.
    time.sleep(5)
    try:
        connection.lookupByID(domain.ID())
    except Exception, e:
        raise VirtualizationKickstartException, \
              "Domain '%s' exited too quickly.  It probably crashed: %s" % \
                  (name, str(e)), sys.exc_info()[2]

    return domain

def _wait_for_domain_installation_completion(conn, domain):
    """
    Montor the list of running domain IDs. First we wait for the domain ID to
    appear in the list of running domains. At this time we assume the guest
    kickstart is underway.

    Next we monitor that list of running domain IDs until the one we're
    interested in is no longer present. At this time we assume the guest
    kickstart has terminated successfully.
    """

    # Wait for kickstart to start:
    waiting = 0
    while True:
        if waiting > GUEST_KS_START_THRESHOLD:
            raise VirtualizationKickstartException, \
                "Guest kickstart did not start within %s seconds" % \
                      GUEST_KS_START_THRESHOLD
            break

        if domain.ID() in conn.listDomainsID():
            break

        time.sleep(GUEST_KS_CHECK_INTERVAL)
        waiting = waiting + GUEST_KS_CHECK_INTERVAL

    # Now wait up to a maximum time for the guest to disappear. (i.e. complete)
    waiting = 0
    while True:
        if waiting > GUEST_KS_END_THRESHOLD:
            raise VirtualizationKickstartException, \
                "Guest kickstart did not end within %s seconds" % \
                      GUEST_KS_END_THRESHOLD
            break

        if domain.ID() not in conn.listDomainsID():
            break

        time.sleep(GUEST_KS_CHECK_INTERVAL)
        waiting = waiting + GUEST_KS_CHECK_INTERVAL

def _check_guest_mbr(diskPath):
    """
    A crude test for guest provisioning success, but it's the best we have
    right now.

    Checks the guests disk path for a master boot record that would seem to
    indicate success.

    This code was taken from the python-virtinst package in
    /usr/sbin/virt-install.
    """

    try:
        fd = os.open(diskPath, os.O_RDONLY)
        buf = os.read(fd, 512)
        os.close(fd)
        if len(buf) == 512 and \
                struct.unpack("H", buf[0x1fe: 0x200]) == (0xaa55,):
                return
        else:
            # This looks like a failed install, but it's not certain:
            raise VirtualizationKickstartException, \
                "Guest disk has no MBR, install may have failed: %s" % \
                      diskPath
    except Exception, e:
        raise VirtualizationKickstartException, \
            "Error checking for guest disk MBR, install may have failed: %s" % \
                  diskPath, sys.exc_info()[2]

def _create_boot_config_file(name,
                             mem_kb,
                             vcpus,
                             uuid,
                             disk_image_path,
                             disk_image_type,
                             mac):
    """
    Writes reboot-specific XML out to a config file in our directory.
    """

    if DEBUG:
        mac = DEBUG_MAC_ADDRESS

    # Now write the XML blob out to a file so it can be reused later.
    domain_dir = DomainDirectory()
    try:
        domain_dir.create_standard_config(uuid,
                                          name,
                                          mem_kb,
                                          vcpus,
                                          disk_image_path,
                                          mac)
    except Exception, e:
        raise VirtualizationKickstartException, \
              "Error occurred while attempting to store config file %s: %s" % \
                  (str(uuid), str(e)), sys.exc_info()[2]

    return domain_dir.get_config_path(uuid)

def _boot_domain(uuid):
    """
    Boots the domain for the first time after installation is complete.
    """
    try:
        domain_starter.start_domain(uuid)
    except VirtualizationException, ve:
        (type, value, stack_trace) = sys.exc_info()
        stack_trace_list = traceback.format_tb(stack_trace, None)
        stack_trace_str = string.join(stack_trace_list, '')
        raise VirtualizationKickstartException, \
              "Error occurred while rebooting domain '%s' (%s).  " \
              "Traceback: %s" % \
                  (uuid, str(ve), stack_trace_str), sys.exc_info()[2]

def syslog_listener(host, port, log_notify_handler):
    """
    syslog listener to grab the anaconda output
    """
    log_notifier = BatchingLogNotifier(log_notify_handler)
    log_notifier.start()
    # Caution the user
<<<<<<< HEAD
    log_notifier.add_log_message("SUSE Manager:: If your guest firewall is enabled, " \
               	"some parts of the installation process might not be logged")
=======
    log_notifier.add_log_message("RHN:: If your guest firewall is enabled, " \
                "some parts of the installation process might not be logged")
>>>>>>> a165cfa9

    # socket to listen to syslog
    s = socket.socket(socket.AF_INET, socket.SOCK_DGRAM)

    try:
        s.bind((host, int(port)))
    except socket.error:
        s.close()
        log_notifier.add_log_message("SUSE Manager:: Port %s already in use" % port)
        log_notifier.stop()
        return

    try:
        # receive installation log from syslog
        while 1:
            chunk = s.recv(1024)
            if not chunk:
                break
            chunk = chunk + " \n"
            log_notifier.add_log_message(chunk)
        s.close()
    finally:
        # Always make sure we stop the log notifier thread.
        log_notifier.stop()
    return

# Test routine
if __name__ == "__main__":
    initiate_guest("testing02", 268435, 1, 2, " ks=http://fjs-0-19.rhndev.redhat.com/kickstart/ks/org/1x4bb0dc58ff04188d508ee722265463c8/view_label/FC5%20kickstart%20profile%20-%20sat%20hosted")
<|MERGE_RESOLUTION|>--- conflicted
+++ resolved
@@ -471,13 +471,8 @@
     log_notifier = BatchingLogNotifier(log_notify_handler)
     log_notifier.start()
     # Caution the user
-<<<<<<< HEAD
     log_notifier.add_log_message("SUSE Manager:: If your guest firewall is enabled, " \
-               	"some parts of the installation process might not be logged")
-=======
-    log_notifier.add_log_message("RHN:: If your guest firewall is enabled, " \
                 "some parts of the installation process might not be logged")
->>>>>>> a165cfa9
 
     # socket to listen to syslog
     s = socket.socket(socket.AF_INET, socket.SOCK_DGRAM)
