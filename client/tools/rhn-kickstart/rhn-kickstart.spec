--- conflicted
+++ resolved
@@ -126,160 +126,3 @@
 
 * Tue Jul 20 2010 Miroslav Suchý <msuchy@redhat.com> 5.4.3-1
 - add parameter cache_only to all client actions (msuchy@redhat.com)
-<<<<<<< HEAD
-
-* Thu Feb 04 2010 Michael Mraka <michael.mraka@redhat.com> 5.4.2-1
-- updated copyrights
-
-* Wed Jan 27 2010 Miroslav Suchy <msuchy@redhat.com> 5.4.1-1
-- replaced popen2 with subprocess in client (michael.mraka@redhat.com)
-
-* Tue Jun 16 2009 Brad Buckingham <bbuckingham@redhat.com> 5.4.0-1
-- bumping version (bbuckingham@redhat.com)
-
-* Thu Jan 22 2009 Dennis Gilmore <dennis@ausil.us> 0.2.2-1
-- BuildRequires python
-
-* Thu Sep  4 2008 Pradeep Kilambi <pkilambi@redhat.com>  - 0.2.1-1
-- rev build
-
-* Tue Jun  3 2008 Brandon Perkins <bperkins@redhat.com> - 2.0.10-15
-- Add support for provisioning s390x RHEL5.2 and greater systems.
-
-* Tue Jan 08 2008 Devan Goodwin <dgoodwin@redhat.com> - 2.0.10-10
-- Removed guest console monitoring code for stability.
-
-* Tue Oct 09 2007 Pradeep Kilambi <pkilambi@redhat.com> - 2.0.10-5
-- rev build
-
-* Wed Mar 07 2007 Pradeep Kilambi <pkilambi@redhat.com> - 2.0.10-2
-- rev build
-
-* Tue Feb 27 2007 James Bowes <jbowes@redhat.com> - 2.0.10-1
-- install in /usr/share/rhn/rhnkickstart to avoid namespace collisions
-
-* Tue Feb 21 2007 James Bowes <jbowes@redhat.com> - 2.0.9-1
-- Fix some tabbing issues.
-
-* Mon Feb 20 2007 James Bowes <jbowes@redhat.com> - 2.0.8-1
-- Install in kickstart rather than kickstart_libs, to avoid
-  collisions with auto-kickstart.
-- Have rhn-kickstart conflict with auto-kickstart
-
-* Mon Feb 19 2007 James Bowes <jbowes@redhat.com> - 2.0.7-1
-- Get rhn-kickstart running on rhel2.1 and rhel3
-
-* Wed Feb 14 2007 James Bowes <jbowes@redhat.com> - 2.0.6-7
-- Add provides for rhn.kickstart.boot_image
-
-* Wed Nov 15 2006 James Bowes <jbowes@redhat.com> - 2.0.6-1
-- Support for building without the virt code.
-
-* Tue Nov 14 2006 James Bowes <jbowes@redhat.com> - 2.0.5-14
-- Get the conditional depends on up2date to actually work.
-
-* Tue Nov 14 2006 James Bowes <jbowes@redhat.com> - 2.0.5-13
-- Put the requires and conflicts on the common package.
-
-* Tue Nov 14 2006 James Bowes <jbowes@redhat.com> - 2.0.5-12
-- Use the dist flag
-- Require up2date on rhel4 and down; rhn-client-tools otherwise
-
-* Thu Sep 14 2006 James Bowes <jbowes@redhat.com> - 2.0.5-5
-- Stop ghosting pyo files.
-- Conflict auto-kickstart.
-- Require up2date so we can work on pre-rhel5.
-
-* Mon Aug 07 2006 James Bowes <jbowes@redhat.com> - 2.0.5-1
-- Have the consumer of the common API download the kickstart
-  file itself. Needed for static IP address booting.
-
-* Mon Jul 24 2006 James Bowes <jbowes@redhat.com> - 2.0.4-1
-- Renamed to rhn-kickstart so that up2date will be able to
-  install this rather than the old arch-specific version.
-
-* Fri Jul 21 2006 James Bowes <jbowes@redhat.com> - 2.0.3-2
-- auto-kickstart-virtualization requires rhn-virtualization
-
-* Fri Jul 21 2006 James Bowes <jbowes@redhat.com> - 2.0.3-1
-- New version.
-- Make seperate packages for virtualization code.
-
-* Tue Apr 04 2006 James Bowes <jbowes@redhat.com>
-- Fix up local_network_install function
-
-* Fri Mar 31 2006 James Bowes <jbowes@redhat.com>
-- Removed everything for generating kernel rpms
-- added provides boot image to auto-kickstart
-
-* Thu Feb 23 2006 Bret McMillan <bretm@redhat.com>
-- added rhel 4 U3
-
-* Tue Oct 04 2005 Nick Hansen <nhansen@redhat.com>
-- added rhel 4 U2
-- cleaned up ordering in the spec a little more
-
-* Thu Sep 22 2005 Nick Hansen <nhansen@redhat.com>
-- added rhel 3 U6
-- partitioned spec file for easier reading
-
-* Wed Jun 15 2005 Jason Connor <jconnor@redhat.com>
-- added rhel 4 u1
-
-* Wed May 24 2005 Jason Connor <jconnor@redhat.con>
-- added rhel 3 U5
-
-* Tue Feb 11 2005 Jason Connor <jconnor@redhat.com>
-- changed ia64,IPF path to /boot/efi insted of /boot
-
-* Tue Feb 1 2005 Jason Connor <jconnor@redhat.com>
-- add ia64 as,es,ws for rhel3u4 and rhel4
-
-* Wed Jan 26 2005 Jason Connor <jconnor@redhat.com>
-- add rhel 4 RC
-
-* Wed Jan 19 2005 Jason Connor <jconnor@redhat.com>
-- add rhel 4 for i386 and x86_64 from RHEL4-RC-re0107.0
-
-* Mon Jan 17 2005 Jason Connor <jconnor@redhat.com>
-- add rhel 2.1 U6
-- add rhel 3 U4
-
-* Wed Sep 15 2004 Chris MacLeod <cmacleod@redhat.com>
-- add rhel 2.1 U5
-- add rhel 3 U3
-
-* Wed Sep 15 2004 Chris MacLeod <cmacleod@redhat.com>
-- add rhel 2.1 U5
-- add rhel 3 U3
-
-* Wed Sep 15 2004 Chris MacLeod <cmacleod@redhat.com>
-- add rhel 2.1 U5
-- add rhel 3 U3
-
-* Tue Jun 15 2004 Mihai Ibanescu <misa@redhat.com> 1.4-1
-- Bumped version to 1.4
-
-* Tue May 18 2004 Chip Turner <cturner@redhat.com>
-- add RHEL 2.1 U4
-
-* Wed Jan 21 2004 Chip Turner <cturner@redhat.com>
-- add RHEL3 U1
-
-* Thu Jan 15 2004 Chip Turner <cturner@redhat.com> 1.1-1
-- move to QU2 and QU3 of RHEL 2.1
-
-* Tue Nov 25 2003 Mihai Ibanescu <misa@redhat.com>
-- Added es and ws (2.1)
-
-* Mon Nov 24 2003 Mihai Ibanescu <misa@redhat.com>
-- Added capability for the action
-
-* Fri Nov 21 2003 Mihai Ibanescu <misa@redhat.com>
-- Added Red Hat Linux 9 images
-- Taking ownership of directories
-
-* Tue Sep 30 2003 Chip Turner <cturner@redhat.com>
-- Initial build.
-=======
->>>>>>> d2c94387
