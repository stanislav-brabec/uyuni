%if 0%{?rhel} && 0%{?rhel} < 6
%{!?python_sitelib: %global python_sitelib %(%{__python} -c "from distutils.sysconfig import get_python_lib; print(get_python_lib())")}
%{!?python_sitearch: %global python_sitearch %(%{__python} -c "from distutils.sysconfig import get_python_lib; print(get_python_lib(1))")}
%endif

Name:        spacewalk-remote-utils
<<<<<<< HEAD
Version:     2.1.3.4
=======
Version:     2.2.1
>>>>>>> 4f1c3dcf
Release:     1%{?dist}
Summary:     Utilities to interact with a Spacewalk server remotely.

Group:       Applications/System
License:     GPLv2
URL:         http://fedorahosted.org/spacewalk
Source:      https://fedorahosted.org/releases/s/p/spacewalk/%{name}-%{version}.tar.gz
BuildRoot:   %(mktemp -ud %{_tmppath}/%{name}-%{version}-%{release}-XXXXXX)
BuildArch:   noarch

%if  0%{?rhel} && 0%{?rhel} < 6
Requires: rhnlib >= 2.5.22-6
%else
Requires: rhnlib >= 2.5.22-10
%endif
BuildRequires: python-devel
BuildRequires: docbook-utils
%if 0%{?suse_version}
# provide directories for filelist check in OBS
BuildRequires: rhn-client-tools
%endif

%description
Utilities to interact with a Spacewalk server remotely over XMLRPC.

%prep
%setup -q

%build
docbook2man ./spacewalk-create-channel/doc/spacewalk-create-channel.sgml -o ./spacewalk-create-channel/doc/

%install
%{__rm} -rf %{buildroot}

%{__mkdir_p} %{buildroot}/%{_bindir}
%{__install} -p -m0755 spacewalk-add-providers/spacewalk-add-providers %{buildroot}/%{_bindir}/
%{__install} -p -m0755 spacewalk-create-channel/spacewalk-create-channel %{buildroot}/%{_bindir}/

%{__mkdir_p} %{buildroot}/%{_datadir}/rhn/channel-data
%{__install} -p -m0644 spacewalk-create-channel/data/* %{buildroot}/%{_datadir}/rhn/channel-data/

%{__mkdir_p} %{buildroot}/%{_mandir}/man1
%{__gzip} -c ./spacewalk-create-channel/doc/spacewalk-create-channel.1 > %{buildroot}/%{_mandir}/man1/spacewalk-create-channel.1.gz

%clean
%{__rm} -rf %{buildroot}

%files
%defattr(-,root,root,-)
%{_bindir}/spacewalk-add-providers
%{_bindir}/spacewalk-create-channel
#%{python_sitelib}/spacecmd/
%{_datadir}/rhn/channel-data/
%if 0%{?suse_version}
%dir %{_datadir}/rhn
%endif

%doc spacewalk-create-channel/doc/README spacewalk-create-channel/doc/COPYING
%doc %{_mandir}/man1/spacewalk-create-channel.1.gz

%changelog
* Mon Mar 31 2014 Stephen Herr <sherr@redhat.com> 2.2.1-1
- Fix channel arch on the spacewalk-create-channel man page
- Bumping package versions for 2.2.

* Fri Jan 03 2014 Tomas Lestach <tlestach@redhat.com> 2.1.3-1
- don't print traceback when entered incorrect credentials

* Wed Nov 27 2013 Tomas Lestach <tlestach@redhat.com> 2.1.2-1
- 1035288 - channel definitions for RHEL6.5

* Mon Nov 11 2013 Tomas Lestach <tlestach@redhat.com> 2.1.1-1
- 1020665 - channel definitions for RHEL-5-U10
- Bumping package versions for 2.1.

* Wed Jul 17 2013 Tomas Kasparek <tkasparek@redhat.com> 2.0.1-1
- Bumping package versions for 2.0.

* Mon Jun 17 2013 Michael Mraka <michael.mraka@redhat.com> 1.10.2-1
- branding fixes in man pages

* Wed Jun 12 2013 Tomas Kasparek <tkasparek@redhat.com> 1.10.1-1
- rebranding RHN Satellite to Red Hat Satellite in client stuff
- Bumping package versions for 1.9

* Wed Feb 27 2013 Jan Pazdziora 1.9.3-1
- 916166 - the RHEL 6.4 spacewalk-create-channel definitions.

* Mon Jan 14 2013 Tomas Lestach <tlestach@redhat.com> 1.9.2-1
- 895029 - remove channel definitions that aren't available any more
- 895029 - sort 6.1 and 6.2 Supplementary content
- 895029 - adding missing 5-u9-server-x86_64

* Mon Jan 14 2013 Tomas Lestach <tlestach@redhat.com> 1.9.1-1
- 895029 - adding RHEL5.9 channel definitions
- 895029 - adding RHEL4.9-Extras channel definitions
- Bumping package versions for 1.9.

* Mon Oct 22 2012 Jan Pazdziora 1.8.5-1
- no need to require rhnlib >= 2.5.31
- rhnlib >= 2.5.38 is not necessary

* Tue Aug 28 2012 Jan Pazdziora 1.8.4-1
- Fixing the License rpm header to match the COPYING information.

* Fri Aug 10 2012 Tomas Lestach <tlestach@redhat.com> 1.8.3-1
- adding optional and supplementary RHEL6.3 channel definitions
- Revert "add missing optional and supplementary channel definitions"

* Thu Aug 09 2012 Tomas Lestach <tlestach@redhat.com> 1.8.2-1
- add missing optional and supplementary channel definitions
- fix dir to match RHEL6 supplementary channel
- fix dir to match RHEL6 optional channel

* Mon Jul 23 2012 Tomas Lestach <tlestach@redhat.com> 1.8.1-1
- 841027 - adding RHEL6.3 channel definitions
- add RHEL6.1 and RHEL6.2 Workstation channel definitions
- fix repodir to match RHEL-6 release directories
- add RHEL5.6 Client Supplementary channel definitions
- %%defattr is not needed since rpm 4.4
- Bumping package versions for 1.8.

* Wed Feb 22 2012 Miroslav Suchý 1.7.1-1
- 796077 - Include the RHEL 5.8 definitions in spacewalk-repo-sync
- Bumping package versions for 1.7. (mzazrivec@redhat.com)

* Mon Dec 19 2011 Miroslav Suchý 1.6.8-1
- 641936 - fix typo in man page
- 768854 - introduce mapping for rhel6 add-ons (slukasik@redhat.com)

* Thu Dec 15 2011 Miroslav Suchý 1.6.7-1
- 767718 - add data for rhel add-on's -
  Highavailability,Loadbalancer,Resilientstorage and Scalablefilesystem
- 767718 - gather data for rhel add-on's
- no need to handle Workstation for el6 specialy

* Mon Dec 12 2011 Miroslav Suchý 1.6.6-1
- 641936 - fix grammar in man page
- 641936 - correct script name in --help output

* Fri Dec 09 2011 Miroslav Suchý 1.6.5-1
- 750743 - add channel definition for optional channels
- 750743 - gather data for optional channels
- 761548 - add rhel 6.2 channel definitions

* Thu Dec 08 2011 Miroslav Suchý 1.6.4-1
- 641936 - update example to RHEL6
- 641936 - fix typos in man page

* Tue Nov 01 2011 Aron Parsons <parsonsa@bit-sys.com> 1.6.3-1
- added spacewalk-add-providers script to spacewalk-remote-utils package
  (parsonsa@bit-sys.com)

* Tue Aug 02 2011 Tomas Lestach <tlestach@redhat.com> 1.6.2-1
- 727531 - adding RHEL5.7 channel definitions (tlestach@redhat.com)

* Fri Jul 22 2011 Jan Pazdziora 1.6.1-1
- We only support version 14 and newer of Fedora, removing conditions for old
  versions.

* Fri Jul 08 2011 Simon Lukasik <slukasik@redhat.com> 1.5.3-1
- 719555 - override channel name of ComputeNode (slukasik@redhat.com)

* Mon Jun 27 2011 Michael Mraka <michael.mraka@redhat.com> 1.5.2-1
- added data files for RHEL6.1
- added data files for RHEL5.6 Supplementary
- adopted spacewalk-create-channel to RHEL6.1

* Fri Apr 15 2011 Jan Pazdziora 1.5.1-1
- build spacewalk-remote-utils on SUSE (mc@suse.de)

* Fri Apr 08 2011 Miroslav Suchý 1.4.7-1
- Revert "idn_unicode_to_pune() have to return string" (msuchy@redhat.com)

* Tue Apr 05 2011 Michael Mraka <michael.mraka@redhat.com> 1.4.6-1
- idn_unicode_to_pune() has to return string

* Wed Mar 30 2011 Miroslav Suchý 1.4.5-1
- 683200 - support IDN

* Wed Mar 16 2011 Miroslav Suchý <msuchy@redhat.com> 1.4.4-1
- allowing input of 0 insteado f 'gold' in spacewalk-create-channel
  (jsherril@redhat.com)
- replace dead code with default from optparse

* Tue Mar 08 2011 Justin Sherrill <jsherril@redhat.com> 1.4.3-1
- adding new data files for spacewalk-create-channel (jsherril@redhat.com)
- updating spacewalk-create-channel to properly support RHEL 6 and added
  supplementary repos for it (jsherril@redhat.com)

* Mon Mar 07 2011 Jan Pazdziora 1.4.2-1
- Fixing description of the -u/--update option in spacewalk-create-channel man
  page. (luc@delouw.ch)

* Thu Feb 03 2011 Justin Sherrill <jsherril@redhat.com> 1.4.1-1
- Adding RHEL 5.6 data files for spacewalk-create-channel (jsherril@redhat.com)

* Tue Oct 12 2010 Jan Pazdziora 1.0.5-1
- correct Summary and Description (msuchy@redhat.com)
- correct URL and Source0 (msuchy@redhat.com)
- man page formatting fix (jsherril@redhat.com)
- man page formatting fix (jsherril@redhat.com)
- fixing man page name (jsherril@redhat.com)

* Tue Oct 05 2010 Justin Sherrill <jsherril@redhat.com> 1.0.4-1
- adding RHEL 6 data files for spacewalk-create-channel (jsherril@redhat.com)
- adding initial support for RHEL 6 to spacewalk-create-channel
  (jsherril@redhat.com)
- updating readme for spacewalk-create-channel (jsherril@redhat.com)

* Thu Sep 30 2010 Justin Sherrill <jsherril@redhat.com> 1.0.3-1
- updating spacewalk-remote-utils man page to remove left over bits from copied
  spec (jsherril@redhat.com)

* Mon Sep 20 2010 Shannon Hughes <shughes@redhat.com> 1.0.2-1
- adding docbook-utils build require (shughes@redhat.com)

* Mon Sep 20 2010 Shannon Hughes <shughes@redhat.com> 1.0.1-1
- new package built with tito

* Fri Aug 20 2010 Justin Sherrill <jsherril@redhat.com> 1.0.0-0
- Initial build.  (jlsherrill@redhat.com)
<|MERGE_RESOLUTION|>--- conflicted
+++ resolved
@@ -4,11 +4,7 @@
 %endif
 
 Name:        spacewalk-remote-utils
-<<<<<<< HEAD
-Version:     2.1.3.4
-=======
 Version:     2.2.1
->>>>>>> 4f1c3dcf
 Release:     1%{?dist}
 Summary:     Utilities to interact with a Spacewalk server remotely.
 
