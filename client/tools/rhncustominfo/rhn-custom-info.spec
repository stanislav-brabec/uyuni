Name: rhn-custom-info
Summary: Set and list custom values for Spacewalk-enabled machines
Group: Applications/System
License: GPLv2
Source0: https://fedorahosted.org/releases/s/p/spacewalk/%{name}-%{version}.tar.gz
URL:     https://fedorahosted.org/spacewalk
<<<<<<< HEAD
Version: 5.4.22.4
=======
Version: 5.4.25
>>>>>>> 4f1c3dcf
Release: 1%{?dist}
BuildRoot: %(mktemp -ud %{_tmppath}/%{name}-%{version}-%{release}-XXXXXX)
BuildArch: noarch
BuildRequires: python-devel
Requires: rhnlib

<<<<<<< HEAD
Requires: spacewalk-client-tools
%if 0%{?rhel} >= 5 || 0%{?fedora} >= 1
=======
%if 0%{?rhel} >= 5 || 0%{?fedora}
>>>>>>> 4f1c3dcf
Requires: yum-rhn-plugin
%else
# rpm do not support elif
%if 0%{?suse_version}
Requires: zypp-plugin-spacewalk
# provide rhn directories for filelist check
BuildRequires: spacewalk-client-tools
%else
Requires: up2date
%endif
%endif

%description
Allows for the setting and listing of custom key/value pairs for
an Spacewalk-enabled system.

%prep
%setup -q

%build
make -f Makefile.rhn-custom-info all

%install
rm -rf $RPM_BUILD_ROOT
install -d $RPM_BUILD_ROOT
make -f Makefile.rhn-custom-info install PREFIX=$RPM_BUILD_ROOT
install -d $RPM_BUILD_ROOT%{_mandir}/man8/
install -m 644 rhn-custom-info.8 $RPM_BUILD_ROOT%{_mandir}/man8/
%if 0%{?suse_version}
ln -s rhn-custom-info $RPM_BUILD_ROOT/%{_bindir}/mgr-custom-info
%endif

%clean
rm -rf $RPM_BUILD_ROOT

%files
%defattr(-,root,root,-)
%dir %{_datadir}/rhn
%{_bindir}/*-custom-info
%dir %{_datadir}/rhn/custominfo
%{_datadir}/rhn/custominfo/rhn-custom-info.py*
%doc LICENSE
%{_mandir}/man8/rhn-custom-info.*

%changelog
* Fri May 23 2014 Milan Zazrivec <mzazrivec@redhat.com> 5.4.25-1
- spec file polish

* Mon Apr 14 2014 Michael Mraka <michael.mraka@redhat.com> 5.4.24-1
- 1066163 - rhn-custom-info man page is incomplete.

* Fri Mar 14 2014 Michael Mraka <michael.mraka@redhat.com> 5.4.23-1
- Don't print newline after 'Username:' prompt

* Fri Feb 14 2014 Tomas Lestach <tlestach@redhat.com> 5.4.22-1
- 1063808 - Custom info with empty value added

* Fri Nov 29 2013 Michael Mraka <michael.mraka@redhat.com> 5.4.21-1
- add the option -d to delete custom values

* Thu Oct 10 2013 Michael Mraka <michael.mraka@redhat.com> 5.4.20-1
- cleaning up old svn Ids

* Mon Sep 30 2013 Michael Mraka <michael.mraka@redhat.com> 5.4.19-1
- removed trailing whitespaces

* Wed Jul 17 2013 Tomas Kasparek <tkasparek@redhat.com> 5.4.18-1
- updating copyright years

* Mon Jun 17 2013 Michael Mraka <michael.mraka@redhat.com> 5.4.17-1
- more branding cleanup

* Wed Jun 12 2013 Tomas Kasparek <tkasparek@redhat.com> 5.4.16-1
- rebranding RHN Satellite to Red Hat Satellite in client stuff

* Tue May 21 2013 Tomas Kasparek <tkasparek@redhat.com> 5.4.15-1
- branding clean-up of client tools
- Purging %%changelog entries preceding Spacewalk 1.0, in active packages.
- %%defattr is not needed since rpm 4.4

* Thu Feb 23 2012 Michael Mraka <michael.mraka@redhat.com> 5.4.14-1
- we are now just GPL

* Fri Jul 22 2011 Jan Pazdziora 5.4.13-1
- We only support version 5 and newer of RHEL, removing conditions for old
  versions.
- We only support version 14 and newer of Fedora, removing conditions for old
  versions.

* Fri Apr 15 2011 Jan Pazdziora 5.4.12-1
- build rhn-custom-info on SUSE (mc@suse.de)

* Fri Apr 08 2011 Miroslav Suchý 5.4.11-1
- update copyright years (msuchy@redhat.com)

* Fri Apr 08 2011 Miroslav Suchý 5.4.10-1
- both string and unicode are instance of basestring
- fix rhn-custom-info (mc@suse.de)

* Tue Apr 05 2011 Miroslav Suchý 5.4.9-1
- simplify read_username()
- 683200 - utilize up2date_client.config

* Wed Mar 30 2011 Miroslav Suchý 5.4.8-1
- no need to support rhel2
- Updating the copyright years to include 2010.

* Wed Dec 08 2010 Michael Mraka <michael.mraka@redhat.com> 5.4.7-1
- import Fault, ResponseError and ProtocolError directly from xmlrpclib

* Thu Nov 25 2010 Miroslav Suchý <msuchy@redhat.com> 5.4.6-1
- fix failing build in F13 (msuchy@redhat.com)

* Fri Nov 19 2010 Miroslav Suchý <msuchy@redhat.com> 5.4.5-1
- 553649 - we need to require X.Y version due to search path

* Thu Nov 18 2010 Miroslav Suchý <msuchy@redhat.com> 5.4.4-1
- 553649 - Requires correct, justified where necessary
- 553649 - fix changelog format

* Mon Oct 04 2010 Michael Mraka <michael.mraka@redhat.com> 5.4.3-1
- replaced local copy of compile.py with standard compileall module
<|MERGE_RESOLUTION|>--- conflicted
+++ resolved
@@ -4,23 +4,15 @@
 License: GPLv2
 Source0: https://fedorahosted.org/releases/s/p/spacewalk/%{name}-%{version}.tar.gz
 URL:     https://fedorahosted.org/spacewalk
-<<<<<<< HEAD
-Version: 5.4.22.4
-=======
 Version: 5.4.25
->>>>>>> 4f1c3dcf
 Release: 1%{?dist}
 BuildRoot: %(mktemp -ud %{_tmppath}/%{name}-%{version}-%{release}-XXXXXX)
 BuildArch: noarch
 BuildRequires: python-devel
 Requires: rhnlib
 
-<<<<<<< HEAD
 Requires: spacewalk-client-tools
-%if 0%{?rhel} >= 5 || 0%{?fedora} >= 1
-=======
 %if 0%{?rhel} >= 5 || 0%{?fedora}
->>>>>>> 4f1c3dcf
 Requires: yum-rhn-plugin
 %else
 # rpm do not support elif
