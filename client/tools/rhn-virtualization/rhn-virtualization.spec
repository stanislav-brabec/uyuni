%define rhn_dir %{_datadir}/rhn
%define rhn_conf_dir %{_sysconfdir}/sysconfig/rhn
%define cron_dir %{_sysconfdir}/cron.d

Name:           rhn-virtualization 
Summary:        RHN/Spacewalk action support for virualization

Group:          System Environment/Base
License:        GPLv2
URL:            https://fedorahosted.org/spacewalk
Source0:        https://fedorahosted.org/releases/s/p/spacewalk/%{name}-%{version}.tar.gz

Version:        5.4.20
Release:        1%{?dist}
BuildRoot:      %{_tmppath}/%{name}-%{version}-%{release}-root-%(%{__id_u} -n)
BuildArch:      noarch
BuildRequires:  python

%description
rhn-virtualization provides various RHN/Spacewalk actions for manipulation 
virtual machine guest images.

%package common
Summary: Files needed by rhn-virtualization-host
Group: System Environment/Base
Requires: rhn-client-tools
%if !0%{?suse_version}
Requires: chkconfig
%endif

%description common
This package contains files that are needed by the rhn-virtualization-host
package.

%package host
Summary: RHN/Spacewalk Virtualization support specific to the Host system
Group: System Environment/Base
Requires: libvirt-python
Requires: rhn-virtualization-common = %{version}-%{release}
%if 0%{?suse_version}
Requires:       cron
PreReq:         %fillup_prereq %insserv_prereq
%else
Requires: /usr/sbin/crond
<<<<<<< HEAD
=======
%if 0%{?rhel} && 0%{?rhel} < 6
# in RHEL5 we need libvirt, but in RHEV@RHEL5 there should not be libvirt
# as there is vdsm and bunch of other packages, but we have no clue how to
# distinguish those two scenarios
%else
Requires: libvirt
>>>>>>> ec89b999
%endif

%description host
This package contains code for RHN's and Spacewalk's Virtualization support 
that is specific to the Host system (a.k.a. Dom0).


%prep
%setup -q
%if 0%{?suse_version}
mv scripts/rhn-virtualization-host.SUSE scripts/rhn-virtualization-host
%endif

%build
make -f Makefile.rhn-virtualization


%install
rm -rf $RPM_BUILD_ROOT
make -f Makefile.rhn-virtualization DESTDIR=$RPM_BUILD_ROOT install

%if 0%{?suse_version}
mkdir -p $RPM_BUILD_ROOT/etc/init.d/
mv $RPM_BUILD_ROOT/etc/rc.d/init.d/rhn-virtualization-host $RPM_BUILD_ROOT/etc/init.d/rhn-virtualization-host
%endif

# add rclink
mkdir -p $RPM_BUILD_ROOT/%{_sbindir}
ln -sf ../../etc/init.d/rhn-virtualization-host $RPM_BUILD_ROOT/%{_sbindir}/rcrhn-virtualization-host 
 
%clean
rm -rf $RPM_BUILD_ROOT

%if 0%{?suse_version}

%post host
%{fillup_only -n rhn-virtualization-host}

%preun host
%{stop_on_removal rhn-virtualization-host}

%postun host
%{insserv_cleanup}

%else
%post host
/sbin/chkconfig --add rhn-virtualization-host
/sbin/service crond condrestart

%preun host
/sbin/chkconfig --del rhn-virtualization-host

%postun host
/sbin/service crond condrestart
%endif

%files common
%defattr(-,root,root,-)
%dir %{rhn_dir}/
%dir %{rhn_dir}/actions
%dir %{rhn_dir}/virtualization
%dir %{rhn_conf_dir}
%{rhn_dir}/virtualization/__init__.py
%{rhn_dir}/virtualization/__init__.pyc
%{rhn_dir}/virtualization/__init__.pyo
%{rhn_dir}/virtualization/batching_log_notifier.py
%{rhn_dir}/virtualization/batching_log_notifier.pyc
%{rhn_dir}/virtualization/batching_log_notifier.pyo
%{rhn_dir}/virtualization/constants.py
%{rhn_dir}/virtualization/constants.pyc
%{rhn_dir}/virtualization/constants.pyo
%{rhn_dir}/virtualization/errors.py
%{rhn_dir}/virtualization/errors.pyc
%{rhn_dir}/virtualization/errors.pyo
%{rhn_dir}/virtualization/notification.py
%{rhn_dir}/virtualization/notification.pyc
%{rhn_dir}/virtualization/notification.pyo
%{rhn_dir}/virtualization/util.py
%{rhn_dir}/virtualization/util.pyc
%{rhn_dir}/virtualization/util.pyo
%doc LICENSE

%files host
%defattr(-,root,root,-)
%dir %{rhn_conf_dir}/virt
%dir %{rhn_conf_dir}/virt/auto
%{_initrddir}/rhn-virtualization-host
%{_sbindir}/rcrhn-virtualization-host
%config(noreplace) %attr(644,root,root) %{cron_dir}/rhn-virtualization.cron
%{rhn_dir}/virtualization/domain_config.py
%{rhn_dir}/virtualization/domain_config.pyc
%{rhn_dir}/virtualization/domain_control.py
%{rhn_dir}/virtualization/domain_control.pyc
%{rhn_dir}/virtualization/domain_directory.py
%{rhn_dir}/virtualization/domain_directory.pyc
%{rhn_dir}/virtualization/get_config_value.py
%{rhn_dir}/virtualization/get_config_value.pyc
%{rhn_dir}/virtualization/init_action.py
%{rhn_dir}/virtualization/init_action.pyc
%{rhn_dir}/virtualization/poller.py
%{rhn_dir}/virtualization/poller.pyc
%{rhn_dir}/virtualization/schedule_poller.py
%{rhn_dir}/virtualization/schedule_poller.pyc
%{rhn_dir}/virtualization/poller_state_cache.py
%{rhn_dir}/virtualization/poller_state_cache.pyc
%{rhn_dir}/virtualization/start_domain.py
%{rhn_dir}/virtualization/start_domain.pyc
%{rhn_dir}/virtualization/state.py
%{rhn_dir}/virtualization/state.pyc
%{rhn_dir}/virtualization/support.py
%{rhn_dir}/virtualization/support.pyc
%{rhn_dir}/actions/virt.py
%{rhn_dir}/actions/virt.pyc
%{rhn_dir}/virtualization/domain_config.pyo
%{rhn_dir}/virtualization/domain_control.pyo
%{rhn_dir}/virtualization/domain_directory.pyo
%{rhn_dir}/virtualization/get_config_value.pyo
%{rhn_dir}/virtualization/init_action.pyo
%{rhn_dir}/virtualization/poller.pyo
%{rhn_dir}/virtualization/schedule_poller.pyo
%{rhn_dir}/virtualization/poller_state_cache.pyo
%{rhn_dir}/virtualization/start_domain.pyo
%{rhn_dir}/virtualization/state.pyo
%{rhn_dir}/virtualization/support.pyo
%{rhn_dir}/virtualization/localvdsm.py
%{rhn_dir}/virtualization/localvdsm.pyc
%{rhn_dir}/virtualization/localvdsm.pyo
%{rhn_dir}/actions/virt.pyo
%doc LICENSE


%changelog
* Thu Mar 10 2011 Miroslav Suchý <msuchy@redhat.com> 5.4.20-1
- 683546 - optparse isn't friendly to translations in unicode

* Wed Jan 05 2011 Miroslav Suchý <msuchy@redhat.com> 5.4.19-1
- 656241 - require libvirt
- Updating the copyright years to include 2010. (jpazdziora@redhat.com)

* Mon Dec 20 2010 Miroslav Suchý <msuchy@redhat.com> 5.4.18-1
- 657516 - print nice warning if libvirtd is not running

* Wed Nov 24 2010 Michael Mraka <michael.mraka@redhat.com> 5.4.17-1
- removed unused imports

* Sat Nov 20 2010 Miroslav Suchý <msuchy@redhat.com> 5.4.16-1
- If libvirtd is not running do not throw traceback (msuchy@redhat.com)

* Tue Nov 02 2010 Jan Pazdziora 5.4.15-1
- Update copyright years in the rest of the repo.

* Tue Jul 20 2010 Miroslav Suchý <msuchy@redhat.com> 5.4.14-1
- add parameter cache_only to all client actions (msuchy@redhat.com)

* Fri Jul 16 2010 Milan Zazrivec <mzazrivec@redhat.com> 5.4.13-1
- 591609 - 'Unknown' is not a valid virt. guest state

* Mon Apr 19 2010 Michael Mraka <michael.mraka@redhat.com> 5.4.12-1
- Removing usused imports from rhn-virtualization/actions/virt.

* Thu Feb 04 2010 Michael Mraka <michael.mraka@redhat.com> 5.4.10-1
- updated copyrights

* Fri Jan 29 2010 Miroslav Suchý <msuchy@redhat.com> 5.4.9-1
- 548812 - include host info in the virt. guests refresh (mzazrivec@redhat.com)
- Methods __addElementValue and __addElementAttribute do not seem to be used anywhere, removing. (jpazdziora@redhat.com)
- 548812 - proper support for VDSM in rhn-virtualization (mzazrivec@redhat.com)

* Fri Jan 15 2010 Michael Mraka <michael.mraka@redhat.com> 5.4.8-1
- 552271 - -host needs to require specific version of -common package
- 546676 - blocking and nostate are always just running
- 543980 - remove rhn-virtualization-guest script from Makefile
- 543980 - get rid of rhn-virtualization-guest package
- 543980 - remove scripts/rhn-virtualization-guest script
- 543980 - remove report_uuid.py
- 533283 - don't restart crond if it wasn't running before

* Wed Nov 25 2009 Miroslav Suchý <msuchy@redhat.com> 5.4.7-1
- 529688 - correctly detect Xen host
- 530583 - detect an installing config also with ks= parameter
- return back pieces still used by rhn-kickstart
- 529688 - correctly update virtualization profile for KVM guest
- missing commits from sat.git

* Sat Oct 03 2009 Pradeep Kilambi <pkilambi@redhat.com> 5.4.6-1
- fixing typo for server initialization for non ssl case in rhev code.
  (pkilambi@redhat.com)
- cleaning up conflicts (pkilambi@redhat.com)
-  Feature support for rhn-virt-host to poll guests through VDSM. 
   libvirt is disabled in this case. if libvirt is disabled.
   So the guest registration does'nt consume an entitlement following 
   the xen/kvm business rules on server.(pkilambi@redhat.com)

* Fri Oct 02 2009 Pradeep Kilambi <pkilambi@redhat.com> 5.3.0-5
- 526371 - Feature support for rhn-virt-host to poll guests through VDSM instead of libvirt.So the guest registration does'nt consume an entitlement following the xen/kvm business rules on server


* Fri Jul 10 2009 Pradeep Kilambi <pkilambi@redhat.com> 5.4.3-1
- 510606 - Fix rhn-virtualization package to work with kvm guests. This commit
  includes fixes for > > - Guest start - We assume pygrub for any guest. This
  fails for kvm as it the emulates the BIOS loading the first sector of the
  boot disk and running from there. So we dont need to probe the kernel and
  ramdisk. (pkilambi@redhat.com)

* Thu Jul 09 2009 John Matthews <jmatthew@redhat.com> 5.4.2-1
- 509602 - Fixing the is_host_domain to check both xen or kvm by virt type on
  libvirt connection instead of ugly file checks. This should fix the guest
  polling for kvm case and guest registrations inturn should follow thw xen
  rules (pkilambi@redhat.com)

* Thu Jun 25 2009 Brad Buckingham <bbuckingham@redhat.com> 5.4.1-1
- 470335 - Fixing EOF error when poller tries to pickle dump the data to cache
  file. (pkilambi@redhat.com)

* Tue Jun 16 2009 Brad Buckingham <bbuckingham@redhat.com> 5.3.0-1
- bumping version (bbuckingham@redhat.com)
- 502902 - If xend is not running instead of returning an empty list return an
  empty dict and let the registration and profile sync warn instead of failing
  (pkilambi@redhat.com)

* Tue May 26 2009 Devan Goodwin <dgoodwin@redhat.com> 0.6.1-1
- 470335 - Fixed the name error where the class was not called from cPickle
  (pkilambi@redhat.com)

* Fri May 01 2009 Devan Goodwin <dgoodwin@redhat.com> 0.6.0-1
- Bump version up for 0.6.

* Mon Apr 20 2009 jesus m. rodriguez <jesusr@redhat.com> 0.5.1-1
- wrap long description lines (msuchy@redhat.com)
- point URL to fedorahosted.org (msuchy@redhat.com)
- properly use macros (msuchy@redhat.com)
- cron file should be marked as config file (msuchy@redhat.com)
- summary should not end with dot. Adding note about Spacewalk to description
  as well (msuchy@redhat.com)
- add LICENSE file (msuchy@redhat.com)

* Mon Feb 23 2009 Miroslav Suchy <msuchy@redhat.com>
- add LICENSE file
- remove rpmlint warnings

* Fri Jan 23 2009 Dennis Gilmore <dennis@ausil.us> - 0.4.3-1
* Fri Oct 24 2008 Pradeep Kilambi <pkilambi@redhat.com> - 0.3.2-1
- new build

* Thu Sep  4 2008 Pradeep Kilambi <pkilambi@redhat.com> - 0.2.1-1
- new build

* Fri Oct 06 2006 James Bowes <jbowes@redhat.com> - 1.0.1-13
- Require rhn-client-tools rather than up2date.

* Tue Sep 26 2006 Peter Vetere <pvetere@redhat.com> - 1.0.1-12
- Added batching_log_notifier file to common.

* Fri Sep 15 2006 James Bowes <jbowes@redhat.com> - 1.0.1-11
- Stop ghosting pyo files.

* Wed Sep 13 2006 Peter Vetere <pvetere@redhat.com> 1.0.1-10
- made host- and guest- specific names for their respective init scripts
- added an init script so the guest can report its uuid when it boots

* Wed Aug 30 2006 John Wregglesworth <wregglej@redhat.com> 1.0.1-7
- split the everything into three subpackages: common, host, guest
- added report_uuid.

* Wed Aug 02 2006 James Bowes <jbowes@redhat.com> 1.0.1-2
- get_name was renamed to get_config_value
- rhn_xen was renamed to rhn-virtualization

* Fri Jul 07 2006 James Bowes <jbowes@redhat.com> 1.0.1-1
- New version.
- Remove unused macro.

* Fri Jul 07 2006 James Bowes <jbowes@redhat.com> 0.0.1-1
- Initial packaging outside of up2date<|MERGE_RESOLUTION|>--- conflicted
+++ resolved
@@ -42,15 +42,13 @@
 PreReq:         %fillup_prereq %insserv_prereq
 %else
 Requires: /usr/sbin/crond
-<<<<<<< HEAD
-=======
 %if 0%{?rhel} && 0%{?rhel} < 6
 # in RHEL5 we need libvirt, but in RHEV@RHEL5 there should not be libvirt
 # as there is vdsm and bunch of other packages, but we have no clue how to
 # distinguish those two scenarios
 %else
 Requires: libvirt
->>>>>>> ec89b999
+%endif
 %endif
 
 %description host
