# package renaming fun :(
%define rhn_client_tools spacewalk-client-tools
%define rhn_setup	 spacewalk-client-setup
%define rhn_check	 spacewalk-check
%define rhnsd		 spacewalksd
#
%define rhn_dir %{_datadir}/rhn
%define rhn_conf_dir %{_sysconfdir}/sysconfig/rhn
%define cron_dir %{_sysconfdir}/cron.d

<<<<<<< HEAD
Name:           rhn-virtualization
Summary:        Spacewalk action support for virualization
Version:        5.4.59
=======
Name:           rhn-virtualization 
Summary:        RHN/Spacewalk action support for virtualization
Version:        5.4.60
>>>>>>> b205b635
Release:        1%{?dist}

Group:          System Environment/Base
License:        GPLv2
URL:            https://github.com/spacewalkproject/spacewalk
Source0:        https://github.com/spacewalkproject/spacewalk/archive/%{name}-%{version}.tar.gz
Source1:        %{name}-rpmlintrc

BuildRoot:      %{_tmppath}/%{name}-%{version}-%{release}-root-%(%{__id_u} -n)
BuildArch:      noarch
BuildRequires:  python
%if 0%{?suse_version}
# make chkconfig work in OBS
BuildRequires: sysconfig syslog
%endif

%description
rhn-virtualization provides various Spacewalk actions for manipulation
virtual machine guest images.

%package common
Summary: Files needed by rhn-virtualization-host
Group: System Environment/Base
%if 0%{?fedora} >= 23
Requires: python3-spacewalk-usix
BuildRequires: python3-devel
%else
Requires: spacewalk-usix
%endif
Requires: %{rhn_client_tools}
%if 0%{?suse_version}
# aaa_base provide chkconfig
Requires: aaa_base
# provide directories for filelist check in obs
BuildRequires: rhn-client-tools rhn-check
%else
Requires: chkconfig
%endif

%description common
This package contains files that are needed by the rhn-virtualization-host
package.

%package host
Summary: Spacewalk Virtualization support specific to the Host system
Group: System Environment/Base
Requires: libvirt-python
Requires: rhn-virtualization-common = %{version}-%{release}
%if 0%{?suse_version}
Requires: cron
Requires: python-curl
%else
Requires: /usr/sbin/crond
Requires: python-pycurl
%endif
%if 0%{?rhel} && 0%{?rhel} < 6
# in RHEL5 we need libvirt, but in RHEV@RHEL5 there should not be libvirt
# as there is vdsm and bunch of other packages, but we have no clue how to
# distinguish those two scenarios
%else
Requires: libvirt
%endif

%description host
This package contains code for Spacewalk's Virtualization support
that is specific to the Host system (a.k.a. Dom0).


%prep
%setup -q
<<<<<<< HEAD
=======
%if 0%{?suse_version}
cp scripts/rhn-virtualization-host.SUSE scripts/rhn-virtualization-host
%endif
%if 0%{?fedora} >= 23
%global __python /usr/bin/python3
%endif
>>>>>>> b205b635

%build
make -f Makefile.rhn-virtualization


%install
rm -rf $RPM_BUILD_ROOT
make -f Makefile.rhn-virtualization DESTDIR=$RPM_BUILD_ROOT PKGDIR0=%{_initrddir} install
%if 0%{?fedora} || (0%{?rhel} && 0%{?rhel} > 5)
find $RPM_BUILD_ROOT -name "localvdsm*" -exec rm -f '{}' ';'
%endif

%if 0%{?suse_version}
rm -f $RPM_BUILD_ROOT/%{_initrddir}/rhn-virtualization-host
%endif

%clean
rm -rf $RPM_BUILD_ROOT

%if 0%{?suse_version}

%post host
if [ -d /proc/xen ]; then
    # xen kernel is running
    # change the default template to the xen version
    sed -i 's@^IMAGE_CFG_TEMPLATE=/etc/sysconfig/rhn/studio-kvm-template.xml@IMAGE_CFG_TEMPLATE=/etc/sysconfig/rhn/studio-xen-template.xml@' /etc/sysconfig/rhn/image.cfg
fi

%else
%post host
/sbin/chkconfig --add rhn-virtualization-host
/sbin/service crond condrestart
if [ -d /proc/xen ]; then
    # xen kernel is running
    # change the default template to the xen version
    sed -i 's@^IMAGE_CFG_TEMPLATE=/etc/sysconfig/rhn/studio-kvm-template.xml@IMAGE_CFG_TEMPLATE=/etc/sysconfig/rhn/studio-xen-template.xml@' /etc/sysconfig/rhn/image.cfg
fi

%preun host
if [ $1 = 0 ]; then
  /sbin/chkconfig --del rhn-virtualization-host
fi

%postun host
/sbin/service crond condrestart
%endif

%files common
%defattr(-,root,root,-)
%dir %{rhn_dir}/
%dir %{rhn_dir}/actions
%dir %{rhn_dir}/virtualization
%if 0%{?suse_version}
%dir %{rhn_conf_dir}
%endif
%{rhn_dir}/virtualization/__init__.py*
%{rhn_dir}/virtualization/batching_log_notifier.py*
%{rhn_dir}/virtualization/constants.py*
%{rhn_dir}/virtualization/errors.py*
%{rhn_dir}/virtualization/notification.py*
%{rhn_dir}/virtualization/util.py*
%doc LICENSE
%if 0%{?fedora} >= 23
%dir %{rhn_dir}/virtualization/__pycache__
%{rhn_dir}/virtualization/__pycache__/__init__.*
%{rhn_dir}/virtualization/__pycache__/batching_log_notifier.*
%{rhn_dir}/virtualization/__pycache__/constants.*
%{rhn_dir}/virtualization/__pycache__/errors.*
%{rhn_dir}/virtualization/__pycache__/notification.*
%{rhn_dir}/virtualization/__pycache__/util.*
%endif

%files host
%defattr(-,root,root,-)
%if 0%{?suse_version}
%dir %{rhn_conf_dir}
%endif
%dir %{rhn_conf_dir}/virt
%dir %{rhn_conf_dir}/virt/auto
%if ! 0%{?suse_version}
%{_initrddir}/rhn-virtualization-host
%endif
%config(noreplace) %attr(644,root,root) %{cron_dir}/rhn-virtualization.cron
%{rhn_dir}/virtualization/domain_config.py*
%{rhn_dir}/virtualization/domain_control.py*
%{rhn_dir}/virtualization/domain_directory.py*
%{rhn_dir}/virtualization/get_config_value.py*
%{rhn_dir}/virtualization/init_action.py*
%{rhn_dir}/virtualization/poller.py*
%{rhn_dir}/virtualization/schedule_poller.py*
%{rhn_dir}/virtualization/poller_state_cache.py*
%{rhn_dir}/virtualization/start_domain.py*
%{rhn_dir}/virtualization/state.py*
%{rhn_dir}/virtualization/support.py*
%{rhn_dir}/actions/virt.py*
%{rhn_dir}/actions/image.py*
%if 0%{?suse_version} || (0%{?rhel} && 0%{?rhel} < 6)
%{rhn_dir}/virtualization/localvdsm.py*
%endif
%{rhn_conf_dir}/studio-*-template.xml
%config(noreplace) %{rhn_conf_dir}/image.cfg
%doc LICENSE
%if 0%{?fedora} >= 23
%{rhn_dir}/virtualization/__pycache__/domain_config.*
%{rhn_dir}/virtualization/__pycache__/domain_control.*
%{rhn_dir}/virtualization/__pycache__/domain_directory.*
%{rhn_dir}/virtualization/__pycache__/get_config_value.*
%{rhn_dir}/virtualization/__pycache__/init_action.*
%{rhn_dir}/virtualization/__pycache__/poller.*
%{rhn_dir}/virtualization/__pycache__/schedule_poller.*
%{rhn_dir}/virtualization/__pycache__/poller_state_cache.*
%{rhn_dir}/virtualization/__pycache__/start_domain.*
%{rhn_dir}/virtualization/__pycache__/state.*
%{rhn_dir}/virtualization/__pycache__/support.*
%dir %{rhn_dir}/actions/__pycache__
%{rhn_dir}/actions/__pycache__/virt.*
%{rhn_dir}/actions/__pycache__/image.*
%endif


%changelog
* Wed Aug 09 2017 Michael Mraka <michael.mraka@redhat.com> 5.4.60-1
- precompile py3 bytecode on Fedora 23+
- use standard brp-python-bytecompile

* Tue Jul 18 2017 Michael Mraka <michael.mraka@redhat.com> 5.4.59-1
- move version and release before sources

* Mon Jul 17 2017 Jan Dobes 5.4.58-1
- Updated links to github in spec files
- Migrating Fedorahosted to GitHub

* Wed Feb 15 2017 Tomas Kasparek <tkasparek@redhat.com> 5.4.57-1
- require spacewalk-usix indead of spacewalk-backend-usix

* Wed Oct 19 2016 Gennadii Altukhov <galt@redhat.com> 5.4.56-1
- 1379891 - make rhn-virtualization code compatible with Python 2/3

* Tue Jan 13 2015 Matej Kollar <mkollar@redhat.com> 5.4.55-1
- Getting rid of Tabs and trailing spaces in LICENSE, COPYING, and README files

* Fri Jul 11 2014 Milan Zazrivec <mzazrivec@redhat.com> 5.4.54-1
- fix copyright years

* Wed Apr 23 2014 Stephen Herr <sherr@redhat.com> 5.4.53-1
- 1089715 - some systems to not have /sbin in path

* Tue Apr 22 2014 Stephen Herr <sherr@redhat.com> 5.4.52-1
- 1089715 - service location is not platform independent

* Mon Apr 21 2014 Stephen Herr <sherr@redhat.com> 5.4.51-1
- 1089715 - rhn-virt-host should not spam root if libvirtd is stopped

* Mon Sep 30 2013 Michael Mraka <michael.mraka@redhat.com> 5.4.50-1
- removed trailing whitespaces

* Tue Sep 17 2013 Michael Mraka <michael.mraka@redhat.com> 5.4.49-1
- Grammar error occurred

* Wed Jul 17 2013 Tomas Kasparek <tkasparek@redhat.com> 5.4.48-1
- updating copyright years

* Wed Jun 12 2013 Tomas Kasparek <tkasparek@redhat.com> 5.4.47-1
- rebranding RHN Satellite to Red Hat Satellite in client stuff

* Fri May 03 2013 Tomas Lestach <tlestach@redhat.com> 5.4.46-1
- 915287 - python 2.4 does not know 'exit'
- 915287 - define a utf8_encode wrapper

* Thu Mar 28 2013 Jan Pazdziora 5.4.45-1
- isInstallerConfig should check for autoyast in commandline
- catch libvirtError to return meaningfull error messages

* Thu Feb 07 2013 Stephen Herr <sherr@redhat.com> 5.4.44-1
- 908899 - rhn-virtualization-host needs to consistantly use the new function
  definition

* Wed Feb 06 2013 Jan Pazdziora 5.4.43-1
- support studio KVM image type

* Sun Nov 11 2012 Michael Calmer <mc@suse.de> 5.4.42-1
- no use of /var/lock/subsys/ anymore

* Fri Aug 10 2012 Milan Zazrivec <mzazrivec@redhat.com> 5.4.41-1
- don't include localvdsm.py on fedora

* Fri Aug 10 2012 Milan Zazrivec <mzazrivec@redhat.com> 5.4.40-1
- fix file inclusion on a fedora build

* Fri Aug 10 2012 Jan Pazdziora 5.4.39-1
- 820862 - fix traceback on a fat rhev-3 host

* Fri Jul 13 2012 Stephen Herr <sherr@redhat.com> 5.4.38-1
- Automatic commit of package [rhn-virtualization] release [5.4.37-1].
- 839776 - rhn-profile-sync exits with status 1 if libvirtd is not running

* Thu Jul 12 2012 Stephen Herr <sherr@redhat.com> 5.4.37-1
- 839776 - rhn-profile-sync exits with status 1 if libvirtd is not running

* Mon Jun 04 2012 Miroslav Suchý <msuchy@redhat.com> 5.4.36-1
- Add support for studio image deployments (client) (jrenner@suse.de)
- %%defattr is not needed since rpm 4.4 (msuchy@redhat.com)

* Tue Mar 27 2012 Stephen Herr <sherr@redhat.com> 5.4.35-1
- 807028 - rhn-virtualization-host should not delete chkconfig settings on
  upgrade (sherr@redhat.com)

* Fri Mar 02 2012 Jan Pazdziora 5.4.34-1
- Update the copyright year info.

* Mon Feb 27 2012 Jan Pazdziora 5.4.33-1
- 796658 - we need R/W connection to do domain operations
  (mzazrivec@redhat.com)

* Thu Jan 26 2012 Jan Pazdziora 5.4.32-1
- 781421 - sys.stderr.write could not handle decoded unicode
  (msuchy@redhat.com)

* Wed Dec 21 2011 Milan Zazrivec <mzazrivec@redhat.com> 5.4.31-1
- update copyright info

* Mon Oct 31 2011 Miroslav Suchý 5.4.30-1
- fix vm-state poller (ug@suse.de)

* Thu Oct 27 2011 Milan Zazrivec <mzazrivec@redhat.com> 5.4.29-1
- 742811 - domain_directory: R/O access to libvirtd is sufficient

* Wed Oct 26 2011 Milan Zazrivec <mzazrivec@redhat.com> 5.4.28-1
- 742811 - don't open RW connection to libvirt unless necessary

* Wed Oct 26 2011 Milan Zazrivec <mzazrivec@redhat.com> 5.4.27-1
- 742811 - RHEV: handle no-guests situation correctly

* Wed Oct 05 2011 Martin Minar <mminar@redhat.com> 5.4.26-1
- 742811 - check for running vdsm only (colin.coe@gmail.com)

* Fri Aug 12 2011 Miroslav Suchý 5.4.25-1
- fix syntax errors

* Thu Aug 11 2011 Miroslav Suchý 5.4.24-1
- do not mask original error by raise in execption

* Thu May 19 2011 Miroslav Suchý 5.4.23-1
- simplify spec
- rhn-virtualization-host.noarch: E: incoherent-subsys /etc/rc.d/init.d/rhn-
  virtualization-host rhn-virtualization
- fix spelling error

* Fri Apr 15 2011 Jan Pazdziora 5.4.22-1
- build rhn-virtualization on SUSE (mc@suse.de)

* Fri Apr 08 2011 Miroslav Suchý 5.4.21-1
- update copyright years (msuchy@redhat.com)

* Thu Mar 10 2011 Miroslav Suchý <msuchy@redhat.com> 5.4.20-1
- 683546 - optparse isn't friendly to translations in unicode

* Wed Jan 05 2011 Miroslav Suchý <msuchy@redhat.com> 5.4.19-1
- 656241 - require libvirt
- Updating the copyright years to include 2010. (jpazdziora@redhat.com)

* Mon Dec 20 2010 Miroslav Suchý <msuchy@redhat.com> 5.4.18-1
- 657516 - print nice warning if libvirtd is not running

* Wed Nov 24 2010 Michael Mraka <michael.mraka@redhat.com> 5.4.17-1
- removed unused imports

* Sat Nov 20 2010 Miroslav Suchý <msuchy@redhat.com> 5.4.16-1
- If libvirtd is not running do not throw traceback (msuchy@redhat.com)

* Tue Nov 02 2010 Jan Pazdziora 5.4.15-1
- Update copyright years in the rest of the repo.

* Tue Jul 20 2010 Miroslav Suchý <msuchy@redhat.com> 5.4.14-1
- add parameter cache_only to all client actions (msuchy@redhat.com)

* Fri Jul 16 2010 Milan Zazrivec <mzazrivec@redhat.com> 5.4.13-1
- 591609 - 'Unknown' is not a valid virt. guest state

* Mon Apr 19 2010 Michael Mraka <michael.mraka@redhat.com> 5.4.12-1
- Removing usused imports from rhn-virtualization/actions/virt.
<|MERGE_RESOLUTION|>--- conflicted
+++ resolved
@@ -8,15 +8,9 @@
 %define rhn_conf_dir %{_sysconfdir}/sysconfig/rhn
 %define cron_dir %{_sysconfdir}/cron.d
 
-<<<<<<< HEAD
 Name:           rhn-virtualization
 Summary:        Spacewalk action support for virualization
-Version:        5.4.59
-=======
-Name:           rhn-virtualization 
-Summary:        RHN/Spacewalk action support for virtualization
 Version:        5.4.60
->>>>>>> b205b635
 Release:        1%{?dist}
 
 Group:          System Environment/Base
@@ -87,15 +81,9 @@
 
 %prep
 %setup -q
-<<<<<<< HEAD
-=======
-%if 0%{?suse_version}
-cp scripts/rhn-virtualization-host.SUSE scripts/rhn-virtualization-host
-%endif
 %if 0%{?fedora} >= 23
 %global __python /usr/bin/python3
 %endif
->>>>>>> b205b635
 
 %build
 make -f Makefile.rhn-virtualization
@@ -215,7 +203,6 @@
 %{rhn_dir}/actions/__pycache__/image.*
 %endif
 
-
 %changelog
 * Wed Aug 09 2017 Michael Mraka <michael.mraka@redhat.com> 5.4.60-1
 - precompile py3 bytecode on Fedora 23+
