--- conflicted
+++ resolved
@@ -19,12 +19,8 @@
 License: GPLv2
 URL:     https://fedorahosted.org/spacewalk
 Source0: https://fedorahosted.org/releases/s/p/spacewalk/%{name}-%{version}.tar.gz
-<<<<<<< HEAD
 Source1: %{name}-rpmlintrc
-Version: 5.11.77.1
-=======
 Version: 5.11.78
->>>>>>> cab683c4
 Release: 1%{?dist}
 BuildRoot: %{_tmppath}/%{name}-%{version}-%{release}-root-%(%{__id_u} -n)
 BuildArch: noarch
@@ -53,7 +49,7 @@
 %if 0%{?rhel} && 0%{?rhel} <= 5
 Requires: python-hashlib
 %endif
-%if 0%{?suse_version} >= 1110
+%if 0%{?suse_version} >= 1140
 Requires: python-xml
 %endif
 Conflicts: osa-dispatcher < %{version}-%{release}
@@ -68,9 +64,6 @@
 Requires(preun): aaa_base
 # to make chkconfig test work during build
 BuildRequires: sysconfig syslog
-%if 0%{?suse_version} < 1210
-Requires: %fillup_prereq %insserv_prereq
-%endif
 %else
 %if 0%{?fedora} || 0%{?rhel} >= 7
 Requires(post): chkconfig
@@ -232,23 +225,6 @@
 install -p -m 755 osa-dispatcher-selinux/osa-dispatcher-selinux-enable %{buildroot}%{_sbindir}/osa-dispatcher-selinux-enable
 %endif
 
-mkdir -p %{buildroot}%{_var}/log/rhn
-touch %{buildroot}%{_var}/log/osad
-touch %{buildroot}%{_var}/log/rhn/osa-dispatcher.log
-
-%if 0%{?suse_version}
-%py_compile %{buildroot}/%{rhnroot}
-%py_compile -O %{buildroot}/%{rhnroot}
-# add rclinks
-%if 0%{?suse_version} < 1210
-ln -sf ../../etc/init.d/osad %{buildroot}%{_sbindir}/rcosad
-ln -sf ../../etc/init.d/osa-dispatcher %{buildroot}%{_sbindir}/rcosa-dispatcher
-%else
-ln -s %{_sbindir}/service %{buildroot}%{_sbindir}/rcosad
-ln -s %{_sbindir}/service %{buildroot}%{_sbindir}/rcosa-dispatcher
-%endif
-%endif
-
 %clean
 rm -rf $RPM_BUILD_ROOT
 
@@ -258,17 +234,11 @@
 
 
 %post
-ARG=$1
 %if 0%{?suse_version} >= 1210
 %service_add_post osad.service
-if [ $ARG -eq 1 ] ; then
-    # executed only in case of install
-    /usr/bin/systemctl enable osad.service >/dev/null 2>&1
-    /usr/bin/systemctl start osad.service ||:
-fi
 %else
 if [ -f %{_sysconfdir}/init.d/osad ]; then
-    /sbin/chkconfig --add osad ||:
+    /sbin/chkconfig --add osad
 fi
 if [ -f %{_unitdir}/osad.service ]; then
     %systemd_post osad.service
@@ -285,10 +255,6 @@
 if [ -f %{_var}/log/osad ]; then
     /bin/chmod 600 %{_var}/log/osad
 fi
-if [ $ARG -eq 1 ] ; then
-  # executed only in case of install
-  /sbin/service osad start ||:
-fi
 %endif
 
 %preun
@@ -331,7 +297,7 @@
 %service_add_post osa-dispatcher.service
 %else
 if [ -f %{_sysconfdir}/init.d/osa-dispatcher ]; then
-    /sbin/chkconfig --add osa-dispatcher ||:
+    /sbin/chkconfig --add osa-dispatcher
 fi
 if [ -f %{_unitdir}/osa-dispatcher.service ]; then
     %systemd_post osa-dispatcher.service
@@ -387,7 +353,6 @@
 %endif
 
 %files
-%defattr(-,root,root)
 %dir %{rhnroot}/osad
 %attr(755,root,root) %{_sbindir}/osad
 %{rhnroot}/osad/osad.py*
@@ -405,7 +370,6 @@
 %config(noreplace) %{_sysconfdir}/logrotate.d/osad
 %ghost %attr(600,root,root) %{_var}/log/osad
 %if 0%{?suse_version}
-%{_sbindir}/rcosad
 # provide directories not owned by any package during build
 %dir %{rhnroot}
 %dir %{_sysconfdir}/sysconfig/rhn
@@ -434,15 +398,12 @@
 %doc LICENSE
 %ghost %attr(640,%{apache_user},root) %{_var}/log/rhn/osa-dispatcher.log
 %if 0%{?suse_version}
-%{_sbindir}/rcosa-dispatcher
-%dir %attr(750, root, %{apache_group}) %{_sysconfdir}/rhn
+%attr(750,root,%{apache_group}) %dir %{_sysconfdir}/rhn
 %attr(755,root,%{apache_group}) %dir %{rhnroot}/config-defaults
-%dir %{_sysconfdir}/rhn/tns_admin
-%attr(770,root,%{apache_group}) %dir %{_var}/log/rhn
+%dir %{_var}/log/rhn
 %endif
 
 %files -n osa-common
-%defattr(-,root,root)
 %{rhnroot}/osad/__init__.py*
 %{rhnroot}/osad/jabber_lib.py*
 %{rhnroot}/osad/rhn_log.py*
@@ -459,9 +420,6 @@
 %endif
 
 %changelog
-* Tue Feb 07 2017 Eric Herget <eherget@redhat.com> 5.11.78-1
-- 1419199 - fix osa_dispatcher so it can successfully register with jabberd
-
 * Mon Jan 23 2017 Jan Dobes 5.11.77-1
 - removing selinux port requirements
 - Drop code used from the Perl stack to 'trickle' OSAD
@@ -921,4 +879,4 @@
 
 * Mon Apr 19 2010 Michael Mraka <michael.mraka@redhat.com> 5.9.32-1
 - do not start osad by default
-- require python-haslib only in RHEL5+- require python-haslib only in RHEL5
