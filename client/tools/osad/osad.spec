--- conflicted
+++ resolved
@@ -32,13 +32,9 @@
 Requires: rhn-client-tools >= 1.0.0-44
 %else
 Requires: rhn-client-tools >= 1.3.7
-<<<<<<< HEAD
+%endif
+%endif
 %if 0%{?suse_version} && 0%{?suse_version} < 1110 || 0%{?rhel} && 0%{?rhel} <= 5
-=======
-%endif
-%endif
-%if 0%{?rhel} && 0%{?rhel} <= 5
->>>>>>> c334afa3
 Requires: python-hashlib
 %endif
 %if 0%{?suse_version} >= 1140
