# SOME DESCRIPTIVE TITLE.
# Copyright (C) YEAR THE PACKAGE'S COPYRIGHT HOLDER
# This file is distributed under the same license as the PACKAGE package.
#
# Translators:
# Ankit Patel <ankit@redhat.com>, 2006-2007
# Automatically generated, 2004
# Miroslav Suchý <msuchy@redhat.com>, 2011
# Tyronne Wickramarathne <tywickra@redhat.com>, 2006-2007
# Tyronne Wickramarathne <tywickra@redhat.com>, 2006-2007, 2012
msgid ""
msgstr ""
"Project-Id-Version: Spacewalk\n"
"Report-Msgid-Bugs-To: \n"
"POT-Creation-Date: 2015-08-21 11:59+0200\n"
"PO-Revision-Date: 2014-01-14 09:23+0000\n"
"Last-Translator: Piotr Drąg <piotrdrag@gmail.com>\n"
"Language-Team: Sinhala (http://www.transifex.com/projects/p/spacewalk/"
"language/si/)\n"
"Language: si\n"
"MIME-Version: 1.0\n"
"Content-Type: text/plain; charset=UTF-8\n"
"Content-Transfer-Encoding: 8bit\n"
"Plural-Forms: nplurals=2; plural=(n != 1);\n"

#: ../src/up2date_client/capabilities.py:88
#, python-format
msgid ""
"This client requires the server to support %s, which the current server does "
"not support"
msgstr ""
"මෙම සේවා දායකයට %s පහසුකම අවශ්‍යව ඇත, නමුත් වත්මන් සේවා දායකය එම පහසුකම සපයන්නේ නැත"

#: ../src/up2date_client/config.py:158
#, python-format
msgid "%s was not found"
msgstr "%s සොයාගත නොහැකි විය"

#: ../src/up2date_client/debUtils.py:56 ../src/up2date_client/rpmUtils.py:112
msgid "Getting list of packages installed on the system"
msgstr "ඔබේ පද්ධතිය තුල ස්ථාපනය කල යුතු ඇසුරුම් ලයිස්තුව ලබා ගනිමින්"

#: ../src/up2date_client/gui.py:313
msgid "_Finish"
msgstr "නිම කරන්න(_F)"

#. Finish Window
#: ../src/up2date_client/gui.py:314
#: ../src/up2date_client/rhnreg_constants.py:152
msgid "Updates Configured"
msgstr ""

#: ../src/up2date_client/gui.py:316
msgid "_Exit"
msgstr ""

#: ../src/up2date_client/gui.py:317
msgid "Software Updates Not Set Up"
msgstr "පද්ධතියේ මෘදුකාංග නවීකරණය මීට පෙර සකසා ඇත"

#: ../src/up2date_client/gui.py:327
msgid "You must run rhn_register as root."
msgstr "ඔබ rhn_register විධානය ක්‍රියාත්මක කල යුත්තේ root ලෙස වෙයි."

#: ../src/up2date_client/gui.py:352
#, python-format
msgid "There was some sort of I/O error: %s"
msgstr "යම් ආකාරයක I/O දෝශයක් ඇතිවිය: %s"

#: ../src/up2date_client/hardware.py:819
msgid "Error reading cpu information:"
msgstr "cpu තොරතුරු කියවීමේදී දෝශයක් ඇතිවිය:"

#: ../src/up2date_client/hardware.py:826
msgid "Error reading system memory information:"
msgstr "පද්ධතියේ මතක තොරතුරු කියවීමේදී දෝශයක් ඇතිවිය:"

#: ../src/up2date_client/hardware.py:836
msgid "Error reading networking information:"
msgstr "ජාලයේ තොරතුරු කියවීමේදී දෝශයක් ඇතිවිය:"

#: ../src/up2date_client/hardware.py:857
msgid "Error reading install method information:"
msgstr "ස්ථාපනය සිදුකල යුතු ආකාරය සම්බන්ධ තොරතුරු කියවීමේදී දෝශයක් ඇතිවිය:"

#: ../src/up2date_client/hardware.py:865
msgid "Error reading network interface information:"
msgstr "ජාල අන්තර් මුහුණත් තොරතුරු කියවීමේදී දෝශයක් ඇතිවිය :"

#: ../src/up2date_client/messageWindow.py:98
msgid "Error:"
msgstr "දෝශයකි:"

#: ../src/up2date_client/messageWindow.py:105
msgid "Yes/No dialog:"
msgstr "ඔව්/නැත දෙබස:"

#: ../src/up2date_client/rhnChannel.py:96
msgid "Unable to Locate SystemId"
msgstr ""

#: ../src/up2date_client/rhnChannel.py:113
msgid "This system may not be updated until it is associated with a channel."
msgstr "ඕඩයක් සමඟ නිසි ලෙස සම්බන්ධ වන තුරු පද්ධතිය නවීකරණය නොවනු ඇත."

#: ../src/up2date_client/rhncli.py:70
msgid "Show additional output"
msgstr "අතිරේක ප්‍රතිදානයන් පෙන්වන්න"

#: ../src/up2date_client/rhncli.py:72
msgid "Specify an http proxy to use"
msgstr "භාවිත කල යුතු http ප්‍රොක්සිය නිර්දේශ කරන්න"

#: ../src/up2date_client/rhncli.py:74
msgid "Specify a username to use with an authenticated http proxy"
msgstr "අනන්‍යතාවය තහවුරුකරගත් http ප්‍රොක්සිය සමඟ භාවිත කිරීමට පරිශීලක නාමයක් ලබාදෙන්න "

#: ../src/up2date_client/rhncli.py:76
msgid "Specify a password to use with an authenticated http proxy"
msgstr "අනන්‍යතාවය තහවුරුකරගත් http ප්‍රොක්සිය සමඟ භාවිත කිරීමට රහස්පදයක් ලබාදෙන්න "

#: ../src/up2date_client/rhncli.py:98
msgid ""
"\n"
"Aborted.\n"
msgstr ""
"\n"
"නවතා දමන ලදී.\n"

#: ../src/up2date_client/rhncli.py:101
#, python-format
msgid "An unexpected OS error occurred: %s\n"
msgstr "බලා පොරොත්තු නොවූ මෙහෙයුම් පද්ධතියේ දෝශයක් ඇතිවිය: %s\n"

#: ../src/up2date_client/rhncli.py:106
msgid "A connection was attempted with a malformed URI.\n"
msgstr "නිසි ලෙස සකසා නොමැති URI සමඟ සම්බන්ධතාවයක් සාදා ගැනීමට වෙර දැරීය.\n"

#: ../src/up2date_client/rhncli.py:108
#, python-format
msgid "A connection was attempted with a malformed URI: %s.\n"
msgstr "නිසි ලෙස සකසා නොමැති URI සමඟ සම්බන්ධතාවයක් සාදා ගැනීමට වෙර දැරීය: %s.\n"

#: ../src/up2date_client/rhncli.py:110
#, python-format
msgid "There was some sort of I/O error: %s\n"
msgstr "යම් ආකාරයක I/O දෝශයක් ඇත විය: %s\n"

#: ../src/up2date_client/rhncli.py:113
#, python-format
msgid "There was an SSL error: %s\n"
msgstr "SSL දෝශයක් ඇති විය: %s\n"

#: ../src/up2date_client/rhncli.py:114
msgid ""
"A common cause of this error is the system time being incorrect. Verify that "
"the time on this system is correct.\n"
msgstr ""
"මෙම දෝශයට බොහෝ දුරට හේතු විය හැක්කේ පද්ධතියේ වේලාව සාවද්‍ය ලෙස තිබීමයි. පද්ධතිය තුල සටහන් "
"වන වේලාවේ නිරවද්‍ය භාවය තහවුරු කරගන්න.\n"

#: ../src/up2date_client/rhncli.py:121
#, python-format
msgid "There was a SSL crypto error: %s\n"
msgstr "SSL රහස්‍ය සංකේත වල දෝශයක් ඇති විය: %s\n"

#: ../src/up2date_client/rhncli.py:125
#, python-format
msgid "There was an authentication error: %s\n"
msgstr "අනන්‍යතාවය තහවුරු කර ගැනීමේදී දෝශයක් ඇති විය: %s\n"

#: ../src/up2date_client/rhncli.py:141
#, python-format
msgid "You must be root to run %s"
msgstr "%s ක්‍රියාත්මක කිරීම සඳහා පද්ධතිය නැවත ආරම්භ කල යුතු වේ."

#: ../src/up2date_client/rhncli.py:171 ../src/up2date_client/rhncli.py:206
msgid "Unable to open gui. Try `up2date --nox`"
msgstr "විත්‍රක මුහුණත විවෘත කල නොහැක. `up2date --nox` උත්සහ කර බලන්න"

#: ../src/up2date_client/rhncli.py:213
#, python-format
msgid ""
"%%prog (Spacewalk Client Tools) %s\n"
"Copyright (C) 1999--2014 Red Hat, Inc.\n"
"Licensed under the terms of the GPLv2."
msgstr ""

#: ../src/up2date_client/rhncli.py:228
msgid "An error has occurred:"
msgstr "දෝශයක් ඇතිවිය:"

#: ../src/up2date_client/rhncli.py:236
msgid "See /var/log/up2date for more information"
msgstr "වැඩි විස්තර සඳහා /var/log/up2date බලන්න"

#: ../src/up2date_client/rhnreg_constants.py:16
msgid "Copyright © 2006--2014 Red Hat, Inc. All rights reserved."
msgstr ""

#. Satellite URL Window
#: ../src/up2date_client/rhnreg_constants.py:19
msgid "Enter your Red Hat Satellite URL."
msgstr ""

#: ../src/up2date_client/rhnreg_constants.py:20
msgid ""
"Please enter the location of your Red Hat Satellite server and of its SSL "
"certificate. The SSL certificate is only required if you will be connecting "
"over https (recommended)."
msgstr ""

#: ../src/up2date_client/rhnreg_constants.py:24
msgid "Satellite URL:"
msgstr ""

#: ../src/up2date_client/rhnreg_constants.py:25
msgid "SSL certificate:"
msgstr ""

#: ../src/up2date_client/rhnreg_constants.py:26
msgid "You must enter a valid Satellite URL."
msgstr ""

#: ../src/up2date_client/rhnreg_constants.py:27
msgid ""
"If you are using https you must enter the location of a valid SSL "
"certificate."
msgstr ""

#. Connect Window
#: ../src/up2date_client/rhnreg_constants.py:31
msgid "Attempting to contact the Spacewalk server."
msgstr ""

#: ../src/up2date_client/rhnreg_constants.py:32
#, python-format
msgid "We are attempting to contact the Red Hat Network server at %s."
msgstr "%s තිබෙන Red Hat Network සේවා දායකය සමඟ සම්බන්ධ වීමට උත්සහ කරමින්."

#: ../src/up2date_client/rhnreg_constants.py:34
#, python-format
msgid "A proxy was specified at %s."
msgstr "%s හී ප්‍රොක්සියක් නියම කර ඇත.."

#. Start Window
#: ../src/up2date_client/rhnreg_constants.py:37 ../data/gui.glade.h:1
msgid "System Registration"
msgstr "ලියාපදිංචි අංකය(_n)"

#: ../src/up2date_client/rhnreg_constants.py:38
msgid ""
"This assistant will guide you through connecting your system to Red Hat "
"Satellite to receive software updates, including security updates, to keep "
"your system supported and compliant.  You will need the following at this "
"time:\n"
"\n"
" * A network connection\n"
" * Your Red Hat Login & password\n"
" * The location of a Red Hat Satellite or Proxy\n"
"\n"
msgstr ""

#. Why Register Window
#: ../src/up2date_client/rhnreg_constants.py:51 ../data/rh_register.glade.h:5
msgid "Why Should I Connect to RHN? ..."
msgstr "මම RHNසමඟ සම්බන්ධ විය යුත්තේ මක් නිසාද? ..."

#: ../src/up2date_client/rhnreg_constants.py:52 ../data/rh_register.glade.h:69
msgid "Why Register"
msgstr "ලියාපදිංචි විය යුත්තේ ඇයි"

#: ../src/up2date_client/rhnreg_constants.py:53
msgid ""
"Connecting your system to Red Hat Satellite allows you to take full "
"advantage of the benefits of a paid subscription, including:"
msgstr ""

#: ../src/up2date_client/rhnreg_constants.py:55
msgid "Security & Updates:"
msgstr "මීට ආරක්‍ෂාව සහ නවීකරණයන්:"

#: ../src/up2date_client/rhnreg_constants.py:56
msgid "Downloads & Upgrades:"
msgstr "බාගතකරණයන් සහ නවීකරණයන්:"

#: ../src/up2date_client/rhnreg_constants.py:57
msgid "Support:"
msgstr "සහයෝගය:"

#: ../src/up2date_client/rhnreg_constants.py:58
msgid "Compliance:"
msgstr "අනුකූලතාවය:"

#: ../src/up2date_client/rhnreg_constants.py:59
msgid ""
"Receive the latest software updates, including security updates, keeping "
"this Red Hat Enterprise Linux system updated and secure."
msgstr ""
"මෙම Red Hat Enterprise Linux පද්ධතිය නවීකරණයෙන් සහ ආරක්‍ෂිතව තබා ගැනීමට ආරක්‍ෂක "
"නවීකරණයන් ඇතුළුව නවතම ඇසුරුම් ලබාගන්න."

#: ../src/up2date_client/rhnreg_constants.py:61 ../data/rh_register.glade.h:76
msgid ""
"Download installation images for Red Hat Enterprise Linux releases, "
"including new releases."
msgstr ""
"නව නිකුතුවන්ද ඇතුලත්ව Red Hat Enterprise Linux නිකුතුවන් සඳහා වන ස්ථාපන පිළිඹුවන් බාගත කරන්න"

#: ../src/up2date_client/rhnreg_constants.py:63 ../data/rh_register.glade.h:78
msgid ""
"Access to the technical support experts at Red Hat or Red Hat's partners for "
"help with any issues you might encounter with this system."
msgstr ""
"Red Hat හෝ Red Hat හී කොටස් කරුවන් සමඟ ඔබේ පද්ධතියේ තිබෙන ඕනෑම ගැටළුවක් සම්බන්ධයෙන් ඔබට "
"ඔවුන් වෙත ලඟා විය හැක."

#: ../src/up2date_client/rhnreg_constants.py:65
msgid ""
"Stay in compliance with your subscription agreement and manage subscriptions "
"for systems connected to your account."
msgstr ""

#: ../src/up2date_client/rhnreg_constants.py:68
msgid ""
"Tip: Red Hat values your privacy: http://www.redhat.com/legal/"
"privacy_statement.html"
msgstr ""
"Red Hat ඔබේ පෞද්ගලිකත්වය අගය කරනු ලබයි: http://www.redhat.com/legal/"
"privacy_statement.html"

#: ../src/up2date_client/rhnreg_constants.py:70
msgid "Take me back to the registration"
msgstr "මාව නැවතත් ලියාපදිංචි කිරීම වෙත රැගෙන යන්න(_T)"

#. Confirm Quit Window
#: ../src/up2date_client/rhnreg_constants.py:73
msgid "Software Update Not Set Up"
msgstr "මෘදුකාංග ප්‍රගමන සැකසුමෙන් ඉවත් වන්න(_E)"

#: ../src/up2date_client/rhnreg_constants.py:74
msgid ""
"Are you sure you don't want to connect your system to Red Hat Satellite? "
"You'll miss out on the benefits of a Red Hat Enterprise Linux subscription:\n"
msgstr ""

#: ../src/up2date_client/rhnreg_constants.py:76
msgid ""
"You will not be able to take advantage of these subscription privileges "
"without connecting your system to Red Hat Satellite.\n"
msgstr ""

#: ../src/up2date_client/rhnreg_constants.py:78
msgid "Take me back to the setup process."
msgstr "සැකසුම් ක්‍රියාවලිය වෙත මාව නැවත රැගෙන යන්න"

#: ../src/up2date_client/rhnreg_constants.py:79
msgid "I'll register later."
msgstr "මම පසුව ලියාපදිංචි වීමට කැමැත්තෙමි(_I)."

#. Info Window
#: ../src/up2date_client/rhnreg_constants.py:82 ../data/gui.glade.h:4
#: ../data/rh_register.glade.h:13
msgid "Red Hat Account"
msgstr "Red Hat පිවිසුම"

#: ../src/up2date_client/rhnreg_constants.py:83
#, python-format
msgid ""
"Please enter your login information for the %s Red Hat Network Satellite:\n"
"\n"
msgstr ""
"%s Red Hat Network Satellite සඳහා ඔබේ පිවිසුම් තොරතුරු ඇතුල් කරන්න:\n"
"\n"

#: ../src/up2date_client/rhnreg_constants.py:85
msgid "Red Hat Login:"
msgstr "Red Hat පිවිසුම:"

#: ../src/up2date_client/rhnreg_constants.py:86
#: ../src/up2date_client/tui.py:137
msgid "Login:"
msgstr "පිවිසුම:"

#: ../src/up2date_client/rhnreg_constants.py:87
msgid "Password:"
msgstr "රහස්පදය:"

#: ../src/up2date_client/rhnreg_constants.py:88
msgid ""
"Tip: Forgot your login or password?  Contact your Satellite's Organization "
"Administrator."
msgstr ""
"ඉඟිය: ඔබේ පරිශීලක නාමය හෝ රහස්පදය අමතක වීද? ඔබේ චන්ද්‍රිකා සේවා දායකයේ ආයතන කළමණාකරු "
"අමතන්න."

#: ../src/up2date_client/rhnreg_constants.py:90
msgid "Please enter a desired login."
msgstr "කරුණාකර කැමති පිවිසුම ඇතුල් කරන්න."

#: ../src/up2date_client/rhnreg_constants.py:91
msgid "Please enter and verify a password."
msgstr "ඔබේ රහස්පදය ඇතුලත් කර එය තහවුරු කරන්න"

#. OS Release Window
#: ../src/up2date_client/rhnreg_constants.py:94 ../data/gui.glade.h:5
#: ../data/rh_register.glade.h:142
msgid "Operating System Release Version"
msgstr ""

#: ../src/up2date_client/rhnreg_constants.py:95
msgid "Operating System version:"
msgstr ""

#: ../src/up2date_client/rhnreg_constants.py:96
msgid " Minor Release: "
msgstr ""

#: ../src/up2date_client/rhnreg_constants.py:97
msgid "Limited Updates Only"
msgstr ""

#: ../src/up2date_client/rhnreg_constants.py:98
#: ../data/rh_register.glade.h:151
msgid "All available updates"
msgstr ""

#: ../src/up2date_client/rhnreg_constants.py:99
msgid "Confirm operating system release selection"
msgstr ""

#: ../src/up2date_client/rhnreg_constants.py:100
msgid ""
"Your system will be subscribed to the base software channel to receive all "
"available updates."
msgstr ""

#. Hardware Window
#: ../src/up2date_client/rhnreg_constants.py:105
msgid "Create Profile - Hardware"
msgstr "ඔබේ පද්ධතියේ පැතිකඩ සාදන්න"

#: ../src/up2date_client/rhnreg_constants.py:106
msgid ""
"A Profile Name is a descriptive name that you choose to identify this System "
"Profile on the Red Hat Satellite web pages. Optionally, include a computer "
"serial or identification number."
msgstr ""

#: ../src/up2date_client/rhnreg_constants.py:110
msgid ""
"Additional hardware information including PCI devices, disk sizes and mount "
"points will be included in the profile."
msgstr "PCI උපාංග, තැටි වල ප්‍රමාණයන්, සවිකරන ස්ථානයන් අදිය මෙම පැතිකඩ තුල ඇතුලත් වේ."

#: ../src/up2date_client/rhnreg_constants.py:113
msgid "Include the following information about hardware and network:"
msgstr "දෘඪාංගයන් හී සහ ජාලය සම්බන්ධ පහත සඳහන් තොරතුරු සපයන්න:"

#. Packages Window
#: ../src/up2date_client/rhnreg_constants.py:117
msgid "Create Profile - Packages"
msgstr "ඔබේ පද්ධතියේ පැතිකඩ සාදන්න"

#: ../src/up2date_client/rhnreg_constants.py:118
msgid ""
"RPM information is important to determine what updated software packages are "
"relevant to this system."
msgstr ""
"නවීකරණය කරන ලද ඇසුරුම් මෙම පද්ධතියට අවශ්‍ය වනෙනේදැයි දැන ගැනීම සඳහා RPM තොරතුරු ඉතා "
"වැදගත් වේ"

#: ../src/up2date_client/rhnreg_constants.py:121
msgid "Include RPM packages installed on this system in my System Profile"
msgstr "මෙම පද්ධතිය තුල ස්ථාපනය කර ඇති RPM ඇසුරුම් මාගේ පද්ධතියේ පැතිකඩට ඇතුලත් කරන්න"

#: ../src/up2date_client/rhnreg_constants.py:123
msgid "You may deselect individual packages by unchecking them below."
msgstr "ඔබ විසින් තනිව තිබෙන ඇසුරුම් බැහැර කිරීමට ඒවායේ හරි ලකුණ ඉවත් කරන්න"

#: ../src/up2date_client/rhnreg_constants.py:125
msgid "Building Package List"
msgstr "ඇසුරුම් ලැයිස්තුව සකස් කරමින්"

#. Product Window
#: ../src/up2date_client/rhnreg_constants.py:128
msgid "*Email Address:"
msgstr "*විද්‍යුත් ලිපිනය:"

#: ../src/up2date_client/rhnreg_constants.py:130
#: ../data/rh_register.glade.h:125
msgid "System Already Registered"
msgstr "පද්ධතිය මීට පෙර ලියාපදිංචි කර තිබුනද නැවත ලියාපදිංචි කරන්න"

#: ../src/up2date_client/rhnreg_constants.py:131
#: ../data/rh_register.glade.h:126
msgid "It appears this system has already been set up for software updates:"
msgstr "ඔබේ පද්ධතිය මීට පෙර මෘදුකාංග නවීකරණයන් සිදුකර ගත හැකි ලෙස සකසා තිබෙන බව පෙනී යයි:"

#: ../src/up2date_client/rhnreg_constants.py:132
#: ../data/rh_register.glade.h:131
msgid "Are you sure you would like to continue?"
msgstr "නිශ්චිතවම ඔබට දිගටම කරගෙන යාමට අවශ්‍යද ?"

#: ../src/up2date_client/rhnreg_constants.py:134
msgid ""
"This system has already been registered using Red Hat Subscription "
"Management.\n"
"\n"
"Your system is being registered again using Red Hat Satellite or Red Hat "
"Satellite Proxy technology. Red Hat recommends that customers only register "
"once.\n"
"\n"
"To learn more about RHN Classic/Red Hat Satellite registration and "
"technologies please consult this Knowledge Base Article: https://access."
"redhat.com/kb/docs/DOC-45563"
msgstr ""

#. Send Window
#: ../src/up2date_client/rhnreg_constants.py:141
msgid "Send Profile Information to Red Hat Satellite"
msgstr ""

#: ../src/up2date_client/rhnreg_constants.py:142
msgid ""
"We are finished collecting information for the System Profile.\n"
"\n"
"Press \"Next\" to send this System Profile to Red Hat Satellite.  Click "
"\"Cancel\" and no information will be sent.  You can run the registration "
"program later by typing `rhn_register` at the command line."
msgstr ""

<<<<<<< HEAD
#: ../src/up2date_client/rhncli.py:70
msgid "Show additional output. Repeat for more detail."
msgstr "අතිරේක ප්‍රතිදානයන් පෙන්වන්න"

#: ../src/up2date_client/rhncli.py:72
msgid "Specify an http proxy to use"
msgstr "භාවිත කල යුතු http ප්‍රොක්සිය නිර්දේශ කරන්න"

#: ../src/up2date_client/rhncli.py:74
msgid "Specify a username to use with an authenticated http proxy"
msgstr "අනන්‍යතාවය තහවුරුකරගත් http ප්‍රොක්සිය සමඟ භාවිත කිරීමට පරිශීලක නාමයක් ලබාදෙන්න "

#: ../src/up2date_client/rhncli.py:76
msgid "Specify a password to use with an authenticated http proxy"
msgstr "අනන්‍යතාවය තහවුරුකරගත් http ප්‍රොක්සිය සමඟ භාවිත කිරීමට රහස්පදයක් ලබාදෙන්න "
=======
#. Sending Window
#: ../src/up2date_client/rhnreg_constants.py:149
msgid "Sending Profile to Red Hat Satellite"
msgstr ""
>>>>>>> 18d28843

#: ../src/up2date_client/rhnreg_constants.py:153
#, fuzzy, python-format
msgid ""
"You may now run '%s update' from this system's command line to get the "
"latest software updates from Red Hat Satellite. You will need to run this "
"periodically to get the latest updates. Alternatively, you may configure "
"this system for automatic software updates (also known as 'auto errata "
"update') via the Red Hat Satellite web interface.  (Instructions for this "
"are in chapter 6 of the RHN Reference Guide, available from the 'Help' "
"button in the main Red Hat Network Satellite web interface.)"
msgstr ""
"Red Hat Network වෙතින් නව මෘදුකාංග ප්‍රගමනයන් ලබාගැනීම සඳහා විධාන රේඛාවේ සිට 'yum "
"update' විධානය ක්‍රියාත්මක කරන්න. නව ප්‍රගමනයන් ලබාගැනීම සඳහා වරින්වර මෙම විධානය භාවිතා "
"කලයුතු වේ. Red Hat Network වියුණු අතුරු මුහුණත භාවිතා කරම විකල්පයක් ලෙස මෙම පද්ධතිය ස්වයංක්‍රීය "
"මෘදුකාංග ප්‍රගමණයන් ලබාගැනීම සඳහා මානකරන්න . (RHN Reference Guide හී 6 වන පරිච්ඡේදය "
"තුල මේ සඳහා අවශ්‍ය උපදෙස් අන්තර්ගතව ඇත, මෙය Red Hat Network වියුණු අතුරු මුහුණත තුල තිබෙන "
"'උදව්' සූචකය හරහා ලබාගත හැක.)"

#. Review Window
#: ../src/up2date_client/rhnreg_constants.py:164 ../data/gui.glade.h:7
msgid "Review Subscription"
msgstr "ග්‍රාහකත්වය සමාලෝචනය කරන්න"

#: ../src/up2date_client/rhnreg_constants.py:165
#: ../data/rh_register.glade.h:53
msgid "Please review the subscription details below:"
msgstr "කරුනාකර පහත දැක්වෙන ග්‍රාහක විස්තර සමාලෝචනය කරන්න:"

#: ../src/up2date_client/rhnreg_constants.py:166
#, python-format
msgid ""
"The installation number %s was activated during this system's initial "
"connection to Red Hat Satellite."
msgstr ""

#: ../src/up2date_client/rhnreg_constants.py:168
msgid ""
"Subscriptions have been activated for the following Red Hat products/"
"services:"
msgstr "පහත දැක්වෙන Red Hat සේවාවන් සහ නිශ්පාදන සඳහා ග්‍රාහකත්වය සක්‍රීය කර ඇත:"

#: ../src/up2date_client/rhnreg_constants.py:170
msgid "Software Channel Subscriptions:"
msgstr "මෘදුකාග ඕඩයේ ග්‍රාහකත්වයන්:"

#: ../src/up2date_client/rhnreg_constants.py:171
msgid "This system will receive updates from the following software channels:"
msgstr ""

#: ../src/up2date_client/rhnreg_constants.py:173
msgid ""
"Warning: Only installed product listed above will receive updates and "
"support. If you would like to receive updates for additional products, "
"please login to your satellite web interface and subscribe this system to "
"the appropriate software channels. See Kbase article for more details. "
"(http://kbase.redhat.com/faq/docs/DOC-11313)"
msgstr ""

#: ../src/up2date_client/rhnreg_constants.py:181
#, python-format
msgid ""
"Warning: %s is not present, could not enable it.\n"
"Automatic updates will not work."
msgstr ""

#: ../src/up2date_client/rhnreg_constants.py:183
#, python-format
msgid "Note: %s has been enabled."
msgstr ""

#: ../src/up2date_client/rhnreg_constants.py:184
#, python-format
msgid ""
"Warning: An error occurred during enabling %s.\n"
"%s is not enabled.\n"
"Automatic updates will not work."
msgstr ""

#: ../src/up2date_client/rhnreg_constants.py:187
msgid ""
"You were unable to be subscribed to the following software channels because "
"there were insufficient subscriptions available in your account:"
msgstr ""
"ඔබේ ගිණුම තුල ප්‍රමාණවත් ග්‍රාහකත්වයන් නොමැති බැවින් පහත සඳහන් මෘදුකාංග ඕඩයන් හා සම්බන්ධ වීමට "
"ඔබට නොහැකි වන බව මතකතබා ගන්න."

#: ../src/up2date_client/rhnreg_constants.py:191
msgid ""
"This system was unable to subscribe to any software channels. Your system "
"will not receive any software updates to keep it secure and supported. "
"Contact your Satellite administrator about this problem. Once you make the "
"appropriate active subscriptions available in your account, you may browse "
"to this system's profile in the RHN web interface and subscribe this system "
"to software channels via the software > software channels tab."
msgstr ""

#: ../src/up2date_client/rhnreg_constants.py:197
msgid "Service Level:"
msgstr ""

#: ../src/up2date_client/rhnreg_constants.py:198
msgid ""
"Depending on what Red Hat Satellite modules are associated with a system, "
"you'll enjoy different benefits. The following are the Red Hat Satellite "
"modules associated with this system:"
msgstr ""

#: ../src/up2date_client/rhnreg_constants.py:202
msgid ""
"This system was unable to be associated with the following RHN module(s) "
"because there were insufficient subscriptions available in your account:"
msgstr ""
"ඔබේ ගිණුම තුල ප්‍රමාණවත් ග්‍රාහකත්වයන් නොමැති හෙයින්, පහත සඳහන් RHN මොඩියුල සමඟ සම්බන්ධ වීමට "
"පද්ධතියට හැකියාවක් නොමැත:"

#: ../src/up2date_client/rhnreg_constants.py:205
#, fuzzy
msgid ""
"Management module: automatic updates, systems grouping, systems permissions, "
"system package profiling, bare-metal provisioning, existing state "
"provisioning, rollbacks, configuration management"
msgstr ""
"කළමණාකරන මොඩියුලය : ස්ව නවීකරණයන්, පද්ධති කණ්ඩායම් ගත කිරීම, පද්ධති අවසරයන්, පද්ධති ඇසුරුම් "
"සඳහා පැතිකඩ සෑදීම"

#: ../src/up2date_client/rhnreg_constants.py:210
msgid ""
"Virtualization module: software updates for a limited number of virtual "
"guests on this system."
msgstr ""
"අථත්‍යකරණ මොඩියුලය: පද්ධතිය සඳහා වන සීමා සහිත ආගන්තුක ගිණුම් සඳහා වන මෘදුකාංග නවීකරණයන්."

#: ../src/up2date_client/rhnreg_constants.py:214
#, fuzzy
msgid ""
"<b>Warning:</b> Any guest systems you create on this system and register to "
"RHN will consume Red Hat Enterprise Linux subscriptions beyond this host "
"system's subscription. You will need to: (1) make a virtualization system "
"entitlement available and (2) apply that system entitlement to this system "
"in RHN's web interface if you do not want virtual guests of this system to "
"consume additional subscriptions."
msgstr ""
"<b>අවවාදයයි:</b> මෙම පද්ධතිය මත සාදන ආගන්තුක පද්ධති RHN සමඟ ලියාපදිංචි වූවහොත් මීට අදාල "
"Red Hat Enterprise Linux ග්‍රහාකත්වයන් ඉක්මවා පරිභෝජනය කරනු ඇත. ඔබ විසින් සිදුකල යුත්තේ: "
"(1) අථත්‍යකරණය සාදන්න නැතහොත් අථත්‍යකරණ පසුබිමේ පද්ධතියේ හිමි කම ලබාගන්න පසුව (2) RHN සතු "
"අන්තර්ජාල අතුරු මුහුණත භාවිතා කරමින් පද්ධතියේ හිමිකම ලබාගන්න, ඔබට අථත්‍ය ආගන්තුකයන් පද්ධතියේ "
"අතිරේක ග්‍රාහකත්වයන් භාවිතා කිරීම වැලැක්වීම සඳහා මෙලෙස ක්‍රියා කිරීමට පුළුවනි."

#: ../src/up2date_client/rhnreg_constants.py:222
msgid ""
"This system was unable to be associated with any RHN service level modules. "
"This system will not receive any software updates to keep it secure and "
"supported. Contace your Satellite administrator about this problem. Once you "
"make the appropriate active subscriptions available in your account, you may "
"browse to this system's profile in the RHN web interface, delete the "
"profile, and re-connect this system to Red Hat Satellite."
msgstr ""

#: ../src/up2date_client/rhnreg_constants.py:229
#, python-format
msgid ""
"Universal default activation key detected\n"
"A universal default activation key was detected in your account. This means "
"that a set of properties (software channel subscriptions, package "
"installations, system group memberships, etc.) for your system's connection "
"to Red Hat Satellite or Red Hat Satellite Proxyhave been determined by the "
"activation key rather than your installation number.  You may also refer to "
"the RHN Reference Guide, section 6.4.6 for more details about activation "
"keys (http://access.redhat.com/knowledge/docs/Red_Hat_Network/)\n"
"Universal Default activation key: %s"
msgstr ""

#. Error Messages.
#: ../src/up2date_client/rhnreg_constants.py:241
msgid "Fatal Error"
msgstr "භයානක දෝශයකි"

#: ../src/up2date_client/rhnreg_constants.py:242
#: ../src/up2date_client/rhnregGui.py:156
#: ../src/up2date_client/rhnregGui.py:170
msgid "Warning"
msgstr "අවවාදයයි"

#: ../src/up2date_client/rhnreg_constants.py:243
#, python-format
msgid ""
"We can't contact the Red Hat Satellite.\n"
"\n"
"Double check the location provided - is '%s' correct?\n"
"If not, you can correct it and try again.\n"
"\n"
"Make sure that the network connection on this system is operational.\n"
"\n"
"This system will not be able to successfully receive software updates from "
"Red Hat without connecting to a Red Hat Satellite server"
msgstr ""

#: ../src/up2date_client/rhnreg_constants.py:250
#, python-format
msgid "Architecture: %s, OS Release: %s, OS Version: %s"
msgstr "නිර්මිතය: %s, මෙහෙයම් පද්ධතියේ නිකුතුව: %s, මෙහෙයම් පද්ධතියේ වෙළුම:%s"

#: ../src/up2date_client/rhnreg_constants.py:252
msgid ""
"This server doesn't support functionality needed by this version of the "
"software update setup client. Please try again with a newer server."
msgstr ""
"මෙම සේවාග්‍රාහක මෘදුකාංග ප්‍රගමන සකසන ක්‍රියාකාරීත්වය සඳහා අවශ්‍ය පහසුකම සේවාදායකය තුල "
"තිබෙන මෙම වෙළුම මඟින් සපයනු නොලැබේ. කරුණාකර නව සේවාදායකය් භාවිතා කර නැවත උත්සහකර බලන්න."

#: ../src/up2date_client/rhnreg_constants.py:258
#, python-format
msgid ""
"<b><span size=\"16000\">Incompatible Certificate File</span></b>\n"
"\n"
"The certificate you provided, <b>%s</b>, is not compatible with  the Red Hat "
"Satellite server at <b>%s</b>. You may want to double-check that you have "
"provided a valid certificate file. Are you sure you have provided the "
"correct certificate, and that the certificate file has not been corrupted?\n"
"\n"
"Please try again with a different certificate file."
msgstr ""

#: ../src/up2date_client/rhnreg_constants.py:266
msgid ""
"<b><span size=\"12000\">Incompatible Certificate File</span></b>\n"
"\n"
" The certificate is expired. Please ensure you have the correct  certificate "
"and your system time is correct."
msgstr ""

#: ../src/up2date_client/rhnreg_constants.py:270
msgid ""
"Please verify the values of sslCACert and serverURL in /etc/sysconfig/rhn/"
"up2date. You can either make the serverURL use http instead of https, or you "
"can download the SSL cert from your Satellite, place it in /usr/share/rhn, "
"and ensure sslCACert points to it."
msgstr ""

#: ../src/up2date_client/rhnreg_constants.py:276
msgid ""
"Problem registering system.\n"
"\n"
"A universal default activation key limits the number of systems which can "
"connect to the RHN organization associated with your login. To allow this "
"system to connect, please contact your RHN organization administrator to "
"increase the number of systems allowed to connect or to disable this "
"universal default activation key. More details can be found in Red Hat "
"Knowledgebase Article #7924 at http://kbase.redhat.com/faq/FAQ_61_7924.shtm "
msgstr ""
"පද්ධතිය ලියාපදිංචි කිරීමේදී ගැටළුවක් ඇතිවිය.\n"
"\n"
"විශ්ව අතික්‍රම සක්‍රීය කරන යතුර භාවිතා කර ඔබ ආයතනය හට RHN සමඟ සම්බන්ධ විය හැකි පද්ධති ගණන "
"පාලනය කරනු ඇත. මෙම පද්ධතිය ඒ හා සම්බන්ධ කරගැනීම සඳහා RHN හි සිටින පද්ධතියේ පාලකවරයා "
"මඟින්, ඔබේ ගිණුම මඟින් සම්බන්ධ විය හැකි පද්ධති ප්‍රමාණය ඉහල දැමීමෙන් සිදුකල හැක. නැතහොත් ඒ සඳහා "
"විශ්ව අතික්‍රම සක්‍රීය කරන යතුර භාවිතය අක්‍රීය කිරීමෙන්ද සිදුකල හැක. මේ සඳහා වැඩි විස්තර පහත සඳහන් "
"අන්තර්ජාල ලිපිනයේ තිබෙන ලේඛණය තුලින් ලබාගත හැකRed Hat Knowledgebase Article #7924 at "
"http://kbase.redhat.com/faq/FAQ_61_7924.shtm "

#: ../src/up2date_client/rhnreg_constants.py:289
msgid ""
"\n"
" Tip: Minor releases with a '*' are currently supported by Red Hat.\n"
"\n"
msgstr ""

#: ../src/up2date_client/rhnreg_constants.py:292
msgid ""
"Warning:You will not be able to limit this system to minor release that is "
"older than the recent minor release if you select this option.\n"
msgstr ""

#: ../src/up2date_client/rhnreg_constants.py:297
#, python-format
msgid ""
"Your system will be subscribed to %s \n"
"base software channel. You will not be\n"
"able to move this system to an earlier release\n"
"(you will be able to move to a newer release).\n"
"Are you sure you would like to continue?"
msgstr ""

#. Navigation
#: ../src/up2date_client/rhnreg_constants.py:306
#: ../src/up2date_client/tui.py:539
msgid "OK"
msgstr "හරි"

#: ../src/up2date_client/rhnreg_constants.py:307
#: ../src/up2date_client/tui.py:539
msgid "Error"
msgstr "දෝශයකි"

#: ../src/up2date_client/rhnreg_constants.py:308
msgid "Next"
msgstr "මීලඟ"

#: ../src/up2date_client/rhnreg_constants.py:309
msgid "Back"
msgstr "ආපසු"

#: ../src/up2date_client/rhnreg_constants.py:310
msgid "Cancel"
msgstr "අවලංගු කරන්න"

#: ../src/up2date_client/rhnreg_constants.py:311
#: ../data/rh_register.glade.h:110
msgid "No, Cancel"
msgstr "නැත, අවලංගු කරන්න"

#: ../src/up2date_client/rhnreg_constants.py:312
#: ../data/rh_register.glade.h:112
msgid "Yes, Continue"
msgstr "ඔව්, දිගටම කරගෙන යන්න"

#: ../src/up2date_client/rhnreg_constants.py:313
msgid "Press <space> to deselect the option."
msgstr "තෝරාගෙන විකල්පය ඉවත් කිරීමට <space> ඔබන්න."

#: ../src/up2date_client/rhnregGui.py:146
#: ../src/up2date_client/rhnregGui.py:163
msgid "Notice"
msgstr "දැන්වීමයි"

#: ../src/up2date_client/rhnregGui.py:271
msgid "There was an error while applying your choice."
msgstr "පැතිකඩ හැසිරවීමේදී දෝශයක් ඇතිවිය"

#: ../src/up2date_client/rhnregGui.py:290
msgid "You specified an invalid protocol. Only https and http are allowed."
msgstr "ඔබ විසින් සපයා ඇත්තේ සාවද්‍ය වාහකයෙකි. https සහ http හට ඉඩ දී තිබේ"

#: ../src/up2date_client/rhnregGui.py:304
msgid ""
"You will not be able to successfully register this system without contacting "
"a Spacewalk server."
msgstr ""

#: ../src/up2date_client/rhnregGui.py:324
msgid "Cannot contact selected server"
msgstr ""

#: ../src/up2date_client/rhnregGui.py:325
#, python-format
msgid "We could not contact the Satellite or Proxy at '%s.'"
msgstr "අප හට Satellite හෝ '%s' තිබෙන ප්‍රොක්සිය සම්බන්ධ කර ගත නොහැක"

#: ../src/up2date_client/rhnregGui.py:327
#, python-format
msgid ""
"Double-check the location - is '%s' correct? If not, you can correct it and "
"try again."
msgstr ""
"ස්ථානය - '%s' බව නැවත පරීක්‍ෂා කරගන්න. එස්ව නොමැති නම් එය නිවැරදි කර නැවත උත්සහ කරන්න"

#: ../src/up2date_client/rhnregGui.py:330
msgid "Make sure the network connection on this system is operational."
msgstr "ඔබේ පරිගණකයේ ජාල සම්බන්ධතාවය නිසියාකාරව සිදුවෙන බව ප්‍රත්‍යක්‍ෂ කරගන්න"

#: ../src/up2date_client/rhnregGui.py:340
msgid "There was an error communicating with Spacewalk server."
msgstr ""

#: ../src/up2date_client/rhnregGui.py:341
msgid "The server may be in outage mode. You may have to try connecting later."
msgstr "සේවා දායකය ක්‍රියාවිරහිත ආකාරයෙන් පවතී. ඔබ හට පසුව සම්බන්ධ වීමට උත්සහ කල හැක"

#: ../src/up2date_client/rhnregGui.py:343
msgid "You may be running a client that is incompatible with the server."
msgstr "ඇතැම්විට ඔබ විසින් සේවා දායකය සමඟ නොගැලපෙන සේවා ග්‍රාහකයක් ක්‍රියාත්මක කර ඇත."

#: ../src/up2date_client/rhnregGui.py:376
#, python-format
msgid ""
"Please enter your account information for the <b>%s</b> Spacewalk server:"
msgstr ""

#: ../src/up2date_client/rhnregGui.py:415
msgid "You must enter a login."
msgstr "ඔබ විසින් පිවිසුමක් ඇතුලත් කලයුතුමය"

#: ../src/up2date_client/rhnregGui.py:421
msgid "You must enter a password."
msgstr "ඔබ විසින් රහස්පදය ඇතුලත් කල යුතුමය"

#: ../src/up2date_client/rhnregGui.py:434
msgid "There was an error while logging in."
msgstr "ඇතුලට පිවිසීමේදී දෝශයක් ඇතිවිය"

#: ../src/up2date_client/rhnregGui.py:461
msgid ""
"There was an error communicating with the registration server.  The message "
"was:\n"
msgstr "ලියාපදිංචිකරණ සේවා දායකය හා සම්බන්ධ වීමේදී දෝශයක් ඇතිවිය.  පණිවිඩය වනුයේ:\n"

#: ../src/up2date_client/rhnregGui.py:599
msgid "There was an error while assembling information for the profile."
msgstr "පැතිකඩ හැසිරවීමේදී දෝශයක් ඇතිවිය"

#: ../src/up2date_client/rhnregGui.py:620
msgid "Error running hardware profile"
msgstr "දෘඪාංග පැතිකඩ ක්‍රියාත්මක කිරීමේදී දෝශයක් ඇතිවිය"

#: ../src/up2date_client/rhnregGui.py:650
msgid "There was an error while populating the profile."
msgstr "පැතිකඩ හැසිරවීමේදී දෝශයක් ඇතිවිය"

#: ../src/up2date_client/rhnregGui.py:670
msgid "You must choose a name for this profile."
msgstr "මෙම පැතිකඩ සඳහා ඔබ විසින් නමක් තෝරාගත යුතුමය."

#: ../src/up2date_client/rhnregGui.py:684
msgid "There was an error while creating the profile."
msgstr "පැතිකඩ හැසිරවීමේදී දෝශයක් ඇතිවිය"

#: ../src/up2date_client/rhnregGui.py:695
msgid "Registering system and sending profile information.  Please wait."
msgstr ""

#: ../src/up2date_client/rhnregGui.py:714
msgid "Registering System"
msgstr "පද්ධතිය ලියාපදිංචි කරමින්"

#: ../src/up2date_client/rhnregGui.py:729
#: ../src/up2date_client/rhnregGui.py:734
#: ../src/up2date_client/rhnregGui.py:739
#: ../src/up2date_client/rhnregGui.py:743 ../src/up2date_client/tui.py:990
#: ../src/up2date_client/tui.py:994 ../src/up2date_client/tui.py:998
#: ../src/up2date_client/tui.py:1002
msgid "Problem registering system:\n"
msgstr "පද්ධතිය ලියාපදිංචි කිරීමේදී ගැටළුවක් ඇතිවිය:\n"

#: ../src/up2date_client/rhnregGui.py:746
#, python-format
msgid ""
"The installation number [ %s ] provided is not a valid installation number. "
"Please go back to the previous screen and fix it."
msgstr ""
"ඔබ විසින් සපයා ඇති ග්‍රාහක අංකය [ %s ] වලංගු ග්‍රාහක අංකයක් නොවේ. කරුණාකර පෙර තිරය වෙත "
"ගොස් මෙය නිවැරදි කරන්න."

#: ../src/up2date_client/rhnregGui.py:756 ../src/up2date_client/tui.py:1008
msgid "Problem registering system."
msgstr "පද්ධතිය ලියාපදිංචි කිරීමේදී ගැටළුවක් ඇතිවිය"

#: ../src/up2date_client/rhnregGui.py:766 ../src/up2date_client/tui.py:1013
msgid "Problem writing out system id to disk."
msgstr "පද්ධතියේ හඳුනා ගැනීමේ අංකය තැටිය මත ලිවීමේදී දෝශයක් ඇතිවිය."

#: ../src/up2date_client/rhnregGui.py:772
msgid "There was a problem registering this system."
msgstr "මෙම පද්ධතිය ලියාපදිංචි කිරීමේදී දෝශයක් ඇති විය"

#: ../src/up2date_client/rhnregGui.py:785
msgid "Sending hardware information"
msgstr "දෘඪාංග තොරතුරු යවමින්"

#: ../src/up2date_client/rhnregGui.py:790
msgid "Problem sending hardware information."
msgstr "දෘඪාංග තොරතුරු යැවීමේදී දෝශයක් ඇතිවිය."

#. #            for row in range(self.regPackageArea.n_rows):
#. #                rowData = self.regPackageArea.get_row_data(row)
#. #                if rowData[0] == 1:
#. #                    selection.append(rowData[1])
#. #            print "gh270"
#. #            selectedPackages = []
#. #            for pkg in packageList:
#. #                if pkg[0] in selection:
#. #                    selectedPackages.append(pkg)
#: ../src/up2date_client/rhnregGui.py:814
msgid "Sending package information"
msgstr "ඇසුරුම් තොරතුරු යවමින්"

#: ../src/up2date_client/rhnregGui.py:819
msgid "Problem sending package information."
msgstr "ඇසුරුම් ලැයිස්තුව යැවීමේදී දෝශයක් ඇතිවිය"

#: ../src/up2date_client/rhnregGui.py:851 ../src/up2date_client/tui.py:1062
#, python-format
msgid ""
"Could not open %s\n"
"%s is not enabled.\n"
msgstr ""

#: ../src/up2date_client/rhnregGui.py:905
msgid "There was an error while installing the certificate."
msgstr "පැතිකඩ හැසිරවීමේදී දෝශයක් ඇතිවිය"

#: ../src/up2date_client/rhnregGui.py:931
msgid "You must select a certificate."
msgstr "ඔබ විසින් සහතිකයක් තෝරාගත යුතුවේ"

#. TODO Modify rhnlib to raise a unique exception for the not a
#. cert file case.
#: ../src/up2date_client/rhnregGui.py:961
msgid ""
"There was an SSL error. This could be because the file you picked was not a "
"certificate file."
msgstr ""
"මෙහි SSL දෝශයක් ඇති විය. ඇතැම් විට ඔබ විසින් තෝරාගනු ලැබූ ගොනුව සහතිකපත් ගොනුවක් නොවීම මීට හේතු "
"විය හැක."

#. TODO Provide better messages
#: ../src/up2date_client/rhnregGui.py:969
msgid "Something went wrong while installing the new certificate:\n"
msgstr "නව සහතිකය ස්ථාපනයේදී යම්කිසි දෙයක් වරදී ඇත:\n"

#: ../src/up2date_client/rhnregGui.py:1021
#: ../src/up2date_client/rhnregGui.py:1022
#: ../src/up2date_client/rhnregGui.py:1023
msgid "unknown"
msgstr "හඳුනා නොගත්"

#: ../src/up2date_client/rhnregGui.py:1127
msgid "There was an error getting the list of hardware."
msgstr "පැතිකඩ හැසිරවීමේදී දෝශයක් ඇතිවිය"

#: ../src/up2date_client/rhnregGui.py:1139 ../src/up2date_client/tui.py:786
#, python-format
msgid "%d MHz"
msgstr "%d MHz"

#: ../src/up2date_client/rhnregGui.py:1143
#, python-format
msgid "%s MB"
msgstr "%s MB"

#: ../src/up2date_client/rhnregGui.py:1188
msgid "There was an error building the list of packages."
msgstr "ඇසුරුම ස්ථාපනය කරන විටදී භයානක දෝශයක් ඇති විය:"

#: ../src/up2date_client/rhnregGui.py:1203
msgid "Package"
msgstr "ඇසුරුම"

#: ../src/up2date_client/rhnregGui.py:1208
msgid "Arch"
msgstr "සබැඳියාව"

#: ../src/up2date_client/rhnregGui.py:1215
msgid "Building a list of RPM packages installed on your system.  Please wait."
msgstr "ඔබේ පද්ධතිය තුල ස්ථාපනය කල යුතු RPM ලයිස්තුව සැකසෙමින් පවතී.  කරුණාකර රැඳී සිටින්න."

#: ../src/up2date_client/rhnregGui.py:1246
msgid ""
"There was an error loading your configuration.  Make sure that\n"
"you have read access to /etc/sysconfig/rhn."
msgstr ""
"ඔබේ මානකරණය රුවන විටදී දෝශයක් ඇතිවිය.  ඔබ හට\n"
" /etc/sysconfig/rhn කියවීම සඳහා පිවිසීමට හැකියාව තිබෙන බව තහවුරු කරගන්න."

#: ../src/up2date_client/rhnregGui.py:1288
#, python-format
msgid ""
"There was an error saving your configuration. Make sure that\n"
"you own %s."
msgstr ""
"ඔබේ මානකරණය ගබඩා කිරීමේදී දෝශයක් ඇතිවිය.\n"
"ඔබ සතුව %s තිබෙන බවට තහවුරු කරගන්න.."

#: ../src/up2date_client/rhnregGui.py:1318
#, python-format
msgid ""
"This error shouldn't have happened. If you'd like to help us improve this "
"program, please file a bug at bugzilla.redhat.com. Including the relevant "
"parts of '%s' would be very helpful. Thanks!"
msgstr ""
"මෙය සිදුවිය හැකි දෝශයක් නොවේ. මෙම වැඩසටහන වැඩිදියුණු කිරීමට අප හට උදව් වීමට කැමති නම්, "
"කරුණාකර  bugzilla.redhat.com හී දෝශය සටහන් කරන්න. '%s' හි කොටස් සමඟ වාර්තා කරන්නේ නම් "
"එය වඩාත් ප්‍රයෝජනවත් වනු ඇත. ස්තූතියි!"

#: ../src/up2date_client/rhnreg.py:59
msgid "Warning: unable to enable rhnsd with systemd"
msgstr ""

#: ../src/up2date_client/rhnreg.py:65
msgid "Warning: unable to enable rhnsd with chkconfig"
msgstr "අවවාදයයි: chkconfig සමඟ rhnsd සක්‍රීය කිරීමට නොහැකි විය"

#: ../src/up2date_client/rpcServer.py:45
msgid "Error: Server Unavailable. Please try later."
msgstr ""

#: ../src/up2date_client/rpcServer.py:168
msgid "ERROR: can not find RHNS CA file"
msgstr "දෝශයකි: RHNS CA ගොනුව සොයාගත නොහැකි විය:"

#: ../src/up2date_client/rpcServer.py:206
msgid "Connection aborted by the user"
msgstr "සම්බන්ධතාවය පරිශීලක විසින් නවතා දමන ලදී"

#: ../src/up2date_client/rpcServer.py:252
msgid "Server has refused connection due to high load"
msgstr "කාර්යයන් අධික හෙයින් සේවා දායකය සම්බන්ධතාවය ප්‍රතික්‍ෂේප කර ඇත"

#: ../src/up2date_client/tui.py:136
msgid "Spacewalk Location:"
msgstr ""

#: ../src/up2date_client/tui.py:138
msgid "System ID:"
msgstr "පද්ධතියේ හඳුනාගැනීමේ අංකය: "

#: ../src/up2date_client/tui.py:539
msgid "The server indicated an error:\n"
msgstr "සේවා දායකය මඟින් දෝශයක් හඟවන ලදී:\n"

#: ../src/up2date_client/tui.py:544
msgid "There was an error communicating with the registration server:\n"
msgstr "ලියාපදිංචිකරණ සේවා දායකය හා සම්බන්ධ වීමේදී දෝශයක් ඇතිවිය.  පණිවිඩය වනුයේ:\n"

#: ../src/up2date_client/tui.py:735
msgid "Profile name:"
msgstr "පැතිකඩේ නම:"

#: ../src/up2date_client/tui.py:757 ../src/up2date_client/tui.py:758
msgid "Version: "
msgstr "වෙළුම:"

#: ../src/up2date_client/tui.py:764
msgid "CPU model: "
msgstr "CPU මාදිලිය:"

#: ../src/up2date_client/tui.py:770
msgid "Hostname: "
msgstr "ධාරක නම:"

#: ../src/up2date_client/tui.py:782
msgid "CPU speed: "
msgstr "CPU වේගය:"

#: ../src/up2date_client/tui.py:788
msgid "IP Address: "
msgstr "IP ලිපිනය:"

#: ../src/up2date_client/tui.py:797
msgid "Memory: "
msgstr "මතකය:"

#: ../src/up2date_client/tui.py:801
#, python-format
msgid "%s megabytes"
msgstr "%s මෙගා බයිටස්"

#: ../src/up2date_client/tui.py:1029
msgid "Problem sending hardware profile:\n"
msgstr "දෘඪාංග පැතිකඩ යැවීමේදී දෝශයක් ඇතිවිය:\n"

#: ../src/up2date_client/tui.py:1033
msgid "Problem sending hardware profile."
msgstr "දෘඪාංග පැතිකඩ යැවීමේදී දෝශයක් ඇතිවිය."

#: ../src/up2date_client/tui.py:1043
msgid "Problem sending package list:\n"
msgstr "ඇසුරුම් ලැයිස්තුව යැවීමේදී දෝශයක් ඇතිවිය:\n"

#: ../src/up2date_client/tui.py:1046
msgid "Problem sending package list."
msgstr "ඇසුරුම් ලැයිස්තුව යැවීමේදී දෝශයක් ඇතිවිය"

#: ../src/up2date_client/tui.py:1100
msgid "Finish"
msgstr "නිමයි"

#: ../src/up2date_client/tui.py:1214
#, fuzzy
msgid "You specified an invalid protocol.Only https and http are allowed."
msgstr "ඔබ විසින් සපයා ඇත්තේ සාවද්‍ය වාහකයෙකි. https සහ http හට ඉඩ දී තිබේ"

#: ../src/up2date_client/tui.py:1245
msgid ""
"  <Tab>/<Alt-Tab> between elements  |  <Space> selects  |  <F12> next screen"
msgstr ""
"  <Tab>/<Alt-Tab> සංඝටක අතර  |  <Space> තෝරාගැනීමට  |  <F12> මීලඟ තිරය සඳහා"

#: ../src/up2date_client/tui.py:1349
msgid "You must run the RHN registration program as root."
msgstr "ඔබ විසින් RHN ලියාපදිංචි කිරීමේ වැඩසටහන root ලෙස ක්‍රියාත්මක කල යුතු වේ"

#: ../src/up2date_client/up2dateErrors.py:39
#: ../src/up2date_client/up2dateErrors.py:78
#, python-format
msgid "class %s has no attribute '%s'"
msgstr ""

#: ../src/up2date_client/up2dateErrors.py:104
msgid "RPM error.  The message was:\n"
msgstr "RPM දෝශයකි.  පණිවිඩය වන්නේ:\n"

#: ../src/up2date_client/up2dateErrors.py:111
msgid "Password error. The message was:\n"
msgstr "රහස්පදයේ දෝශයකි. පණිවිඩය වන්නේ:\n"

#: ../src/up2date_client/up2dateErrors.py:115
msgid "RPM dependency error. The message was:\n"
msgstr "RPM පරායත්ත දෝශයකි. පණිවිඩය වනුයේ:\n"

#: ../src/up2date_client/up2dateErrors.py:125
msgid "Error communicating with server. The message was:\n"
msgstr "සේවා දායකය හා සන්නිවේදනය කිරීමේදී දෝශයක් ඇතිවිය. පණිවිඩය වන්නේ:\n"

#: ../src/up2date_client/up2dateErrors.py:132
msgid "File Not Found: \n"
msgstr "ගොනුව සොයාගත නොහැකි විය: \n"

#: ../src/up2date_client/up2dateErrors.py:139
msgid "Delay error from server.  The message was:\n"
msgstr "සේවාදායකය තුල ප්‍රමාද දෝශයක්.  පණිවිඩය වනුයේ:\n"

#: ../src/up2date_client/up2dateErrors.py:177
msgid "Error validating data at server:\n"
msgstr "සේවා දායකය තුල දත්ත තහවුරු කර ගැනීමේදී දෝශයක් ඇතිවිය:\n"

#: ../src/up2date_client/up2dateErrors.py:190
msgid ""
"\n"
"Red Hat Network Classic is not supported.\n"
"To register with Red Hat Subscription Management please run:\n"
"\n"
"    subscription-manager register --auto-attach\n"
"\n"
"Get more information at access.redhat.com/knowledge\n"
"    "
msgstr ""

#: ../src/up2date_client/up2dateErrors.py:201
msgid "The installation number is invalid"
msgstr "ස්ථාපන අංකය සාවද්‍යයි"

#: ../src/up2date_client/up2dateErrors.py:204
msgid "Error parsing the oemInfo file at field:\n"
msgstr "oemInfo ගොනුව සැකසීමේදී දෝශයක් ඇතිවිය:\n"

#: ../src/up2date_client/up2dateErrors.py:231
msgid "Network error: "
msgstr ""

#: ../src/up2date_client/up2dateErrors.py:299
msgid ""
"\n"
"    Your organization does not have enough Management entitlements to "
"register this\n"
"    system to Red Hat Satellite. Please notify your organization "
"administrator of this error.\n"
"    You should be able to register this system after your organization frees "
"existing\n"
"    or purchases additional entitlements. Additional entitlements may be "
"purchased by your\n"
"    organization administrator by logging into Red Hat Network Classic and "
"visiting\n"
"    the 'Subscription Management' page in the 'Your RHN' section of RHN.\n"
"\n"
"    A common cause of this error code is due to having mistakenly setup an\n"
"    Activation Key which is set as the universal default.  If an activation "
"key is set\n"
"    on the account as a universal default, you can disable this key and "
"retry to avoid\n"
"    requiring a Management entitlement."
msgstr ""

#: ../src/bin/rhn_check.py:394
msgid "Attempting to run more than one instance of rhn_check. Exiting.\n"
msgstr ""

#: ../src/bin/rhn-profile-sync.py:35
msgid ""
"You need to register this system by running `rhn_register` before using this "
"option"
msgstr ""
"මෙම විකල්පය භාවිත කිරීමට ප්‍රථම `rhn_register` විධානය ක්‍රියාත්මක කර පද්ධතිය ලියාපදිංචි කර "
"ගැනීමට අවශ්‍ය වේ"

#: ../src/bin/rhn-profile-sync.py:43
msgid "Updating package profile..."
msgstr "ඇසුරුම් පැතිකඩ නවීකරණය කරමින්..."

#: ../src/bin/rhn-profile-sync.py:46
msgid "Updating hardware profile..."
msgstr "දෘඪාංග පැතිකඩ නවීකරණය කරමින්..."

#: ../src/bin/rhn-profile-sync.py:50
msgid "Updating virtualization profile..."
msgstr "අථත්‍යකරණ පැතිකඩ නවීකරණය කරමින්..."

#: ../src/bin/rhn_register.py:37
msgid "Do not attempt to use X"
msgstr "X සේවා දායකයක් භාවිත කිරීමට උත්සහ නොකරන්න"

#: ../src/bin/rhnreg_ks.py:47
msgid "Specify a profilename"
msgstr "පැතිකඩ සඳහා නමක් යොදන්න"

#: ../src/bin/rhnreg_ks.py:49
msgid "Specify a username"
msgstr "පරිශීලක නාමයක් නිර්දේශ කරන්න"

#: ../src/bin/rhnreg_ks.py:51
msgid "Specify a password"
msgstr "රහස්පදයක් නිර්දේශ කරන්න"

#: ../src/bin/rhnreg_ks.py:53
msgid "Specify an organizational id for this system"
msgstr "මෙම පද්ධතිය සඳහා ආයතනයේ හඳුනාගැනීමේ අංකයක් නියම කරන්න"

#: ../src/bin/rhnreg_ks.py:55
msgid "Specify a url to use as a server"
msgstr "සේවා දායකයක් ලෙස භාවිත කල යුතු ඒකීය සම්පත් යොමුව (url) නියම කරන්න"

#: ../src/bin/rhnreg_ks.py:57
msgid "Specify a file to use as the ssl CA cert"
msgstr "ssl CA සහතික පත්‍රයක් ලෙස භාවිත කිරීමට ගොනුවක් නියම කරන්න"

#: ../src/bin/rhnreg_ks.py:59
msgid "Specify an activation key"
msgstr "සක්‍රීය කිරීම සඳහා යතුරක් නියම කරන්න"

#: ../src/bin/rhnreg_ks.py:61
msgid ""
"Subscribe this system to the EUS channel tied to the system's redhat-release"
msgstr ""

#: ../src/bin/rhnreg_ks.py:63
msgid "[Deprecated] Read contact info from stdin"
msgstr "stdin මඟින් සම්බන්ධ විය හැකි ආකාරය සම්බන්ධව කියවන්න"

#: ../src/bin/rhnreg_ks.py:65
msgid "Do not probe or upload any hardware info"
msgstr "දෘඪාංග තොරතුරු පිරික්සීම හෝ රුවීම නොකරන්න"

#: ../src/bin/rhnreg_ks.py:67
msgid "Do not profile or upload any package info"
msgstr "ඇසුරුම් තොරතුරු රූ සටහන් ගත කිරීම හෝ රුවීම නොකරන්න"

#: ../src/bin/rhnreg_ks.py:69
msgid "Do not upload any virtualization info"
msgstr "අථත්‍යකරණ තොරතුරු රුවීම නොකරන්න"

#: ../src/bin/rhnreg_ks.py:71
msgid "Do not start rhnsd after completion"
msgstr "සම්පූර්ණ කිරීමෙන් පසුව rhnsd ආරම්භ නොකරන්න"

#: ../src/bin/rhnreg_ks.py:73
msgid "Register the system even if it is already registered"
msgstr "පද්ධතිය මීට පෙර ලියාපදිංචි කර තිබුනද නැවත ලියාපදිංචි කරන්න"

#: ../src/bin/rhnreg_ks.py:83
msgid "A username and password are required to register a system."
msgstr "පරිශීලක නාමය සහ රහස්පදය ලියාපදිංචි කිරීම සඳහා අවශ්‍යවේ"

#: ../src/bin/rhnreg_ks.py:88
msgid "This system is already registered. Use --force to override"
msgstr "මෙම පද්ධතිය මේවන විට ලියාපදිංචි කර ඇත. එය අභිබවා යාමට --force බාවිත කරන්න"

#: ../src/bin/rhnreg_ks.py:122
msgid ""
"Usage of --use-eus-channel option with --activationkey is not supported. "
"Please use username and password instead."
msgstr ""

#: ../src/bin/rhnreg_ks.py:125
msgid "The server you are registering against does not support EUS."
msgstr ""
"ඔබ විසින් ලියාපදිංචි වීමට උත්සහ කරන සේවාදායකය මෙම සේවාග්‍රාහක වෙළුම සඳහා සහය දක්වනු "
"නොලැබේ."

#: ../src/bin/rhnreg_ks.py:151
msgid ""
"Warning: --contactinfo option has been deprecated. Please login to the "
"server web user Interface and update your contactinfo. "
msgstr ""

#: ../src/bin/rhnreg_ks.py:175
#, python-format
msgid "Warning: %s is not present, could not enable it."
msgstr ""

#: ../src/bin/rhnreg_ks.py:178
#, python-format
msgid ""
"Warning: Could not open %s\n"
"%s is not enabled.\n"
msgstr ""

#: ../src/bin/rhnreg_ks.py:200
msgid ""
"A profilename was not specified, and hostname and IP address could not be "
"determined to use as a profilename, please specify one."
msgstr ""
"පැතිකඩ නාමය සපයා නොමැත, පැතිකඩ නාමයක් ලෙස භාවිත කිරීමට ධාරක නාමය සහ IP ලිපිනය නීර්ණය "
"කල නොහැක. කරුණාකර පැතිකඩ නාමයක් සපයන්න."

#: ../src/bin/spacewalk-channel.py:94
msgid "name of channel you want to (un)subscribe"
msgstr ""

#: ../src/bin/spacewalk-channel.py:96
msgid "subscribe to channel"
msgstr ""

#: ../src/bin/spacewalk-channel.py:98
msgid "unsubscribe from channel"
msgstr ""

#: ../src/bin/spacewalk-channel.py:100
msgid "list channels"
msgstr ""

#: ../src/bin/spacewalk-channel.py:102
msgid "show base channel of a system"
msgstr ""

#: ../src/bin/spacewalk-channel.py:104
msgid "list all available child channels"
msgstr ""

#: ../src/bin/spacewalk-channel.py:106
msgid "verbose output"
msgstr ""

#: ../src/bin/spacewalk-channel.py:108
msgid "your user name"
msgstr ""

#: ../src/bin/spacewalk-channel.py:110
msgid "your password"
msgstr ""

#: ../src/bin/spacewalk-channel.py:117
msgid "ERROR: these arguments make no sense in this context (try --help)"
msgstr ""

#: ../src/bin/spacewalk-channel.py:159
msgid "ERROR: you have to specify at least one channel"
msgstr ""

#: ../src/bin/spacewalk-channel.py:165
msgid "ERROR: this action does not require channel"
msgstr ""

#: ../src/bin/spacewalk-channel.py:172
#, python-format
msgid "Channel(s): %s successfully added"
msgstr ""

#: ../src/bin/spacewalk-channel.py:174
#, python-format
msgid "Error during adding channel(s) %s"
msgstr ""

#: ../src/bin/spacewalk-channel.py:181
#, python-format
msgid "Channel(s): %s successfully removed"
msgstr ""

#: ../src/bin/spacewalk-channel.py:183
#, python-format
msgid "Error during removal of channel(s) %s"
msgstr ""

#: ../src/bin/spacewalk-channel.py:190
msgid "This system is not associated with any channel."
msgstr ""

#: ../src/bin/spacewalk-channel.py:192
msgid "Unable to locate SystemId file. Is this system registered?"
msgstr ""

#: ../src/bin/spacewalk-channel.py:225
msgid "ERROR: you may want to specify --add, --remove or --list"
msgstr ""

#: ../src/bin/spacewalk-channel.py:230
msgid "ERROR: must be root to execute\n"
msgstr ""

#: ../src/bin/spacewalk-channel.py:235
msgid "User interrupted process."
msgstr ""

#: ../data/gui.glade.h:2
msgid "Set Up Software Updates"
msgstr ""
"මෘදුකාංග නවීකරණයන් \n"
" සකසන්න"

#: ../data/gui.glade.h:3 ../data/rh_register.glade.h:6
msgid "Choose Service"
msgstr "සේවා දායකයේ නම"

#: ../data/gui.glade.h:6
msgid "Create Profile"
msgstr "පැතිකඩ සාදන්න"

#: ../data/gui.glade.h:8
msgid "Provide a security certificate"
msgstr "ආරක්‍ෂිත සහතිකපතක් ලබා දෙන්න"

#: ../data/progress.glade.h:1
msgid "Sending Information"
msgstr "ඇසුරුම් තොරතුරු යවමින්"

#: ../data/progress.glade.h:2
msgid "progress bar"
msgstr "ප්‍රගති දර්ශකය"

#: ../data/progress.glade.h:3
msgid "progress status"
msgstr "ප්‍රගති දර්ශකය"

#: ../data/rh_register.glade.h:1
msgid ""
"<b>The network connection on your system is not active. Your system cannot "
"be set up for software updates at this time.</b>"
msgstr ""
"<b>ඔබේ පද්ධතියේ ජාල සම්බන්ධතාවය ක්‍රියාත්මක නොවේ. මෘදුකාංග නවීකරණයන් ලබාගැනීමට ඔබේ පද්ධතිය "
"මෙම අවස්ථවේදී සැකසිය නොහැක.</b>"

#: ../data/rh_register.glade.h:2
msgid ""
"This system will <b>not</b> be able to successfully receive software "
"updates, including security updates, from Red Hat without connecting to a "
"Red Hat Satellite or Red Hat Network Classic.\n"
"\n"
"To keep your system updated, secure, and supported, please register this "
"system at your earliest convenience."
msgstr ""

#: ../data/rh_register.glade.h:7
msgid ""
"I'd like to register with an Red Hat Satellite or Red Hat Satellite Proxy"
msgstr ""

#: ../data/rh_register.glade.h:8
msgid "Location:"
msgstr "_Proxy ස්ථානය:"

#: ../data/rh_register.glade.h:9
msgid "Example: https://satellite.example.com/XMLRPC"
msgstr "<small><b>උදාහරණය:</b> https://satellite.example.com</small>"

#: ../data/rh_register.glade.h:10
msgid "satellite server location"
msgstr ""

#: ../data/rh_register.glade.h:11
msgid "_Proxy Setup"
msgstr ""

#: ../data/rh_register.glade.h:12
msgid "Proxy Setup Button"
msgstr ""

#: ../data/rh_register.glade.h:14
msgid "Please enter your Red Hat account information:"
msgstr "ඔබේ ගිණුමේ තොරතුරු ඇතුල්කරන්න"

#: ../data/rh_register.glade.h:15
msgid "RHN login field"
msgstr "Red Hat පිවිසුම:"

#: ../data/rh_register.glade.h:16
msgid "RHN password field"
msgstr ""

#: ../data/rh_register.glade.h:17
msgid "_Password:"
msgstr ""

#: ../data/rh_register.glade.h:18
msgid "_Login:"
msgstr ""

#: ../data/rh_register.glade.h:19
msgid ""
"<small>Tip: Forgot your login or password? Contact your Satellite's "
"<i>Organization Administrator</i>.</small>"
msgstr ""

#: ../data/rh_register.glade.h:20
msgid "Hardware Info"
msgstr "දෘඪාංග තොරතුරු"

#: ../data/rh_register.glade.h:21
msgid "Red Hat Linux Version:"
msgstr ""

#: ../data/rh_register.glade.h:22
msgid "Hostname:"
msgstr ""

#: ../data/rh_register.glade.h:23
msgid "IP Address:"
msgstr ""

#: ../data/rh_register.glade.h:24
msgid "ERROR"
msgstr ""

#: ../data/rh_register.glade.h:25
msgid "CPU Model:"
msgstr ""

#: ../data/rh_register.glade.h:26
msgid "CPU Speed:"
msgstr ""

#: ../data/rh_register.glade.h:27
msgid "Memory:"
msgstr ""

#: ../data/rh_register.glade.h:28
msgid "Hardware Profile"
msgstr ""

#: ../data/rh_register.glade.h:29
msgid "Package Information"
msgstr "ඇසුරුම් තොරතුරු"

#: ../data/rh_register.glade.h:30
msgid "Start Window"
msgstr "කවුළුව ආරම්භ කරන්න"

#: ../data/rh_register.glade.h:31
msgid ""
"This assistant will guide you through the process of registering your system "
"with Red Hat to receive software updates and other benefits. You will need "
"the following to register:"
msgstr ""
"මෘදුකාංග නවීකරණයන් ලබා ගැනීම සඳහා පද්ධතිය ලියාපදිංචි කිරීමට මෙම සහයක විසින් ඔබට මඟ පෙන්වනු "
"ඇත.ඒ සදගහා පහත දැක්වෙන ආකාරයේ තොරතුරු අවශ්‍ය වේ:"

#: ../data/rh_register.glade.h:32
msgid "• A network connection"
msgstr ""

#: ../data/rh_register.glade.h:33
msgid "• Your account login"
msgstr ""

#: ../data/rh_register.glade.h:34
msgid "Your account login"
msgstr ""

#: ../data/rh_register.glade.h:35
msgid "• The address of an Red Hat Satellite or Red Hat Satellite Proxy"
msgstr ""

#: ../data/rh_register.glade.h:36
msgid "_Why Should I Register?"
msgstr ""

#: ../data/rh_register.glade.h:37
msgid "Why Should I Register?"
msgstr "ලියාපදිංචි විය යුත්තේ ඇයි"

#: ../data/rh_register.glade.h:38
msgid ""
"Would you like to register your system at this time? <b>(Strongly "
"recommended.)</b>"
msgstr ""

#: ../data/rh_register.glade.h:39
msgid "_Yes, I'd like to register now."
msgstr ""

#: ../data/rh_register.glade.h:40
msgid "_No, I prefer to register at a later time."
msgstr ""

#: ../data/rh_register.glade.h:41
msgid "Link To Subscription"
msgstr "ග්‍රාහකත්වය සඳහා වන පුරුක"

#: ../data/rh_register.glade.h:42
msgid ""
"Your system will need to access a subscription. This will allow you to keep "
"your system updated, secure, and supported."
msgstr ""

#: ../data/rh_register.glade.h:43
msgid ""
"<b>You have no active subscriptions available in your account.</b> You will "
"need to do one of the following to create an active subscription in your "
"account before this system can be registered:"
msgstr ""
"<b>ඔබේ ගිණුම තුල සක්‍රීය ග්‍රාහකත්ව කිසිවක් නොමැත.</b> ඔබේ පද්ධතිය ලියාපදිංචි කිරීමට ප්‍රථම පහත "
"සඳහන් කර ඇති ආකාරයන්ගෙන් එකක් තෝරාගෙන සක්‍රීය ග්‍රාහකත්වයක් සාදාගන්න:"

#: ../data/rh_register.glade.h:44
msgid ""
"Purchase an additional Red Hat Enterprise Linux subscription at http://www."
"redhat.com/store/."
msgstr ""

#: ../data/rh_register.glade.h:45
msgid ""
"Log in to http://rhn.redhat.com/ and unentitle an inactive system at Your "
"RHN > Subscription Management > System Entitlements."
msgstr ""

#: ../data/rh_register.glade.h:46
msgid ""
"Activate a previously purchased subscription you have not yet activated."
msgstr ""

#: ../data/rh_register.glade.h:47
msgid "•"
msgstr ""

#: ../data/rh_register.glade.h:48
msgid "installation number field"
msgstr "ස්ථාපන අංකය සාවද්‍යයි"

#: ../data/rh_register.glade.h:49
msgid "Installation _Number:"
msgstr ""

#: ../data/rh_register.glade.h:50
msgid "<small><b>Example</b>: XXXX-XXXX-XXXX-XXXX</small>"
msgstr ""

#: ../data/rh_register.glade.h:51
msgid "_Activate a subscription now..."
msgstr "දැන් ග්‍රාහකත්වයක් සක්‍රීය කරන්න(_A)..."

#: ../data/rh_register.glade.h:52
msgid "Review system..."
msgstr "පද්ධතිය සමාලෝචනය කරන්න..."

#: ../data/rh_register.glade.h:54
msgid "Create profile"
msgstr "පැතිකඩ සාදන්න"

#: ../data/rh_register.glade.h:55
msgid "<big><b>System Name</b></big>"
msgstr ""

#: ../data/rh_register.glade.h:56
msgid ""
"A recognizable name will help you identify this system in a management "
"interface."
msgstr ""

#: ../data/rh_register.glade.h:57
msgid "System _Name:"
msgstr ""

#: ../data/rh_register.glade.h:58
msgid "system name"
msgstr "පද්ධතියේ නම(_N):"

#: ../data/rh_register.glade.h:59
msgid "<big><b>Profile Data</b></big>"
msgstr ""

#: ../data/rh_register.glade.h:60
msgid ""
"Send us a profile of your current hardware and packages so we can determine "
"what updates are available."
msgstr ""
"ඔබේ පද්ධතිය සඳහා යෝග්‍ය නවීකරණ ඇසුරුම් තීරණය කිරීම පහසු වන පිණිස ඔබේ පද්ධතිය තුල ස්ථාපනය කර "
"තිබෙන දෘඪාංග සහ ඇසුරුම් ඇතුලත් පැතිකඩක් එවිය යුතු වේ."

#: ../data/rh_register.glade.h:61
msgid "_View Hardware Profile ..."
msgstr ""

#: ../data/rh_register.glade.h:62
msgid "View Hardware Profile"
msgstr "දෘඪාංග පැතිකඩ නරඹන්න(_V) ..."

#: ../data/rh_register.glade.h:63
msgid "V_iew Package Profile ..."
msgstr ""

#: ../data/rh_register.glade.h:64
msgid "View Package Profile"
msgstr "ඇසුරුමේ පැතිකඩ බලන්න(_i) ..."

#: ../data/rh_register.glade.h:65
msgid "Send _hardware profile"
msgstr ""

#: ../data/rh_register.glade.h:66
msgid "Send hardware profile checkbox"
msgstr "දෘඪංග පැතිකඩ යවන්න(_h)"

#: ../data/rh_register.glade.h:67
msgid "Send _package profile"
msgstr ""

#: ../data/rh_register.glade.h:68
msgid "Send package profile checkbox"
msgstr "ඇසුරුමේඑ පැතිකඩ යවන්න(_p)"

#: ../data/rh_register.glade.h:70
msgid ""
"Registering your system with Red Hat allows you to take full advantage of "
"the benefits of a paid subscription, including:"
msgstr ""
"ඔබේ පද්ධතිය Red Hat Network වෙත සම්බන්ධ කිරීමෙන් ඔබ මුදල් ගෙවා ලබාගන්නා සාමාජිකත්වයට හිමි "
"සියළු ප්‍රතිලාභ ලබාගත හැකි වේ, මීට පහත සඳහන් දෑ ඇතුලත්ය"

#: ../data/rh_register.glade.h:71
msgid "_Close"
msgstr ""

#: ../data/rh_register.glade.h:72
msgid "Close"
msgstr "වසා දමන්න(_C)"

#: ../data/rh_register.glade.h:73
msgid "<b>Security &amp; Updates:</b>"
msgstr ""

#: ../data/rh_register.glade.h:74
msgid ""
"Receive the latest software updates, including security updates, keeping "
"this Red Hat Enterprise Linux system <b>updated</b> and <b>secure</b>."
msgstr ""

#: ../data/rh_register.glade.h:75
msgid "<b>Downloads &amp; Upgrades:</b>"
msgstr ""

#: ../data/rh_register.glade.h:77
msgid "<b>Support:</b>"
msgstr ""

#: ../data/rh_register.glade.h:79
msgid "<b>Management:</b>"
msgstr ""

#: ../data/rh_register.glade.h:80
msgid "Management"
msgstr ""

#: ../data/rh_register.glade.h:81
msgid ""
"Manage subscriptions and systems registered to Customer Portal via access."
"redhat.com or through one of our other subscription management services."
msgstr ""

#: ../data/rh_register.glade.h:82
msgid ""
"<small><b>Tip:</b> Red Hat values your privacy: http://www.redhat.com/legal/"
"privacy_statement.html.</small>"
msgstr ""

#: ../data/rh_register.glade.h:83
msgid "Provide a Security Certificate"
msgstr "ආරක්‍ෂිත සහතිකපතක් ලබා දෙන්න"

#: ../data/rh_register.glade.h:85
#, no-c-format
msgid ""
"A security certificate compatible with <b>%s</b> was not found on this "
"system.\n"
"\n"
"A security certificate, using SSL technology, is necessary to ensure that "
"data communicated between this system and Spacewalk (including your login "
"and password) is secure."
msgstr ""

#: ../data/rh_register.glade.h:88
msgid "I have an <b>_SSL certificate</b> to communicate with Spacewalk:"
msgstr ""

#: ../data/rh_register.glade.h:89
msgid "Certificate _Location:"
msgstr ""

#: ../data/rh_register.glade.h:90
msgid "Select A File"
msgstr "ගොනුවක් තෝරාගන්න"

#: ../data/rh_register.glade.h:91
msgid ""
"I <b>_don't</b> have an SSL certificate. I will contact my system "
"administrator for assistance and will register at a later time."
msgstr ""

#: ../data/rh_register.glade.h:92
msgid "Your system is not setup for software updates."
msgstr ""

#: ../data/rh_register.glade.h:93
msgid ""
"You won't be able to receive software updates, including security updates, "
"for this system."
msgstr ""
"මෙම Red Hat Enterprise Linux පද්ධතිය නවීකරණයෙන් සහ ආරක්‍ෂිතව තබා ගැනීමට ආරක්‍ෂක "
"නවීකරණයන් ඇතුළුව නවතම ඇසුරුම් ලබාගන්න."

#: ../data/rh_register.glade.h:94
msgid "Proxy Configuration"
msgstr "_Proxy ස්ථානය:"

#: ../data/rh_register.glade.h:95
msgid "<b>HTTP Proxy</b>"
msgstr ""

#: ../data/rh_register.glade.h:96
msgid "I would like to connect via an _HTTP proxy."
msgstr ""

#: ../data/rh_register.glade.h:97
msgid "I would like to connect to Spacewalk via an _HTTP proxy."
msgstr ""

#: ../data/rh_register.glade.h:98
msgid "<small><b>Example:</b> squid.example.com:3128</small>"
msgstr ""

#: ../data/rh_register.glade.h:99
msgid "_Proxy Location:"
msgstr ""

#: ../data/rh_register.glade.h:100
msgid "Enter in the format hostname(:port)"
msgstr "පහත සැකසුමේ අයුරින් ඇතුල් කරන්න ධාරක නාමය(:සිදුර)"

#: ../data/rh_register.glade.h:101
msgid "proxy location"
msgstr "_Proxy ස්ථානය:"

#: ../data/rh_register.glade.h:102
msgid "Use Au_thentication with HTTP Proxy:"
msgstr ""

#: ../data/rh_register.glade.h:103
msgid "Use Authentication with HTTP Proxy"
msgstr "අනන්යතාවය තහවුරු කරගැනීමට HTTP ප්‍රොක්සියක් භාවිත  කරන්න(_t):"

#: ../data/rh_register.glade.h:104
msgid "Proxy _Username:"
msgstr ""

#: ../data/rh_register.glade.h:105
msgid "Proxy P_assword:"
msgstr ""

#: ../data/rh_register.glade.h:106
msgid "proxy user field"
msgstr ""

#: ../data/rh_register.glade.h:107
msgid "proxy password field"
msgstr "ප්‍රොක්සියේ රහස්පදය(_a):"

#: ../data/rh_register.glade.h:108
msgid "Confirm operation system release selection"
msgstr ""

#: ../data/rh_register.glade.h:109
msgid "_No, Cancel"
msgstr ""

#: ../data/rh_register.glade.h:111
msgid "_Yes, Continue"
msgstr ""

#: ../data/rh_register.glade.h:113
msgid "<big><b>Moving to earlier releases won't be possible</b></big>"
msgstr ""

#: ../data/rh_register.glade.h:114
msgid ""
"Your system will be subscribed to the base software channel.  You will not "
"be able to move this system to an earlier minor release channel if you "
"continue (you will be able to move to a later release.)"
msgstr ""

#: ../data/rh_register.glade.h:115
msgid ""
"\n"
"Are you sure you would like to continue?"
msgstr ""
"\n"
"නිශ්චිතවම ඔබට දිගටම කරගෙන යාමට අවශ්‍යද ?"

#: ../data/rh_register.glade.h:117
msgid "Are you Sure?"
msgstr ""

#: ../data/rh_register.glade.h:118
msgid "_Go Back and Register"
msgstr ""

#: ../data/rh_register.glade.h:119
msgid "Go Back and Register"
msgstr ""

#: ../data/rh_register.glade.h:120
msgid "Register _Later"
msgstr ""

#: ../data/rh_register.glade.h:121
msgid "Register Later"
msgstr "මම පසුව ලියාපදිංචි වීමට කැමැත්තෙමි(_I)."

#: ../data/rh_register.glade.h:122
msgid ""
"Are you sure you don't want to register your system with Red Hat? You'll "
"miss out on the benefits of a Red Hat Enterprise Linux Subscription:"
msgstr ""
"ඔබේ පද්ධතිය Red Hat Network සමඟ සම්බන්ධ වීමට අනවශ්‍ය බව ඔබට හොඳටම විශ්වාසද? Red Hat "
"Enterprise Linux ග්‍රාහකත්වය සමඟ ලැබෙන වරප්‍රසාදයන් ඔබට අහිමි වනු ඇත:"

#: ../data/rh_register.glade.h:123
msgid "Management:"
msgstr ""

#: ../data/rh_register.glade.h:124
msgid ""
"You will not be able to take advantage of these benefits without registering."
msgstr ""
"Red Hat Network වෙන සම්බන්ධ නොවී ඔබ සතුව තිබෙන ග්‍රාහකත්වයන් හී වරප්‍රසාද ලබා ගැනීමට "
"<b>නොහැක</b>. එම වරප්‍රසාද   ලබාගැනීම සඳහා    Red Hat Network.  වෙත පිවිසීමට ඔබේ "
"පද්ධතිය මානකරගත යුතුය"

#: ../data/rh_register.glade.h:127
msgid "<b>Spacewalk Location:</b>"
msgstr ""

#: ../data/rh_register.glade.h:128
msgid "<b>Login:</b>"
msgstr ""

#: ../data/rh_register.glade.h:129
msgid "<b>System ID:</b>"
msgstr ""

#: ../data/rh_register.glade.h:130
msgid "label"
msgstr ""

#: ../data/rh_register.glade.h:132
msgid "<b>Warning</b>"
msgstr ""

#: ../data/rh_register.glade.h:133
msgid ""
"This system has already been registered with RHN using RHN certificate-based "
"technology."
msgstr ""

#: ../data/rh_register.glade.h:134
msgid ""
"Your system is being registered again using RHN Classic technology. Red Hat "
"recommends that customers only register once."
msgstr ""

#: ../data/rh_register.glade.h:135
msgid ""
"To learn more about RHN registration and technologies please consult this "
"Knowledge Base Article: <a href=\"https://access.redhat.com/kb/docs/"
"DOC-45563\">https://access.redhat.com/kb/docs/DOC-45563</a>\n"
msgstr ""

#: ../data/rh_register.glade.h:137
msgid "Software update setup has been completed for this system."
msgstr ""

#: ../data/rh_register.glade.h:138
msgid ""
"Your system is now ready to receive the software updates that will keep it "
"secure and supported.\n"
"\n"
"You'll know when software updates are available when a package icon appears "
"in the notification area of your desktop (usually in the upper-right corner, "
"circled below.) Clicking on this icon, when available, will guide you "
"through applying any updates that are available:"
msgstr ""

#: ../data/rh_register.glade.h:141
msgid "Aplet screenshot"
msgstr ""

#: ../data/rh_register.glade.h:143
msgid "Select how your system will receive updates:"
msgstr ""

#: ../data/rh_register.glade.h:144
msgid "Limited updates"
msgstr "එක්සත් ජනපදය"

#: ../data/rh_register.glade.h:145
msgid ""
"<b>_Limited updates</b> will be provided to this system, maintaining "
"compatibility with the selected minor release software channel:"
msgstr ""

#: ../data/rh_register.glade.h:146
msgid ""
"Limited updates will be provided to this system, maintaining compatibility "
"with the selected minor release software channel:"
msgstr ""

#: ../data/rh_register.glade.h:147
msgid "_Minor release:"
msgstr ""

#: ../data/rh_register.glade.h:148
msgid "Choose minor release"
msgstr ""

#: ../data/rh_register.glade.h:149
msgid "       "
msgstr ""

#: ../data/rh_register.glade.h:150
msgid ""
"<b>Tip:</b> Minor releases with a '*' are currently fully supported by Red "
"Hat."
msgstr ""

#: ../data/rh_register.glade.h:152
msgid ""
"<b>_All available updates</b> will be provided to this system. If kept "
"updated, this system will always be equivalent to the latest minor release "
"in the main 'Red Hat Enterprise Linux x' software channel."
msgstr ""

#: ../data/rh_register.glade.h:153
msgid ""
"All available updates will be provided to this system. If kept updated, this "
"system will always be equivalent to the latest minor release in the main "
"'Red Hat Enterprise Linux x' software channel."
msgstr ""

#: ../data/rh_register.glade.h:154
msgid ""
"<b>Warning:</b> Using this option, your system will always be the most "
"recent minor release and <b>cannot</b> be limited to an older release "
"version."
msgstr ""

#: ../data/rh_register.glade.h:155
msgid ""
"Warning: Using this option, your system will always be the most recent minor "
"release and cannot be limited to an older release version."
msgstr ""

#: ../data/rh_register.glade.h:156
msgid "<b>Your system was registered for updates during installation.</b>"
msgstr ""

#: ../data/rh_register.glade.h:157
msgid ""
"Your system is ready to receive the software updates that will keep it "
"secure and supported.\n"
"\n"
"You'll know when software updates are available when a package icon appears "
"in the notification area of your desktop (usually in the upper-right corner, "
"circled below.) Clicking on this icon, when available, will guide you "
"through applying any updates that are available:"
msgstr ""

#: ../data/rh_register.glade.h:160
msgid "icon of aplet"
msgstr ""

#: ../rhn_register.desktop.in.h:1
msgid "RHN Registration"
msgstr "ලියාපදිංචි අංකය(_n)"

#: ../rhn_register.desktop.in.h:2
msgid ""
"Register for software updates from Spacewalk/Red Hat Satellite/Red Hat "
"Network Classic"
msgstr ""

#: ../rhn_register.desktop.in.h:3
msgid "Register to Spacewalk/Red Hat Satellite/Red Hat Network Classic."
msgstr ""

#~ msgid "You specified an invalid protocol."
#~ msgstr "ඔබ විසින් සපයා ඇත්තේ සාවද්‍ය වාහකයෙකි."

#~ msgid ""
#~ "Update module: per-system updates, email errata notifications, errata "
#~ "information"
#~ msgstr ""
#~ "මොඩියුල නවීකරණය පද්ධතියක් පාසා කෙරෙන නවීකරණයන්, විද්‍යුත් තැපෑල මඟින් ලබාදෙන නවීකරණ තොරතුරු "
#~ "සහ දැනුම්දීම"

#~ msgid ""
#~ "Provisioning module: bare-metal provisioning, existing state "
#~ "provisioning, rollbacks, configuration management"
#~ msgstr ""
#~ "සැපයුම් මොඩියුලය: bare-metal සැපයුම, දැනට පවතින තත්වය සැපයීම,මාන කළමණාකරනය, ආපසු "
#~ "යථාතත්වයට පත්කිරීම"

#~ msgid ""
#~ "Monitoring module: pre-defined and custom system performance probes, "
#~ "system performance email notifications, graphs of system performance"
#~ msgstr ""
#~ "මොඩියුල විමර්ශණය: කලින් තීරණය කර සහ රිසිකර තිබෙන පද්ධති කාර්යක්‍ෂමතා විමසීම, පද්ධති "
#~ "කාර්යක්‍ෂමතා විද්‍යුත් තැපෑල මඟින් දැනුම් දීම, පද්ධති කාර්යක්‍ෂමතා සඳහා වන විත්‍රක"

#~ msgid ""
#~ "Virtualization Platform module: software updates for an unlimited number "
#~ "virtual guests of this system, access to additional software channels for "
#~ "guests of this system."
#~ msgstr ""
#~ "අථත්‍යකරණ පාරසරික මොඩියුලය: පද්ධතිය මත වන සීමාරහිත අථත්‍ය ආගන්තුකයින් සඳහා වන මෘදුකාංග "
#~ "නවීකරණයන්, පද්ධතිය තුල වන ආගන්තුකයින් හට අතිරේක ඕඩයන් තුලින් ලබාගත හැක."

#~ msgid "Automatic Subscription Activation"
#~ msgstr "ස්වයංක්‍රීය ග්‍රාහකත්ව සක්‍රීයකරණය"

#~ msgid "Subscription Activation"
#~ msgstr "ග්‍රාහකත්ව සක්‍රීයකරණය"

#~ msgid ""
#~ "You will not be able to successfully register this system without "
#~ "contacting a Red Hat Network server."
#~ msgstr ""
#~ "Red Hat Network වෙන සම්බන්ධ නොවී ඔබ සතුව තිබෙන ග්‍රාහකත්වයන් හී වරප්‍රසාද ලබා ගැනීමට "
#~ "<b>නොහැක</b>. එම වරප්‍රසාද   ලබාගැනීම සඳහා    Red Hat Network.  වෙත පිවිසීමට "
#~ "ඔබේ පද්ධතිය මානකරගත යුතුය"

#~ msgid "We could not contact Red Hat Network (%s)."
#~ msgstr "අප හට Red Hat Network (%s) වෙත සම්බන්ධ විය නොහැක"

#~ msgid ""
#~ "Did you mean to register to a Red Hat Network Satellite or Proxy? If so, "
#~ "you can enter a Satellite or Proxy location instead."
#~ msgstr ""
#~ "ඔබ විසින් අදහස් කලේ Red Hat Network Satellite හෝ ප්‍රොක්සි සමඟ ලියාපදිංචි වීමටද ? එසේ "
#~ "අවශ්‍ය නම් Satellite හෝ ප්‍රොක්සි ස්ථානය ඇතුල් කරන්න."

#~ msgid "There was an error communicating with Red Hat Network."
#~ msgstr "Red Hat Network සමඟ සන්නිවේදනය කිරීමේදී දෝශයක් ඇති විය"

#~ msgid ""
#~ "Please enter your account information for the <b>%s</b> Red Hat Network "
#~ "Satellite:"
#~ msgstr "%s Red Hat Network Satellite සඳහා ඔබේ පිවිසුම් තොරතුරු ඇතුල් කරන්න:"

#~ msgid ""
#~ "Registering system and sending profile information to Red Hat.  Please "
#~ "wait."
#~ msgstr "ඔබේ පැතිකඩ තොරතුරු Red Hat Network වෙත යවමින් තිබේ.  කරුණාකර රැඳී සිටින්න."

#~ msgid "Problem registering personal information:\n"
#~ msgstr "පුද්ගලික තොරතුරු ලියාපදිංචි කිරීමේදී ගැටළුවක් ඇතිවිය:\n"

#~ msgid "Problem registering personal information"
#~ msgstr "පුද්ගලික තොරතුරු ලියාපදිංචි කිරීමේදී ගැටළුවක් ඇතිවිය"

#~ msgid "Red Hat Network Location:"
#~ msgstr "Red Hat Network ස්ථානය(_L):"

#~ msgid "Warning: unable to run rhn_check"
#~ msgstr "අවවාදයයි: chkconfig සමඟ rhnsd සක්‍රීය කිරීමට නොහැකි විය"

#~ msgid "Warning:"
#~ msgstr "අවවාදයයි:"

#~ msgid "OK dialog:"
#~ msgstr "OK සංවාදය:"

#~ msgid "Question dialog:"
#~ msgstr "ප්‍රශ්ණ දෙබස:"

#~ msgid "Copyright © 2006--2010 Red Hat, Inc. All rights reserved."
#~ msgstr "© 2006  Red Hat, Inc. සියළුම හිමිකම් ඇවරිණි."

#~ msgid "Attempting to contact the Red Hat Network server."
#~ msgstr "Red Hat Network සේවා දායකය සමඟ සම්බන්ධ වීමට උතසහ කරමින්."

#~ msgid ""
#~ "This assistant will guide you through connecting your system to Red Hat "
#~ "Network (RHN) to receive software updates, including security updates, to "
#~ "keep your system supported and compliant.  You will need the following at "
#~ "this time:\n"
#~ "\n"
#~ " * A network connection\n"
#~ " * Your Red Hat Login & password\n"
#~ " * The location of a Red Hat Network Satellite or Proxy (optional)\n"
#~ "\n"
#~ msgstr ""
#~ "ඔබේ පද්ධතිය ආරක්‍ෂිතව තබාගැනීමට අවශ්‍ය ප්‍රගමනයන් ඇතුලත්ව මෘදුකාංග ප්‍රගමනයන් ලබාගැනීම හා "
#~ "නිසියාකාරව පද්ධතිය පවත්වාගැනීම සඳහා මෙම සහයක විසින් Red Hat Network (RHN) වෙත "
#~ "සම්බන්ධ වන අයුරු පෙන්වනු ලැබේ.  මේ සඳහා පහත සඳහන් සියල්ල ඔබහට අවශ්‍ය වේ:\n"
#~ "\n"
#~ " * අන්තර්ජාල සම්බන්ධතාවයක්\n"
#~ " * ඔබේ Red Hat පිවිසුම සහ රහස්පදය\n"
#~ " * Red Hat Network Satellite හෝ ප්‍රොක්සියේ ස්ථානය (අත්‍යවශ්‍ය නොවේ)\n"
#~ "\n"

#~ msgid ""
#~ "Connecting your system to Red Hat Network allows you to take full "
#~ "advantage of the benefits of a paid subscription, including:"
#~ msgstr ""
#~ "ඔබේ පද්ධතිය Red Hat Network වෙත සම්බන්ධ කිරීමෙන් ඔබ මුදල් ගෙවා ලබාගන්නා සාමාජිකත්වයට "
#~ "හිමි සියළු ප්‍රතිලාභ ලබාගත හැකි වේ, මීට පහත සඳහන් දෑ ඇතුලත්ය"

#~ msgid ""
#~ "Stay in compliance with your subscription agreement and manage "
#~ "subscriptions for systems connected to your account at http://rhn.redhat."
#~ "com/."
#~ msgstr ""
#~ "ඔබේ එකඟතා ගිවිසුම සමඟ අනුකූලව ඔබේ ග්‍රහකත්වයන් කළමණාකරනය කර ගැනීම සඳහා http://rhn."
#~ "redhat.com සමඟ සම්බන්ධ වී සිටින්න"

#~ msgid ""
#~ "Are you sure you don't want to connect your system to Red Hat Network? "
#~ "You'll miss out on the benefits of a Red Hat Enterprise Linux "
#~ "subscription:\n"
#~ msgstr ""
#~ "ඔබේ පද්ධතිය Red Hat Network සමඟ සම්බන්ධ වීමට අනවශ්‍ය බව ඔබට හොඳටම විශ්වාසද? Red "
#~ "Hat Enterprise Linux ග්‍රාහකත්වය සමඟ ලැබෙන වරප්‍රසාදයන් ඔබට අහිමි වනු ඇත:\n"

#~ msgid ""
#~ "You will not be able to take advantage of these subscription privileges "
#~ "without connecting your system to Red Hat Network.\n"
#~ msgstr ""
#~ "Red Hat Network වෙන සම්බන්ධ නොවී ඔබ සතුව තිබෙන ග්‍රාහකත්වයන් හී වරප්‍රසාද ලබා ගැනීමට "
#~ "<b>නොහැක</b>. එම වරප්‍රසාද   ලබාගැනීම සඳහා    Red Hat Network.  වෙත පිවිසීමට "
#~ "ඔබේ පද්ධතිය මානකරගත යුතුය\n"

#~ msgid ""
#~ "A Profile Name is a descriptive name that you choose to identify this "
#~ "System Profile on the Red Hat Network web pages. Optionally, include a "
#~ "computer serial or identification number."
#~ msgstr ""
#~ "පැතිකඩ නාමයක් යනු මෙම පද්ධතියේ පැතිකඩ Red Hat Network හි වියුණු පිටු තුල ඇතුලත්වන මෙම "
#~ "පද්ධතිය හඳුනාගැනීම සඳහා වන නාමය වේ. මීට අමතරව පද්ධතියේ ජනන අංකය හෝ හඳුනාගැනීමේ "
#~ "අංකය ඇතුලත් කරන්න."

#~ msgid "You may deselect individua\tl packages by unchecking them below."
#~ msgstr "ඔබ විසින් තනිව තිබෙන ඇසුරුම් බැහැර කිරීමට ඒවායේ හරි ලකුණ ඉවත් කරන්න"

#~ msgid ""
#~ "Please enter your login information for Red Hat Network (http://rhn."
#~ "redhat.com/):\n"
#~ "\n"
#~ msgstr ""
#~ "Red Hat Network (http://rhn.redhat.com) සඳහා ඔබේ ගිණුමේ තොරතුරු ඇතුල් කරන්න:\n"
#~ "\n"

#~ msgid ""
#~ "Tip: Forgot your login or password? Visit: https://www.redhat.com/wapps/"
#~ "sso/lostPassword.html"
#~ msgstr ""
#~ "<small>ඉඟිය: ඔබේ පිවිසුම හෝ රහස්පදය අමතකවීද? පහත සඳහන් වියුණ වෙත යොමුවන්න \n"
#~ "https://www.redhat.com/wapps/sso/rhn/lostPassword.html</small>"

#~ msgid "Send Profile Information to Red Hat Network"
#~ msgstr "පැතිකඩ තොරතුරු Red Hat Network වෙත යවමින්"

#~ msgid ""
#~ "We are finished collecting information for the System Profile.\n"
#~ "\n"
#~ "Press \"Next\" to send this System Profile to Red Hat Network.  Click "
#~ "\"Cancel\" and no information will be sent.  You can run the registration "
#~ "program later by typing `rhn_register` at the command line."
#~ msgstr ""
#~ "පැතිකඩක් සාදාගැනීම සඳහා පද්ධතියේ තොරතුරු රැස් කරගෙන අවසන්.\n"
#~ "\n"
#~ "\"Next (මීලඟ)\"  ඔබන්න පද්ධතියේ පැතිකඩ Red Hat Network යැවීම සඳහා.  \"Cancel "
#~ "(අවලංගු කරන්න)\" ක්ලික් කරන්න එවිට කිසිදු තොරතුරක් යවනු නොලැබේ.  ඔබට පසුව "
#~ "`rhn_register` විධානය පාඨමය අයුරින් ක්‍රියාත්මක කරමින් ලියාපදිංචි කිරීමේ ක්‍රියාවලිය නැවත "
#~ "ආරම්භ කල හැක."

#~ msgid "Sending Profile to Red Hat Network"
#~ msgstr "පැතිකඩ Red Hat Network වෙත යවමින්"

#~ msgid ""
#~ "The installation number %s was activated during this system's initial "
#~ "connection to Red Hat Network."
#~ msgstr ""
#~ "Red Hat Network සමඟ මූලික සම්බන්ධතාවය ඇතිකර ගැනීමේදී ස්ථාාපන අංකය %s   සක්‍රීය කර ඇත."

#~ msgid ""
#~ "This system will receive updates from the following RHN Classic software "
#~ "channels:"
#~ msgstr ""
#~ "මෙම පද්ධතිය විසින් පහත දැක්වෙන Red Hat Network මෘදුකාංග ඕඩයන් මඟින් නවීකරණයන් ලබාගත "
#~ "හැක:"

#~ msgid ""
#~ "Warning: Only installed product listed above will receive updates and "
#~ "support. If you would like to receive updates for additional products, "
#~ "please login to your satellite web interface and subscribe this system to "
#~ "the appropriate software channels. See Kbase articlefor more details. "
#~ "(http://kbase.redhat.com/faq/docs/DOC-11313)"
#~ msgstr ""
#~ "අවවාදයයි: මෙම පද්ධතිය තුල ස්ථාපනය කර තිබෙන නිශ්පාදනයක් ඉහත සඳහන් නොවන්නේ නම් ඒ සඳහා "
#~ "නවීකරණයන් හෝ සහයන් ඔබ වෙත නොලැබෙනු ඇත. එම නිශ්පාදනයන් සඳහා සහය ලබාගැනීමට ඔබට අවශ්‍ය "
#~ "නම්, කරුණාකර ඔබේ චන්‍ද්‍රිකා වියුණු අතුරු මුහුණත භාවිතා කර පද්ධතිය තුලට පිවිස අදාල නිශ්පාදනයන් "
#~ "සඳහා අවශ්‍ය සහය ලබාගැනීමට යෝග්‍ය මෘදුකාංග ඕඩයන් වෙත ග්‍රාහකත්වය ලබාගන්න. වැඩි විස්තර "
#~ "සඳහා Kbase 11313 ලිපිය කියවන්න. (http://kbase.redhat.com/faq/docs/DOC-11313)"

#~ msgid ""
#~ "Warning: Only installed products listed above will receive updates and "
#~ "support. If you would like to receive updates for additional products, "
#~ "please visit http://access.redhat.com/ and subscribe this system to the "
#~ "appropriate software channels. See Kbase article for more details. "
#~ "(http://kbase.redhat.com/faq/docs/DOC-11313)"
#~ msgstr ""
#~ "අවවාදයයි: මෙම පද්ධතියේ ස්ථාපනය කරැති නිශ්පාදනයන් ඉහත සඳහන් නොවන්නේ නම්, එම නිශ්පාදනයන් "
#~ "සඳහා නවීකරණයන් හෝ සහයන් නොලැබෙනු ඇත. එම නිශ්පාදනය සඳහා අවශ්‍ය නවීකරණයන් ලබාගැනීමට "
#~ "ඔබට අවශ්‍ය නම් http://rhn.redhat.com/ වෙත පිවිස එම නිශ්පාදනයනට අදාල නවීකරණයන් "
#~ "ලබාගැනීම පිණිස අදාල ඕඩයන් සඳහා ග්‍රාහකත්වය ලබාගන්න. වැඩි විස්තර සඳහා Kbase 11313 ලිපිය "
#~ "බලන්න . (http://kbase.redhat.com/faq/docs/DOC-11313)"

#~ msgid ""
#~ "This system was unable to subscribe to any software channels. Your system "
#~ "will not receive any software updates to keep it secure and supported. "
#~ "There are a few things you can try to resolve this situation:\n"
#~ "(1) Log in to http://rhn.redhat.com/ and unentitle an inactive system at "
#~ "Your RHN > Subscription Management > System Entitlements.\n"
#~ "(2) Purchase an additional Red Hat Enterprise Linux subscription at "
#~ "http://www.redhat.com/store/.\n"
#~ "(3) Activate a new installation number at http://www.redhat.com/now/. "
#~ "Once you make the appropriate active subscriptions available in your "
#~ "account, you may browse to this system's profile in the RHN web interface "
#~ "and subscribe this system to software channels via the software > "
#~ "software channels tab."
#~ msgstr ""
#~ "කිසිදු මෘදුකාංග ඕඩයක් සමඟ ග්‍රාහකත්වයක් ලබාගැනීමට මෙම පද්ධතියට නොහැකි විය. ඔබේ පද්ධතිය "
#~ "ආරක්‍ෂිතව හා සහයෝගය ඇතුව තබාගැනීමට අවශ්‍ය කිසිදු නවීකරණයන් ඔබහට නොලැබෙනු ඇත. මෙම තත්වය "
#~ "විසඳා ගැනීම සඳහා ඔබ හට කලහැකි කරුණු කිහිපයක් වෙයි:\n"
#~ "(1) http://rhn.redhat.com/ වෙත පිවිසෙන්න පසුව අක්‍රීය පද්ධතිය සකසන්න  ඔබේ RHN > "
#~ "ග්‍රාහකත්ව කළමණාකරනය > පද්ධතියේ සුදුසුකම.\n"
#~ "(2) http://www.redhat.com/store/ වෙතින් අතිරේක Red Hat Enterprise Linux "
#~ "ග්‍රාහකත්වයක් ලබාගන්න.\n"
#~ "(3) නව ස්ථාපන අංකය http://www.redhat.com/now/ වෙතින් සක්‍රීය කරගන්න. මේ ආකරයෙන් "
#~ "ඔබට සුදුසු ඔබේ ගිණුමට අදාල ග්‍රාහකත්වයක් ලබාගැනීමෙන් පසුව RHN වියුණු අතුරු මුහුණත භාවිතා කර "
#~ "මෙම පද්ධතිය මෘදුකාංග ඕඩයන් සඳහා ග්‍රාහකත්වයන් මෘදුකාංග > මෘදුකාංග ඕඩයන් වෙතින් ලබාගන්න."

#~ msgid "RHN Classic Service Level:"
#~ msgstr "RHN සේවා මට්ටම:"

#~ msgid ""
#~ "Depending on what RHN Classic modules are associated with a system, "
#~ "you'll enjoy different benefits. The following are the RHN Classic "
#~ "modules associated with this system:"
#~ msgstr ""
#~ "පද්ධතිය තුල ඇතුලත්ව තිබෙන RHN මොඩියුල මත පදනම්ව, Red Hat Network හරහා ඔබට නොයෙකුත් "
#~ "වරප්‍රසාද හිමිවෙනු ඇත. පද්ධතිය තුල ඇතුලත්වන මොඩියුල පහත සඳහන් වේ:"

#~ msgid ""
#~ "This system was unable to be associated with any RHN service level "
#~ "modules. This system will not receive any software updates to keep it "
#~ "secure and supported. There are a few things you can try to resolve this "
#~ "situation:\n"
#~ "(1) Log in to http://rhn.redhat.com/ and unentitle an inactive system at "
#~ "Your RHN > Subscription Management > System Entitlements.\n"
#~ "(2) Purchase an additional Red Hat Enterprise Linux subscription at "
#~ "http://www.redhat.com/store/.\n"
#~ "(3) Activate a new installation number at http://www.redhat.com/now/. "
#~ "Once you make the appropriate active subscriptions available in your "
#~ "account, you may browse to this system's profile in the RHN web "
#~ "interface, delete the profile, and re-connect this system to Red Hat "
#~ "Network."
#~ msgstr ""
#~ "මෙම පද්ධතිය හට RHN සේවා මට්ටම් මොඩියුලයන් සමඟ සම්බන්ධ වීමට නොහැකි විය. මෙම පද්ධතිය "
#~ "ආරක්‍ෂිතව සහ නවීකරණයන්ගෙන් යුතුව තබා ගැනීමට අවශ්‍ය මෘදුකාංග නවීකරණයන් නොලැබෙනු ඇත. මෙම "
#~ "තත්වය මඟ හරවා ගැනීමට ඔබ විසින් පියවර කිහිපයක් ගතයුතු වේ:\n"
#~ "(1) http://rhn.redhat.com/ වෙත පිවිස ඔබේ අක්‍රීය පද්ධතිය සකසා ගන්න. ඔබේ RHN > "
#~ "ග්‍රාහකත්ව කළමණාකරනය > පද්ධති හිමිකම.\n"
#~ "(2) http://www.redhat.com/store/ වෙතින් අතිරේක Red Hat Enterprise Linux "
#~ "ග්‍රාහකත්වයක් ලබාගන්න .\n"
#~ "(3) නව ස්ථාපන අංකය http://www.redhat.com/now/ වෙතින් සක්‍රීය කරගන්න. මේ ආකරයෙන් "
#~ "ඔබට සුදුසු ඔබේ ගිණුමට අදාල ග්‍රාහකත්වයක් ලබාගැනීමෙන් පසුව RHN වියුණු අතුරු මුහුණත භාවිතා කර "
#~ "මෙම පද්ධතියේ පැතිකඩ දක්වා ගමන් කර එය මකා දමන්න, පසුව Red Hat Network වෙත නැවත "
#~ "සම්බන්ධ වන්න."

#~ msgid ""
#~ "Universal default activation key detected\n"
#~ "A universal default activation key was detected in your RHN Classic "
#~ "account. This means that a set of properties (software channel "
#~ "subscriptions, package installations, system group memberships, etc.) for "
#~ "your system's connection to RHN Classic have been determined by the "
#~ "activation key rather than your installation number.  You may also refer "
#~ "to the RHN Reference Guide, section 6.4.6 for more details about "
#~ "activation keys (http://access.redhat.com/knowledge/docs/"
#~ "Red_Hat_Network/)\n"
#~ "Universal Default activation key: %s"
#~ msgstr ""
#~ "විශ්ව අතික්‍රම සක්‍රීයකරණ යතුරක් සොයාගනු ලැබීය\n"
#~ "ඔබේ RHN සංවිධානයේ තිබී විශ්ව අතික්‍රම සක්‍රීයකරණ යතුරක් සොයාගනු ලැබීය. මෙමඟින් අදහස් කරනුයේ "
#~ "Red Hat Network හා සම්බන්ධවී ඔබේ පද්ධතියට ලබාගත හැකි අංගයන් (මෘදුකාංග ඩ "
#~ "ග්‍රාහකත්වයන්, Red Hat Network service, ඇසුරුම් ස්ථාපනයන්, පද්ධති කණ්ඩායම් සාමාජිකත්වයන් "
#~ "යනාදිය වේ) ස්ථාපන අංකය වෙනුවට සක්‍රීයකරණ භාවිතයෙන් නිශ්චය කිරීම වේ. සක්‍රීයකරණ යතුරු ගැන "
#~ "වැඩි විස්තර දැන ගැනීම සඳහා RHN Reference Guide හි 6.4.6 කොටස කියවන්න (http://rhn."
#~ "redhat.com/rhn/help/reference/)\n"
#~ "විශ්ව අතික්‍රම සක්‍රීයකරණ යතුර: %s "

#~ msgid ""
#~ "We can't contact the Red Hat Network Server.\n"
#~ "\n"
#~ "Double check the location provided - is '%s' correct?\n"
#~ "If not, you can correct it and try again.\n"
#~ "\n"
#~ "Make sure that the network connection on this system is operational.\n"
#~ "\n"
#~ "This system will not be able to successfully receive software updates "
#~ "from Red Hat without connecting to a Red Hat Network server"
#~ msgstr ""
#~ "අප හට Red Hat Network Server හා සම්න්ධ විය නොහැක.\n"
#~ "\n"
#~ "ඔබ විසින් සපයා ඇති ස්ථානයෙහි '%s' නිරවද්‍යතාවය තහවුරු කරගන්න ?\n"
#~ "එය එසේ නොමැති නම්, නිවැරදි කර නැවත උත්සහ කරන්න.\n"
#~ "\n"
#~ "ඔබේ පද්ධතියේ ජාල සම්බන්ධතාවය නිසි ලෙස ක්‍රියාත්මක වන්නේද යන වග තහවුරු කරගන්න.\n"
#~ "\n"
#~ "මෙම පද්ධතිය Red Hat Network server වෙත සම්බන්ධ නොවී Red Hat වෙතින් සාර්ථක ලෙස "
#~ "මෘදුකාංග නවීකරණයන් ලබාගත නොහැකි වන බැව් සලකන්න "

#~ msgid ""
#~ "<b><span size=\"16000\">Incompatible Certificate File</span></b>\n"
#~ "\n"
#~ "The certificate you provided, <b>%s</b>, is not compatible with  the Red "
#~ "Hat Network server at <b>%s</b>. You may want to double-check that you "
#~ "have provided a valid certificate file. Are you sure you have provided "
#~ "the correct certificate, and that the certificate file has not been "
#~ "corrupted?\n"
#~ "\n"
#~ "Please try again with a different certificate file."
#~ msgstr ""
#~ "<b><span size=\"16000\">නොගැලපෙන සහතික පත්‍ර ගොනුව</span></b>\n"
#~ "\n"
#~ "ඔබ විසින් ලබාදුන් සහතික පත, <b>%s</b>, <b>%s</b> හි තිබෙන Red Hat Network server "
#~ "සමඟ සමරූපී නොවේ . ඔබ විසින් සපයා ඇති සහතිපත්‍ර ගොනුවේ නිරවද්‍යතාවය ඔබ විසින් නැවත වරක් "
#~ "විමසා බැලිය යුතුව ඇත. ඔබ විසින් නිවැරදි සහ පළුදු නොවූ සහතික පත්‍රයක් ලබා දුන් බව ඔබට "
#~ "විශ්වාසද?\n"
#~ "\n"
#~ "කරුණාකර වෙනත් සහතික පත්‍ර ගොනුවක් භාවිතා කර නැවත උත්සහ කර බලන්න."

#~ msgid "There was a fatal error installing the package:\n"
#~ msgstr "ඇසුරුම ස්ථාපනය කරන විටදී භයානක දෝශයක් ඇති විය:\n"

#~ msgid "RPM dependency error.  The message was:\n"
#~ msgstr "RPM පරායත්ත දෝශයකි. පණිවිඩය වනුයේ:\n"

#~ msgid "Package Skip List error.  The message was:\n"
#~ msgstr "ඇසුරුම් ලයිස්තුව මඟ හැර යාමේදී දෝශයක් ඇතිවිය  පණිවිඩය වනුයේ:\n"

#~ msgid ""
#~ "%%prog (Red Hat Network Client Tools) %s\n"
#~ "Copyright (C) 1999--2010 Red Hat, Inc.\n"
#~ "Licensed under the terms of the GPLv2."
#~ msgstr ""
#~ "%%වැඩසටහන (Red Hat Network Client Tools) %s\n"
#~ "සියළුම හිමිකම් ඇවරිනි (C) 1999-2006 Red Hat, Inc.\n"
#~ "GPL හී කොන්දේසි වලට යටත්ව බලපත්‍ර ලබා ඇත."

#~ msgid "Provide Certificate"
#~ msgstr "සහතිකපතක් ලබා දෙන්න"

#~ msgid "Finish Updates Setup"
#~ msgstr "නවීකරණ සැකසුම අවසන්"

#~ msgid "There was a communication error with the server:"
#~ msgstr "සේවා දායකයත් සමඟ සන්නිවේදන දෝශයක් ඇතිවිය: %s"

#~ msgid "Would you like to go back and try again?"
#~ msgstr "ජාල මානකරනය වෙනස් කර නැවත උත්සහ කිරීමට ඔබ කැමතිද?"

#~ msgid ""
#~ "This system will <b>not</b> be able to successfully receive software "
#~ "updates, including security updates, from Red Hat without connecting to a "
#~ "Red Hat Network server.\n"
#~ "\n"
#~ "To keep your system updated, secure, and supported, please register this "
#~ "system at your earliest convenience.\n"
#~ "\n"
#~ "You may access the RHN registration tool by running <b>RHN Registration</"
#~ "b> in the <b>System > Administration</b> menu.\n"
#~ "You may access the software update tool by running <b>Software Update</b> "
#~ "in the <b>System > Administration</b> menu."
#~ msgstr ""
#~ "Red Hat Network සේවා දායකය හා සම්බන්ධ නොවී සාර්ථකව ආරක්‍ෂක මෘදුකාංග නවීකරණයන්ද "
#~ "ඇතුළුව කිසිදු නවීකරණයක් මෙම පද්ධතිය හට ලබා ගැනීමට <b>නොහැකි</b> වනු ඇත.\n"
#~ "\n"
#~ "මෙම පද්ධතිය නවීකරණය කර අදාල ආරක්‍ෂක නවීකරණයන් ඇතුළු නවීකරණ ඇසුරුම් සහ තාක්‍ෂණික සහය ලබා "
#~ "ගැනීමට මෙම පද්ධතිය හැකි විගස ලියාපදිංචි කරන්න. <b>Software Updater</b> in the "
#~ "<b>Applications > System Tools</b> යන ඉහත සඳහන් මෙනූ මාර්ගයෙන් ලියාපදිංචි කිරීමේ "
#~ "මෙවලම භාවිතා කර ඔබට මෙය සිදු කල හැක."

#, fuzzy
#~ msgctxt "yes"
#~ msgid "I'd like to register with:"
#~ msgstr "ඔව්,මම අවස්ථාවේදී ලියාපදිංචි වීමට කැමතියි(_Y)"

#~ msgid "I'd like to register with:"
#~ msgstr "ඔව්,මම අවස්ථාවේදී ලියාපදිංචි වීමට කැමතියි(_Y)"

#, fuzzy
#~ msgctxt "yes"
#~ msgid "Red Hat Subscription Management"
#~ msgstr "අපගේ පුද්ගලික නිවේදනය කියවන්න(_P)"

#~ msgid "Red Hat Subscription Management"
#~ msgstr "අපගේ පුද්ගලික නිවේදනය කියවන්න(_P)"

#, fuzzy
#~ msgctxt "yes"
#~ msgid "Red Hat Network (RHN) Classic"
#~ msgstr "Red Hat Network ස්ථානය(_L):"

#~ msgid "Red Hat Network (RHN) Classic"
#~ msgstr "Red Hat Network ස්ථානය(_L):"

#, fuzzy
#~ msgctxt "yes"
#~ msgid "Location:"
#~ msgstr "_Proxy ස්ථානය:"

#, fuzzy
#~ msgctxt "yes"
#~ msgid "Please enter your Red Hat account information:"
#~ msgstr "ඔබේ ගිණුමේ තොරතුරු ඇතුල්කරන්න"

#~ msgid ""
#~ "<small>Tip: Forgot your login or password? Look it up at http://red.ht/"
#~ "lost_password</small>"
#~ msgstr ""
#~ "<small>ඉඟිය: ඔබේ පිවිසුම හෝ රහස්පදය අමතකවීද? පහත සඳහන් වියුණ වෙත යොමුවන්න \n"
#~ "https://www.redhat.com/wapps/sso/rhn/lostPassword.html</small>"

#~ msgid ""
#~ "Tip: Forgot your login or password? Look it up at http://red.ht/"
#~ "lost_password"
#~ msgstr ""
#~ "<small>ඉඟිය: ඔබේ පිවිසුම හෝ රහස්පදය අමතකවීද? පහත සඳහන් වියුණ වෙත යොමුවන්න \n"
#~ "https://www.redhat.com/wapps/sso/rhn/lostPassword.html</small>"

#, fuzzy
#~ msgctxt "yes"
#~ msgid "Package Information"
#~ msgstr "ඇසුරුම් තොරතුරු"

#, fuzzy
#~ msgctxt "yes"
#~ msgid ""
#~ "This assistant will guide you through the process of registering your "
#~ "system with Red Hat to receive software updates and other benefits. You "
#~ "will need the following to register:"
#~ msgstr ""
#~ "මෘදුකාංග නවීකරණයන් ලබා ගැනීම සඳහා පද්ධතිය ලියාපදිංචි කිරීමට මෙම සහයක විසින් ඔබට මඟ "
#~ "පෙන්වනු ඇත.ඒ සදගහා පහත දැක්වෙන ආකාරයේ තොරතුරු අවශ්‍ය වේ:"

#, fuzzy
#~ msgid "• Your Red Hat Network or Red Hat Network Satellite login "
#~ msgstr "• ඔබේ Red Hat Network හෝ Red Hat Network Satellite සඳහා වන පිවිසුම"

#, fuzzy
#~ msgid "• Your Red Hat account login"
#~ msgstr "Red Hat පිවිසුම"

#~ msgid "Your Red Hat account login"
#~ msgstr "Red Hat පිවිසුම"

#~ msgid "_More Info"
#~ msgstr "දෘඪාංග තොරතුරු"

#~ msgid "More Info"
#~ msgstr "දෘඪාංග තොරතුරු"

#, fuzzy
#~ msgctxt "yes"
#~ msgid "Please review the subscription details below:"
#~ msgstr "කරුනාකර පහත දැක්වෙන ග්‍රාහක විස්තර සමාලෝචනය කරන්න:"

#, fuzzy
#~ msgctxt "yes"
#~ msgid ""
#~ "Send us a profile of your current hardware and packages so we can "
#~ "determine what updates are available."
#~ msgstr ""
#~ "ඔබේ පද්ධතිය සඳහා යෝග්‍ය නවීකරණ ඇසුරුම් තීරණය කිරීම පහසු වන පිණිස ඔබේ පද්ධතිය තුල ස්ථාපනය කර "
#~ "තිබෙන දෘඪාංග සහ ඇසුරුම් ඇතුලත් පැතිකඩක් එවිය යුතු වේ."

#, fuzzy
#~ msgctxt "yes"
#~ msgid ""
#~ "Registering your system with Red Hat allows you to take full advantage of "
#~ "the benefits of a paid subscription, including:"
#~ msgstr ""
#~ "ඔබේ පද්ධතිය Red Hat Network වෙත සම්බන්ධ කිරීමෙන් ඔබ මුදල් ගෙවා ලබාගන්නා සාමාජිකත්වයට "
#~ "හිමි සියළු ප්‍රතිලාභ ලබාගත හැකි වේ, මීට පහත සඳහන් දෑ ඇතුලත්ය"

#, fuzzy
#~ msgctxt "yes"
#~ msgid ""
#~ "Download installation images for Red Hat Enterprise Linux releases, "
#~ "including new releases."
#~ msgstr ""
#~ "නව නිකුතුවන්ද ඇතුලත්ව Red Hat Enterprise Linux නිකුතුවන් සඳහා වන ස්ථාපන පිළිඹුවන් බාගත "
#~ "කරන්න"

#, fuzzy
#~ msgctxt "yes"
#~ msgid ""
#~ "Access to the technical support experts at Red Hat or Red Hat's partners "
#~ "for help with any issues you might encounter with this system."
#~ msgstr ""
#~ "Red Hat හෝ Red Hat හී කොටස් කරුවන් සමඟ ඔබේ පද්ධතියේ තිබෙන ඕනෑම ගැටළුවක් සම්බන්ධයෙන් "
#~ "ඔබට ඔවුන් වෙත ලඟා විය හැක."

#, fuzzy
#~ msgid ""
#~ "A security certificate compatible with <b>%s</b> was not found on this "
#~ "system.\n"
#~ "\n"
#~ "A security certificate, using SSL technology, is necessary to ensure that "
#~ "data communicated between this system and Red Hat Network (including your "
#~ "login and password) is secure."
#~ msgstr ""
#~ "<b>%s</b> සමඟ අනුකූල වන ආරක්ෂක සහතික පත්‍රයක්පද්ධතිය තුල සොයාගත නොහැකි විය.\n"
#~ "\n"
#~ "SSL තාක්ෂණය භාවිත කර සාදාගත් ආරක්ෂිත සහතික පත්‍රයක් ඔබේ පද්ධතිය හා Red Hat Network "
#~ "(ඔබේ පරිශීලක නාමය සහ රහස්පදය ඇතුළුව) සමඟ සිදුකෙරෙන දත්ත හුවමාරුව සඳහා භාවිත කිරීමට "
#~ "අවශ්‍ය වේ."

#, fuzzy
#~ msgid ""
#~ "I have an <b>_SSL certificate</b> to communicate with Red Hat Network:"
#~ msgstr ""
#~ "Red Hat Network සමඟ සම්බන්ධ වීම සඳහා මා සතුව <b>_SSL සහතික පත්‍රයක්</b> ඇත :"

#, fuzzy
#~ msgid ""
#~ "You won't be able to receive software updates, including security "
#~ "updates, for this system.\n"
#~ "\n"
#~ "You may access the RHN registration tool by running <b>RHN Registration</"
#~ "b> or <b>Red Hat Subscription Manager</b> in the <b>System > "
#~ "Administration</b> menu.\n"
#~ "You may access the software update tool by running <b>Software Update</b> "
#~ "in the <b>System > Administration</b> menu."
#~ msgstr ""
#~ "ආරක්‍ෂක ඇසුරුම් සහිතව කිසිදු නවීකරණයක් ඔබ හට මෙම පද්ධතිය සඳහා ලබාගත නොහැක.\n"
#~ "\n"
#~ "ඔබේ පද්ධතිය නවීකරණය, ආරක්‍ෂිතව සහ තාක්‍ෂණික සහය සමඟින් තබා ගැනීමට මෙම පද්ධතිය RHN සමඟ "
#~ "හැකි විගස සම්බන්ධ කරගන්න. වැඩසටහන් > පද්ධති මෙවලම් හී තිබෙන මෘදුකාංග ප්‍රගමන මෙවලම භාවිත "
#~ "කර ඔබට ඕනෑම මොහොතක මෘදුකාංග ප්‍රගමනයන් ලබාගත හැක."

#~ msgid "I would like to connect to Red Hat Network via an _HTTP proxy."
#~ msgstr "_HTTP ප්‍රොක්සියක් භාවිතා කරමින් Red Hat Network වෙත සම්බන්ධ වීමට කැමැත්තෙමි."

#, fuzzy
#~ msgctxt "yes"
#~ msgid ""
#~ "Are you sure you don't want to register your system with Red Hat? You'll "
#~ "miss out on the benefits of a Red Hat Enterprise Linux Subscription:"
#~ msgstr ""
#~ "ඔබේ පද්ධතිය Red Hat Network සමඟ සම්බන්ධ වීමට අනවශ්‍ය බව ඔබට හොඳටම විශ්වාසද? Red "
#~ "Hat Enterprise Linux ග්‍රාහකත්වය සමඟ ලැබෙන වරප්‍රසාදයන් ඔබට අහිමි වනු ඇත:"

#, fuzzy
#~ msgctxt "yes"
#~ msgid ""
#~ "You will not be able to take advantage of these benefits without "
#~ "registering."
#~ msgstr ""
#~ "Red Hat Network වෙන සම්බන්ධ නොවී ඔබ සතුව තිබෙන ග්‍රාහකත්වයන් හී වරප්‍රසාද ලබා ගැනීමට "
#~ "<b>නොහැක</b>. එම වරප්‍රසාද   ලබාගැනීම සඳහා    Red Hat Network.  වෙත පිවිසීමට "
#~ "ඔබේ පද්ධතිය මානකරගත යුතුය"

#, fuzzy
#~ msgctxt "yes"
#~ msgid "It appears this system has already been set up for software updates:"
#~ msgstr ""
#~ "ඔබේ පද්ධතිය මීට පෙර මෘදුකාංග නවීකරණයන් සිදුකර ගත හැකි ලෙස සකසා තිබෙන බව පෙනී යයි:"

#, fuzzy
#~ msgid "<b>Red Hat Network Location:</b>"
#~ msgstr "<b>Red Hat Network ස්ථානය:</b>"

#, fuzzy
#~ msgctxt "yes"
#~ msgid "Are you sure you would like to continue?"
#~ msgstr "නිශ්චිතවම ඔබට දිගටම කරගෙන යාමට අවශ්‍යද ?"

#~ msgid "Register to Spacewalk/Satellite/Red Hat Network."
#~ msgstr "Red Hat Network සමඟ ලියාපදිංචි වන්න"

#~ msgid "Please verify the value of sslCACert in /etc/sysconfig/rhn/up2date"
#~ msgstr "/etc/sysconfig/rhn/up2date තුල තිබෙන sslCACert හි අගය තහවුරු කරන්න "

#~ msgid ""
#~ "Your system is now ready to receive the software updates that will keep "
#~ "it secure and supported."
#~ msgstr ""
#~ "ඔබේ පද්ධතිය ග්‍රාහකත්වයක් ලබාගත යුතුව ඇත. මෙය ඔබේ පද්ධතිය ප්‍රගමනයෙන් යුතුව, ආරක්‍ෂිතව සහ "
#~ "සහයෝගයෙන් යුතුව තබාගැනීමට ඉවහල් වනු ඇත."

#~ msgid ""
#~ "Your system is ready to receive the software updates that will keep it "
#~ "secure and supported."
#~ msgstr ""
#~ "ඔබේ පද්ධතිය ග්‍රාහකත්වයක් ලබාගත යුතුව ඇත. මෙය ඔබේ පද්ධතිය ප්‍රගමනයෙන් යුතුව, ආරක්‍ෂිතව සහ "
#~ "සහයෝගයෙන් යුතුව තබාගැනීමට ඉවහල් වනු ඇත."

#~ msgid "Finish setting up software updates"
#~ msgstr "මෘදුකාංග නවීරණය සැකසුම අවසන් කරමින්"

#~ msgid "Software updates setup unsuccessful"
#~ msgstr "මෘදුකාංග නවීකරණ සැකසුම අසාර්ථකයි"

#~ msgid "Registering for software updates"
#~ msgstr "මෘදුකාංග නවීකරණය සඳහා ලියාපදිංවි වෙමින්"

#~ msgid "Software update setup unsuccessful"
#~ msgstr "මෘදුකාංග නවීකරණ සැකසුම අසාර්ථකයි"

#~ msgid "Enter you account information"
#~ msgstr "ඔබේ ගිණුමේ තොරතුරු ඇතුල්කරන්න"

#~ msgid "Review system subscription details"
#~ msgstr "පද්ධතියේ ග්‍රාහක විස්තර සමාලෝචනය කරන්න"

#~ msgid "Choose an update location"
#~ msgstr "නවීකරණය සඳහා ස්ථානයක් තෝරාගන්න"

#~ msgid "Create your system profile"
#~ msgstr "ඔබේ පද්ධතියේ පැතිකඩ සාදන්න"

#~ msgid "Progress Dialog"
#~ msgstr "ප්‍රගති දර්ශකය"

#~ msgid "<b>Compliance:</b>"
#~ msgstr "<b>අනුකූලතාවය:</b>"

#~ msgid "Advanced Network Configuration"
#~ msgstr "සංකීර්ණ ජාල මානකරණය"

#~ msgid "Advanced Network Configuration button"
#~ msgstr "සංකීර්ණ ජාල මානකරණය"

#~ msgid "Advanced _Network Configuration ..."
#~ msgstr "සංකීර්ණ ජාල මානකරණය(_N)..."

#~ msgid "Choose Channel"
#~ msgstr "සංවිධානය තොරාගන්න"

#~ msgid "Enter Your Account Information"
#~ msgstr "ඔබේ ගිණුමේ තොරතුරු ඇතුල්කරන්න:"

#~ msgid ""
#~ "I have access to a <b>Red Hat Network Satellite</b> or <b>Red Hat Network "
#~ "Proxy</b>. I'd like to receive software updates from the Satellite or "
#~ "Proxy below:"
#~ msgstr ""
#~ "මා හට <b>Red Hat Network Satellite</b> වෙත හෝ <b>Red Hat Network Proxy</"
#~ "b> වෙත ලඟා වීමේ පහසුකම ඇත.පහත සඳහන් චන්ද්‍රිකාවෙන් හෝ ප්‍රොක්සිය විසින් ලබාදෙන නවීකරණයන් "
#~ "ලබා ගැනීමට කැමැත්තෙමි."

#~ msgid ""
#~ "I'd like to receive updates from <b>Red Hat Network Classic</b>. (I don't "
#~ "have access to a Red Hat Network Satellite or Proxy.)"
#~ msgstr ""
#~ "<b>Red Hat Network</b> වෙතින් නවීකරණයන් ලබාගැනීමට කැමැත්තෙමි. (මා හට Red Hat "
#~ "Network Satellite වෙත හෝ Red Hat Network Proxy වෙත ලඟාවීමේ පහසුකම නොමැත.)"

#~ msgid ""
#~ "I'd like to receive updates from <b>Red Hat Network</b> or "
#~ "<b>Subscription Asset Manager</b> (using next-generation of entitlement "
#~ "management)."
#~ msgstr ""
#~ "<b>Red Hat Network</b> වෙතින් නවීකරණයන් ලබාගැනීමට කැමැත්තෙමි. (මා හට Red Hat "
#~ "Network Satellite වෙත හෝ Red Hat Network Proxy වෙත ලඟාවීමේ පහසුකම නොමැත.)"

#~ msgid "No thanks, I'll connect later."
#~ msgstr "නැත, ස්තූතියි  මම පසුව ලියාපදිංචි වෙන්නම්(_N):"

#~ msgid ""
#~ "Please enter your account information for <b>Red Hat Network</b> (http://"
#~ "rhn.redhat.com/)"
#~ msgstr ""
#~ "<b>Red Hat Network</b> (http://rhn.redhat.com) සඳහා ඔබේ ගිණුමේ තොරතුරු ඇතුල් "
#~ "කරන්න"

#~ msgid "Red Hat Network _Location:"
#~ msgstr "Red Hat Network ස්ථානය(_L):"

#~ msgid ""
#~ "You may connect your system to <b>Red Hat Network</b> (https://rhn.redhat."
#~ "com/) or to a <b>Red Hat Network Satellite</b> or <b>Red Hat Network "
#~ "Proxy</b> in order to receive software updates."
#~ msgstr ""
#~ "මෘදුකාංග නවීකරණයන් ලබා ගැනීම පිණිස ඔබ <b>Red Hat Network</b> (http://rhn.redhat."
#~ "com/), <b>Red Hat Network Satellite</b> හෝ <b>Red Hat Network Proxy</b> "
#~ "සමඟ ලියාපදිංචි විය යුතුය."

#~ msgid ""
#~ "You will <b>not</b> be able to take advantage of these subscriptions "
#~ "privileges without connecting your system to Red Hat Network."
#~ msgstr ""
#~ "Red Hat Network වෙන සම්බන්ධ නොවී ඔබ සතුව තිබෙන ග්‍රාහකත්වයන් හී වරප්‍රසාද ලබා ගැනීමට "
#~ "<b>නොහැක</b>. එම වරප්‍රසාද   ලබාගැනීම සඳහා    Red Hat Network.  වෙත පිවිසීමට "
#~ "ඔබේ පද්ධතිය මානකරගත යුතුය"

#~ msgid ""
#~ "You'll want to choose a name for this system so you'll be able to "
#~ "identify it in the Red Hat Network interface."
#~ msgstr ""
#~ "ඔබ විසින් මෙම පද්ධතියට නමක් තෝරාගෙන භාවිතා කරන්නේ නම් එය Red Hat Network තුල හඳුනා "
#~ "ගැනීමට පහසු වනු ඇත."

#~ msgid "_No thanks, I'll connect later."
#~ msgstr "නැත, ස්තූතියි  මම පසුව ලියාපදිංචි වෙන්නම්(_N):"

#~ msgid "_Take me back to the registration"
#~ msgstr "මාව නැවතත් ලියාපදිංචි කිරීම වෙත රැගෙන යන්න(_T)"

#~ msgid "_Take me back to the setup process."
#~ msgstr "සැකසුම් ක්‍රියාවලිය වෙත මාව නැවත රැගෙන යන්න"

#~ msgid "_Why Should I Connect to RHN? ..."
#~ msgstr "මම RHNසමඟ සම්බන්ධ විය යුත්තේ මක් නිසාද? ..."

#~ msgid "• A name for your system's Red Hat Network profile"
#~ msgstr "• ඔබේ පද්ධතියේ Red Hat Network පැතිකඩ සඳහා නාමයක් යොදන්න"

#~ msgid "• The address to your Red Hat Network Satellite (optional)"
#~ msgstr "• ඔබේ Red Hat Network Satellite සඳහා වන ලිපිනය(අත්‍යවශ්‍ය නොවේ)"

#~ msgid "Disk error.  The message was:\n"
#~ msgstr "තැටියේ දෝශයකි.  පණිවිඩය වන්නේ:\n"

#~ msgid "RPM package conflict error.  The message was:\n"
#~ msgstr "RPM ඇසුරුම් ඝට්ටන දෝශයකි.  පණිවිඩය වනුයේ:\n"

#~ msgid "RPM file conflict error. The message was:\n"
#~ msgstr "RPM ඇසුරුම් ඝට්ටන දෝශයකි.  පණිවිඩය වනුයේ:\n"

#~ msgid "RPM  error. The message was:\n"
#~ msgstr "RPM  දෝශයකි. පණිවිඩය වන්නේ:\n"

#~ msgid "File Skip List or config file overwrite error. The message was:\n"
#~ msgstr ""
#~ "ඇසුරුම් ලයිස්තුව මඟ හැර යාමේදී දෝශයක් හෝ මනකරනය නැවත ලිවීමේදී දෝශයක් ඇතිවිය. පණිවිඩය "
#~ "වනුයේ:\n"

#~ msgid "Could not remove package \"%s\". It was on the RemoveSkipList"
#~ msgstr "\"%s\"ඇසුරුම ඉවත් කල නොහැක. එය RemoveSkipList ලයිස්තුවේ ඇතුලත්වේ"

#~ msgid "GPG is not installed properly."
#~ msgstr "GPG නිසියාකාරව ස්ථාපනය කර නොමැත."

#~ msgid ""
#~ "GPG keyring does not include the Red Hat, Inc. public package-signing key"
#~ msgstr "GPG යතුරු සමඟ Red Hat, Inc. ඇසුරුම් අත්සන් කර තිබෙන යතුර ඇතුලත් නොවේ"

#~ msgid ""
#~ "The package %s failed its gpg signature verification. This means the "
#~ "package is corrupt."
#~ msgstr ""
#~ "%s ඇසුරුම gpg අත්සන තහවුරු කරගැනීමට අසාර්ථක විය. මින් ගම්‍ය වන්නේ ඇසුරුම පළුදු වී තිබෙන බවයි"

#~ msgid "Package %s does not have a GPG signature.\n"
#~ msgstr "%s ඇසුරුම සතුව GPG අත්සනක් නොමැත.\n"

#~ msgid "Package %s has a untrusted GPG signature.\n"
#~ msgstr "%s ඇසුරුම සතුව විශ්වාස කල නොහැකි GPG අත්සනක් ඇත.\n"

#~ msgid "Package %s has a unknown GPG signature.\n"
#~ msgstr "%s ඇසුරුම සතුව හඳුනා නොගත් GPG අත්සනක් ඇත.\n"

#~ msgid ""
#~ "yes|Access to the technical support experts at Red Hat or Red Hat's "
#~ "partners for help with any issues you might encounter with this system."
#~ msgstr ""
#~ "Red Hat හෝ Red Hat හී කොටස් කරුවන් සමඟ ඔබේ පද්ධතියේ තිබෙන ඕනෑම ගැටළුවක් සම්බන්ධයෙන් "
#~ "ඔබට ඔවුන් වෙත ලඟා විය හැක."

#~ msgid ""
#~ "yes|Are you sure you don't want to connect your system to Red Hat "
#~ "Network? You'll miss out on the benefits of a Red Hat Enterprise Linux "
#~ "subscription:"
#~ msgstr ""
#~ "ඔබේ පද්ධතිය Red Hat Network සමඟ සම්බන්ධ වීමට අනවශ්‍ය බව ඔබට හොඳටම විශ්වාසද? Red "
#~ "Hat Enterprise Linux ග්‍රාහකත්වය සමඟ ලැබෙන වරප්‍රසාදයන් ඔබට අහිමි වනු ඇත:"

#~ msgid "yes|Are you sure you would like to continue?"
#~ msgstr "නිශ්චිතවම ඔබට දිගටම කරගෙන යාමට අවශ්‍යද ?"

#~ msgid "yes|CPU Model:"
#~ msgstr "CPU මාදිලිය:"

#~ msgid "yes|CPU Speed:"
#~ msgstr "CPU වේගය:"

#~ msgid ""
#~ "yes|Connecting your system to Red Hat Network allows you to take full "
#~ "advantage of the benefits of a paid subscription, including:"
#~ msgstr ""
#~ "ඔබේ පද්ධතිය Red Hat Network වෙත සම්බන්ධ කිරීමෙන් ඔබ මුදල් ගෙවා ලබාගන්නා සාමාජිකත්වයට "
#~ "හිමි සියළු ප්‍රතිලාභ ලබාගත හැකි වේ, මීට පහත සඳහන් දෑ ඇතුලත්ය"

#~ msgid ""
#~ "yes|Download installation images for Red Hat Enterprise Linux releases, "
#~ "including new releases."
#~ msgstr ""
#~ "නව නිකුතුවන්ද ඇතුලත්ව Red Hat Enterprise Linux නිකුතුවන් සඳහා වන ස්ථාපන පිළිඹුවන් බාගත "
#~ "කරන්න"

#~ msgid "yes|Hostname:"
#~ msgstr "ධාරක නම:"

#~ msgid "yes|I would like to connect to Red Hat Network via an _HTTP proxy."
#~ msgstr "_HTTP ප්‍රොක්සියක් භාවිතා කරමින් Red Hat Network වෙත සම්බන්ධ වීමට කැමැත්තෙමි."

#~ msgid "yes|IP Address:"
#~ msgstr "IP ලිපිනය:"

#~ msgid "yes|Installation _Number:"
#~ msgstr "ස්ථාපනය අංකය(_N):"

#~ msgid ""
#~ "yes|It appears this system has already been set up for software updates:"
#~ msgstr ""
#~ "ඔබේ පද්ධතිය මීට පෙර මෘදුකාංග නවීකරණයන් සිදුකර ගත හැකි ලෙස සකසා තිබෙන බව පෙනී යයි:"

#~ msgid "yes|Memory:"
#~ msgstr "මතකය:"

#~ msgid "yes|Package Information"
#~ msgstr "ඇසුරුම් තොරතුරු"

#~ msgid "yes|Please review the subscription details below:"
#~ msgstr "කරුනාකර පහත දැක්වෙන ග්‍රාහක විස්තර සමාලෝචනය කරන්න:"

#~ msgid "yes|Red Hat Network _Location:"
#~ msgstr "Red Hat Network ස්ථානය(_L):"

#~ msgid ""
#~ "yes|Stay in compliance with your subscription agreement and manage "
#~ "subscriptions for systems connected to your account at http://rhn.redhat."
#~ "com/."
#~ msgstr ""
#~ "ඔබේ එකඟතා ගිවිසුම සමඟ අනුකූලව ඔබේ ග්‍රහකත්වයන් කළමණාකරනය කර ගැනීම සඳහා http://rhn."
#~ "redhat.com සමඟ සම්බන්ධ වී සිටින්න"

#~ msgid "yes|Use Au_thentication with HTTP Proxy:"
#~ msgstr "අනන්යතාවය තහවුරු කරගැනීමට HTTP ප්‍රොක්සියක් භාවිත  කරන්න(_t):"

#~ msgid "yes|_Close"
#~ msgstr "වසා දමන්න(_C)"

#~ msgid "yes|_Login:"
#~ msgstr "පිවිසුම(_L):"

#~ msgid "yes|_No thanks, I'll connect later."
#~ msgstr "නැත, ස්තූතියි  මම පසුව ලියාපදිංචි වෙන්නම්(_N):"

#~ msgid "yes|_No, Cancel"
#~ msgstr "නැත, අවලංගු කරන්න(_N)"

#~ msgid "yes|_Password:"
#~ msgstr "රහස්පදය(_P):"

#~ msgid "yes|_Take me back to the registration"
#~ msgstr "මාව නැවතත් ලියාපදිංචි කිරීම වෙත රැගෙන යන්න(_T)"

#~ msgid "yes|_Take me back to the setup process."
#~ msgstr "මාව නැවතත් සකස් කිරීමේ ක්‍රියාවලිය වෙත රැගෙන යන්න(_T)"

#~ msgid "yes|_Why Should I Connect to RHN? ..."
#~ msgstr "මම RHNසමඟ සම්බන්ධ විය යුත්තේ මක් නිසාද? (_‌W) ..."

#~ msgid "yes|_Yes, Continue"
#~ msgstr "ඔව්, දිගටම කරගෙන යන්න(_Y)"

#~ msgid "Setting up Software updates"
#~ msgstr "මෘදුකාංග නවීකරණය සකසමින්"

#~ msgid "Why connect to Red Hat Network?"
#~ msgstr "Red Hat Network හා සම්බන්ධ විය යුත්තේ කුමන හේතුවක් නිසාද?"

#~ msgid "Setting up software updates"
#~ msgstr "මෘදුකාංග නවීකරණය සකසමින්"

#~ msgid "Register a System Profile - Hardware"
#~ msgstr "පද්ධතියේ පැතිකඩ ලිියාදිංචි කරන්නද -දෘඪාංගe"

#~ msgid "Register a System Profile - Packages"
#~ msgstr "පද්ධතියේ පැතිකඩ ලියාපදිංචි කරන්න- ඇසුරුම්"

#~ msgid "software updates setup unsuccessful"
#~ msgstr "මෘදුකාංග නවීකරණ සැකසුම අසාර්ථකයි"

#~ msgid ""
#~ "If you do not have a Red Hat Login, this assistant will allow you to "
#~ "create one."
#~ msgstr ""
#~ "ඔබ සතුව Red Hat පිවිසුමක් නොමැති නම්, මෙම සහයක විසින් පිවිසුමක් සාදා ගැනීමට මඟ පෙන්වනු ඇත."

#~ msgid "Step 1: Review the Red Hat Privacy Statement"
#~ msgstr "පියවර1: Red Hat පුද්ගලික නිවේදනය සමාලෝචනය කරන්න"

#~ msgid "Review the Red Hat Network Terms And Conditions"
#~ msgstr "Red Hat Network සීමාවන් සහ කොන්දේසි සමාලෝචනය කරන්න"

#~ msgid ""
#~ "Are you sure you don't want to connect your system to Red Hat Network? "
#~ "You'll miss out on the benefits of a Red Hat Enterprise Linux "
#~ "subscription:\n"
#~ "\n"
#~ "Security & Updates:\n"
#~ "Receive the latest software updates, including security updates, keeping "
#~ "this Red Hat Enterprise Linux system updated and secure.\n"
#~ "\n"
#~ "Downloads & Upgrades:\n"
#~ "Download installation images for Red Hat Enterprise Linux releases, "
#~ "including new releases.\n"
#~ "\n"
#~ "Support:\n"
#~ "Access to the technical support experts at Red Hat or Red Hat's partners "
#~ "for help with any issues you might encounter with this system.\n"
#~ "\n"
#~ "Compliance:\n"
#~ "Stay in compliance with your subscription agreement and manage "
#~ "subscriptions for systems connected to your account at http://rhn.redhat."
#~ "com/.\n"
#~ "\n"
#~ "You will not be able to take advantage of these subscription privileges "
#~ "without connecting your system to Red Hat Network.\n"
#~ "\n"
#~ "Tip: Red Hat values your privacy: http://www.redhat.com/legal/"
#~ "privacy_statement.html"
#~ msgstr ""
#~ "ඔබේ පද්ධතිය Red Hat Network හා සම්බන්ධවීමට අවශ්‍ය නොවන බව ඔබට විශ්වාසද? Red Hat "
#~ "Enterprise Linux ග්‍රාහකත්වය සමඟ ඔබට ලැබෙන වරප්‍රසාදයන් ඔබහට අහිමිවනු ඇත:\n"
#~ "\n"
#~ "ආරක්‍ෂාව සහ ප්‍රගමනයන්:\n"
#~ "Red Hat Enterprise Linux පද්ධතිය ප්‍රගමනය කර සුරක්‍ෂිතව තබා ගැනීම සඳහා ආරක්‍ෂිත "
#~ "නවීකරණයන් ඇතුලත්ව  නවතම මෘදුකාංග ප්‍රගමනයන් ලබාගන්න.\n"
#~ "\n"
#~ "බාගතකිරීම් සහ ප්‍රගමනයන්:\n"
#~ "නව නිකුතුවන් ඇතුලත්ව Red Hat Enterprise Linux ස්ථාපන පිළිඹුවන් ලබාගන්න.\n"
#~ "\n"
#~ " සහය:\n"
#~ "ඔබේ පද්ධතිය තුල ඇතිවන ඕනෑම තත්වයක් සඳහා Red Hat හෝ Red Hat හී සහකරුවන් මඟින් "
#~ "පිරිනැමෙනසහය ලබාගන්න.\n"
#~ "\n"
#~ "අනුකූලභාවය:\n"
#~ "http://rhn.redhat.com/ තිබෙන ඔබේ ගිණුමට සමගාමීව ග්‍රාහකත්ව ගිවිසුමට අනුකූලව ඔබේ "
#~ "ග්‍රාහකත්වයන් කළමණාකරනය කරන්න.\n"
#~ "\n"
#~ "Red Hat Network සමඟ සම්බන්ධ නොවී ග්‍රාහකත්වය සධා පිරිනැමෙන වරප්‍රසාදයන් ඔබහ ලබාගත "
#~ "නොහැක.\n"
#~ "\n"
#~ "ඉඟිය: Red Hat ඔබේ පෞද්ගලිකත්වය අගය කරයි: http://www.redhat.com/legal/"
#~ "privacy_statement.html ml"

#~ msgid "No thanks.  I'll connect later."
#~ msgstr "නැත, ස්තූතියි  මම පසුව සම්බන්ධ වෙන්නම්"

#~ msgid "Create a New Login ..."
#~ msgstr "නව පිවිසුමක් සාදන්න ..."

#~ msgid ""
#~ "The two passwords you entered don't match.  Please re-type your passwords."
#~ msgstr ""
#~ "ඔබ විසින් ඇතුලත් කරන ලද රහස්පදයන් දෙක නොගැලපේ. කරුණාකර ඔබේ රහස්පදයන් නැවත ඇතුල් කරන්න."

#~ msgid "Create a new Red Hat login"
#~ msgstr "නව Red Hat පිවිසුමක් සාදන්න"

#~ msgid ""
#~ "Fill in the form below to create a new Red Hat login for use with Red Hat "
#~ "Network (http://rhn.redhat.com/).  Required information is marked with a "
#~ "'*':"
#~ msgstr ""
#~ "Red Hat Network (http://rhn.redhat.com) තුලට පිවිසීමට නව පිවිසුමක් සාදාගැනීම පිණිස "
#~ "පහත සඳහන් ෆෝර්මය සම්පූර්ණ කරන්න. අත්‍යවශ්‍ය තොරතුරු '*' ලකුණ මඟින් දක්වා ඇත:"

#~ msgid "*Desired Login:"
#~ msgstr "*ඇළුම් කරන පිවිසුම:"

#~ msgid "Examples: user@domain.com"
#~ msgstr "උදාහරණ: user@domain.com"

#~ msgid "*Desired Password:"
#~ msgstr "*ඇලුම් කරන රහස්පදය:"

#~ msgid "*Confirm Password:"
#~ msgstr "*රහස්පදය තහවුරු කරන්න:"

#~ msgid "Tip: Leave blank if not with a company."
#~ msgstr "ඔබ ආයතනයක් හා සම්බන්ද නොවේ නම් ඉඟිය: කරුණාකර මෙය හිස්ව තබන්න."

#~ msgid ""
#~ "Tip: Red Hat values your privacy.  View our privacy policy at: http://"
#~ msgstr ""
#~ "ඉඟිය: Red Hat පෞද්ගලිකත්වය අගය කරයි.  අපගේ පෞද්ගලිකත්වය සම්බන්ධ ප්‍රතිපත්තිය  බලන්න: "
#~ "http://"

#~ msgid "Please enter your first name."
#~ msgstr "කරුණාකර ඔබේ මුල් නම ඇතුල්කරන්න."

#~ msgid "Please enter your last name."
#~ msgstr "කරුණාකර ඔබේ දෙවන නම ඇතුල්කරන්න."

#~ msgid "Please enter your email address."
#~ msgstr "කරුණාකර ඔබේ විද්‍යුත් ලිපිනය ඇතුල්කරන්න"

#~ msgid "Please enter a valid email address."
#~ msgstr "ඔබේ වලංගු විද්‍යුත් ලිපිනය ඇතුල් කරන්න."

#~ msgid "Please enter your country."
#~ msgstr "කරුණාකර ඔබේ රට ඇතුලත් කරන්න."

#~ msgid "Please enter a longer login."
#~ msgstr "කරුණාකර දිගු පිවිසුමක් ඇතුල්කරන්න"

#~ msgid "Please enter a longer password."
#~ msgstr "කරුණාකර දිගු රහස්පදයක් ඇතුල්කරන්න."

#~ msgid "Please enter a shorter password."
#~ msgstr "කරුණාකර කෙටි රහස්පදයක් ඇතුල් කරන්න"

#~ msgid ""
#~ "It appears this system has attempted to register to the Red Hat Network.\n"
#~ "The system may already be set up for software updates.\n"
#~ "\n"
#~ "Are you sure you would like to continue?"
#~ msgstr ""
#~ "මින් හැඩී යන්නේ මෙම පද්ධතිය Red Hat Network හා සමඟ ලියාපදිංචි වීමට උත්සහ දරා ඇති "
#~ "බවයි.\n"
#~ "ඔබේ පද්ධතිය මීට පෙර මෘදුකාංග නවීකරණයන් සිදුකරගත හැකි ලෙස සකසා තිබෙන බව පෙනී යයි.\n"
#~ "\n"
#~ "ඔබට දිගටම කරගෙන යාමට අවශ්‍ය බා ඔබට සහතිකද?"

#~ msgid "Select Organization"
#~ msgstr "සංවිධානය තෝරාගන්න"

#~ msgid ""
#~ "Your login, %s, is associated with multiple organizations.  You will need "
#~ "to select an organization to connect this system to."
#~ msgstr ""
#~ "ඔබේ ගිණුම, %s ආයතන කිහිපයක් සමඟ සම්බන්ධ වී ඇත. පද්ධතිය ලියාපදිංචි කිරීම සඳහා ඔබ විසින් එක් "
#~ "ආයතනයක් තෝරාගත යුතුව ඇත."

#~ msgid "Organization:"
#~ msgstr "සංවිධානය:"

#~ msgid "You must select an organization."
#~ msgstr "ඔබ විසින් සංවිදහානයක් තෝරාගත යුතු වෙයි."

#~ msgid "Access a subscription"
#~ msgstr "ග්‍රාහකත්වයක් ලබාගන්න"

#~ msgid ""
#~ "You have no active subscriptions available in your account.  You will "
#~ "need to do one of the following to create an active subscription in your "
#~ "account before this system can connect to Red Hat Network:"
#~ msgstr ""
#~ "ඔබේ ගිණුම තුල සක්‍රීය ග්‍රාහකත්ව කිසිවක් නොමැත. පහත සඳහන් කර ඇති ආකාරයට ක්‍රියා කර Red Hat "
#~ "Network හා සම්බන්ධ වීමට ඔබේ ගිණුම යටතේ සක්‍රීය ග්‍රාහකත්වයක් සාදාගත යුතුවේ:"

#~ msgid "Activate a new subscription with an installation number:"
#~ msgstr "ස්ථාපන අංකයත් සමඟ නව ග්‍රාහකත්වය සක්‍රීය කරන්න:"

#~ msgid ""
#~ "You have already activated this installation number during this "
#~ "registration."
#~ msgstr "ඔබ විසින් මෙය ලියාපදිංචි කිරීමේදී මෙම ස්ථාපන අංකය සක්‍රීය කර ඇත."

#~ msgid "Example: XXXX-XXXX-XXXX-XXXX"
#~ msgstr "උදාහරණ: XXXX-XXXX-XXXX-XXXX-XXXX"

#~ msgid ""
#~ "Congratulations, you have successfully completed software updates set up "
#~ "for this system.\n"
#~ "\n"
#~ "Your system is now ready to receive the software updates that will keep "
#~ "it secure and supported.\n"
#~ "\n"
#~ "You'll know when software updates are available when a package icon "
#~ "appears in the notification area of you desktop (usually in the upper-"
#~ "right corner.) Clicking on this icon, when available, will guide you "
#~ "through applying any updates that are available."
#~ msgstr ""
#~ "සුබපැතුම් ඔබේ පද්ධතිය නවීකරණයන් සහ අවශ්‍ය සහය ලැබීමට සුදුසු ලෙස සකසා ඇත.\n"
#~ "\n"
#~ "ඔබේ පද්ධතිය නවීකරණයන් සහ අවශ්‍ය සහය ලබාගැනීමට සූදානම් වේ.\n"
#~ "\n"
#~ "ඔබේ පද්ධතිය සඳහා වන නව ඇසුරුම් නිකුත් කල විගස , ඔබේ පරිගණකය මත ඇසුරුම් සලකුණ දිස්වෙනු ඇත "
#~ "(බොහෝ විට ඉහල දකුණු කෙලවරෙහී) ඒ මත ක්ලික් කිරීමෙන්, ඔබව එම ඇසුරුම් නිසි ලෙස ස්ථාපනය "
#~ "කරගැනීමට අවශ්‍ය මඟ පෙන්වීම ලබා දෙනු ඇත:"

#~ msgid "Subscriptions Activated:"
#~ msgstr "ග්‍රාහකත්වය සක්‍රීය කර ඇත:"

#~ msgid ""
#~ "A subscription-activating installation number was found on disk, but we "
#~ "were not able to activate it (An unknown error occurred.) We used "
#~ "existing active subscription slots available in the rhn account instead. "
#~ "You may wish to contact Red Hat customer service regarding this issue: "
#~ "http://www.redhat.com/apps/support/"
#~ msgstr ""
#~ "ග්‍රාහකත්වය සක්‍රීය කිරීම සඳහා වන ස්ථාපන අංකයක් තැටිය තුල තිබී සොයාගනු ලැබීය, නමුත් එය සක්‍රීය "
#~ "කිරීමට නොහැක (හඳුනා නොගත් දෝශයක් ඇතිවිය.) එබැවින් දැනට rhn ගිණුම තුල භාවිතයේ තිබෙන, "
#~ "ඉතිරිව ඇති ග්‍රාහකත්වයක් මේ සඳහා යොදාගනු ලැබේ. ඔබහට මේ සම්බන්ධයෙන් පහත දැක්වෙන වෙබ්‍ "
#~ "අඩවිය භාවිතා කර පාරිභෝගික සේවා අංශයෙන් මේ සම්බන්ධව විමසිය හැක: http://www.redhat."
#~ "com/apps/support/"

#~ msgid "A installation number was found on disk, but we "
#~ msgstr "ග්‍රාහකත්වය සක්‍රීය කල හැකි ස්ථාපන අංකයක් තැටිය මත තිබී සොයා ගත හැකි විය, නමුත් අප "

#~ msgid ""
#~ "The installation number you have provided (%s) is invalid.\n"
#~ "\n"
#~ "Please check the number and try again or try another option listed on the "
#~ "'Access a Subscription' screen."
#~ msgstr ""
#~ "ඔබ විසින් සපයා ඇති ස්ථාපන අංකය (%s) වලංඟු නොවේ.\n"
#~ "\n"
#~ "කරුණාකර වෙනත් අංකයක් උත්සහ කර බලන්න නැතහොත් 'ග්‍රාහකත්වයක් ලබාගැනීම' තිරයේ සඳහන්ව ඇති "
#~ "විකල්පයක් තෝරාගන්න."

#~ msgid ""
#~ "The installation number you provided is valid but was already activated "
#~ "and the subscriptions have already been used by systems in your "
#~ "organization or is not usable for this system.\n"
#~ "\n"
#~ "Please try a different number or try another option listed on the 'Access "
#~ "a Subscription' screen."
#~ msgstr ""
#~ "ඔබ විසින් සපයා ඇති ස්ථාපන අංකය වලංගු වන නමුත් එය මේවන විට සක්‍රීය කර ඔබේ ආයතනය තුල "
#~ "වෙනත් පද්ධතියක් සඳහා භාවිතා කරනු ලැබේ නැතහොත් එය ඔබේ පද්ධතිය සඳහා යෝග්‍ය නොවේ.\n"
#~ "\n"
#~ "කරුණාකර වෙනත් අංකයක් උත්සහ කර බලන්න නැතහොත් 'ග්‍රාහකත්වයක් ලබාගැනීම' තිරයේ සඳහන්ව ඇති "
#~ "විකල්පයක් තෝරාගන්න."

#~ msgid ""
#~ "The installation number you provided does not have subscriptions "
#~ "associated with it.\n"
#~ "\n"
#~ "Please try a different number or try another option listed in the 'Access "
#~ "a Subscription' screen."
#~ msgstr ""
#~ "ඔබ විසින් සපයා ඇති ස්ථාපන අංකය සමඟ සම්බන්ධ ග්‍රාහක අංකයක් නොමැත.\n"
#~ "\n"
#~ "කරුණාකර වෙනත් අංකයක් උත්සහ කරන්න නැතහොත් 'ග්‍රාහකත්වයක් ලබාගැනීම' තිරයේ සඳහන් වෙනත් "
#~ "විකල්පයක් තෝරාගන්න."

#~ msgid ""
#~ "There was a problem logging in:\n"
#~ "%s"
#~ msgstr ""
#~ "ඇතුලට පිවිසීමේදී දෝශයක් ඇතිවිය:\n"
#~ "%s"

#~ msgid "There was problem logging in."
#~ msgstr "ඇතුලට පිවිසීමේදී දෝශයක් ඇතිවිය"

#~ msgid "There was an error while getting the list of organizations."
#~ msgstr "පැතිකඩ හැසිරවීමේදී දෝශයක් ඇතිවිය"

#~ msgid "You must enter an installation number."
#~ msgstr "ඔබ විසින් ස්ථාපන අංකය ඇතුලත් කලයුතුය"

#~ msgid "There was an error activating your number."
#~ msgstr "Red Hat Network සමඟ සන්නිවේදනය කිරීමේදී දෝශයක් ඇති විය"

#~ msgid "This installation number has already been activated."
#~ msgstr "ඔබ විසින් ඇතුලත් කරන ලද ලියාපදිංචි අංකය මීට පෙර සක්‍රීය කර ඇත"

#~ msgid "There was an error retrieving the privacy statement."
#~ msgstr "පැතිකඩ හැසිරවීමේදී දෝශයක් ඇතිවිය"

#~ msgid "Unable to access the server. Please check your network settings."
#~ msgstr "සේවා දායකය වෙත ප්‍රවිශ්ඨ විය නොහැක. කරුණාකර ඔබේ ජාලයේ සැකසුම පරික්‍ෂා කරන්න."

#~ msgid ""
#~ "The server you are attempting to register against does not support this "
#~ "version of the client."
#~ msgstr ""
#~ "ඔබ විසින් ලියාපදිංචි වීමට උත්සහ කරන සේවාදායකය මෙම සේවාග්‍රාහක වෙළුම සඳහා සහය දක්වනු "
#~ "නොලැබේ."

#~ msgid "You must enter an Installation Number that "
#~ msgstr "ඔබ විසින් ස්ථාපන අංකයක් ඇතුලත් කල යුතුය එය "

#~ msgid "Problem registering login name:\n"
#~ msgstr "පරිශීලක නම ලියාපදිංචි කිරීමේදී ගැටළුවක් ඇතිවිය:\n"

#~ msgid "Problem registering login name."
#~ msgstr "පිවිසුම ලියාපදිංචි කිරීමේදී ගැටළුවක් ඇතිවිය."

#~ msgid ", quantity:"
#~ msgstr ", ප්‍රමාණය:"

#~ msgid ""
#~ "\n"
#~ "\n"
#~ "Red Hat Network Location: "
#~ msgstr ""
#~ "\n"
#~ "\n"
#~ "Red Hat Network ස්ථානය: "

#~ msgid "Access Subscription"
#~ msgstr "ග්‍රාහකත්වය වෙත පිවිසෙන්න"

#~ msgid "Connect to Red Hat Network"
#~ msgstr "Red Hat Network සමඟ සම්බන්ධ වන්න"

#~ msgid "Choose Organization"
#~ msgstr "සංවිධානය තොරාගන්න"

#~ msgid "Choose an organization to use with this username"
#~ msgstr "පරිශීලක නම සමඟ භාවිත කිරීමට සංවිධානයේ නම තෝරාගන්න"

#~ msgid "Choose a Red Hat Network server"
#~ msgstr "Red Hat Network සේවා දායකයක් තෝරාගන්න"

#~ msgid "Provide a certificate for this Red Hat Network server"
#~ msgstr "මෙම Red Hat Network සේවා දායකය සඳහා සහතිකපතක් ලබා දෙන්න"

#~ msgid "Specify an email address"
#~ msgstr "විද්‍යුත් ලිපිනයක් නියම කරන්න"

#~ msgid "Specify a installation number to use"
#~ msgstr "භාවිතය සඳහා ග්‍රාහක අංකයක් තෝරාගන්න"

#~ msgid "Important Registration Info"
#~ msgstr "වැදගත් ලියාපදිංචි තොරතුරු"

#~ msgid "Registration information"
#~ msgstr "ලියාපදිංචියේ තොරතුරු:"

#~ msgid "Select organization"
#~ msgstr "සංවිධානය තෝරාගන්න"

#~ msgid "<small><b>Tip:</b> Red Hat values your privacy.</small>"
#~ msgstr "<small><b>ඉඟිය:</b> Red Hat ඔබේ පෞද්ගලිකත්වය අගය කරයි.</small>"

#~ msgid "Privacy Statement"
#~ msgstr "රහස්‍ය නිවේදනය"

#~ msgid ""
#~ "Your account is associated with multiple <b>organizations</b>. You will "
#~ "need to select an organization to register this system to."
#~ msgstr ""
#~ "ඔබේ ගිණුම <b>ආයතන</b> කිහිපයක් සමඟ සම්බන්ධ වී ඇත. පද්ධතිය ලියාපදිංචි කිරීම සඳහා ඔබ විසින් "
#~ "එක් ආයතනයක් තෝරාගත යුතුව ඇත."

#~ msgid "_Organization:"
#~ msgstr "ආයතනය(_O):"

#~ msgid ""
#~ "were not able to activate it (An unknown error occurred.) We used "
#~ "existing "
#~ msgstr ""
#~ "හට එය සක්‍රීය කල නොහැක (හඳුනා නොගත් දෝශය් ඇති විය.) අප භාවිත කරන ලද්දේ දැනට තිබෙන"

#~ msgid ""
#~ "active subscription slots available in the rhn account instead. You may "
#~ "wish "
#~ msgstr "RHN ගිණුම තුල නිදහස්ව තිබූ සක්‍රීය ග්‍රාහකත්වයකි. ඔබට කැමති"

#~ msgid "to contact Red Hat customer service regarding this issue: "
#~ msgstr "නම් මේ සම්බන්ධව විමසීමට, Red Hat පාරිභෝගික සේවාව අමතන්න: "

#~ msgid "http://www.redhat.com/apps/support/"
#~ msgstr "http://www.redhat.com/apps/support/"

#~ msgid "activates subscriptions in your account."
#~ msgstr "ඔබේ ගිණුම තුල ග්‍රාහකත්වයන් සක්‍රීය කරයි"

#~ msgid "Only https and http are allowed."
#~ msgstr "https සහ http හට පමණක් ඉඩ දී තිබේ"

#~ msgid "Error reading hardware information:"
#~ msgstr "දෘඪාංග තොරතුරු කියවීමේදී දෝශයක් ඇතිවිය:"

#~ msgid "Error reading DMI information:"
#~ msgstr "DMI තොරතුරු කියවීමේදී දෝශයක් ඇතිවිය:"

#~ msgid "That user account and password is not valid\n"
#~ msgstr "පරිශීලක ගිණුම සහ රහස්පදය වලංගු නොවේ\n"

#~ msgid "You must enter a user name."
#~ msgstr "ඔබේ පරිශීලක නාමය ඇතුලත් කල යුතුය"

#~ msgid "You must enter and verify a password."
#~ msgstr "ඔබේ රහස්පදය ඇතුලත් කර එය තහවුරු කරන්න"

#~ msgid ""
#~ "Problem registering login:\n"
#~ "%s"
#~ msgstr ""
#~ "පරිශීලක නාමය ලියාපදිංචි කිරීමේදී ගැටළුවක් ඇතිවිය:\n"
#~ "%s"

#~ msgid "Problem registering login."
#~ msgstr "පිවිසුම ලියාපදිංචි කිරීමේදී ගැටළුවක් ඇතිවිය."

#~ msgid "Canada"
#~ msgstr "කැනඩාව"

#~ msgid "Login Information:"
#~ msgstr "පිවිසුම් තොරතුරු:"

#~ msgid "Account Information:"
#~ msgstr "ගිණුමේ තොරතුරු:"

#~ msgid "*First Name:"
#~ msgstr "*මුල් නම:"

#~ msgid "*Last Name:"
#~ msgstr "*දෙවන නම:"

#~ msgid "*Company Name:"
#~ msgstr "*ආයතනයේ නම:"

#~ msgid "Street Address:"
#~ msgstr "වීදි ලිපිනය:"

#~ msgid "City:"
#~ msgstr "නගරය:"

#~ msgid "State/Province:"
#~ msgstr "ප්‍රාන්තය/පළාත:"

#~ msgid "Zip/Post Code:"
#~ msgstr "සිප්/තැපැල් කේතය:"

#~ msgid "*Country:"
#~ msgstr "*රට:"

#~ msgid "  Address 2:"
#~ msgstr "  ලිපිනය 2:"

#~ msgid "  Address:"
#~ msgstr "  ලිපිනය:"

#~ msgid "  C_ity:"
#~ msgstr "  නගරය(_i):"

#~ msgid "  Co_mpany Name:"
#~ msgstr " සමාගමේ නම(_m):"

#~ msgid "  _State/Province:"
#~ msgstr "  ප්‍රාන්තය/පළාත(_S):"

#~ msgid "  _Zip/Postal code:"
#~ msgstr "සිප්(_Z)/තැපැල් කේතය:"

#~ msgid "* C_onfirm password:  "
#~ msgstr "* රහස්පදය තහවුරු කරන්න(_o):  "

#~ msgid "* Co_untry:"
#~ msgstr "* රට(_u):"

#~ msgid "* Desired _Login:"
#~ msgstr "* ඇලුම් කරන පිවිසුම(_L):"

#~ msgid "* Desired _Password:"
#~ msgstr "* ඇලුම් කරන රහස්පදය(_P):"

#~ msgid "* Last _Name:"
#~ msgstr "* දෙවන නම(_N):"

#~ msgid "* _Email Address: "
#~ msgstr "* විද්‍යුත් ලිපිනය(_E): "

#~ msgid "* _First Name:"
#~ msgstr "* මුල් නම(_F):"

#~ msgid "<b>Account Information:</b>"
#~ msgstr "<b>ගිණුමේ තොරතුරු:</b>"

#~ msgid "<b>Login Information:</b>"
#~ msgstr "<b>පිවිසුම් තොරතුරු:</b>"

#~ msgid "<small><b>Examples:</b> user@domain.com</small>"
#~ msgstr "<small><b>උදාහරණය:</b> user@domain.com</small>"

#~ msgid "<small><b>Tip:</b> Leave blank if not with a company.</small>"
#~ msgstr "<small><b>ඉඟිය:</b> ඔබ සමාගමක් සමඟ නොවේ නම් මෙය හිස්ව තබන්න.</small>"

#~ msgid "Afghanistan"
#~ msgstr "ඇෆ්ගනිස්ථානය"

#~ msgid "Albania"
#~ msgstr "ඇල්බේනියාව"

#~ msgid "Algeria"
#~ msgstr "ඇල්ජීරියාව"

#~ msgid "American Samoa"
#~ msgstr "ඇමරිකානු සැමෝව"

#~ msgid "Andorra"
#~ msgstr "ඇන්ඩෝරාව"

#~ msgid "Angola"
#~ msgstr "ඇන්ගෝලාව"

#~ msgid "Anguilla"
#~ msgstr "ඇන්ගියුලාව"

#~ msgid "Antarctica"
#~ msgstr "ඇන්ටාර්ක්ටිකාව"

#~ msgid "Antigua and Barbuda"
#~ msgstr "ඇන්ටිගුවා සහ බාර්බුඩා"

#~ msgid "Argentina"
#~ msgstr "ආර්ජෙන්ටිනාව"

#~ msgid "Armenia"
#~ msgstr "අර්මේනියාව"

#~ msgid "Aruba"
#~ msgstr "අරූබා"

#~ msgid "Australia"
#~ msgstr "ඕස්ට්‍රේලියාව"

#~ msgid "Austria"
#~ msgstr "ඔස්ට්‍රියාව"

#~ msgid "Azerbaijan"
#~ msgstr "අසෙර්බයිජානය"

#~ msgid "Bahamas"
#~ msgstr "බහමාස්"

#~ msgid "Bahrain"
#~ msgstr "බහරේන්"

#~ msgid "Bangladesh"
#~ msgstr "බංගාලිදේශය"

#~ msgid "Barbados"
#~ msgstr "බාබෙඩෝස්"

#~ msgid "Belarus"
#~ msgstr "බෙලාරුස්"

#~ msgid "Belgium"
#~ msgstr "බෙල්ජියම්"

#~ msgid "Belize"
#~ msgstr "බෙලීස්"

#~ msgid "Benin"
#~ msgstr "බෙනින්"

#~ msgid "Bermuda"
#~ msgstr "බර්මියුඩාව"

#~ msgid "Bhutan"
#~ msgstr "භූතානය"

#~ msgid "Bolivia"
#~ msgstr "බොලීවියාව"

#~ msgid "Bosnia and Herzegovina"
#~ msgstr "බොස්නියාව සහ හෙර්සෙගෝනියාව"

#~ msgid "Botswana"
#~ msgstr "බොටස්වානාව"

#~ msgid "Bouvet Island"
#~ msgstr "බෝවෙට් දූපත්"

#~ msgid "Brazil"
#~ msgstr "බ්‍රසීලය"

#~ msgid "British Indian Ocean Territory"
#~ msgstr "බ්‍රිතාන්‍ය ඉන්දියානු සාගය කලාපය"

#~ msgid "Brunei Darussalam"
#~ msgstr "බෲනායි ඩාරුස්සලම්"

#~ msgid "Bulgaria"
#~ msgstr "බල්ගේරියාව"

#~ msgid "Burkina Faso"
#~ msgstr "බුර්කිනා ෆාසෝ"

#~ msgid "Burundi"
#~ msgstr "බුරුන්ඩි"

#~ msgid "C_reate new login"
#~ msgstr "නව පිවිසුමක් සාදන්න(_r)"

#~ msgid "Cambodia"
#~ msgstr "කාම්බෝජියාව"

#~ msgid "Cameroon"
#~ msgstr "කැමරූන්"

#~ msgid "Cape Verde"
#~ msgstr "කේප් වාර්ඩේ"

#~ msgid "Cayman Islands"
#~ msgstr "කේමන් දූපත්"

#~ msgid "Central African Republic"
#~ msgstr "මධ්‍යම අප්‍රිකානු සමූහාණ්ඩුව"

#~ msgid "Chad"
#~ msgstr "චැඩ්"

#~ msgid "Chile"
#~ msgstr "චිලී"

#~ msgid "China"
#~ msgstr "චීනය"

#~ msgid "Christmas Island"
#~ msgstr "ක්‍රස්ට්මස් දූපත්"

#~ msgid "Cocos (Keeling) Islands"
#~ msgstr "කොකොස්(කීලිං) දූපත්"

#~ msgid "Colombia"
#~ msgstr "කොලොම්බියාව"

#~ msgid "Comoros"
#~ msgstr "කොමොරොස්"

#~ msgid "Congo"
#~ msgstr "කොංගෝව"

#~ msgid "Cook Islands"
#~ msgstr "කුක් දූපත්"

#~ msgid "Costa Rica"
#~ msgstr "කොස්ටා රිකාව"

#~ msgid "Cote d'Ivoire"
#~ msgstr "කෝටෙ ඩි අයිවොයර්"

#~ msgid "Create a _New Login"
#~ msgstr "නව පිවිසුමක් සාදන්න( _N)"

#~ msgid "Create a new Red Hat Network login"
#~ msgstr "නව Red Hat ජාල පිවිසුමක් සාදන්න"

#~ msgid "Croatia"
#~ msgstr "ක්‍රොයේෂියාව"

#~ msgid "Cuba"
#~ msgstr "කියුබාව"

#~ msgid "Cyprus"
#~ msgstr "සයිප්‍රසය"

#~ msgid "Czech Republic"
#~ msgstr "චෙක් සමූහාණ්ඩුව"

#~ msgid "Denmark"
#~ msgstr "ඩෙන්මාර්කය"

#~ msgid "Djibouti"
#~ msgstr "ජිබවුටි"

#~ msgid "Dominica"
#~ msgstr "ඩොමිනිකාව"

#~ msgid "Dominican Republic"
#~ msgstr "ඩොමිනිකානු සමූහාණ්ඩුව"

#~ msgid "East Timor"
#~ msgstr "නැගෙනහිර ටිමෝරය"

#~ msgid "Ecuador"
#~ msgstr "ඉක්වදෝරය"

#~ msgid "Egypt"
#~ msgstr "ඊජිප්තුව"

#~ msgid "El Salvador"
#~ msgstr "එල් සැල්වදෝරය"

#~ msgid "Equatorial Guinea"
#~ msgstr "ඉක්වටෝරියල් ගියුනියා"

#~ msgid "Eritrea"
#~ msgstr "ඉරිත්‍රියාව"

#~ msgid "Estonia"
#~ msgstr "එස්තෝනියාව"

#~ msgid "Ethiopia"
#~ msgstr "ඉතියෝපියාව"

#~ msgid "Falkland Islands (Malvinas)"
#~ msgstr "ෆෝක්ලන්ඩ් දූපත්(මැල්විනාස්)"

#~ msgid "Faroe Islands"
#~ msgstr "පාරාවෝ දූපත්"

#~ msgid "Fiji"
#~ msgstr "ෆීජි"

#~ msgid ""
#~ "Fill in the form below to create a new Red Hat login. Required "
#~ "information is marked with a '*':"
#~ msgstr ""
#~ "Red Hat තුලට පිවිසීමට නව පිවිසුමක් සාදාගැනීම පිණිස පහත සඳහන් ෆෝර්මය සම්පූර්ණ කරන්න. අත්‍යවශ්‍ය "
#~ "තොරතුරු '*' ලකුණ මඟින් දක්වා ඇත:"

#~ msgid "Finland"
#~ msgstr "ෆින්ලන්තය"

#~ msgid "France"
#~ msgstr "ප්‍රංශය"

#~ msgid "France, Metropolitan"
#~ msgstr "ප්‍රංශය, නාගරික"

#~ msgid "French Guiana"
#~ msgstr "ප්‍රංශ ගූයානා"

#~ msgid "French Polynesia"
#~ msgstr "ප්‍රංශ පොලිනේසියාව"

#~ msgid "French Southern Territories"
#~ msgstr "දකුණු ප්‍රංශ කලාපයන්"

#~ msgid "Gabon"
#~ msgstr "ගාබොන්"

#~ msgid "Gambia"
#~ msgstr "ගැම්බියාව"

#~ msgid "Georgia"
#~ msgstr "ජෝර්ජියාව"

#~ msgid "Germany"
#~ msgstr "ජර්මනිය"

#~ msgid "Ghana"
#~ msgstr "ඝානාව"

#~ msgid "Gibraltar"
#~ msgstr "ගිබ්‍රාල්ටාර්"

#~ msgid "Greece"
#~ msgstr "ග්‍රීසිය"

#~ msgid "Greenland"
#~ msgstr "ග්‍රීන්ලන්තය"

#~ msgid "Grenada"
#~ msgstr "ග්‍රෙනඩාව"

#~ msgid "Guadeloupe"
#~ msgstr "ගෝඩිලෝපය"

#~ msgid "Guam"
#~ msgstr "ගෝම්"

#~ msgid "Guatemala"
#~ msgstr "ගෝතමාලව"

#~ msgid "Guinea"
#~ msgstr "ගියුනියා"

#~ msgid "Guinea-Bissau"
#~ msgstr "ගියුනියා-බිස්සාවු"

#~ msgid "Guyana"
#~ msgstr "ගයානාව"

#~ msgid "Haiti"
#~ msgstr "හයිටි"

#~ msgid "Heard Island and McDonald Islands"
#~ msgstr "හර්ඩ් දූපත් සහ මැක්ඩොනල්ඩ් දූපත්"

#~ msgid "Honduras"
#~ msgstr "හොන්ඩුරාස්"

#~ msgid "Hong Kong"
#~ msgstr "හොං කොං"

#~ msgid "Hungary"
#~ msgstr "හංගේරියාව"

#~ msgid "Iceland"
#~ msgstr "අයිස්ලන්තය"

#~ msgid "India"
#~ msgstr "ඉන්දියාව"

#~ msgid "Indonesia"
#~ msgstr "ඉන්දුනීසියාව"

#~ msgid "Iran (Islamic Republic of)"
#~ msgstr "ඉරානය (ඉස්ලාමීය සමූහාණ්ඩුව)"

#~ msgid "Iraq"
#~ msgstr "ඉරාකය"

#~ msgid "Ireland"
#~ msgstr "අයර්ලන්තය"

#~ msgid "Israel"
#~ msgstr "ඊශ්‍රායලය"

#~ msgid "Italy"
#~ msgstr "ඉතාලිය"

#~ msgid "Jamaica"
#~ msgstr "ජැමෙයිකාව"

#~ msgid "Japan"
#~ msgstr "ජපානය"

#~ msgid "Jordan"
#~ msgstr "ජෝර්දානය"

#~ msgid "Kazakhstan"
#~ msgstr "කසකස්තානය"

#~ msgid "Kenya"
#~ msgstr "කෙන්යාව"

#~ msgid "Kiribati"
#~ msgstr "කිරිබාටි"

#~ msgid "Korea, Democratic People's Republic of"
#~ msgstr "ප්‍රජාතන්ත්‍රවාදි ජනතා කොරියානු සමූහාණ්ඩුව"

#~ msgid "Korea, Republic of"
#~ msgstr "කොරියානු සමූහාණ්ඩුව"

#~ msgid "Kuwait"
#~ msgstr "කුවේටය"

#~ msgid "Kyrgyzstan"
#~ msgstr "කිර්ගිස්තානය"

#~ msgid "Lao People's Democratic Republic"
#~ msgstr "ලාඕ ප්‍රජාතන්ත්‍ර වාදී මහජන සමූහාණ්ඩුව"

#~ msgid "Latin America"
#~ msgstr "ලතින් ඇමරිකාව"

#~ msgid "Latvia"
#~ msgstr "ලැට්වියාව"

#~ msgid "Lebanon"
#~ msgstr "ලෙබනනය"

#~ msgid "Lesotho"
#~ msgstr "ලෙස්තෝව"

#~ msgid "Liberia"
#~ msgstr "ලයිබීරියාව"

#~ msgid "Libyan Arab Jamahiriya"
#~ msgstr "ලිබිබියා අරාබි ජමාරියාවනු"

#~ msgid "Liechtenstein"
#~ msgstr "ලීස්ටන්ෂන්"

#~ msgid "Lithuania"
#~ msgstr "ලිතිවේනියාව"

#~ msgid "Luxembourg"
#~ msgstr "ලක්සම්බර්ග්"

#~ msgid "Macau"
#~ msgstr "මැකෝව"

#~ msgid "Macedonia"
#~ msgstr "මැසදෝනියාව"

#~ msgid "Madagascar"
#~ msgstr "මැඩගස්කරය"

#~ msgid "Malawi"
#~ msgstr "මාලාවි"

#~ msgid "Malaysia"
#~ msgstr "මලයාසියාව"

#~ msgid "Maldives"
#~ msgstr "මාලදිවයින"

#~ msgid "Mali"
#~ msgstr "මාලි"

#~ msgid "Malta"
#~ msgstr "මෝල්ටාව"

#~ msgid "Marshall Islands"
#~ msgstr "මාෂල් දූපත්"

#~ msgid "Martinique"
#~ msgstr "මාටිනික්"

#~ msgid "Mauritania"
#~ msgstr "මරුටේනියාව"

#~ msgid "Mauritius"
#~ msgstr "මරූටිස්"

#~ msgid "Mayotte"
#~ msgstr "මයෝට්ටෙ"

#~ msgid "Mexico"
#~ msgstr "මෙක්සිකෝව"

#~ msgid "Micronesia (Federated States of)"
#~ msgstr "මයික්‍රෝනීසියාව (ෆෙඩරල් ප්‍රාන්තය)"

#~ msgid "Moldova"
#~ msgstr "මෝල්ඩෝව"

#~ msgid "Monaco"
#~ msgstr "මොනාකෝව"

#~ msgid "Mongolia"
#~ msgstr "මොන්ගෝලියාව"

#~ msgid "Montserrat"
#~ msgstr "මොන්සෙර්රාට්"

#~ msgid "Morocco"
#~ msgstr "මොරොක්කෝව"

#~ msgid "Mozambique"
#~ msgstr "මොසැම්බික්"

#~ msgid "Myanmar"
#~ msgstr "මියන්මාරය"

#~ msgid "Namibia"
#~ msgstr "නැමිබියාව"

#~ msgid "Nauru"
#~ msgstr "නාවුරු"

#~ msgid "Nepal"
#~ msgstr "නේපාලය"

#~ msgid "Netherlands"
#~ msgstr "නෙදර්ලන්තය"

#~ msgid "Netherlands Antilles"
#~ msgstr "නෙදර්ලනඩ්ස් ඇන්ටිල්ලෙස්"

#~ msgid "New Caledonia"
#~ msgstr "නව කැලෙඩෝනියාව"

#~ msgid "New Zealand"
#~ msgstr "නව සීලන්තය"

#~ msgid "Nicaragua"
#~ msgstr "නිකරගුවාව"

#~ msgid "Niger"
#~ msgstr "නිගරය"

#~ msgid "Nigeria"
#~ msgstr "නයිජීරියාව"

#~ msgid "Niue"
#~ msgstr "නියූ"

#~ msgid "Norfolk Island"
#~ msgstr "නෝෆෝක් දූපත්"

#~ msgid "Northern Mariana Islands"
#~ msgstr "උතුරු මරියානා දූපත්"

#~ msgid "Norway"
#~ msgstr "නෝර්වේ"

#~ msgid "Oman"
#~ msgstr "ඕමානය"

#~ msgid "Pakistan"
#~ msgstr "පකිස්තානය"

#~ msgid "Palau"
#~ msgstr "පාලාවූ"

#~ msgid "Panama"
#~ msgstr "පැනමාව"

#~ msgid "Papua New Guinea"
#~ msgstr "පැපුවා නිව් ගීනියාව"

#~ msgid "Paraguay"
#~ msgstr "පැරගුවේ"

#~ msgid "Peru"
#~ msgstr "පීරු"

#~ msgid "Philippines"
#~ msgstr "පිලිපීනය"

#~ msgid "Pitcairn"
#~ msgstr "පිට්කේන්"

#~ msgid "Poland"
#~ msgstr "පෝලන්තය"

#~ msgid "Portugal"
#~ msgstr "පෘතුගාලය"

#~ msgid "Puerto Rico"
#~ msgstr "පෝර්ටෝ රිකෝ"

#~ msgid "Qatar"
#~ msgstr "කටාර්"

#~ msgid ""
#~ "Red Hat Logins and Passwords must be at least 5 alphanumeric characters"
#~ msgstr ""
#~ "Red Hat පිවිසුම් සහ රහස්පදයන් අවම වශයෙන් අක්‍ෂර 5 කින් වත් සමන්විත යුතු වන අතර ඊට අකුරු "
#~ "මෙන්න අංකද ඇතුලත්ව තිබිය යුතුය"

#~ msgid "Reunion"
#~ msgstr "රියූනියනය"

#~ msgid "Romania"
#~ msgstr "රුමේනියාව"

#~ msgid "Russian Federation"
#~ msgstr "රුසියානු සමූහාණ්ඩුව"

#~ msgid "Rwanda"
#~ msgstr "රුවන්ඩාව"

#~ msgid "Saint Helena"
#~ msgstr "සාන්ත හෙලේනා"

#~ msgid "Saint Kitts and Nevis"
#~ msgstr "සාන්ත කිට්ස් සහ නේවිස්"

#~ msgid "Saint Lucia"
#~ msgstr "සාන්ත ලුසියා"

#~ msgid "Saint Pierre and Miquelon    "
#~ msgstr "සාන්ත පියරෙ සහ මික්වෝලන්    "

#~ msgid "Saint Vincent and the Grenadines"
#~ msgstr "සාන්ත වින්සන් සහ ග්‍රෙනෙඩීනය"

#~ msgid "Samoa"
#~ msgstr "සැමෝවා"

#~ msgid "San Marino"
#~ msgstr "සැන් මැරීනෝව"

#~ msgid "Sao Tome and Principe"
#~ msgstr "සාඕ ටෝම් සහ ප්‍රින්සිපෙ"

#~ msgid "Saudi Arabia"
#~ msgstr "සවුදි අරාබිය"

#~ msgid "Senegal"
#~ msgstr "සෙනගෝලය"

#~ msgid "Seychelles"
#~ msgstr "සීෂෙල්ස්"

#~ msgid "Sierra Leone"
#~ msgstr "සියෙරා ලියොන්"

#~ msgid "Singapore"
#~ msgstr "සිංගප්පූරුව"

#~ msgid "Slovakia"
#~ msgstr "ස්ලෝවෙකියාව"

#~ msgid "Slovenia"
#~ msgstr "ස්ලෝවෙනියා"

#~ msgid "Solomon Islands"
#~ msgstr "සොලොමන් දූපත්"

#~ msgid "Somalia"
#~ msgstr "සෝමාලියාව"

#~ msgid "South Africa"
#~ msgstr "දකුණු අප්‍රිකාව"

#~ msgid "South Georgia and the South Sandwich Island"
#~ msgstr "දකුණු ජෝජියාව සහ දකුණු සැන්ඩ්විච් දූපත්"

#~ msgid "Spain"
#~ msgstr "ස්පාඤ්ඤය"

#~ msgid "Sri Lanka"
#~ msgstr "ශ්‍රී ලංකාව"

#~ msgid "Sudan"
#~ msgstr "සුඩානය"

#~ msgid "Suriname"
#~ msgstr "සූරිනේම්"

#~ msgid "Svalbard and Jan Mayen Islands"
#~ msgstr "ස්වැල්බාඩ් සහ ජෑන් මේයෙන් දූපත්"

#~ msgid "Swaziland"
#~ msgstr "ස්වාසිලන්තය"

#~ msgid "Sweden"
#~ msgstr "ස්වීඩනය"

#~ msgid "Switzerland"
#~ msgstr "ස්විට්සර්ලන්තය"

#~ msgid "Syrian Arab Republic"
#~ msgstr "සිරියානු අරාබි සමූහාණ්ඩුව"

#~ msgid "Taiwan"
#~ msgstr "තායිවානය"

#~ msgid "Tajikistan"
#~ msgstr "තජිකිස්තානය"

#~ msgid "Tanzania, United Republic of"
#~ msgstr "එක්සත් ප්‍රජාතන්ත්‍රවාදී ටියුනීසියාව"

#~ msgid "Thailand"
#~ msgstr "තායිලන්තය"

#~ msgid "Togo"
#~ msgstr "ටෝගෝ"

#~ msgid "Tokelau"
#~ msgstr "ටොකෙලු"

#~ msgid "Tonga"
#~ msgstr "ටොන්ගෝව"

#~ msgid "Trinidad and Tobago"
#~ msgstr "ට්‍රිනිඩෑඩ් සහ ටුබෑගෝ"

#~ msgid "Tunisia"
#~ msgstr "ටියුනීසියාව"

#~ msgid "Turkey"
#~ msgstr "තුර්කිය"

#~ msgid "Turkmenistan"
#~ msgstr "ටර්ක්මෙනිස්ටාන්"

#~ msgid "Turks and Caicos Islands"
#~ msgstr "ටර්ක්ස් සහ කායිකොස් දූපත්"

#~ msgid "Tuvalu"
#~ msgstr "ටුවාලු"

#~ msgid "Uganda"
#~ msgstr "උගන්ඩාව"

#~ msgid "Ukraine"
#~ msgstr "යූක්රේනය"

#~ msgid "United Arab Emirates"
#~ msgstr "එක්සත් අරාබි එමිරේටය"

#~ msgid "United Kingdom"
#~ msgstr "එක්සත් රාජධානිය"

#~ msgid "United States Minor Outlying Islands"
#~ msgstr "එක්සත් ජනපදය අවට කුඩා දූපත්"

#~ msgid "Uruguay"
#~ msgstr "උරුගුවේ"

#~ msgid "Uzbekistan"
#~ msgstr "උස්බෙකිස්තානය"

#~ msgid "Vanuatu"
#~ msgstr "වනාටු"

#~ msgid "Vatican City State (Holy See)"
#~ msgstr "වතිකානු නගර පලාත(හෝලි සී)"

#~ msgid "Venezuela"
#~ msgstr "වෙනුසියෙලාව"

#~ msgid "Viet Nam"
#~ msgstr "වියට්නාමය"

#~ msgid "Virgin Islands (British)"
#~ msgstr "වර්ජින් දූපත්(බ්‍රිතාන්‍ය)"

#~ msgid "Virgin Islands (U.S.)"
#~ msgstr "වර්ජින් දූපත්(එ.ජ.)"

#~ msgid "Wallis and Futuna Islands"
#~ msgstr "වොලිස් සහ ෆූටුනා දූපත්"

#~ msgid "Western Sahara"
#~ msgstr "බටහිර සහරාව"

#~ msgid "Yemen"
#~ msgstr "යේමනය"

#~ msgid "Yugoslavia"
#~ msgstr "යුගොස්ලාවියාව"

#~ msgid "Zaire"
#~ msgstr "සයරය"

#~ msgid "Zambia"
#~ msgstr "සැම්බියාව"

#~ msgid "Zimbabwe"
#~ msgstr "සිම්බාබ්වෙ"<|MERGE_RESOLUTION|>--- conflicted
+++ resolved
@@ -530,28 +530,10 @@
 "program later by typing `rhn_register` at the command line."
 msgstr ""
 
-<<<<<<< HEAD
-#: ../src/up2date_client/rhncli.py:70
-msgid "Show additional output. Repeat for more detail."
-msgstr "අතිරේක ප්‍රතිදානයන් පෙන්වන්න"
-
-#: ../src/up2date_client/rhncli.py:72
-msgid "Specify an http proxy to use"
-msgstr "භාවිත කල යුතු http ප්‍රොක්සිය නිර්දේශ කරන්න"
-
-#: ../src/up2date_client/rhncli.py:74
-msgid "Specify a username to use with an authenticated http proxy"
-msgstr "අනන්‍යතාවය තහවුරුකරගත් http ප්‍රොක්සිය සමඟ භාවිත කිරීමට පරිශීලක නාමයක් ලබාදෙන්න "
-
-#: ../src/up2date_client/rhncli.py:76
-msgid "Specify a password to use with an authenticated http proxy"
-msgstr "අනන්‍යතාවය තහවුරුකරගත් http ප්‍රොක්සිය සමඟ භාවිත කිරීමට රහස්පදයක් ලබාදෙන්න "
-=======
 #. Sending Window
 #: ../src/up2date_client/rhnreg_constants.py:149
 msgid "Sending Profile to Red Hat Satellite"
 msgstr ""
->>>>>>> 18d28843
 
 #: ../src/up2date_client/rhnreg_constants.py:153
 #, fuzzy, python-format
