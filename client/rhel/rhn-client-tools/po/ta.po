--- conflicted
+++ resolved
@@ -521,28 +521,10 @@
 "redhat.com/kb/docs/DOC-45563"
 msgstr ""
 
-<<<<<<< HEAD
-#: ../src/up2date_client/rhncli.py:70
-msgid "Show additional output. Repeat for more detail."
-msgstr "கூடுதல் வெளியீட்டை காட்டவும்"
-
-#: ../src/up2date_client/rhncli.py:72
-msgid "Specify an http proxy to use"
-msgstr "பயன்படுத்த http பதிலாளை குறிப்பிடவும்"
-
-#: ../src/up2date_client/rhncli.py:74
-msgid "Specify a username to use with an authenticated http proxy"
-msgstr "பயனர் பெயர் அங்கீகரிக்கப்பட்ட http பதிலாளை குறிப்பிடவும்"
-
-#: ../src/up2date_client/rhncli.py:76
-msgid "Specify a password to use with an authenticated http proxy"
-msgstr "அங்கீகரிக்கப்பட்ட http பதிலாளை பயன்படுத்தும் கடவுச்சொல்லை குறிப்பிடவும்"
-=======
 #. Send Window
 #: ../src/up2date_client/rhnreg_constants.py:141
 msgid "Send Profile Information to Red Hat Satellite"
 msgstr ""
->>>>>>> 18d28843
 
 #: ../src/up2date_client/rhnreg_constants.py:142
 msgid ""
