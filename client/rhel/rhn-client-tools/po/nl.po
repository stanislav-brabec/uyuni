# SOME DESCRIPTIVE TITLE.
# Copyright (C) YEAR THE PACKAGE'S COPYRIGHT HOLDER
# This file is distributed under the same license as the PACKAGE package.
#
# Bart Couvreur <bercie23@yahoo.com>, 2005.
# Peter van Egdom <p.van.egdom@gmail.com>, 2003, 2004, 2005, 2006, 2007.
# Petit Gregory <thunderbirds@pandora.be>, 2003.
# Miroslav Suchý <msuchy@redhat.com>, 2011.
msgid ""
msgstr ""
"Project-Id-Version: Spacewalk\n"
"Report-Msgid-Bugs-To: \n"
<<<<<<< HEAD
"POT-Creation-Date: 2011-07-19 13:31+0200\n"
"PO-Revision-Date: 2007-01-16 23:33+0100\n"
"Last-Translator: Peter van Egdom <p.van.egdom@gmail.com>\n"
"Language-Team: Dutch <vertaling@nl.linux.org>\n"
=======
"POT-Creation-Date: 2011-07-19 18:03+0200\n"
"PO-Revision-Date: 2011-03-22 15:40+0000\n"
"Last-Translator: msuchy <msuchy@redhat.com>\n"
"Language-Team: Dutch (http://www.transifex.net/projects/p/fedora/team/nl/)\n"
>>>>>>> 852a28ff
"Language: nl\n"
"MIME-Version: 1.0\n"
"Content-Type: text/plain; charset=UTF-8\n"
"Content-Transfer-Encoding: 8bit\n"
<<<<<<< HEAD
"X-Generator: KBabel 1.11.4\n"
=======
"Plural-Forms: nplurals=2; plural=(n != 1)\n"
>>>>>>> 852a28ff

#: ../src/up2date_client/rhnregGui.py:132
#: ../src/up2date_client/rhnregGui.py:149
msgid "Notice"
msgstr "Opmerking"

#: ../src/up2date_client/rhnregGui.py:142
#: ../src/up2date_client/rhnregGui.py:156
#: ../src/up2date_client/rhnreg_constants.py:267
msgid "Warning"
msgstr "Waarschuwing"

#: ../src/up2date_client/rhnregGui.py:273
msgid "There was an error while applying your choice."
msgstr ""

#: ../src/up2date_client/rhnregGui.py:297
msgid "You specified an invalid protocol. Only https and http are allowed."
<<<<<<< HEAD
msgstr ""

#: ../src/up2date_client/rhnregGui.py:310
msgid ""
"You will not be able to successfully register this system without contacting "
"a Red Hat Network server."
msgstr ""

#: ../src/up2date_client/rhnregGui.py:332
#, python-format
msgid "We could not contact Red Hat Network (%s)."
msgstr "We konden geen contact krijgen met Red Hat Network (%s)."

#: ../src/up2date_client/rhnregGui.py:334
#: ../src/up2date_client/rhnregGui.py:347
msgid "Make sure the network connection on this system is operational."
msgstr ""

#: ../src/up2date_client/rhnregGui.py:336
msgid ""
"Did you mean to register to a Red Hat Network Satellite or Proxy? If so, you "
"can enter a Satellite or Proxy location instead."
msgstr ""

#: ../src/up2date_client/rhnregGui.py:342
#, python-format
msgid "We could not contact the Satellite or Proxy at '%s.'"
msgstr ""

#: ../src/up2date_client/rhnregGui.py:344
#, python-format
msgid ""
"Double-check the location - is '%s' correct? If not, you can correct it and "
"try again."
=======
msgstr ""

#: ../src/up2date_client/rhnregGui.py:310
msgid ""
"You will not be able to successfully register this system without contacting "
"a Red Hat Network server."
msgstr ""

#: ../src/up2date_client/rhnregGui.py:332
#, python-format
msgid "We could not contact Red Hat Network (%s)."
msgstr "We konden geen contact krijgen met Red Hat Network (%s)."

#: ../src/up2date_client/rhnregGui.py:334
#: ../src/up2date_client/rhnregGui.py:347
msgid "Make sure the network connection on this system is operational."
msgstr ""

#: ../src/up2date_client/rhnregGui.py:336
msgid ""
"Did you mean to register to a Red Hat Network Satellite or Proxy? If so, you "
"can enter a Satellite or Proxy location instead."
msgstr ""

#: ../src/up2date_client/rhnregGui.py:342
#, python-format
msgid "We could not contact the Satellite or Proxy at '%s.'"
msgstr ""

#: ../src/up2date_client/rhnregGui.py:344
#, python-format
msgid ""
"Double-check the location - is '%s' correct? If not, you can correct it and "
"try again."
msgstr ""

#: ../src/up2date_client/rhnregGui.py:357
msgid "There was an error communicating with Red Hat Network."
msgstr "Er trad een fout op tijdens het communiceren met Red Hat Network."

#: ../src/up2date_client/rhnregGui.py:358
msgid "The server may be in outage mode. You may have to try connecting later."
msgstr ""

#: ../src/up2date_client/rhnregGui.py:360
msgid "You may be running a client that is incompatible with the server."
msgstr ""

#: ../src/up2date_client/rhnregGui.py:399
#, python-format
msgid ""
"Please enter your account information for the <b>%s</b> Red Hat Network "
"Satellite:"
msgstr ""

#: ../src/up2date_client/rhnregGui.py:448
msgid "You must enter a login."
msgstr "U dient een login in te voeren."

#: ../src/up2date_client/rhnregGui.py:454
msgid "You must enter a password."
msgstr "U dient een wachtwoord in te voeren."

#: ../src/up2date_client/rhnregGui.py:468
msgid "There was an error while logging in."
msgstr ""

#: ../src/up2date_client/rhnregGui.py:493
msgid ""
"There was an error communicating with the registration server.  The message "
"was:\n"
msgstr ""
"Er trad een fout op tijdens het communiceren met de registratie-server.  De "
"foutmelding was:\n"

#: ../src/up2date_client/rhnregGui.py:635
msgid "There was an error while assembling information for the profile."
msgstr ""

#: ../src/up2date_client/rhnregGui.py:656
msgid "Error running hardware profile"
msgstr "Fout tijdens het uitvoeren van het hardware profiel"

#: ../src/up2date_client/rhnregGui.py:683
msgid "There was an error while populating the profile."
msgstr ""

#: ../src/up2date_client/rhnregGui.py:703
msgid "You must choose a name for this profile."
msgstr "U dient een naam te kiezen voor dit profiel."

#: ../src/up2date_client/rhnregGui.py:718
msgid "There was an error while creating the profile."
msgstr ""

#: ../src/up2date_client/rhnregGui.py:729
msgid "Sending your profile information to Red Hat Network.  Please wait."
>>>>>>> 852a28ff
msgstr ""
"Uw profiel informatie aan het verzenden naar Red Hat Network.  Gelieve te "
"wachten."

<<<<<<< HEAD
#: ../src/up2date_client/rhnregGui.py:357
msgid "There was an error communicating with Red Hat Network."
msgstr "Er trad een fout op tijdens het communiceren met Red Hat Network."

#: ../src/up2date_client/rhnregGui.py:358
msgid "The server may be in outage mode. You may have to try connecting later."
msgstr ""

#: ../src/up2date_client/rhnregGui.py:360
msgid "You may be running a client that is incompatible with the server."
msgstr ""

#: ../src/up2date_client/rhnregGui.py:399
#, python-format
msgid ""
"Please enter your account information for the <b>%s</b> Red Hat Network "
"Satellite:"
msgstr ""

#: ../src/up2date_client/rhnregGui.py:448
msgid "You must enter a login."
msgstr "U dient een login in te voeren."

#: ../src/up2date_client/rhnregGui.py:454
msgid "You must enter a password."
msgstr "U dient een wachtwoord in te voeren."

#: ../src/up2date_client/rhnregGui.py:468
#, fuzzy
msgid "There was an error while logging in."
msgstr "Er trad een RPM fout op. De foutmelding was:\n"

#: ../src/up2date_client/rhnregGui.py:493
msgid ""
"There was an error communicating with the registration server.  The message "
"was:\n"
msgstr ""
"Er trad een fout op tijdens het communiceren met de registratie-server.  De "
"foutmelding was:\n"

#: ../src/up2date_client/rhnregGui.py:635
msgid "There was an error while assembling information for the profile."
msgstr ""

#: ../src/up2date_client/rhnregGui.py:656
msgid "Error running hardware profile"
msgstr "Fout tijdens het uitvoeren van het hardware profiel"

#: ../src/up2date_client/rhnregGui.py:683
msgid "There was an error while populating the profile."
msgstr ""

#: ../src/up2date_client/rhnregGui.py:703
msgid "You must choose a name for this profile."
msgstr "U dient een naam te kiezen voor dit profiel."

#: ../src/up2date_client/rhnregGui.py:718
#, fuzzy
msgid "There was an error while creating the profile."
msgstr "Er trad een fout op tijdens het communiceren met Red Hat Network."

#: ../src/up2date_client/rhnregGui.py:729
msgid "Sending your profile information to Red Hat Network.  Please wait."
=======
#: ../src/up2date_client/rhnregGui.py:748
msgid "Registering System"
msgstr "Registreren van het systeem"

#: ../src/up2date_client/rhnregGui.py:762
#: ../src/up2date_client/rhnregGui.py:766
#: ../src/up2date_client/rhnregGui.py:770 ../src/up2date_client/tui.py:878
#: ../src/up2date_client/tui.py:881 ../src/up2date_client/tui.py:884
msgid "Problem registering system:\n"
msgstr "Probleem met het registreren van het systeem:\n"

#: ../src/up2date_client/rhnregGui.py:773
#, python-format
msgid ""
"The installation number [ %s ] provided is not a valid installation number. "
"Please go back to the previous screen and fix it."
msgstr ""

#: ../src/up2date_client/rhnregGui.py:783 ../src/up2date_client/tui.py:890
msgid "Problem registering system."
msgstr "Probleem met het registreren van het systeem."

#: ../src/up2date_client/rhnregGui.py:793 ../src/up2date_client/tui.py:895
msgid "Problem writing out system id to disk."
msgstr "Probleem met het wegschrijven van uw systeem ID naar de schijf."

#: ../src/up2date_client/rhnregGui.py:799
msgid "There was a problem registering this system."
msgstr "Er was een probleem tijdens het registreren van dit systeem."

#: ../src/up2date_client/rhnregGui.py:812
msgid "Sending hardware information"
msgstr "Verzenden van hardware-informatie"

#: ../src/up2date_client/rhnregGui.py:817
msgid "Problem sending hardware information."
msgstr "Er was een probleem bij het verzenden van hardware-informatie."

#. #            for row in range(self.regPackageArea.n_rows):
#. #                rowData = self.regPackageArea.get_row_data(row)
#. #                if rowData[0] == 1:
#. #                    selection.append(rowData[1])
#. #            print "gh270"
#. #            selectedPackages = []
#. #            for pkg in packageList:
#. #                if pkg[0] in selection:
#. #                    selectedPackages.append(pkg)
#: ../src/up2date_client/rhnregGui.py:841
msgid "Sending package information"
msgstr "Verzenden van pakketinformatie"

#: ../src/up2date_client/rhnregGui.py:846
msgid "Problem sending package information."
msgstr "Er was een probleem bij het verzenden van pakketinformatie."

#: ../src/up2date_client/rhnregGui.py:874 ../src/up2date_client/tui.py:965
msgid ""
"Could not open /etc/yum/pluginconf.d/rhnplugin.conf\n"
"yum-rhn-plugin is not enabled.\n"
msgstr ""

#: ../src/up2date_client/rhnregGui.py:890
#: ../src/up2date_client/rhnregGui.py:907 ../src/up2date_client/tui.py:909
#: ../src/up2date_client/tui.py:923
msgid "Problem registering personal information:\n"
msgstr "Probleem bij het registreren van uw persoonlijke informatie:\n"

#: ../src/up2date_client/rhnregGui.py:895
#: ../src/up2date_client/rhnregGui.py:912 ../src/up2date_client/tui.py:915
#: ../src/up2date_client/tui.py:927
msgid "Problem registering personal information"
msgstr "Probleem bij het registreren van uw persoonlijke informatie"

#: ../src/up2date_client/rhnregGui.py:954
msgid "There was an error while installing the certificate."
>>>>>>> 852a28ff
msgstr ""
"Uw profiel informatie aan het verzenden naar Red Hat Network.  Gelieve te "
"wachten."

<<<<<<< HEAD
#: ../src/up2date_client/rhnregGui.py:748
msgid "Registering System"
msgstr "Registreren van het systeem"

#: ../src/up2date_client/rhnregGui.py:762
#: ../src/up2date_client/rhnregGui.py:766
#: ../src/up2date_client/rhnregGui.py:770 ../src/up2date_client/tui.py:878
#: ../src/up2date_client/tui.py:881 ../src/up2date_client/tui.py:884
msgid "Problem registering system:\n"
msgstr "Probleem met het registreren van het systeem:\n"

#: ../src/up2date_client/rhnregGui.py:773
#, python-format
msgid ""
"The installation number [ %s ] provided is not a valid installation number. "
"Please go back to the previous screen and fix it."
msgstr ""

#: ../src/up2date_client/rhnregGui.py:783 ../src/up2date_client/tui.py:890
msgid "Problem registering system."
msgstr "Probleem met het registreren van het systeem."

#: ../src/up2date_client/rhnregGui.py:793 ../src/up2date_client/tui.py:895
msgid "Problem writing out system id to disk."
msgstr "Probleem met het wegschrijven van uw systeem ID naar de schijf."

#: ../src/up2date_client/rhnregGui.py:799
msgid "There was a problem registering this system."
msgstr "Er was een probleem tijdens het registreren van dit systeem."

#: ../src/up2date_client/rhnregGui.py:812
msgid "Sending hardware information"
msgstr "Verzenden van hardware-informatie"

#: ../src/up2date_client/rhnregGui.py:817
msgid "Problem sending hardware information."
msgstr "Er was een probleem bij het verzenden van hardware-informatie."

#. #            for row in range(self.regPackageArea.n_rows):
#. #                rowData = self.regPackageArea.get_row_data(row)
#. #                if rowData[0] == 1:
#. #                    selection.append(rowData[1])
#. #            print "gh270"
#. #            selectedPackages = []
#. #            for pkg in packageList:
#. #                if pkg[0] in selection:
#. #                    selectedPackages.append(pkg)
#: ../src/up2date_client/rhnregGui.py:841
msgid "Sending package information"
msgstr "Verzenden van pakketinformatie"

#: ../src/up2date_client/rhnregGui.py:846
msgid "Problem sending package information."
msgstr "Er was een probleem bij het verzenden van pakketinformatie."

#: ../src/up2date_client/rhnregGui.py:874 ../src/up2date_client/tui.py:965
=======
#: ../src/up2date_client/rhnregGui.py:980
msgid "You must select a certificate."
msgstr "U dient een certificaat te selecteren."

#. TODO Modify rhnlib to raise a unique exception for the not a
#. cert file case.
#: ../src/up2date_client/rhnregGui.py:1013
msgid ""
"There was an SSL error. This could be because the file you picked was not a "
"certificate file."
msgstr ""

#. TODO Provide better messages
#: ../src/up2date_client/rhnregGui.py:1020
msgid "Something went wrong while installing the new certificate:\n"
msgstr ""

#: ../src/up2date_client/rhnregGui.py:1072
#: ../src/up2date_client/rhnregGui.py:1073
#: ../src/up2date_client/rhnregGui.py:1074
msgid "unknown"
msgstr "onbekend"

#: ../src/up2date_client/rhnregGui.py:1166
msgid "There was an error getting the list of hardware."
msgstr ""

#: ../src/up2date_client/rhnregGui.py:1178 ../src/up2date_client/tui.py:678
#, python-format
msgid "%d MHz"
msgstr "%d MHz"

#: ../src/up2date_client/rhnregGui.py:1182
#, python-format
msgid "%s MB"
msgstr "%s MB"

#: ../src/up2date_client/rhnregGui.py:1226
msgid "There was an error building the list of packages."
msgstr ""

#: ../src/up2date_client/rhnregGui.py:1241
msgid "Package"
msgstr "Pakket"

#: ../src/up2date_client/rhnregGui.py:1246
msgid "Arch"
msgstr "Architectuur"

#: ../src/up2date_client/rhnregGui.py:1253
msgid "Building a list of RPM packages installed on your system.  Please wait."
msgstr ""
"Bezig met het aanmaken van een lijst met de op uw systeem geïnstalleerde RPM-"
"pakketten. Even geduld alstublieft."

#: ../src/up2date_client/rhnregGui.py:1284
msgid ""
"There was an error loading your configuration.  Make sure that\n"
"you have read access to /etc/sysconfig/rhn."
msgstr ""
"Er trad een fout op tijdens het laden van uw configuratie.  Wees er zeker\n"
"van dat u leesrechten hebt op de map /etc/sysconfig/rhn."

#: ../src/up2date_client/rhnregGui.py:1326
#, python-format
msgid ""
"There was an error saving your configuration. Make sure that\n"
"you own %s."
msgstr ""
"Er was een probleem tijdens het opslaan van uw configuratie. Wees er zeker\n"
"van dat u eigenaar bent van %s."

#: ../src/up2date_client/rhnregGui.py:1356
#, python-format
msgid ""
"This error shouldn't have happened. If you'd like to help us improve this "
"program, please file a bug at bugzilla.redhat.com. Including the relevant "
"parts of '%s' would be very helpful. Thanks!"
msgstr ""

#: ../src/up2date_client/rpcServer.py:45
msgid "Error: Server Unavailable. Please try later."
msgstr ""

#: ../src/up2date_client/rpcServer.py:160
msgid "ERROR: can not find RHNS CA file"
msgstr "FOUT: kan RHNS CA bestand niet vinden"

#: ../src/up2date_client/rpcServer.py:198
msgid "Connection aborted by the user"
msgstr "Verbinding verbroken door de gebruiker"

#: ../src/up2date_client/rpcServer.py:243
msgid "Server has refused connection due to high load"
msgstr "De server weigerde de verbinding omdat er teveel dataverkeer is"

#: ../src/up2date_client/rhnChannel.py:96
msgid "Unable to Locate SystemId"
msgstr ""

#: ../src/up2date_client/rhnChannel.py:113
msgid "This system may not be updated until it is associated with a channel."
msgstr ""
"Dit systeem mag niet worden bijgewerkt totdat het is geassocieerd met een "
"kanaal."

#: ../src/up2date_client/rpmUtils.py:112 ../src/up2date_client/debUtils.py:53
msgid "Getting list of packages installed on the system"
msgstr "Opmaken van een lijst met geïnstalleerde pakketten op het systeem"

#: ../src/up2date_client/tui.py:127
msgid "Red Hat Network Location:"
msgstr ""

#: ../src/up2date_client/tui.py:128
#: ../src/up2date_client/rhnreg_constants.py:73
msgid "Login:"
msgstr "Login:"

#: ../src/up2date_client/tui.py:129
msgid "System ID:"
msgstr ""

#: ../src/up2date_client/tui.py:423
#: ../src/up2date_client/rhnreg_constants.py:329
msgid "Error"
msgstr "Fout"

#: ../src/up2date_client/tui.py:423
msgid "The server indicated an error:\n"
msgstr "De server gaf een fout terug:\n"

#. Navigation
#: ../src/up2date_client/tui.py:423
#: ../src/up2date_client/rhnreg_constants.py:328
msgid "OK"
msgstr "OK"

#: ../src/up2date_client/tui.py:427
msgid "There was an error communicating with the registration server:\n"
msgstr ""

#: ../src/up2date_client/tui.py:627
msgid "Profile name:"
msgstr "Profielnaam:"

#: ../src/up2date_client/tui.py:649 ../src/up2date_client/tui.py:650
msgid "Version: "
msgstr "Versie: "

#: ../src/up2date_client/tui.py:656
msgid "CPU model: "
msgstr "Processormodel: "

#: ../src/up2date_client/tui.py:662
msgid "Hostname: "
msgstr "Hostnaam: "

#: ../src/up2date_client/tui.py:674
msgid "CPU speed: "
msgstr "Processorsnelheid: "

#: ../src/up2date_client/tui.py:680
msgid "IP Address: "
msgstr "IP-adres: "

#: ../src/up2date_client/tui.py:686
msgid "Memory: "
msgstr "Geheugen: "

#: ../src/up2date_client/tui.py:690
#, python-format
msgid "%s megabytes"
msgstr "%s megabytes"

#: ../src/up2date_client/tui.py:937
msgid "Problem sending hardware profile:\n"
msgstr "Probleem tijdens het verzenden van het hardware profiel:\n"

#: ../src/up2date_client/tui.py:941
msgid "Problem sending hardware profile."
msgstr "Probleem tijdens het verzenden van het hardware profiel."

#: ../src/up2date_client/tui.py:950
msgid "Problem sending package list:\n"
msgstr ""
"Er deed zich een probleem voor tijdens het zenden van de lijst met "
"pakketten:\n"

#: ../src/up2date_client/tui.py:953
msgid "Problem sending package list."
msgstr ""
"Er deed zich een probleem voor tijdens het zenden van de lijst met pakketten."

#: ../src/up2date_client/tui.py:1003
msgid "Finish"
msgstr "Voltooien"

#: ../src/up2date_client/tui.py:1129
msgid "You specified an invalid protocol."
msgstr ""

#: ../src/up2date_client/tui.py:1163
msgid ""
"  <Tab>/<Alt-Tab> between elements  |  <Space> selects  |  <F12> next screen"
msgstr ""
"  <Tab>/<Alt-Tab> navigeren  |  <Spatie> selecteer  |  <F12> volgend scherm"

#: ../src/up2date_client/tui.py:1260
msgid "You must run the RHN registration program as root."
msgstr "U dient het RHN registratie-programma als root op te starten."

#: ../src/up2date_client/rhnreg.py:55
msgid "Warning: unable to enable rhnsd with chkconfig"
msgstr "Waarschuwing: kon rhnsd niet opstarten met chkconfig"

#: ../src/up2date_client/hardware.py:706
msgid "Error reading cpu information:"
msgstr "Fout bij het inlezen van de processor-informatie:"

#: ../src/up2date_client/hardware.py:713
msgid "Error reading system memory information:"
msgstr "Fout bij het inlezen van de systeemgeheugen-informatie:"

#: ../src/up2date_client/hardware.py:723
msgid "Error reading networking information:"
msgstr "Fout bij het inlezen van de netwerk-informatie:"

#: ../src/up2date_client/hardware.py:744
msgid "Error reading install method information:"
msgstr "Fout bij het inlezen van de installatiemethode-informatie:"

#: ../src/up2date_client/hardware.py:752
msgid "Error reading network interface information:"
msgstr "Fout bij het inlezen van de netwerkinterface-informatie:"

#: ../src/up2date_client/messageWindow.py:98
msgid "Error:"
msgstr "Fout:"

#: ../src/up2date_client/messageWindow.py:105
msgid "Yes/No dialog:"
msgstr "Ja/Nee dialoogvenster:"

#: ../src/up2date_client/config.py:142
#, python-format
msgid "%s was not found"
msgstr "%s was niet gevonden"

#: ../src/up2date_client/rhnreg_constants.py:14
msgid "Copyright © 2006--2010 Red Hat, Inc. All rights reserved."
msgstr ""

#. Connect Window
#: ../src/up2date_client/rhnreg_constants.py:17
msgid "Attempting to contact the Red Hat Network server."
msgstr "Proberen om contact op te nemen met de Red Hat Network server."

#: ../src/up2date_client/rhnreg_constants.py:18
#, python-format
msgid "We are attempting to contact the Red Hat Network server at %s."
msgstr "We proberen contact op te nemen met de Red Hat Network server op %s."

#: ../src/up2date_client/rhnreg_constants.py:20
#, python-format
msgid "A proxy was specified at %s."
msgstr ""

#. Start Window
#: ../src/up2date_client/rhnreg_constants.py:23 ../data/gui.glade.h:5
msgid "Registering for software updates"
msgstr "Registreren voor software updates"

#: ../src/up2date_client/rhnreg_constants.py:24
msgid ""
"This assistant will guide you through connecting your system to Red Hat "
"Network (RHN) to receive software updates, including security updates, to "
"keep your system supported and compliant.  You will need the following at "
"this time:\n"
"\n"
" * A network connection\n"
" * Your Red Hat Login & password\n"
" * The location of a Red Hat Network Satellite or Proxy (optional)\n"
"\n"
msgstr ""

#. Why Register Window
#: ../src/up2date_client/rhnreg_constants.py:37 ../data/rh_register.glade.h:54
msgid "Why Should I Connect to RHN? ..."
msgstr ""

#: ../src/up2date_client/rhnreg_constants.py:38 ../data/rh_register.glade.h:53
msgid "Why Register"
msgstr "Waarom registreren"

#: ../src/up2date_client/rhnreg_constants.py:39
msgid ""
"Connecting your system to Red Hat Network allows you to take full advantage "
"of the benefits of a paid subscription, including:"
msgstr ""

#: ../src/up2date_client/rhnreg_constants.py:41
msgid "Security & Updates:"
msgstr "Beveiliging & bijgewerkte versies:"

#: ../src/up2date_client/rhnreg_constants.py:42
msgid "Downloads & Upgrades:"
msgstr "Downloads & nieuwe versies:"

#: ../src/up2date_client/rhnreg_constants.py:43
msgid "Support:"
msgstr "Ondersteuning:"

#: ../src/up2date_client/rhnreg_constants.py:44
msgid "Compliance:"
msgstr "Voldoet aan:"

#: ../src/up2date_client/rhnreg_constants.py:45
>>>>>>> 852a28ff
msgid ""
"Could not open /etc/yum/pluginconf.d/rhnplugin.conf\n"
"yum-rhn-plugin is not enabled.\n"
msgstr ""

<<<<<<< HEAD
#: ../src/up2date_client/rhnregGui.py:890
#: ../src/up2date_client/rhnregGui.py:907 ../src/up2date_client/tui.py:909
#: ../src/up2date_client/tui.py:923
msgid "Problem registering personal information:\n"
msgstr "Probleem bij het registreren van uw persoonlijke informatie:\n"

#: ../src/up2date_client/rhnregGui.py:895
#: ../src/up2date_client/rhnregGui.py:912 ../src/up2date_client/tui.py:915
#: ../src/up2date_client/tui.py:927
msgid "Problem registering personal information"
msgstr "Probleem bij het registreren van uw persoonlijke informatie"

#: ../src/up2date_client/rhnregGui.py:954
#, fuzzy
msgid "There was an error while installing the certificate."
msgstr "Er deed zich een fout tijdens het installeren van het pakket:\n"

#: ../src/up2date_client/rhnregGui.py:980
msgid "You must select a certificate."
msgstr "U dient een certificaat te selecteren."

#. TODO Modify rhnlib to raise a unique exception for the not a
#. cert file case.
#: ../src/up2date_client/rhnregGui.py:1013
=======
#: ../src/up2date_client/rhnreg_constants.py:47
msgid ""
"Download installation images for Red Hat Enterprise Linux releases, "
"including new releases."
msgstr ""

#: ../src/up2date_client/rhnreg_constants.py:49
msgid ""
"Access to the technical support experts at Red Hat or Red Hat's partners for "
"help with any issues you might encounter with this system."
msgstr ""

#: ../src/up2date_client/rhnreg_constants.py:51
msgid ""
"Stay in compliance with your subscription agreement and manage subscriptions "
"for systems connected to your account at http://rhn.redhat.com/."
msgstr ""

#: ../src/up2date_client/rhnreg_constants.py:55
>>>>>>> 852a28ff
msgid ""
"There was an SSL error. This could be because the file you picked was not a "
"certificate file."
msgstr ""

<<<<<<< HEAD
#. TODO Provide better messages
#: ../src/up2date_client/rhnregGui.py:1020
msgid "Something went wrong while installing the new certificate:\n"
msgstr ""

#: ../src/up2date_client/rhnregGui.py:1072
#: ../src/up2date_client/rhnregGui.py:1073
#: ../src/up2date_client/rhnregGui.py:1074
msgid "unknown"
msgstr "onbekend"

#: ../src/up2date_client/rhnregGui.py:1166
#, fuzzy
msgid "There was an error getting the list of hardware."
msgstr "Er trad een fout op tijdens het communiceren met Red Hat Network."

#: ../src/up2date_client/rhnregGui.py:1178 ../src/up2date_client/tui.py:678
#, python-format
msgid "%d MHz"
msgstr "%d MHz"

#: ../src/up2date_client/rhnregGui.py:1182
#, python-format
msgid "%s MB"
msgstr "%s MB"

#: ../src/up2date_client/rhnregGui.py:1226
#, fuzzy
msgid "There was an error building the list of packages."
msgstr "Er deed zich een fout tijdens het installeren van het pakket:\n"

#: ../src/up2date_client/rhnregGui.py:1241
msgid "Package"
msgstr "Pakket"

#: ../src/up2date_client/rhnregGui.py:1246
msgid "Arch"
msgstr "Architectuur"

#: ../src/up2date_client/rhnregGui.py:1253
msgid "Building a list of RPM packages installed on your system.  Please wait."
msgstr ""
"Bezig met het aanmaken van een lijst met de op uw systeem geïnstalleerde RPM-"
"pakketten. Even geduld alstublieft."

#: ../src/up2date_client/rhnregGui.py:1284
=======
#: ../src/up2date_client/rhnreg_constants.py:57 ../data/rh_register.glade.h:42
msgid "Take me back to the registration"
msgstr ""

#. Confirm Quit Window
#: ../src/up2date_client/rhnreg_constants.py:60
msgid "Software update setup unsuccessful"
msgstr "Software update installatie niet-succesvol"

#: ../src/up2date_client/rhnreg_constants.py:61
>>>>>>> 852a28ff
msgid ""
"There was an error loading your configuration.  Make sure that\n"
"you have read access to /etc/sysconfig/rhn."
msgstr ""
"Er trad een fout op tijdens het laden van uw configuratie.  Wees er zeker\n"
"van dat u leesrechten hebt op de map /etc/sysconfig/rhn."

<<<<<<< HEAD
#: ../src/up2date_client/rhnregGui.py:1326
#, python-format
=======
#: ../src/up2date_client/rhnreg_constants.py:63
>>>>>>> 852a28ff
msgid ""
"There was an error saving your configuration. Make sure that\n"
"you own %s."
msgstr ""
"Er was een probleem tijdens het opslaan van uw configuratie. Wees er zeker\n"
"van dat u eigenaar bent van %s."

<<<<<<< HEAD
#: ../src/up2date_client/rhnregGui.py:1356
#, python-format
msgid ""
"This error shouldn't have happened. If you'd like to help us improve this "
"program, please file a bug at bugzilla.redhat.com. Including the relevant "
"parts of '%s' would be very helpful. Thanks!"
msgstr ""

#: ../src/up2date_client/rpcServer.py:45
msgid "Error: Server Unavailable. Please try later."
msgstr ""

#: ../src/up2date_client/rpcServer.py:160
msgid "ERROR: can not find RHNS CA file"
msgstr "FOUT: kan RHNS CA bestand niet vinden"

#: ../src/up2date_client/rpcServer.py:198
msgid "Connection aborted by the user"
msgstr "Verbinding verbroken door de gebruiker"

#: ../src/up2date_client/rpcServer.py:243
msgid "Server has refused connection due to high load"
msgstr "De server weigerde de verbinding omdat er teveel dataverkeer is"

#: ../src/up2date_client/rhnChannel.py:96
msgid "Unable to Locate SystemId"
msgstr ""

#: ../src/up2date_client/rhnChannel.py:113
msgid "This system may not be updated until it is associated with a channel."
=======
#: ../src/up2date_client/rhnreg_constants.py:65 ../data/rh_register.glade.h:43
msgid "Take me back to the setup process."
msgstr ""

#: ../src/up2date_client/rhnreg_constants.py:66
msgid "I'll register later."
msgstr ""

#. Info Window
#: ../src/up2date_client/rhnreg_constants.py:69
msgid "Enter you account information"
msgstr ""

#: ../src/up2date_client/rhnreg_constants.py:70
#, python-format
msgid ""
"Please enter your login information for the %s Red Hat Network Satellite:\n"
"\n"
msgstr ""

#: ../src/up2date_client/rhnreg_constants.py:72
msgid "Red Hat Login:"
>>>>>>> 852a28ff
msgstr ""
"Dit systeem mag niet worden bijgewerkt totdat het is geassocieerd met een "
"kanaal."

#: ../src/up2date_client/rpmUtils.py:112 ../src/up2date_client/debUtils.py:53
msgid "Getting list of packages installed on the system"
msgstr "Opmaken van een lijst met geïnstalleerde pakketten op het systeem"

<<<<<<< HEAD
#: ../src/up2date_client/tui.py:127
#, fuzzy
msgid "Red Hat Network Location:"
msgstr "Red Hat Network _locatie:"

#: ../src/up2date_client/tui.py:128
#: ../src/up2date_client/rhnreg_constants.py:73
msgid "Login:"
msgstr "Login:"

#: ../src/up2date_client/tui.py:129
#, fuzzy
msgid "System ID:"
=======
#: ../src/up2date_client/rhnreg_constants.py:74
msgid "Password:"
msgstr "Wachtwoord:"

#: ../src/up2date_client/rhnreg_constants.py:75
msgid ""
"Tip: Forgot your login or password?  Contact your Satellite's Organization "
"Administrator."
msgstr ""

#: ../src/up2date_client/rhnreg_constants.py:77
msgid "Please enter a desired login."
>>>>>>> 852a28ff
msgstr ""
"\n"
"Systeem ID: "

<<<<<<< HEAD
#: ../src/up2date_client/tui.py:423
#: ../src/up2date_client/rhnreg_constants.py:329
msgid "Error"
msgstr "Fout"

#: ../src/up2date_client/tui.py:423
msgid "The server indicated an error:\n"
msgstr "De server gaf een fout terug:\n"

#. Navigation
#: ../src/up2date_client/tui.py:423
#: ../src/up2date_client/rhnreg_constants.py:328
msgid "OK"
msgstr "OK"

#: ../src/up2date_client/tui.py:427
#, fuzzy
msgid "There was an error communicating with the registration server:\n"
=======
#: ../src/up2date_client/rhnreg_constants.py:78
msgid "Please enter and verify a password."
msgstr "U dient een wachtwoord in te voeren en te verifiëren."

#. OS Release Window
#: ../src/up2date_client/rhnreg_constants.py:81
#: ../src/firstboot/rhn_choose_channel.py:39
#: ../src/firstboot/rhn_choose_channel.py:40 ../data/gui.glade.h:7
msgid "Select operating system release"
msgstr ""

#: ../src/up2date_client/rhnreg_constants.py:82
msgid "Operating System version:"
msgstr ""

#: ../src/up2date_client/rhnreg_constants.py:83
msgid " Minor Release: "
msgstr ""

#: ../src/up2date_client/rhnreg_constants.py:84
msgid "Limited Updates Only"
>>>>>>> 852a28ff
msgstr ""
"Er trad een fout op tijdens het communiceren met de registratie-server.  De "
"foutmelding was:\n"

<<<<<<< HEAD
#: ../src/up2date_client/tui.py:627
msgid "Profile name:"
msgstr "Profielnaam:"

#: ../src/up2date_client/tui.py:649 ../src/up2date_client/tui.py:650
msgid "Version: "
msgstr "Versie: "

#: ../src/up2date_client/tui.py:656
msgid "CPU model: "
msgstr "Processormodel: "

#: ../src/up2date_client/tui.py:662
msgid "Hostname: "
msgstr "Hostnaam: "

#: ../src/up2date_client/tui.py:674
msgid "CPU speed: "
msgstr "Processorsnelheid: "

#: ../src/up2date_client/tui.py:680
msgid "IP Address: "
msgstr "IP-adres: "

#: ../src/up2date_client/tui.py:686
msgid "Memory: "
msgstr "Geheugen: "

#: ../src/up2date_client/tui.py:690
#, python-format
msgid "%s megabytes"
msgstr "%s megabytes"

#: ../src/up2date_client/tui.py:937
msgid "Problem sending hardware profile:\n"
msgstr "Probleem tijdens het verzenden van het hardware profiel:\n"

#: ../src/up2date_client/tui.py:941
msgid "Problem sending hardware profile."
msgstr "Probleem tijdens het verzenden van het hardware profiel."

#: ../src/up2date_client/tui.py:950
msgid "Problem sending package list:\n"
=======
#: ../src/up2date_client/rhnreg_constants.py:85 ../data/rh_register.glade.h:16
msgid "All available updates"
msgstr ""

#: ../src/up2date_client/rhnreg_constants.py:86
msgid "Confirm operating system release selection"
msgstr ""

#: ../src/up2date_client/rhnreg_constants.py:87
msgid ""
"Your system will be subscribed to the base software channel to receive all "
"available updates."
msgstr ""

#. Hardware Window
#: ../src/up2date_client/rhnreg_constants.py:92
msgid "Create your system profile - Hardware"
msgstr ""

#: ../src/up2date_client/rhnreg_constants.py:93
msgid ""
"A Profile Name is a descriptive name that you choose to identify this System "
"Profile on the Red Hat Network web pages. Optionally, include a computer "
"serial or identification number."
msgstr ""
"Een profielnaam is een beschrijvende naam die u kiest om dit systeemprofiel "
"te identificeren op de Red Hat Network web pagina's. Optioneel kunt u een "
"computer serie- of identificatienummer mee opgeven."

#: ../src/up2date_client/rhnreg_constants.py:97
msgid ""
"Additional hardware information including PCI devices, disk sizes and mount "
"points will be included in the profile."
msgstr ""
"Bijkomende hardware-informatie, zoals PCI-apparaten, schijfgroottes en mount "
"points zullen in het profiel worden opgenomen."

#: ../src/up2date_client/rhnreg_constants.py:100
msgid "Include the following information about hardware and network:"
msgstr "Geef de volgende informatie over hardware en netwerk:"

#. Packages Window
#: ../src/up2date_client/rhnreg_constants.py:104
msgid "Create your system profile - Packages"
msgstr ""

#: ../src/up2date_client/rhnreg_constants.py:105
msgid ""
"RPM information is important to determine what updated software packages are "
"relevant to this system."
msgstr ""
"RPM informatie is belangrijk om na te gaan welke bijgewerkte "
"softwarepakketten relevant zijn voor dit systeem."

#: ../src/up2date_client/rhnreg_constants.py:108
msgid "Include RPM packages installed on this system in my System Profile"
>>>>>>> 852a28ff
msgstr ""
"Er deed zich een probleem voor tijdens het zenden van de lijst met "
"pakketten:\n"

<<<<<<< HEAD
#: ../src/up2date_client/tui.py:953
msgid "Problem sending package list."
=======
#: ../src/up2date_client/rhnreg_constants.py:110
msgid "You may deselect individual packages by unchecking them below."
>>>>>>> 852a28ff
msgstr ""
"Er deed zich een probleem voor tijdens het zenden van de lijst met pakketten."

<<<<<<< HEAD
#: ../src/up2date_client/tui.py:1003
msgid "Finish"
msgstr "Voltooien"

#: ../src/up2date_client/tui.py:1129
msgid "You specified an invalid protocol."
msgstr ""

#: ../src/up2date_client/tui.py:1163
=======
#: ../src/up2date_client/rhnreg_constants.py:112
msgid "Building Package List"
msgstr "Pakketlijst aan het samenstellen"

#. Product Window
#: ../src/up2date_client/rhnreg_constants.py:115
msgid ""
"Please enter your login information for Red Hat Network (http://rhn.redhat."
"com/):\n"
"\n"
msgstr ""

#: ../src/up2date_client/rhnreg_constants.py:117
>>>>>>> 852a28ff
msgid ""
"  <Tab>/<Alt-Tab> between elements  |  <Space> selects  |  <F12> next screen"
msgstr ""
<<<<<<< HEAD
"  <Tab>/<Alt-Tab> navigeren  |  <Spatie> selecteer  |  <F12> volgend scherm"

#: ../src/up2date_client/tui.py:1260
msgid "You must run the RHN registration program as root."
msgstr "U dient het RHN registratie-programma als root op te starten."

#: ../src/up2date_client/rhnreg.py:55
msgid "Warning: unable to enable rhnsd with chkconfig"
msgstr "Waarschuwing: kon rhnsd niet opstarten met chkconfig"

#: ../src/up2date_client/hardware.py:706
msgid "Error reading cpu information:"
msgstr "Fout bij het inlezen van de processor-informatie:"

#: ../src/up2date_client/hardware.py:713
msgid "Error reading system memory information:"
msgstr "Fout bij het inlezen van de systeemgeheugen-informatie:"

#: ../src/up2date_client/hardware.py:723
msgid "Error reading networking information:"
msgstr "Fout bij het inlezen van de netwerk-informatie:"

#: ../src/up2date_client/hardware.py:744
msgid "Error reading install method information:"
msgstr "Fout bij het inlezen van de installatiemethode-informatie:"

#: ../src/up2date_client/hardware.py:752
msgid "Error reading network interface information:"
msgstr "Fout bij het inlezen van de netwerkinterface-informatie:"

#: ../src/up2date_client/messageWindow.py:98
msgid "Error:"
msgstr "Fout:"

#: ../src/up2date_client/messageWindow.py:105
msgid "Yes/No dialog:"
msgstr "Ja/Nee dialoogvenster:"

#: ../src/up2date_client/config.py:142
#, python-format
msgid "%s was not found"
msgstr "%s was niet gevonden"

#: ../src/up2date_client/rhnreg_constants.py:14
msgid "Copyright © 2006--2010 Red Hat, Inc. All rights reserved."
msgstr ""

#. Connect Window
#: ../src/up2date_client/rhnreg_constants.py:17
msgid "Attempting to contact the Red Hat Network server."
msgstr "Proberen om contact op te nemen met de Red Hat Network server."

#: ../src/up2date_client/rhnreg_constants.py:18
#, python-format
msgid "We are attempting to contact the Red Hat Network server at %s."
msgstr "We proberen contact op te nemen met de Red Hat Network server op %s."

#: ../src/up2date_client/rhnreg_constants.py:20
#, python-format
msgid "A proxy was specified at %s."
msgstr ""

#. Start Window
#: ../src/up2date_client/rhnreg_constants.py:23 ../data/gui.glade.h:5
msgid "Registering for software updates"
msgstr "Registreren voor software updates"

#: ../src/up2date_client/rhnreg_constants.py:24
=======

#: ../src/up2date_client/rhnreg_constants.py:119
msgid "*Email Address:"
msgstr "*E-mail adres:"

#: ../src/up2date_client/rhnreg_constants.py:121
#: ../data/rh_register.glade.h:41
msgid "System software updates already set up"
msgstr ""

#: ../src/up2date_client/rhnreg_constants.py:122
msgid "It appears this system has already been set up for software updates:"
msgstr ""

#: ../src/up2date_client/rhnreg_constants.py:123
msgid "Are you sure you would like to continue?"
msgstr ""

#: ../src/up2date_client/rhnreg_constants.py:125
>>>>>>> 852a28ff
msgid ""
"This assistant will guide you through connecting your system to Red Hat "
"Network (RHN) to receive software updates, including security updates, to "
"keep your system supported and compliant.  You will need the following at "
"this time:\n"
"\n"
" * A network connection\n"
" * Your Red Hat Login & password\n"
" * The location of a Red Hat Network Satellite or Proxy (optional)\n"
"\n"
msgstr ""

<<<<<<< HEAD
#. Why Register Window
#: ../src/up2date_client/rhnreg_constants.py:37 ../data/rh_register.glade.h:54
msgid "Why Should I Connect to RHN? ..."
=======
#. Send Window
#: ../src/up2date_client/rhnreg_constants.py:134
msgid "Send Profile Information to Red Hat Network"
msgstr "Verzend profielinformatie naar Red Hat Network"

#: ../src/up2date_client/rhnreg_constants.py:135
msgid ""
"We are finished collecting information for the System Profile.\n"
"\n"
"Press \"Next\" to send this System Profile to Red Hat Network.  Click "
"\"Cancel\" and no information will be sent.  You can run the registration "
"program later by typing `rhn_register` at the command line."
>>>>>>> 852a28ff
msgstr ""

<<<<<<< HEAD
#: ../src/up2date_client/rhnreg_constants.py:38 ../data/rh_register.glade.h:53
msgid "Why Register"
msgstr "Waarom registreren"

#: ../src/up2date_client/rhnreg_constants.py:39
=======
#. Sending Window
#: ../src/up2date_client/rhnreg_constants.py:142
msgid "Sending Profile to Red Hat Network"
msgstr "Verzenden van profiel naar Red Hat Network"

#. Finish Window
#: ../src/up2date_client/rhnreg_constants.py:145
#: ../src/up2date_client/gui.py:314
msgid "Finish setting up software updates"
msgstr ""

#: ../src/up2date_client/rhnreg_constants.py:146
>>>>>>> 852a28ff
msgid ""
"Connecting your system to Red Hat Network allows you to take full advantage "
"of the benefits of a paid subscription, including:"
msgstr ""

<<<<<<< HEAD
#: ../src/up2date_client/rhnreg_constants.py:41
msgid "Security & Updates:"
msgstr "Beveiliging & bijgewerkte versies:"

#: ../src/up2date_client/rhnreg_constants.py:42
msgid "Downloads & Upgrades:"
msgstr "Downloads & nieuwe versies:"

#: ../src/up2date_client/rhnreg_constants.py:43
msgid "Support:"
msgstr "Ondersteuning:"

#: ../src/up2date_client/rhnreg_constants.py:44
msgid "Compliance:"
msgstr "Voldoet aan:"

#: ../src/up2date_client/rhnreg_constants.py:45
=======
#. Review Window
#: ../src/up2date_client/rhnreg_constants.py:157 ../data/gui.glade.h:6
msgid "Review system subscription details"
msgstr ""

#: ../src/up2date_client/rhnreg_constants.py:158
msgid "Please review the subscription details below:"
msgstr ""

#: ../src/up2date_client/rhnreg_constants.py:159
#, python-format
>>>>>>> 852a28ff
msgid ""
"Receive the latest software updates, including security updates, keeping "
"this Red Hat Enterprise Linux system updated and secure."
msgstr ""

<<<<<<< HEAD
#: ../src/up2date_client/rhnreg_constants.py:47
=======
#: ../src/up2date_client/rhnreg_constants.py:161
>>>>>>> 852a28ff
msgid ""
"Download installation images for Red Hat Enterprise Linux releases, "
"including new releases."
msgstr ""

<<<<<<< HEAD
#: ../src/up2date_client/rhnreg_constants.py:49
msgid ""
"Access to the technical support experts at Red Hat or Red Hat's partners for "
"help with any issues you might encounter with this system."
msgstr ""

#: ../src/up2date_client/rhnreg_constants.py:51
=======
#: ../src/up2date_client/rhnreg_constants.py:163
msgid "Software channel subscriptions:"
msgstr ""

#: ../src/up2date_client/rhnreg_constants.py:164
>>>>>>> 852a28ff
msgid ""
"Stay in compliance with your subscription agreement and manage subscriptions "
"for systems connected to your account at http://rhn.redhat.com/."
msgstr ""

<<<<<<< HEAD
#: ../src/up2date_client/rhnreg_constants.py:55
=======
#: ../src/up2date_client/rhnreg_constants.py:166
>>>>>>> 852a28ff
msgid ""
"Tip: Red Hat values your privacy: http://www.redhat.com/legal/"
"privacy_statement.html"
msgstr ""

<<<<<<< HEAD
#: ../src/up2date_client/rhnreg_constants.py:57 ../data/rh_register.glade.h:42
msgid "Take me back to the registration"
msgstr ""

#. Confirm Quit Window
#: ../src/up2date_client/rhnreg_constants.py:60
msgid "Software update setup unsuccessful"
msgstr "Software update installatie niet-succesvol"

#: ../src/up2date_client/rhnreg_constants.py:61
=======
#: ../src/up2date_client/rhnreg_constants.py:177
msgid ""
"Warning: If an installed product on this system is not listed above, you "
"will not receive updates or support for that product. If you would like to "
"receive updates for that product, please visit http://rhn.redhat.com/ and "
"subscribe this system to the appropriate software channels to get updates "
"for that product. See Kbase article 11313 for more details. (http://kbase."
"redhat.com/faq/docs/DOC-11313)"
msgstr ""

#: ../src/up2date_client/rhnreg_constants.py:188
>>>>>>> 852a28ff
msgid ""
"Are you sure you don't want to connect your system to Red Hat Network? "
"You'll miss out on the benefits of a Red Hat Enterprise Linux subscription:\n"
msgstr ""

<<<<<<< HEAD
#: ../src/up2date_client/rhnreg_constants.py:63
msgid ""
"You will not be able to take advantage of these subscription privileges "
"without connecting your system to Red Hat Network.\n"
msgstr ""

#: ../src/up2date_client/rhnreg_constants.py:65 ../data/rh_register.glade.h:43
msgid "Take me back to the setup process."
msgstr ""

#: ../src/up2date_client/rhnreg_constants.py:66
msgid "I'll register later."
msgstr ""

#. Info Window
#: ../src/up2date_client/rhnreg_constants.py:69
#, fuzzy
msgid "Enter you account information"
msgstr "Fout bij het inlezen van de processor-informatie:"

#: ../src/up2date_client/rhnreg_constants.py:70
#, python-format
=======
#: ../src/up2date_client/rhnreg_constants.py:190
msgid "Note: yum-rhn-plugin has been enabled."
msgstr ""

#: ../src/up2date_client/rhnreg_constants.py:191
msgid ""
"Warning: An error occurred during enabling yum-rhn-plugin.\n"
"yum-rhn-plugin is not enabled.\n"
"Automatic updates will not work."
msgstr ""

#: ../src/up2date_client/rhnreg_constants.py:194
msgid ""
"You were unable to be subscribed to the following software channels because "
"there were insufficient subscriptions available in your account:"
msgstr ""

#: ../src/up2date_client/rhnreg_constants.py:198
>>>>>>> 852a28ff
msgid ""
"Please enter your login information for the %s Red Hat Network Satellite:\n"
"\n"
msgstr ""

<<<<<<< HEAD
#: ../src/up2date_client/rhnreg_constants.py:72
msgid "Red Hat Login:"
msgstr ""

#: ../src/up2date_client/rhnreg_constants.py:74
msgid "Password:"
msgstr "Wachtwoord:"

#: ../src/up2date_client/rhnreg_constants.py:75
=======
#: ../src/up2date_client/rhnreg_constants.py:209
msgid "RHN service level:"
msgstr ""

#: ../src/up2date_client/rhnreg_constants.py:210
>>>>>>> 852a28ff
msgid ""
"Tip: Forgot your login or password?  Contact your Satellite's Organization "
"Administrator."
msgstr ""

<<<<<<< HEAD
#: ../src/up2date_client/rhnreg_constants.py:77
msgid "Please enter a desired login."
msgstr ""

#: ../src/up2date_client/rhnreg_constants.py:78
msgid "Please enter and verify a password."
msgstr "U dient een wachtwoord in te voeren en te verifiëren."

#. OS Release Window
#: ../src/up2date_client/rhnreg_constants.py:81
#: ../src/firstboot/rhn_choose_channel.py:39
#: ../src/firstboot/rhn_choose_channel.py:40 ../data/gui.glade.h:7
msgid "Select operating system release"
msgstr ""

#: ../src/up2date_client/rhnreg_constants.py:82
msgid "Operating System version:"
msgstr ""

#: ../src/up2date_client/rhnreg_constants.py:83
#, fuzzy
msgid " Minor Release: "
msgstr "Release"

#: ../src/up2date_client/rhnreg_constants.py:84
msgid "Limited Updates Only"
msgstr ""

#: ../src/up2date_client/rhnreg_constants.py:85 ../data/rh_register.glade.h:16
#, fuzzy
msgid "All available updates"
msgstr "Beschikbare updates"

#: ../src/up2date_client/rhnreg_constants.py:86
msgid "Confirm operating system release selection"
msgstr ""

#: ../src/up2date_client/rhnreg_constants.py:87
=======
#: ../src/up2date_client/rhnreg_constants.py:214
msgid ""
"This system was unable to be associated with the following RHN module(s) "
"because there were insufficient subscriptions available in your account:"
msgstr ""

#: ../src/up2date_client/rhnreg_constants.py:217
msgid ""
"Update module: per-system updates, email errata notifications, errata "
"information"
msgstr ""

#: ../src/up2date_client/rhnreg_constants.py:219
msgid ""
"Management module: automatic updates, systems grouping, systems permissions, "
"system package profiling"
msgstr ""

#: ../src/up2date_client/rhnreg_constants.py:221
msgid ""
"Provisioning module: bare-metal provisioning, existing state provisioning, "
"rollbacks, configuration management"
msgstr ""

#: ../src/up2date_client/rhnreg_constants.py:223
msgid ""
"Monitoring module: pre-defined and custom system performance probes, system "
"performance email notifications, graphs of system performance"
msgstr ""

#: ../src/up2date_client/rhnreg_constants.py:227
>>>>>>> 852a28ff
msgid ""
"Your system will be subscribed to the base software channel to receive all "
"available updates."
msgstr ""

<<<<<<< HEAD
#. Hardware Window
#: ../src/up2date_client/rhnreg_constants.py:92
#, fuzzy
msgid "Create your system profile - Hardware"
msgstr "Registreer een systeemprofiel - Hardware"

#: ../src/up2date_client/rhnreg_constants.py:93
msgid ""
"A Profile Name is a descriptive name that you choose to identify this System "
"Profile on the Red Hat Network web pages. Optionally, include a computer "
"serial or identification number."
msgstr ""
"Een profielnaam is een beschrijvende naam die u kiest om dit systeemprofiel "
"te identificeren op de Red Hat Network web pagina's. Optioneel kunt u een "
"computer serie- of identificatienummer mee opgeven."

#: ../src/up2date_client/rhnreg_constants.py:97
msgid ""
"Additional hardware information including PCI devices, disk sizes and mount "
"points will be included in the profile."
msgstr ""
"Bijkomende hardware-informatie, zoals PCI-apparaten, schijfgroottes en mount "
"points zullen in het profiel worden opgenomen."

#: ../src/up2date_client/rhnreg_constants.py:100
msgid "Include the following information about hardware and network:"
msgstr "Geef de volgende informatie over hardware en netwerk:"

#. Packages Window
#: ../src/up2date_client/rhnreg_constants.py:104
#, fuzzy
msgid "Create your system profile - Packages"
msgstr "Registreer een systeemprofiel - Pakketten"

#: ../src/up2date_client/rhnreg_constants.py:105
msgid ""
"RPM information is important to determine what updated software packages are "
"relevant to this system."
msgstr ""
"RPM informatie is belangrijk om na te gaan welke bijgewerkte "
"softwarepakketten relevant zijn voor dit systeem."

#: ../src/up2date_client/rhnreg_constants.py:108
msgid "Include RPM packages installed on this system in my System Profile"
msgstr ""
"Vervat de geïnstalleerde pakketten op dit systeem in mijn systeemprofiel"

#: ../src/up2date_client/rhnreg_constants.py:110
msgid "You may deselect individual packages by unchecking them below."
msgstr ""
"U kunt individuele pakketten deselecteren door ze hieronder uit te vinken."

#: ../src/up2date_client/rhnreg_constants.py:112
msgid "Building Package List"
msgstr "Pakketlijst aan het samenstellen"

#. Product Window
#: ../src/up2date_client/rhnreg_constants.py:115
msgid ""
"Please enter your login information for Red Hat Network (http://rhn.redhat."
"com/):\n"
"\n"
msgstr ""

#: ../src/up2date_client/rhnreg_constants.py:117
#, fuzzy
msgid ""
"Tip: Forgot your login or password? Visit: https://rhn.redhat.com/rhn/sales/"
"LoginInfo.do"
msgstr ""
"<small>Tip: Bent u uw login of password vergeten? Zoek deze op \n"
"https://www.redhat.com/wapps/sso/rhn/lostPassword.html</small>"

#: ../src/up2date_client/rhnreg_constants.py:119
msgid "*Email Address:"
msgstr "*E-mail adres:"

#: ../src/up2date_client/rhnreg_constants.py:121
#: ../data/rh_register.glade.h:41
msgid "System software updates already set up"
msgstr ""

#: ../src/up2date_client/rhnreg_constants.py:122
msgid "It appears this system has already been set up for software updates:"
msgstr ""

#: ../src/up2date_client/rhnreg_constants.py:123
msgid "Are you sure you would like to continue?"
msgstr ""

#: ../src/up2date_client/rhnreg_constants.py:125
msgid ""
"It appears this system has already been registered with RHN using RHN "
"Certificate-Based Entitlement technology. This tool requires registration "
"using RHN Classic technology.\n"
"\n"
"Except for a few cases, Red Hat recommends customers only register with RHN "
"once.\n"
"\n"
"For more information, including alternate tools, consult this Knowledge Base "
"Article: https://access.redhat.com/kb/docs/DOC-45563"
msgstr ""

#. Send Window
#: ../src/up2date_client/rhnreg_constants.py:134
msgid "Send Profile Information to Red Hat Network"
msgstr "Verzend profielinformatie naar Red Hat Network"

#: ../src/up2date_client/rhnreg_constants.py:135
msgid ""
"We are finished collecting information for the System Profile.\n"
"\n"
"Press \"Next\" to send this System Profile to Red Hat Network.  Click "
"\"Cancel\" and no information will be sent.  You can run the registration "
"program later by typing `rhn_register` at the command line."
msgstr ""
"We hebben de nodige informatie verzameld voor het systeemprofiel.\n"
"\n"
"Klik \"Volgende\" om dit systeemprofiel te verzenden naar Red Hat Network. "
"Klik \"Annuleren\" en er zal niets verzonden worden. U kunt het registratie-"
"programma later opstarten door `rhn_register` te typen op de commandoregel."

#. Sending Window
#: ../src/up2date_client/rhnreg_constants.py:142
msgid "Sending Profile to Red Hat Network"
msgstr "Verzenden van profiel naar Red Hat Network"

#. Finish Window
#: ../src/up2date_client/rhnreg_constants.py:145
#: ../src/up2date_client/gui.py:314
msgid "Finish setting up software updates"
msgstr ""

#: ../src/up2date_client/rhnreg_constants.py:146
msgid ""
"You may now run 'yum update' from this system's command line to get the "
"latest software updates from Red Hat Network. You will need to run this "
"periodically to get the latest updates. Alternatively, you may configure "
"this system for automatic software updates (also known as 'auto errata "
"update') via the Red Hat Network web interface.  (Instructions for this are "
"in chapter 6 of the RHN Reference Guide, available from the 'Help' button in "
"the main Red Hat Network web interface.)"
msgstr ""

#. Review Window
#: ../src/up2date_client/rhnreg_constants.py:157 ../data/gui.glade.h:6
msgid "Review system subscription details"
msgstr ""

#: ../src/up2date_client/rhnreg_constants.py:158
msgid "Please review the subscription details below:"
msgstr ""

#: ../src/up2date_client/rhnreg_constants.py:159
#, python-format
msgid ""
"The installation number %s was activated during this system's initial "
"connection to Red Hat Network."
msgstr ""

#: ../src/up2date_client/rhnreg_constants.py:161
msgid ""
"Subscriptions have been activated for the following Red Hat products/"
"services:"
msgstr ""

#: ../src/up2date_client/rhnreg_constants.py:163
msgid "Software channel subscriptions:"
msgstr ""

#: ../src/up2date_client/rhnreg_constants.py:164
msgid ""
"This system will receive updates from the following Red Hat Network software "
"channels:"
msgstr ""

#: ../src/up2date_client/rhnreg_constants.py:166
msgid ""
"Warning: If an installed product on this system is not listed above, you "
"will not receive updates or support for that product. If you would like to "
"receive updates for that product, please login to your satellite web "
"interface and subscribe this system to the appropriate software channels to "
"get updates for that product. See Kbase article 11313 for more details. "
"(http://kbase.redhat.com/faq/docs/DOC-11313)"
msgstr ""

#: ../src/up2date_client/rhnreg_constants.py:177
msgid ""
"Warning: If an installed product on this system is not listed above, you "
"will not receive updates or support for that product. If you would like to "
"receive updates for that product, please visit http://rhn.redhat.com/ and "
"subscribe this system to the appropriate software channels to get updates "
"for that product. See Kbase article 11313 for more details. (http://kbase."
"redhat.com/faq/docs/DOC-11313)"
msgstr ""

#: ../src/up2date_client/rhnreg_constants.py:188
msgid ""
"Warning: yum-rhn-plugin is not present, could not enable it.\n"
"Automatic updates will not work."
msgstr ""

#: ../src/up2date_client/rhnreg_constants.py:190
msgid "Note: yum-rhn-plugin has been enabled."
msgstr ""

#: ../src/up2date_client/rhnreg_constants.py:191
msgid ""
"Warning: An error occurred during enabling yum-rhn-plugin.\n"
"yum-rhn-plugin is not enabled.\n"
"Automatic updates will not work."
msgstr ""

#: ../src/up2date_client/rhnreg_constants.py:194
msgid ""
"You were unable to be subscribed to the following software channels because "
"there were insufficient subscriptions available in your account:"
msgstr ""

#: ../src/up2date_client/rhnreg_constants.py:198
msgid ""
"This system was unable to subscribe to any software channels. Your system "
"will not receive any software updates to keep it secure and supported. There "
"are a few things you can try to resolve this situation:\n"
"(1) Log in to http://rhn.redhat.com/ and unentitle an inactive system at "
"Your RHN > Subscription Management > System Entitlements.\n"
"(2) Purchase an additional Red Hat Enterprise Linux subscription at http://"
"www.redhat.com/store/.\n"
"(3) Activate a new installation number at http://www.redhat.com/now/. Once "
"you make the appropriate active subscriptions available in your account, you "
"may browse to this system's profile in the RHN web interface and subscribe "
"this system to software channels via the software > software channels tab."
msgstr ""

#: ../src/up2date_client/rhnreg_constants.py:209
msgid "RHN service level:"
msgstr ""

#: ../src/up2date_client/rhnreg_constants.py:210
msgid ""
"Depending on what RHN modules are associated with a system, you'll enjoy "
"different benefits of Red Hat Network. The following are the RHN modules "
"associated with this system:"
msgstr ""

#: ../src/up2date_client/rhnreg_constants.py:214
msgid ""
"This system was unable to be associated with the following RHN module(s) "
"because there were insufficient subscriptions available in your account:"
msgstr ""

#: ../src/up2date_client/rhnreg_constants.py:217
msgid ""
"Update module: per-system updates, email errata notifications, errata "
"information"
msgstr ""

#: ../src/up2date_client/rhnreg_constants.py:219
msgid ""
"Management module: automatic updates, systems grouping, systems permissions, "
"system package profiling"
msgstr ""

#: ../src/up2date_client/rhnreg_constants.py:221
msgid ""
"Provisioning module: bare-metal provisioning, existing state provisioning, "
"rollbacks, configuration management"
msgstr ""

#: ../src/up2date_client/rhnreg_constants.py:223
msgid ""
"Monitoring module: pre-defined and custom system performance probes, system "
"performance email notifications, graphs of system performance"
msgstr ""

#: ../src/up2date_client/rhnreg_constants.py:227
msgid ""
"Virtualization module: software updates for a limited number of virtual "
"guests on this system."
msgstr ""

=======
>>>>>>> 852a28ff
#: ../src/up2date_client/rhnreg_constants.py:230
msgid ""
"Virtualization Platform module: software updates for an unlimited number "
"virtual guests of this system, access to additional software channels for "
"guests of this system."
msgstr ""

#: ../src/up2date_client/rhnreg_constants.py:234
msgid ""
"<b>Warning:</b> Any guest systems you create on this system and register to "
"RHN will consume Red Hat Enterprise Linux subscriptions beyond this host "
"system's subscription. You will need to: (1) make a virtualization or "
"virtualization platform system entitlement available and (2) apply that "
"system entitlement to this system in RHN's web interface if you do not want "
"virtual guests of this system to consume additional subscriptions."
msgstr ""

#: ../src/up2date_client/rhnreg_constants.py:242
msgid ""
"This system was unable to be associated with any RHN service level modules. "
"This system will not receive any software updates to keep it secure and "
"supported. There are a few things you can try to resolve this situation:\n"
"(1) Log in to http://rhn.redhat.com/ and unentitle an inactive system at "
"Your RHN > Subscription Management > System Entitlements.\n"
"(2) Purchase an additional Red Hat Enterprise Linux subscription at http://"
"www.redhat.com/store/.\n"
"(3) Activate a new installation number at http://www.redhat.com/now/. Once "
"you make the appropriate active subscriptions available in your account, you "
"may browse to this system's profile in the RHN web interface, delete the "
"profile, and re-connect this system to Red Hat Network."
msgstr ""

#: ../src/up2date_client/rhnreg_constants.py:254
#, python-format
msgid ""
"Universal default activation key detected\n"
"A universal default activation key was detected in your RHN organization. "
"What this means is that a set of properties (software channel subscriptions, "
"Red Hat Network service, package installations, system group memberships, "
"etc.) for your system's connection to Red Hat Network have been determined "
"by the activation key rather than your installation number.  You may also "
"refer to the RHN Reference Guide, section 6.4.6 for more details about "
"activation keys (http://rhn.redhat.com/rhn/help/reference/)\n"
"Universal Default activation key: %s"
msgstr ""

#. Error Messages.
#: ../src/up2date_client/rhnreg_constants.py:266
msgid "Fatal Error"
msgstr "Fatale fout"

#: ../src/up2date_client/rhnreg_constants.py:268
#, python-format
msgid ""
"We can't contact the Red Hat Network Server.\n"
"\n"
"Double check the location provided - is '%s' correct?\n"
"If not, you can correct it and try again.\n"
"\n"
"Make sure that the network connection on this system is operational.\n"
"\n"
"This system will not be able to successfully receive software updates from "
"Red Hat without connecting to a Red Hat Network server"
msgstr ""

#: ../src/up2date_client/rhnreg_constants.py:275
#, python-format
msgid "Architecture: %s, OS Release: %s, OS Version: %s"
msgstr ""

#: ../src/up2date_client/rhnreg_constants.py:277
msgid ""
"This server doesn't support functionality needed by this version of the "
"software update setup client. Please try again with a newer server."
msgstr ""

#: ../src/up2date_client/rhnreg_constants.py:283
#, python-format
msgid ""
"<b><span size=\"16000\">Incompatible Certificate File</span></b>\n"
"\n"
"The certificate you provided, <b>%s</b>, is not compatible with  the Red Hat "
"Network server at <b>%s</b>. You may want to double-check that you have "
"provided a valid certificate file. Are you sure you have provided the "
"correct certificate, and that the certificate file has not been corrupted?\n"
"\n"
"Please try again with a different certificate file."
msgstr ""
<<<<<<< HEAD

#: ../src/up2date_client/rhnreg_constants.py:291
msgid ""
"<b><span size=\"12000\">Incompatible Certificate File</span></b>\n"
"\n"
" The certificate is expired. Please ensure you have the correct  certificate "
"and your system time is correct."
msgstr ""

#: ../src/up2date_client/rhnreg_constants.py:295
msgid "Please verify the value of sslCACert in /etc/sysconfig/rhn/up2date"
msgstr ""

#: ../src/up2date_client/rhnreg_constants.py:298
msgid ""
"Problem registering system.\n"
"\n"
"A universal default activation key limits the number of systems which can "
"connect to the RHN organization associated with your login. To allow this "
"system to connect, please contact your RHN organization administrator to "
"increase the number of systems allowed to connect or to disable this "
"universal default activation key. More details can be found in Red Hat "
"Knowledgebase Article #7924 at http://kbase.redhat.com/faq/FAQ_61_7924.shtm "
msgstr ""

#: ../src/up2date_client/rhnreg_constants.py:311
msgid ""
"\n"
" Tip: Minor releases with a '*' are currently supported by Red Hat.\n"
"\n"
msgstr ""

#: ../src/up2date_client/rhnreg_constants.py:314
msgid ""
"Warning:You will not be able to limit this system to minor release that is "
"older than the recent minor release if you select this option.\n"
msgstr ""

#: ../src/up2date_client/rhnreg_constants.py:319
#, python-format
msgid ""
"Your system will be subscribed to %s \n"
"base software channel. You will not be\n"
"able to move this system to an earlier release\n"
"(you will be able to move to a newer release).\n"
"Are you sure you would like to continue?"
msgstr ""

#: ../src/up2date_client/rhnreg_constants.py:330
msgid "Next"
msgstr "Volgende"

#: ../src/up2date_client/rhnreg_constants.py:331
msgid "Back"
msgstr "Terug"

#: ../src/up2date_client/rhnreg_constants.py:332
msgid "Cancel"
msgstr "Annuleren"

#: ../src/up2date_client/rhnreg_constants.py:333
#: ../data/rh_register.glade.h:31
msgid "No, Cancel"
msgstr "Nee, annuleren"

#: ../src/up2date_client/rhnreg_constants.py:334
#: ../data/rh_register.glade.h:55
msgid "Yes, Continue"
msgstr ""

#: ../src/up2date_client/rhnreg_constants.py:335
msgid "Press <space> to deselect the option."
msgstr ""

#: ../src/up2date_client/up2dateErrors.py:31
msgid "RPM error.  The message was:\n"
msgstr "RPM fout. De foutmelding was:\n"

#: ../src/up2date_client/up2dateErrors.py:43
msgid "Password error. The message was:\n"
msgstr "Wachtwoord fout. De foutmelding was:\n"

#: ../src/up2date_client/up2dateErrors.py:56
msgid "RPM dependency error. The message was:\n"
msgstr "RPM afhankelijkheidsprobleem. De foutmelding was:\n"

#: ../src/up2date_client/up2dateErrors.py:65
msgid "Error communicating with server. The message was:\n"
msgstr ""
"Er trad een fout op tijdens het communiceren met de server. De foutmelding "
"was:\n"

#: ../src/up2date_client/up2dateErrors.py:76
msgid "File Not Found: \n"
msgstr "Bestand niet gevonden: \n"

#: ../src/up2date_client/up2dateErrors.py:87
msgid "Delay error from server.  The message was:\n"
msgstr "Delay fout van de server. De foutmelding was:\n"

#: ../src/up2date_client/up2dateErrors.py:133
msgid "Error validating data at server:\n"
msgstr "Fout tijdens het valideren van de data op de server:\n"

#: ../src/up2date_client/up2dateErrors.py:144
msgid "The installation number is invalid"
msgstr "Het installatienummer is ongeldig"

#: ../src/up2date_client/up2dateErrors.py:151
msgid "Error parsing the oemInfo file at field:\n"
msgstr "Fout tijdens het verwerken van het oemInfo bestand bij het veld:\n"

#: ../src/up2date_client/up2dateErrors.py:282
msgid ""
"\n"
"    Your organization does not have enough Management entitlements to "
"register this\n"
"    system to Red Hat Network. Please notify your organization administrator "
"of this error. \n"
"    You should be able to register this system after your organization frees "
"existing \n"
"    or purchases additional entitlements. Additional entitlements may be "
"purchased by your\n"
"    organization administrator by logging into Red Hat Network and visiting\n"
"    the 'Subscription Management' page in the 'Your RHN' section of RHN.\n"
"    \n"
"    A common cause of this error code is due to having mistakenly setup an\n"
"    Activation Key which is set as the universal default.  If an activation "
"key is set\n"
"    on the account as a universal default, you can disable this key and "
"retry to avoid\n"
"    requiring a Management entitlement."
msgstr ""

#: ../src/up2date_client/rhncli.py:48
msgid "Show additional output"
msgstr "Toon bijkomende uitvoer"

#: ../src/up2date_client/rhncli.py:50
msgid "Specify an http proxy to use"
msgstr "Geef een http proxy op om te gebruiken"

#: ../src/up2date_client/rhncli.py:52
msgid "Specify a username to use with an authenticated http proxy"
=======

#: ../src/up2date_client/rhnreg_constants.py:291
msgid ""
"<b><span size=\"12000\">Incompatible Certificate File</span></b>\n"
"\n"
" The certificate is expired. Please ensure you have the correct  certificate "
"and your system time is correct."
msgstr ""

#: ../src/up2date_client/rhnreg_constants.py:295
msgid "Please verify the value of sslCACert in /etc/sysconfig/rhn/up2date"
msgstr ""

#: ../src/up2date_client/rhnreg_constants.py:298
msgid ""
"Problem registering system.\n"
"\n"
"A universal default activation key limits the number of systems which can "
"connect to the RHN organization associated with your login. To allow this "
"system to connect, please contact your RHN organization administrator to "
"increase the number of systems allowed to connect or to disable this "
"universal default activation key. More details can be found in Red Hat "
"Knowledgebase Article #7924 at http://kbase.redhat.com/faq/FAQ_61_7924.shtm "
msgstr ""

#: ../src/up2date_client/rhnreg_constants.py:311
msgid ""
"\n"
" Tip: Minor releases with a '*' are currently supported by Red Hat.\n"
"\n"
msgstr ""

#: ../src/up2date_client/rhnreg_constants.py:314
msgid ""
"Warning:You will not be able to limit this system to minor release that is "
"older than the recent minor release if you select this option.\n"
msgstr ""

#: ../src/up2date_client/rhnreg_constants.py:319
#, python-format
msgid ""
"Your system will be subscribed to %s \n"
"base software channel. You will not be\n"
"able to move this system to an earlier release\n"
"(you will be able to move to a newer release).\n"
"Are you sure you would like to continue?"
msgstr ""

#: ../src/up2date_client/rhnreg_constants.py:330
msgid "Next"
msgstr "Volgende"

#: ../src/up2date_client/rhnreg_constants.py:331
msgid "Back"
msgstr "Terug"

#: ../src/up2date_client/rhnreg_constants.py:332
msgid "Cancel"
msgstr "Annuleren"

#: ../src/up2date_client/rhnreg_constants.py:333
#: ../data/rh_register.glade.h:31
msgid "No, Cancel"
msgstr "Nee, annuleren"

#: ../src/up2date_client/rhnreg_constants.py:334
#: ../data/rh_register.glade.h:55
msgid "Yes, Continue"
msgstr ""

#: ../src/up2date_client/rhnreg_constants.py:335
msgid "Press <space> to deselect the option."
msgstr ""

#: ../src/up2date_client/up2dateErrors.py:31
msgid "RPM error.  The message was:\n"
msgstr "RPM fout. De foutmelding was:\n"

#: ../src/up2date_client/up2dateErrors.py:43
msgid "Password error. The message was:\n"
msgstr "Wachtwoord fout. De foutmelding was:\n"

#: ../src/up2date_client/up2dateErrors.py:56
msgid "RPM dependency error. The message was:\n"
msgstr "RPM afhankelijkheidsprobleem. De foutmelding was:\n"

#: ../src/up2date_client/up2dateErrors.py:65
msgid "Error communicating with server. The message was:\n"
msgstr ""
"Er trad een fout op tijdens het communiceren met de server. De foutmelding "
"was:\n"

#: ../src/up2date_client/up2dateErrors.py:76
msgid "File Not Found: \n"
msgstr "Bestand niet gevonden: \n"

#: ../src/up2date_client/up2dateErrors.py:87
msgid "Delay error from server.  The message was:\n"
msgstr "Delay fout van de server. De foutmelding was:\n"

#: ../src/up2date_client/up2dateErrors.py:133
msgid "Error validating data at server:\n"
msgstr "Fout tijdens het valideren van de data op de server:\n"

#: ../src/up2date_client/up2dateErrors.py:144
msgid "The installation number is invalid"
msgstr "Het installatienummer is ongeldig"

#: ../src/up2date_client/up2dateErrors.py:151
msgid "Error parsing the oemInfo file at field:\n"
msgstr "Fout tijdens het verwerken van het oemInfo bestand bij het veld:\n"

#: ../src/up2date_client/up2dateErrors.py:282
msgid ""
"\n"
"    Your organization does not have enough Management entitlements to "
"register this\n"
"    system to Red Hat Network. Please notify your organization administrator "
"of this error. \n"
"    You should be able to register this system after your organization frees "
"existing \n"
"    or purchases additional entitlements. Additional entitlements may be "
"purchased by your\n"
"    organization administrator by logging into Red Hat Network and visiting\n"
"    the 'Subscription Management' page in the 'Your RHN' section of RHN.\n"
"    \n"
"    A common cause of this error code is due to having mistakenly setup an\n"
"    Activation Key which is set as the universal default.  If an activation "
"key is set\n"
"    on the account as a universal default, you can disable this key and "
"retry to avoid\n"
"    requiring a Management entitlement."
msgstr ""

#: ../src/up2date_client/rhncli.py:48
msgid "Show additional output"
msgstr "Toon bijkomende uitvoer"

#: ../src/up2date_client/rhncli.py:50
msgid "Specify an http proxy to use"
msgstr "Geef een http proxy op om te gebruiken"

#: ../src/up2date_client/rhncli.py:52
msgid "Specify a username to use with an authenticated http proxy"
msgstr ""
"Geef een gebruikersnaam op om te gebruiken voor een authenticated http proxy"

#: ../src/up2date_client/rhncli.py:54
msgid "Specify a password to use with an authenticated http proxy"
msgstr ""
"Geef een wachtwoord op om te gebruiken voor een authenticated http proxy"

#: ../src/up2date_client/rhncli.py:76
msgid ""
"\n"
"Aborted.\n"
msgstr ""
"\n"
"Afgebroken.\n"

#: ../src/up2date_client/rhncli.py:79
#, python-format
msgid "An unexpected OS error occurred: %s\n"
msgstr ""
"Er werd een onverwachte fout door het besturingssysteem veroorzaakt: %s\n"

#: ../src/up2date_client/rhncli.py:83
msgid "A connection was attempted with a malformed URI.\n"
msgstr ""

#: ../src/up2date_client/rhncli.py:85
#, python-format
msgid "A connection was attempted with a malformed URI: %s.\n"
msgstr ""

#: ../src/up2date_client/rhncli.py:87
#, python-format
msgid "There was some sort of I/O error: %s\n"
msgstr "Er deed zich een soort I/O fout voor: %s\n"

#: ../src/up2date_client/rhncli.py:90
#, python-format
msgid "There was an SSL error: %s\n"
msgstr "Er deed zich een SSL fout voor: %s\n"

#: ../src/up2date_client/rhncli.py:91
msgid ""
"A common cause of this error is the system time being incorrect. Verify that "
"the time on this system is correct.\n"
msgstr ""
"Een meest voorkomende oorzaak van deze fout is een incorrecte tijd op het "
"systeem. Verzeker u ervan dat de tijd op dit systeem correct is.\n"

#: ../src/up2date_client/rhncli.py:98
#, python-format
msgid "There was a SSL crypto error: %s\n"
msgstr "Er was een SSL crypto fout: %s\n"

#: ../src/up2date_client/rhncli.py:102
#, python-format
msgid "There was an authentication error: %s\n"
msgstr "Er deed zich een authenticatiefout voor: %s\n"

#: ../src/up2date_client/rhncli.py:118
#, python-format
msgid "You must be root to run %s"
msgstr ""

#: ../src/up2date_client/rhncli.py:148 ../src/up2date_client/rhncli.py:183
msgid "Unable to open gui. Try `up2date --nox`"
msgstr "Kan gui niet openen. Probeer `up2date --nox`"

#: ../src/up2date_client/rhncli.py:190
#, python-format
msgid ""
"%%prog (Red Hat Network Client Tools) %s\n"
"Copyright (C) 1999--2010 Red Hat, Inc.\n"
"Licensed under the terms of the GPLv2."
msgstr ""

#: ../src/up2date_client/rhncli.py:206
msgid "An error has occurred:"
msgstr "Er is een fout opgetreden:"

#: ../src/up2date_client/rhncli.py:214
msgid "See /var/log/up2date for more information"
msgstr "Zie /var/log/up2date voor meer informatie"

#: ../src/up2date_client/capabilities.py:89
#, python-format
msgid ""
"This client requires the server to support %s, which the current server does "
"not support"
msgstr ""
"Deze client vereist dat de server %s ondersteunt, de huidige server "
"ondersteunt dit niet"

#: ../src/up2date_client/gui.py:313
msgid "_Finish"
msgstr "_Voltooien"

#: ../src/up2date_client/gui.py:316
msgid "_Exit"
msgstr ""

#: ../src/up2date_client/gui.py:317
msgid "Software updates setup unsuccessful"
msgstr ""

#: ../src/up2date_client/gui.py:327
msgid "You must run rhn_register as root."
msgstr "U dient rhn_register als root op te starten."

#: ../src/up2date_client/gui.py:351
#, python-format
msgid "There was some sort of I/O error: %s"
msgstr "Er deed zich een soort I/O fout voor: %s"

#: ../src/firstboot/rhn_register.py:29 ../src/firstboot/rhn_register.py:30
#: ../src/firstboot/rhn_start_gui.py:43 ../src/firstboot/rhn_start_gui.py:44
msgid "Set Up Software Updates"
>>>>>>> 852a28ff
msgstr ""
"Geef een gebruikersnaam op om te gebruiken voor een authenticated http proxy"

<<<<<<< HEAD
#: ../src/up2date_client/rhncli.py:54
msgid "Specify a password to use with an authenticated http proxy"
msgstr ""
"Geef een wachtwoord op om te gebruiken voor een authenticated http proxy"

#: ../src/up2date_client/rhncli.py:76
msgid ""
"\n"
"Aborted.\n"
msgstr ""
"\n"
"Afgebroken.\n"

#: ../src/up2date_client/rhncli.py:79
#, python-format
msgid "An unexpected OS error occurred: %s\n"
msgstr ""
"Er werd een onverwachte fout door het besturingssysteem veroorzaakt: %s\n"

#: ../src/up2date_client/rhncli.py:83
msgid "A connection was attempted with a malformed URI.\n"
msgstr ""

#: ../src/up2date_client/rhncli.py:85
#, python-format
msgid "A connection was attempted with a malformed URI: %s.\n"
msgstr ""

#: ../src/up2date_client/rhncli.py:87
#, python-format
msgid "There was some sort of I/O error: %s\n"
msgstr "Er deed zich een soort I/O fout voor: %s\n"

#: ../src/up2date_client/rhncli.py:90
#, python-format
msgid "There was an SSL error: %s\n"
msgstr "Er deed zich een SSL fout voor: %s\n"

#: ../src/up2date_client/rhncli.py:91
msgid ""
"A common cause of this error is the system time being incorrect. Verify that "
"the time on this system is correct.\n"
msgstr ""
"Een meest voorkomende oorzaak van deze fout is een incorrecte tijd op het "
"systeem. Verzeker u ervan dat de tijd op dit systeem correct is.\n"

#: ../src/up2date_client/rhncli.py:98
#, python-format
msgid "There was a SSL crypto error: %s\n"
msgstr "Er was een SSL crypto fout: %s\n"

#: ../src/up2date_client/rhncli.py:102
#, python-format
msgid "There was an authentication error: %s\n"
msgstr "Er deed zich een authenticatiefout voor: %s\n"

#: ../src/up2date_client/rhncli.py:118
#, python-format
msgid "You must be root to run %s"
msgstr ""

#: ../src/up2date_client/rhncli.py:148 ../src/up2date_client/rhncli.py:183
msgid "Unable to open gui. Try `up2date --nox`"
msgstr "Kan gui niet openen. Probeer `up2date --nox`"

#: ../src/up2date_client/rhncli.py:190
#, python-format
msgid ""
"%%prog (Red Hat Network Client Tools) %s\n"
"Copyright (C) 1999--2010 Red Hat, Inc.\n"
"Licensed under the terms of the GPLv2."
msgstr ""

#: ../src/up2date_client/rhncli.py:206
msgid "An error has occurred:"
msgstr "Er is een fout opgetreden:"

#: ../src/up2date_client/rhncli.py:214
msgid "See /var/log/up2date for more information"
msgstr "Zie /var/log/up2date voor meer informatie"

#: ../src/up2date_client/capabilities.py:89
#, python-format
msgid ""
"This client requires the server to support %s, which the current server does "
"not support"
msgstr ""
"Deze client vereist dat de server %s ondersteunt, de huidige server "
"ondersteunt dit niet"

#: ../src/up2date_client/gui.py:313
msgid "_Finish"
msgstr "_Voltooien"

#: ../src/up2date_client/gui.py:316
#, fuzzy
msgid "_Exit"
msgstr "Bewerk"

#: ../src/up2date_client/gui.py:317
#, fuzzy
msgid "Software updates setup unsuccessful"
msgstr "Software update installatie niet-succesvol"

#: ../src/up2date_client/gui.py:327
msgid "You must run rhn_register as root."
msgstr "U dient rhn_register als root op te starten."

#: ../src/up2date_client/gui.py:351
#, python-format
msgid "There was some sort of I/O error: %s"
msgstr "Er deed zich een soort I/O fout voor: %s"

#: ../src/firstboot/rhn_register.py:29 ../src/firstboot/rhn_register.py:30
#: ../src/firstboot/rhn_start_gui.py:43 ../src/firstboot/rhn_start_gui.py:44
msgid "Set Up Software Updates"
msgstr ""

#: ../src/firstboot/rhn_provide_certificate_gui.py:41
#: ../src/firstboot/rhn_provide_certificate_gui.py:42
#: ../src/firstboot/rhn_choose_server_gui.py:69
msgid "Provide Certificate"
msgstr ""

=======
#: ../src/firstboot/rhn_provide_certificate_gui.py:41
#: ../src/firstboot/rhn_provide_certificate_gui.py:42
#: ../src/firstboot/rhn_choose_server_gui.py:69
msgid "Provide Certificate"
msgstr ""

>>>>>>> 852a28ff
#. the user doesn't want to provide a cert right now
#. TODO write a message to disk like the other cases? need to decide
#. how we want to do error handling in general.
#: ../src/firstboot/rhn_provide_certificate_gui.py:57
#: ../src/firstboot/rhn_start_gui.py:61 ../src/firstboot/rhn_finish_gui.py:42
#: ../src/firstboot/rhn_finish_gui.py:43 ../src/firstboot/rhn_login_gui.py:56
#: ../src/firstboot/rhn_create_profile_gui.py:58
msgid "Finish Updates Setup"
msgstr ""
<<<<<<< HEAD

#: ../src/firstboot/rhn_review_gui.py:42 ../src/firstboot/rhn_review_gui.py:43
msgid "Review Subscription"
msgstr ""

#: ../src/firstboot/rhn_choose_server_gui.py:42
#: ../src/firstboot/rhn_choose_server_gui.py:43 ../data/rh_register.glade.h:19
msgid "Choose Server"
msgstr ""

#: ../src/firstboot/rhn_choose_server_gui.py:64
#: ../src/firstboot/rhn_login_gui.py:41 ../src/firstboot/rhn_login_gui.py:42
msgid "Red Hat Login"
msgstr "Red Hat Login"

#: ../src/firstboot/rhn_login_gui.py:71
#: ../src/firstboot/rhn_create_profile_gui.py:42
#: ../src/firstboot/rhn_create_profile_gui.py:43
msgid "Create Profile"
msgstr ""

#: ../src/firstboot/rhn_login_gui.py:99
#: ../src/firstboot/rhn_create_profile_gui.py:87
#, fuzzy
msgid "There was a communication error with the server:"
msgstr "Er trad een fout op tijdens het communiceren met de server: %s"

#: ../src/firstboot/rhn_login_gui.py:101
#: ../src/firstboot/rhn_create_profile_gui.py:89
#, fuzzy
msgid "Would you like to go back and try again?"
msgstr "Wilt u de netwerkconfiguratie aanpassen en het opnieuw proberen?"

#: ../src/bin/rhnreg_ks.py:46
msgid "Specify a profilename"
msgstr ""

#: ../src/bin/rhnreg_ks.py:48
msgid "Specify a username"
msgstr ""

#: ../src/bin/rhnreg_ks.py:50
msgid "Specify a password"
msgstr ""

#: ../src/bin/rhnreg_ks.py:52
msgid "Specify an organizational id for this system"
msgstr ""

#: ../src/bin/rhnreg_ks.py:54
msgid "Specify a url to use as a server"
msgstr ""

#: ../src/bin/rhnreg_ks.py:56
msgid "Specify a file to use as the ssl CA cert"
msgstr ""

#: ../src/bin/rhnreg_ks.py:58
msgid "Specify an activation key"
msgstr ""

#: ../src/bin/rhnreg_ks.py:60
msgid ""
"Subscribe this system to the EUS channel tied to the system's redhat-release"
msgstr ""

#: ../src/bin/rhnreg_ks.py:62
msgid "[Deprecated] Read contact info from stdin"
msgstr ""

#: ../src/bin/rhnreg_ks.py:64
msgid "Do not probe or upload any hardware info"
msgstr ""

#: ../src/bin/rhnreg_ks.py:66
msgid "Do not profile or upload any package info"
msgstr ""

#: ../src/bin/rhnreg_ks.py:68
msgid "Do not upload any virtualization info"
msgstr ""

#: ../src/bin/rhnreg_ks.py:70
msgid "Do not start rhnsd after completion"
msgstr ""

#: ../src/bin/rhnreg_ks.py:72
msgid "Register the system even if it is already registered"
msgstr "Registreer het systeem, ook als het al geregistreerd is"

#: ../src/bin/rhnreg_ks.py:82
msgid "A username and password are required to register a system."
msgstr ""
"Een gebruikersnaam en wachtwoord zijn vereist om een systeem te registreren."

#: ../src/bin/rhnreg_ks.py:87
msgid "This system is already registered. Use --force to override"
msgstr ""
"Dit systeem is reeds geregistreerd. Gebruik --force om te overschrijven"

#: ../src/bin/rhnreg_ks.py:121
msgid ""
"Usage of --use-eus-channel option with --activationkey is not supported. "
"Please use username and password instead."
msgstr ""

#: ../src/bin/rhnreg_ks.py:124
msgid "The server you are registering against does not support EUS."
msgstr ""

#: ../src/bin/rhnreg_ks.py:154
msgid ""
"Warning: --contactinfo option has been deprecated. Please login to the "
"server web user Interface and update your contactinfo. "
msgstr ""

#: ../src/bin/rhnreg_ks.py:178
msgid "Warning: yum-rhn-plugin is not present, could not enable it."
msgstr ""

#: ../src/bin/rhnreg_ks.py:180
msgid ""
"Warning: Could not open /etc/yum/pluginconf.d/rhnplugin.conf\n"
"yum-rhn-plugin is not enabled.\n"
msgstr ""

#: ../src/bin/rhnreg_ks.py:200
msgid ""
"A profilename was not specified, and hostname and IP address could not be "
"determined to use as a profilename, please specify one."
msgstr ""
"Er werd geen profielnaam opgegeven, en de hostnaam en IP-adres konden niet "
"nagegaan worden om te gebruiken als profielnaam. Gelieve een naam op te "
"geven."

#: ../src/bin/rhn_register.py:37
msgid "Do not attempt to use X"
msgstr ""

#: ../src/bin/spacewalk-channel.py:42
msgid "ERROR: must be root to execute\n"
msgstr ""

#: ../src/bin/spacewalk-channel.py:56
msgid "name of channel you want to (un)subscribe"
msgstr ""

#: ../src/bin/spacewalk-channel.py:58
msgid "subscribe to channel"
msgstr ""

#: ../src/bin/spacewalk-channel.py:60
msgid "unsubscribe from channel"
msgstr ""

#: ../src/bin/spacewalk-channel.py:62
#, fuzzy
msgid "list channels"
msgstr "Kanalen"

#: ../src/bin/spacewalk-channel.py:64
#, fuzzy
msgid "list all available child channels"
msgstr "Installeer alle beschikbare pakketten. Gebruikt met --channel"

#: ../src/bin/spacewalk-channel.py:66
msgid "verbose output"
msgstr ""

#: ../src/bin/spacewalk-channel.py:68
#, fuzzy
msgid "your user name"
msgstr "Gebruikersnaam:"

#: ../src/bin/spacewalk-channel.py:70
#, fuzzy
msgid "your password"
msgstr "Wachtwoord:"

#: ../src/bin/spacewalk-channel.py:78
msgid "ERROR: these arguments make no sense in this context (try --help)"
msgstr ""

#: ../src/bin/spacewalk-channel.py:80
#, fuzzy
msgid "Username: "
msgstr "Gebruikersnaam:"

#: ../src/bin/spacewalk-channel.py:104
msgid "ERROR: you have to specify at least one channel"
msgstr ""

#: ../src/bin/spacewalk-channel.py:112
#, python-format
msgid "Channel(s): %s successfully added"
msgstr ""

#: ../src/bin/spacewalk-channel.py:114
#, fuzzy, python-format
msgid "Error during adding channel(s) %s"
msgstr "Fout tijdens het lezen van de header"

#: ../src/bin/spacewalk-channel.py:122
#, python-format
msgid "Channel(s): %s successfully removed"
msgstr ""

#: ../src/bin/spacewalk-channel.py:124
#, python-format
msgid "Error during removal of channel(s) %s"
msgstr ""

#: ../src/bin/spacewalk-channel.py:131
#, fuzzy
msgid "This system is not associated with any channel."
msgstr ""
"Dit systeem mag niet worden bijgewerkt totdat het is geassocieerd met een "
"kanaal."

#: ../src/bin/spacewalk-channel.py:133
msgid "Unable to locate SystemId file. Is this system registered?"
msgstr ""

#: ../src/bin/spacewalk-channel.py:141
msgid "ERROR: you may want to specify --add, --remove or --list"
msgstr ""

#: ../src/bin/spacewalk-channel.py:147
msgid "User interrupted process."
msgstr ""

#: ../src/bin/rhn-profile-sync.py:35
msgid ""
"You need to register this system by running `rhn_register` before using this "
"option"
msgstr ""
"U dient dit systeem te registreren door `rhn_register` uit te voeren "
"alvorens deze optie te gebruiken"

#: ../src/bin/rhn-profile-sync.py:43
msgid "Updating package profile..."
msgstr "Bijwerken van het pakketprofiel..."

#: ../src/bin/rhn-profile-sync.py:46
msgid "Updating hardware profile..."
msgstr "Bijwerken van het hardware profiel..."

#: ../src/bin/rhn-profile-sync.py:50
msgid "Updating virtualization profile..."
msgstr ""

#: ../data/gui.glade.h:1
msgid "Choose an update location"
msgstr ""

#: ../data/gui.glade.h:2
msgid "Create your system profile"
msgstr ""

#: ../data/gui.glade.h:3
msgid "Enter your account information"
msgstr ""

#: ../data/gui.glade.h:4
msgid "Provide a security certificate"
msgstr ""

#: ../data/progress.glade.h:1
msgid "Progress Dialog"
msgstr "Voortgangs-dialoogvenster"

#: ../data/progress.glade.h:2
#, fuzzy
msgid "progress bar"
msgstr "Voortgangs-dialoogvenster"

#: ../data/progress.glade.h:3
msgid "progress status"
msgstr ""

#: ../data/rh_register.glade.h:1
msgid ""
"\n"
"Are you sure you would like to continue?"
msgstr ""

#: ../data/rh_register.glade.h:3
#, fuzzy
msgid "       "
msgstr "     "

#: ../data/rh_register.glade.h:4
msgid ""
"<b>The network connection on your system is not active. Your system cannot "
"be set up for software updates at this time.</b>"
msgstr ""

#: ../data/rh_register.glade.h:5
msgid ""
"<b>Tip:</b> Minor releases with a '*' are currently fully supported by Red "
"Hat."
msgstr ""

#: ../data/rh_register.glade.h:6
msgid ""
"<b>Warning:</b> You will <b>not</b> be able to limit this system to a minor "
"release that is older than the most recent minor release if you select this "
"option."
msgstr ""

#: ../data/rh_register.glade.h:7
msgid ""
"<b>You have no active subscriptions available in your account.</b> You will "
"need to do one of the following to create an active subscription in your "
"account before this system can be registered:"
msgstr ""

#: ../data/rh_register.glade.h:8
msgid "<b>Your system was registered for updates during installation.</b>"
msgstr ""

#: ../data/rh_register.glade.h:9
msgid ""
"<b>_All available updates</b> will be provided to this system.  This system, "
"if kept updated, will always be equivalent to the latest available minor "
"release of Red Hat Enterprise Linux 6.  It will be registered to the main "
"'Red Hat Enterprise Linux 6' software channel."
msgstr ""

#: ../data/rh_register.glade.h:10
msgid ""
"<b>_Limited updates</b> will be provided to this system to maintain "
"compatibility with the following eligible Red Hat Enterprise Linux minor "
"release software channel:"
msgstr ""

#: ../data/rh_register.glade.h:11
msgid "<big><b>Moving to earlier releases won't be possible</b></big>"
msgstr ""

#: ../data/rh_register.glade.h:12
msgid ""
"<small>Tip: Forgot your login or password? Look it up at \n"
"https://www.redhat.com/wapps/sso/rhn/lostPassword.html</small>"
msgstr ""
"<small>Tip: Bent u uw login of password vergeten? Zoek deze op \n"
"https://www.redhat.com/wapps/sso/rhn/lostPassword.html</small>"

#: ../data/rh_register.glade.h:14
msgid "Advanced Network Configuration"
msgstr ""

#: ../data/rh_register.glade.h:15
#, fuzzy
msgid "Advanced Network Configuration button"
msgstr "Netwerk configuratie"

#: ../data/rh_register.glade.h:17
msgid "Aplet screenshot"
msgstr ""

#: ../data/rh_register.glade.h:18
#, fuzzy
msgid "Choose Channel"
msgstr "Kanaal"

#: ../data/rh_register.glade.h:20
#, fuzzy
msgid "Choose minor release"
msgstr "Release"

#: ../data/rh_register.glade.h:21
msgid "Close"
msgstr ""

#: ../data/rh_register.glade.h:22
msgid "Confirm operation system release selection"
msgstr ""

#: ../data/rh_register.glade.h:23
msgid "Create profile"
msgstr ""

#: ../data/rh_register.glade.h:24
msgid "Enter Your Account Information"
msgstr ""

#: ../data/rh_register.glade.h:25
msgid "Enter in the format hostname(:port)"
msgstr "Invullen in het formaat hostnaam(:poort)"

#: ../data/rh_register.glade.h:26
msgid "Hardware Info"
msgstr "Hardware-informatie"

#: ../data/rh_register.glade.h:27
msgid "I would like to connect to Red Hat Network via an _HTTP proxy."
msgstr ""

#: ../data/rh_register.glade.h:28
#, fuzzy
msgid "Limited updates"
msgstr "United States"

#: ../data/rh_register.glade.h:29
msgid "Link To Subscription"
msgstr ""

#: ../data/rh_register.glade.h:30
msgid "No thanks, I'll connect later."
msgstr ""

#: ../data/rh_register.glade.h:32
msgid "Package Information"
msgstr "Pakketinformatie"

#: ../data/rh_register.glade.h:33
msgid "Provide a Security Certificate"
msgstr ""

#: ../data/rh_register.glade.h:34
#, fuzzy
msgid "RHN login field"
msgstr ""
"\n"
"RHN login: "

#: ../data/rh_register.glade.h:35
msgid "RHN password field"
msgstr ""

#: ../data/rh_register.glade.h:36
msgid "Review system..."
msgstr ""

#: ../data/rh_register.glade.h:37
msgid "Select A File"
msgstr "Selecteer een bestand"

#: ../data/rh_register.glade.h:38
#, fuzzy
msgid "Send hardware profile checkbox"
msgstr "Hardware-profiel v_erzenden"

#: ../data/rh_register.glade.h:39
#, fuzzy
msgid "Send package profile checkbox"
msgstr "Hardware-profiel v_erzenden"

#: ../data/rh_register.glade.h:40
msgid "Start Window"
msgstr ""

#: ../data/rh_register.glade.h:44
msgid ""
"This system will <b>not</b> be able to successfully receive software "
"updates, including security updates, from Red Hat without connecting to a "
"Red Hat Network server.\n"
"\n"
"To keep your system updated, secure, and supported, please register this "
"system at your earliest convenience.\n"
"\n"
"You may access the RHN registration tool by running <b>RHN Registration</b> "
"in the <b>System > Administration</b> menu.\n"
"You may access the software update tool by running <b>Software Update</b> in "
"the <b>System > Administration</b> menu."
msgstr ""

#: ../data/rh_register.glade.h:50
msgid "Use Authentication with HTTP Proxy"
msgstr ""

#: ../data/rh_register.glade.h:51
#, fuzzy
msgid "View Hardware Profile"
msgstr "Hardware-profiel"

#: ../data/rh_register.glade.h:52
#, fuzzy
msgid "View Package Profile"
msgstr "Bijwerken van het pakketprofiel..."

#: ../data/rh_register.glade.h:56
msgid ""
"Your system will be subscribed to the base software channel.  You will not "
"be able to move this system to an earlier minor release channel if you "
"continue (you will be able to move to a later release.)"
msgstr ""

#: ../data/rh_register.glade.h:57
msgid "_Activate a subscription now..."
msgstr ""

#: ../data/rh_register.glade.h:58
msgid "_Minor release:"
msgstr ""

#: ../data/rh_register.glade.h:59
msgid "_Operating system version:"
msgstr ""

#: ../data/rh_register.glade.h:60
msgid "icon of aplet"
msgstr ""

#: ../data/rh_register.glade.h:61
#, fuzzy
msgid "installation number field"
msgstr "Het installatienummer is ongeldig"

#: ../data/rh_register.glade.h:62
#, fuzzy
msgid "proxy location"
msgstr "_Proxy locatie:"

#: ../data/rh_register.glade.h:63
#, fuzzy
msgid "proxy password field"
msgstr "Proxy w_achtwoord:"

#: ../data/rh_register.glade.h:64
msgid "proxy user field"
msgstr ""

#: ../data/rh_register.glade.h:65
msgid "satellite server location"
msgstr ""

#: ../data/rh_register.glade.h:66
#, fuzzy
msgid "system name"
msgstr "Gebruikersnaam:"

#: ../data/rh_register.glade.h:67
#, fuzzy
msgctxt "yes"
msgid "<b>Compliance:</b>"
msgstr "Voldoet aan:"

#: ../data/rh_register.glade.h:68
#, fuzzy
msgctxt "yes"
msgid "<b>Downloads &amp; Upgrades:</b>"
msgstr "Downloads & nieuwe versies:"

#: ../data/rh_register.glade.h:69
#, fuzzy
msgctxt "yes"
msgid "<b>HTTP Proxy</b>"
msgstr "<b>HTTP proxy</b>"

#: ../data/rh_register.glade.h:70
#, fuzzy
msgctxt "yes"
msgid "<b>Login:</b>"
msgstr "<b>Login:</b>"

#: ../data/rh_register.glade.h:71
#, fuzzy
msgctxt "yes"
msgid "<b>Red Hat Network Location:</b>"
msgstr "<b>Red Hat Network locatie:</b>"

#: ../data/rh_register.glade.h:72
#, fuzzy
msgctxt "yes"
msgid "<b>Security &amp; Updates:</b>"
msgstr "Beveiliging & bijgewerkte versies:"

#: ../data/rh_register.glade.h:73
#, fuzzy
msgctxt "yes"
msgid "<b>Support:</b>"
msgstr "Ondersteuning:"

#: ../data/rh_register.glade.h:74
#, fuzzy
msgctxt "yes"
msgid "<b>System ID:</b>"
msgstr ""
"\n"
"Systeem ID: "

#: ../data/rh_register.glade.h:75
#, fuzzy
msgctxt "yes"
msgid "<b>Warning</b>"
msgstr "Waarschuwing"

#: ../data/rh_register.glade.h:76
msgctxt "yes"
msgid "<big><b>Profile Data</b></big>"
msgstr ""

#: ../data/rh_register.glade.h:77
msgctxt "yes"
msgid "<big><b>System Name</b></big>"
msgstr ""

#: ../data/rh_register.glade.h:78
msgctxt "yes"
msgid "<small><b>Example:</b> https://satellite.example.com</small>"
msgstr ""

#: ../data/rh_register.glade.h:79
msgctxt "yes"
msgid "<small><b>Example:</b> squid.example.com:3128</small>"
msgstr ""

#: ../data/rh_register.glade.h:80
#, fuzzy
msgctxt "yes"
msgid "<small><b>Example</b>: XXXX-XXXX-XXXX-XXXX</small>"
msgstr "<small><b>Bijvoorbeeld</b>: XXXX-XXXX-XXXX-XXXX</small>"

#: ../data/rh_register.glade.h:81
msgctxt "yes"
msgid ""
"<small><b>Tip:</b> Red Hat values your privacy: http://www.redhat.com/legal/"
"privacy_statement.html.</small>"
msgstr ""

#: ../data/rh_register.glade.h:82
#, fuzzy
msgctxt "yes"
msgid ""
"<small>Tip: Forgot your login or password? Contact your Satellite's "
"<i>Organization Administrator</i>.</small>"
msgstr ""
"<small>Tip: Bent u uw login of password vergeten? Zoek deze op \n"
"https://www.redhat.com/wapps/sso/rhn/lostPassword.html</small>"

#: ../data/rh_register.glade.h:84
#, no-c-format
msgctxt "yes"
msgid ""
"A security certificate compatible with <b>%s</b> was not found on this "
"system."
msgstr ""

#: ../data/rh_register.glade.h:85
msgctxt "yes"
msgid ""
"Access to the technical support experts at Red Hat or Red Hat's partners for "
"help with any issues you might encounter with this system."
msgstr ""

#: ../data/rh_register.glade.h:86
msgctxt "yes"
msgid ""
"Activate a previously purchased subscription you have not yet activated."
msgstr ""

#: ../data/rh_register.glade.h:87
#, fuzzy
msgctxt "yes"
msgid "Advanced _Network Configuration ..."
msgstr "Netwerk configuratie"

#: ../data/rh_register.glade.h:88
msgctxt "yes"
msgid ""
"Are you sure you don't want to connect your system to Red Hat Network? "
"You'll miss out on the benefits of a Red Hat Enterprise Linux subscription:"
msgstr ""

#: ../data/rh_register.glade.h:89
msgctxt "yes"
msgid "Are you sure you would like to continue?"
msgstr ""

#: ../data/rh_register.glade.h:90
#, fuzzy
msgctxt "yes"
msgid "CPU Model:"
msgstr "Processormodel:"

#: ../data/rh_register.glade.h:91
#, fuzzy
msgctxt "yes"
msgid "CPU Speed:"
msgstr "Processorsnelheid:"

#: ../data/rh_register.glade.h:92
#, fuzzy
msgctxt "yes"
msgid "Certificate _Location:"
msgstr "Red Hat Network _locatie:"

#: ../data/rh_register.glade.h:93
msgctxt "yes"
msgid ""
"Connecting your system to Red Hat Network allows you to take full advantage "
"of the benefits of a paid subscription, including:"
msgstr ""

#: ../data/rh_register.glade.h:94
msgctxt "yes"
msgid ""
"Download installation images for Red Hat Enterprise Linux releases, "
"including new releases."
msgstr ""

#: ../data/rh_register.glade.h:95
#, fuzzy
msgctxt "yes"
msgid "ERROR"
msgstr "FOUT"

#: ../data/rh_register.glade.h:96
msgctxt "yes"
msgid ""
"Except for a few cases, Red Hat recommends customers only register with RHN "
"once."
msgstr ""

#: ../data/rh_register.glade.h:97
msgctxt "yes"
msgid ""
"For more information, including alternate tools, consult this Knowledge Base "
"Article: <a href=\"https://access.redhat.com/kb/docs/DOC-45563\">https://"
"access.redhat.com/kb/docs/DOC-45563</a>"
msgstr ""

#: ../data/rh_register.glade.h:98
#, fuzzy
msgctxt "yes"
msgid "Hardware Profile"
msgstr "Hardware-profiel"

#: ../data/rh_register.glade.h:99
#, fuzzy
msgctxt "yes"
msgid "Hostname:"
msgstr "Hostnaam:"

#: ../data/rh_register.glade.h:100
msgctxt "yes"
msgid ""
"I <b>_don't</b> have an SSL certificate. I will contact my system "
"administrator for assistance and will register at a later time."
msgstr ""

#: ../data/rh_register.glade.h:101
msgctxt "yes"
msgid ""
"I have access to a <b>Red Hat Network Satellite</b> or <b>Red Hat Network "
"Proxy</b>. I'd like to receive software updates from the Satellite or Proxy "
"below:"
msgstr ""

#: ../data/rh_register.glade.h:102
#, fuzzy
msgctxt "yes"
msgid "I have an <b>_SSL certificate</b> to communicate with Red Hat Network:"
msgstr "Er trad een fout op tijdens het communiceren met Red Hat Network."

#: ../data/rh_register.glade.h:103
#, fuzzy
msgctxt "yes"
msgid "I would like to connect to Red Hat Network via an _HTTP proxy."
msgstr "Verbinden met Red Hat Network"

#: ../data/rh_register.glade.h:104
msgctxt "yes"
msgid ""
"I'd like to receive updates from <b>Red Hat Network</b>. (I don't have "
"access to a Red Hat Network Satellite or Proxy.)"
msgstr ""

#: ../data/rh_register.glade.h:105
#, fuzzy
msgctxt "yes"
msgid "IP Address:"
msgstr "IP-adres:"

#: ../data/rh_register.glade.h:106
#, fuzzy
msgctxt "yes"
msgid "Installation _Number:"
msgstr "Installatie_nummer:"

#: ../data/rh_register.glade.h:107
msgctxt "yes"
msgid ""
"It appears this system has already been registered with RHN using RHN "
"Certificate-Based Entitlement technology. This tool requires registration "
"using RHN Classic technology."
msgstr ""

#: ../data/rh_register.glade.h:108
msgctxt "yes"
msgid "It appears this system has already been set up for software updates:"
msgstr ""

#: ../data/rh_register.glade.h:109
msgctxt "yes"
msgid ""
"Log in to http://rhn.redhat.com/ and unentitle an inactive system at Your "
"RHN > Subscription Management > System Entitlements."
msgstr ""

#: ../data/rh_register.glade.h:110
#, fuzzy
msgctxt "yes"
msgid "Memory:"
msgstr "Geheugen:"

#: ../data/rh_register.glade.h:111
#, fuzzy
msgctxt "yes"
msgid "Package Information"
msgstr "Pakketinformatie"

#: ../data/rh_register.glade.h:112
msgctxt "yes"
msgid ""
"Please enter your account information for <b>Red Hat Network</b> (http://rhn."
"redhat.com/)"
msgstr ""

#: ../data/rh_register.glade.h:113
msgctxt "yes"
msgid "Please review the subscription details below:"
msgstr ""

#: ../data/rh_register.glade.h:114
#, fuzzy
msgctxt "yes"
msgid "Proxy P_assword:"
msgstr "Proxy w_achtwoord:"

#: ../data/rh_register.glade.h:115
#, fuzzy
msgctxt "yes"
msgid "Proxy _Username:"
msgstr "Proxy _gebruikersnaam:"

#: ../data/rh_register.glade.h:116
msgctxt "yes"
msgid ""
"Purchase an additional Red Hat Enterprise Linux subscription at http://www."
"redhat.com/store/."
msgstr ""

#: ../data/rh_register.glade.h:117
msgctxt "yes"
msgid "RHN Classic Mode"
msgstr ""

#: ../data/rh_register.glade.h:118
msgctxt "yes"
msgid ""
"Receive the latest software updates, including security updates, keeping "
"this Red Hat Enterprise Linux system <b>updated</b> and <b>secure</b>."
msgstr ""

#: ../data/rh_register.glade.h:119
#, fuzzy
msgctxt "yes"
msgid "Red Hat Linux Version:"
msgstr "Red Hat Linux versie:"

#: ../data/rh_register.glade.h:120
#, fuzzy
msgctxt "yes"
msgid "Red Hat Network _Location:"
msgstr "Red Hat Network _locatie:"

#: ../data/rh_register.glade.h:121
#, fuzzy
msgctxt "yes"
msgid "Send _hardware profile"
msgstr "Hardware-profiel v_erzenden"

#: ../data/rh_register.glade.h:122
#, fuzzy
msgctxt "yes"
msgid "Send _package profile"
msgstr "Hardware-profiel v_erzenden"

#: ../data/rh_register.glade.h:123
msgctxt "yes"
msgid "Software update setup has been completed for this system."
msgstr ""

#: ../data/rh_register.glade.h:124
msgctxt "yes"
msgid ""
"Stay in compliance with your subscription agreement and manage subscriptions "
"for systems connected to your account at http://rhn.redhat.com/."
msgstr ""

#: ../data/rh_register.glade.h:125
#, fuzzy
msgctxt "yes"
msgid "System _Name:"
msgstr "Gebruikersnaam:"

#: ../data/rh_register.glade.h:126
msgctxt "yes"
msgid ""
"This assistant will guide you through connecting your system  to Red Hat "
"Network (RHN) for software updates, such as:"
msgstr ""

#: ../data/rh_register.glade.h:127
msgctxt "yes"
msgid "Use Au_thentication with HTTP Proxy:"
msgstr ""

#: ../data/rh_register.glade.h:128
#, fuzzy
msgctxt "yes"
msgid "V_iew Package Profile ..."
msgstr "Bijwerken van het pakketprofiel..."

#: ../data/rh_register.glade.h:129
msgctxt "yes"
msgid ""
"Would you like to register your system at this time? <b>(Strongly "
"recommended.)</b>"
msgstr ""

#: ../data/rh_register.glade.h:130
msgctxt "yes"
msgid ""
"You may connect your system to <b>Red Hat Network</b> (https://rhn.redhat."
"com/) or to a <b>Red Hat Network Satellite</b> or <b>Red Hat Network Proxy</"
"b> in order to receive software updates."
msgstr ""

#: ../data/rh_register.glade.h:131
msgctxt "yes"
msgid ""
"You will <b>not</b> be able to take advantage of these subscriptions "
"privileges without connecting your system to Red Hat Network."
msgstr ""

#: ../data/rh_register.glade.h:132
msgctxt "yes"
msgid ""
"You won't be able to receive software updates, including security updates, "
"for this system."
msgstr ""

#: ../data/rh_register.glade.h:133
msgctxt "yes"
msgid ""
"You'll need to send us a profile of what packages and hardware are installed "
"on your system so we can determine what updates are available."
msgstr ""

#: ../data/rh_register.glade.h:134
msgctxt "yes"
msgid ""
"You'll want to choose a name for this system so you'll be able to identify "
"it in the Red Hat Network interface."
msgstr ""

#: ../data/rh_register.glade.h:135
#, fuzzy
msgctxt "yes"
msgid "Your system is not setup for software updates."
msgstr "Registreren voor software updates"

#: ../data/rh_register.glade.h:136
msgctxt "yes"
msgid ""
"Your system is now ready to receive the software updates that will keep it "
"secure and supported."
msgstr ""

#: ../data/rh_register.glade.h:137
msgctxt "yes"
msgid ""
"Your system is ready to receive the software updates that will keep it "
"secure and supported."
msgstr ""

#: ../data/rh_register.glade.h:138
msgctxt "yes"
msgid ""
"Your system will need to access a subscription. This will allow you to keep "
"your system updated, secure, and supported."
msgstr ""

#: ../data/rh_register.glade.h:139
msgctxt "yes"
msgid "_Close"
msgstr ""

#: ../data/rh_register.glade.h:140
#, fuzzy
msgctxt "yes"
msgid "_Login:"
msgstr "_Login:"

#: ../data/rh_register.glade.h:141
msgctxt "yes"
msgid "_No thanks, I'll connect later."
msgstr ""

#: ../data/rh_register.glade.h:142
#, fuzzy
msgctxt "yes"
msgid "_No, Cancel"
msgstr "_Nee, annuleren"

#: ../data/rh_register.glade.h:143
msgctxt "yes"
msgid "_No, I prefer to register at a later time."
msgstr ""

#: ../data/rh_register.glade.h:144
#, fuzzy
msgctxt "yes"
msgid "_Password:"
msgstr "_Wachtwoord:"

#: ../data/rh_register.glade.h:145
#, fuzzy
msgctxt "yes"
msgid "_Proxy Location:"
msgstr "_Proxy locatie:"

#: ../data/rh_register.glade.h:146
msgctxt "yes"
msgid "_Take me back to the registration"
msgstr ""

#: ../data/rh_register.glade.h:147
msgctxt "yes"
msgid "_Take me back to the setup process."
msgstr ""

#: ../data/rh_register.glade.h:148
#, fuzzy
msgctxt "yes"
msgid "_View Hardware Profile ..."
msgstr "Hardware-profiel"

#: ../data/rh_register.glade.h:149
msgctxt "yes"
msgid "_Why Should I Connect to RHN? ..."
msgstr ""

#: ../data/rh_register.glade.h:150
msgctxt "yes"
msgid "_Yes, Continue"
msgstr ""

#: ../data/rh_register.glade.h:151
msgctxt "yes"
msgid "_Yes, I'd like to register now."
msgstr ""

#: ../data/rh_register.glade.h:152
#, fuzzy
msgctxt "yes"
msgid "label"
msgstr "label"

#: ../data/rh_register.glade.h:153
#, fuzzy
msgctxt "yes"
msgid "•"
msgstr "•"

#: ../data/rh_register.glade.h:154
#, fuzzy
msgctxt "yes"
msgid "• A name for your system's Red Hat Network profile"
msgstr "• Een naam voor het Red Hat Network profiel van uw systeem"

#: ../data/rh_register.glade.h:155
#, fuzzy
msgctxt "yes"
msgid "• The address to your Red Hat Network Satellite (optional)"
msgstr "• Het adres naar uw Red Hat Network Satellite (optioneel)"

#: ../data/rh_register.glade.h:156
#, fuzzy
msgctxt "yes"
msgid "• Your Red Hat Network or Red Hat Network Satellite login "
msgstr "• Uw Red Hat Network of Red Hat Network Satellite login "

#: ../rhn_register.desktop.in.h:1
#, fuzzy
msgid "RHN Registration"
msgstr "registratie_nummer"

#: ../rhn_register.desktop.in.h:2
msgid "Register for software updates from Spacewalk/Satellite/Red Hat Network"
msgstr ""

#: ../rhn_register.desktop.in.h:3
#, fuzzy
msgid "Register to Spacewalk/Satellite/Red Hat Network."
msgstr "Registreer via Red Hat Network"

#~ msgid "Why connect to Red Hat Network?"
#~ msgstr "Waarom een verbinding maken met Red Hat Network?"

#, fuzzy
#~ msgid "registration_number"
#~ msgstr "Installatie_nummer:"

#~ msgid "Warning:"
#~ msgstr "Waarschuwing:"

#~ msgid "OK dialog:"
#~ msgstr "Ok dialoogvenster:"

#~ msgid "Question dialog:"
#~ msgstr "Vraag dialoogvenster:"

#, fuzzy
#~ msgid "Warning: unable to run rhn_check"
#~ msgstr "Waarschuwing: kon rhnsd niet opstarten met chkconfig"

#~ msgid "Disk error.  The message was:\n"
#~ msgstr "Schijffout.  De foutmelding was:\n"

#~ msgid "There was a fatal error installing the package:\n"
#~ msgstr "Er deed zich een fout tijdens het installeren van het pakket:\n"

#~ msgid "RPM package conflict error.  The message was:\n"
#~ msgstr "RPM pakketconflict.  De foutmelding was:\n"

#~ msgid "RPM file conflict error. The message was:\n"
#~ msgstr "RPM bestandconflict fout. De foutmelding was:\n"

#~ msgid "RPM  error. The message was:\n"
#~ msgstr "RPM fout. De foutmelding was:\n"

#~ msgid "RPM dependency error.  The message was:\n"
#~ msgstr "Fout door RPM-afhankelijkheden.  De foutmelding was:\n"

#~ msgid "Package Skip List error.  The message was:\n"
#~ msgstr "Pakket-overslaan-lijst fout.  De foutmelding was:\n"

#~ msgid "File Skip List or config file overwrite error. The message was:\n"
#~ msgstr ""
#~ "Fout tijdens het overschrijven van de 'bestand overslaan lijst' of het "
#~ "configuratiebestand. De foutmelding was:\n"

#~ msgid "Could not remove package \"%s\". It was on the RemoveSkipList"
#~ msgstr ""
#~ "Kon het pakket \"%s\" niet verwijderen. Het komt voor in de "
#~ "VerwijderOverslaanLijst"

#~ msgid "GPG is not installed properly."
#~ msgstr "GPG is niet correct geïnstalleerd."

#~ msgid ""
#~ "GPG keyring does not include the Red Hat, Inc. public package-signing key"
#~ msgstr ""
#~ "GPG sleutelbos (keyring) bevat niet de Red Hat, Inc. publieke pakket-"
#~ "ondertekeningssleutel"

#~ msgid ""
#~ "The package %s failed its gpg signature verification. This means the "
#~ "package is corrupt."
#~ msgstr ""
#~ "De verificatie van de GPG-handtekening van het pakket %s is mislukt. Dit "
#~ "betekent dat het pakket beschadigd is."

#~ msgid "Package %s does not have a GPG signature.\n"
#~ msgstr "Pakket %s heeft geen GPG handtekening.\n"

#~ msgid "Package %s has a untrusted GPG signature.\n"
#~ msgstr "Pakket %s heeft een onbetrouwbare GPG handtekening.\n"

#~ msgid "Package %s has a unknown GPG signature.\n"
#~ msgstr "Pakket %s heeft een onbekende GPG handtekening.\n"

#~ msgid "Connect to Red Hat Network"
#~ msgstr "Verbinden met Red Hat Network"

#~ msgid "Register with Red Hat Network"
#~ msgstr "Registreer via Red Hat Network"

#~ msgid "_Exit software update setup"
#~ msgstr "Software update setup _beëindigen"

#~ msgid "software updates setup unsuccessful"
#~ msgstr "Software update installatie niet-succesvol"

#~ msgid ""
#~ "If you do not have a Red Hat Login, this assistant will allow you to "
#~ "create one."
#~ msgstr ""
#~ "Als u geen Red Hat login hebt, zal deze assistent het mogelijk maken voor "
#~ "u om er een aan te maken."

#~ msgid "Step 1: Review the Red Hat Privacy Statement"
#~ msgstr "Stap 1: Overzicht van Red Hat's privacy verklaring"

#~ msgid "Review the Red Hat Network Terms And Conditions"
#~ msgstr "Bekijk de algemene voorwaarden van Red Hat Network"

#~ msgid ""
#~ "The two passwords you entered don't match.  Please re-type your passwords."
#~ msgstr ""
#~ "De twee wachtwoorden die u opgaf komen niet overeen. Gelieve uw "
#~ "wachtwoorden opnieuw in te typen."

#~ msgid "Examples: user@domain.com"
#~ msgstr "Bijvoorbeeld: gebruiker@domein.com"

#~ msgid "Please enter your first name."
#~ msgstr "U dient uw voornaam in te voeren."

#~ msgid "Please enter your last name."
#~ msgstr "U dient uw achternaam in te voeren."

#~ msgid "Please enter your email address."
#~ msgstr "U dient een e-mail adres in te voeren."

#~ msgid "Please enter a valid email address."
#~ msgstr "U dient een geldig e-mail adres in te voeren."

#~ msgid "Please enter a longer password."
#~ msgstr "U dient een langer wachtwoord in te voeren."

#~ msgid "Please enter a shorter password."
#~ msgstr "U dient een korter wachtwoord in voeren."

#~ msgid "Select Organization"
#~ msgstr "Organisatie selecteren"

#~ msgid "You must select an organization."
#~ msgstr "U dient een organisatie te selecteren."

#~ msgid "Installation Number:"
#~ msgstr "Installatienummer:"

#, fuzzy
#~ msgid "Example: XXXX-XXXX-XXXX-XXXX"
#~ msgstr "Bijvoorbeeld: XXXX-XXXX-XXXX-XXXX-XXXX"

#, fuzzy
#~ msgid "There was an error while getting the list of organizations."
#~ msgstr "Er trad een fout op tijdens het communiceren met Red Hat Network."

#, fuzzy
#~ msgid "You must enter an installation number."
#~ msgstr "U dient een installatienummer in te voeren."

#, fuzzy
#~ msgid "There was an error activating your number."
#~ msgstr "Er trad een fout op tijdens het communiceren met Red Hat Network."

#, fuzzy
#~ msgid "There was an error retrieving the privacy statement."
#~ msgstr "Fout tijdens het ontvangen van de privacy verklaring:\n"

#~ msgid "You must enter an Installation Number that "
#~ msgstr "U dient een installatienummer in te voeren dat "

#~ msgid ""
#~ "\n"
#~ "\n"
#~ "Red Hat Network Location: "
#~ msgstr ""
#~ "\n"
#~ "\n"
#~ "Red Hat Network locatie: "

#, fuzzy
#~ msgid "Specify a installation number to use"
#~ msgstr "registratienummer"

#~ msgid "Important Registration Info"
#~ msgstr "Belangrijke registratie-informatie"

#~ msgid "Registration information"
#~ msgstr "Registratie informatie"

#~ msgid "Select organization"
#~ msgstr "Organisatie selecteren"

#~ msgid "Privacy Statement"
#~ msgstr "Privacy verklaring"

#~ msgid "Red Hat Privacy Statement"
#~ msgstr "Red Hat privacy verklaring"

#~ msgid "http://www.redhat.com/apps/support/"
#~ msgstr "http://www.redhat.com/apps/support/"

#~ msgid "Error reading hardware information:"
#~ msgstr "Fout bij het inlezen van de hardware-informatie:"

#~ msgid "Error reading DMI information:"
#~ msgstr "Fout bij het inlezen van de DMI-informatie:"

#~ msgid "That user account and password is not valid\n"
#~ msgstr "Dat gebruikersaccount en wachtwoord zijn niet geldig\n"

#~ msgid "You must enter a user name."
#~ msgstr "U dient een gebruikersnaam op te geven."

#~ msgid "You must enter and verify a password."
#~ msgstr "U dient een wachtwoord in te geven en te verifiëren."

#~ msgid "Canada"
#~ msgstr "Canada"

#~ msgid "*First Name:"
#~ msgstr "*Voornaam:"

#~ msgid "*Last Name:"
#~ msgstr "*Achternaam:"

#~ msgid "*Company Name:"
#~ msgstr "*Bedrijfsnaam:"

#~ msgid "Street Address:"
#~ msgstr "Adres:"

#~ msgid "City:"
#~ msgstr "Stad:"

#~ msgid "State/Province:"
#~ msgstr "Staat/Provincie:"

#~ msgid "Zip/Post Code:"
#~ msgstr "Postcode:"

#~ msgid "*Country:"
#~ msgstr "*Land:"

#~ msgid "  Address 2:"
#~ msgstr "  Adres 2:"

#~ msgid "  Address:"
#~ msgstr "  Adres:"

#~ msgid "  C_ity:"
#~ msgstr "  St_ad:"

#~ msgid "  Co_mpany Name:"
#~ msgstr "  B_edrijfsnaam:"

#~ msgid "  _State/Province:"
#~ msgstr "  _Staat/Provincie:"

#~ msgid "* Co_untry:"
#~ msgstr "* L_and:"

#~ msgid "* Last _Name:"
#~ msgstr "* Achternaam:"

#~ msgid "* _Email Address: "
#~ msgstr "* _E-mail adres: "

#~ msgid "* _First Name:"
#~ msgstr "* _Voornaam:"

#~ msgid "<b>Account Information:</b>"
#~ msgstr "<b>Account-informatie:</b>"

#~ msgid "Afghanistan"
#~ msgstr "Afghanistan"

#~ msgid "Albania"
#~ msgstr "Albanië"

#~ msgid "Algeria"
#~ msgstr "Algerije"

#~ msgid "American Samoa"
#~ msgstr "Amerikaans-Samoa"

#~ msgid "Andorra"
#~ msgstr "Andorra"

#~ msgid "Angola"
#~ msgstr "Angola"

#~ msgid "Anguilla"
#~ msgstr "Anguilla"

#~ msgid "Antarctica"
#~ msgstr "Antarctica"

#~ msgid "Antigua and Barbuda"
#~ msgstr "Antigua en Barbuda"

#~ msgid "Argentina"
#~ msgstr "Argentinië"

#~ msgid "Armenia"
#~ msgstr "Armenië"

#~ msgid "Aruba"
#~ msgstr "Aruba"

#~ msgid "Australia"
#~ msgstr "Australië"

#~ msgid "Austria"
#~ msgstr "Oostenrijk"

#~ msgid "Azerbaijan"
#~ msgstr "Azerbeidzjan"

#~ msgid "Bahamas"
#~ msgstr "Bahama's"

#~ msgid "Bahrain"
#~ msgstr "Bahrain"

#~ msgid "Bangladesh"
#~ msgstr "Bangladesh"

#~ msgid "Barbados"
#~ msgstr "Barbados"

#~ msgid "Belarus"
#~ msgstr "Belarus"

#~ msgid "Belgium"
#~ msgstr "België"

#~ msgid "Belize"
#~ msgstr "Belize"

#~ msgid "Benin"
#~ msgstr "Benin"

#~ msgid "Bermuda"
#~ msgstr "Bermuda"

#~ msgid "Bhutan"
#~ msgstr "Bhutan"

#~ msgid "Bolivia"
#~ msgstr "Bolivia"

#~ msgid "Bosnia and Herzegovina"
#~ msgstr "Bosnië en Herzegovina"

#~ msgid "Botswana"
#~ msgstr "Botswana"

#~ msgid "Bouvet Island"
#~ msgstr "Bouvet Island"

#~ msgid "Brazil"
#~ msgstr "Brazilië"

#~ msgid "British Indian Ocean Territory"
#~ msgstr "British Indian Ocean Territory"

#~ msgid "Brunei Darussalam"
#~ msgstr "Brunei Darussalam"

#~ msgid "Bulgaria"
#~ msgstr "Bulgarije"

#~ msgid "Burkina Faso"
#~ msgstr "Burkina Faso"

#~ msgid "Burundi"
#~ msgstr "Burundi"

#~ msgid "Cambodia"
#~ msgstr "Cambodja"

#~ msgid "Cameroon"
#~ msgstr "Kameroen"

#~ msgid "Cape Verde"
#~ msgstr "Kaapverdië"

#~ msgid "Cayman Islands"
#~ msgstr "Cayman Islands"

#~ msgid "Central African Republic"
#~ msgstr "Central African Republic"

#~ msgid "Chad"
#~ msgstr "Chad"

#~ msgid "Chile"
#~ msgstr "Chili"

#~ msgid "China"
#~ msgstr "China"

#~ msgid "Christmas Island"
#~ msgstr "Christmas Island"

#~ msgid "Cocos (Keeling) Islands"
#~ msgstr "Cocos (Keeling) Islands"

#~ msgid "Colombia"
#~ msgstr "Colombia"

#~ msgid "Comoros"
#~ msgstr "Comoros"

#~ msgid "Congo"
#~ msgstr "Congo"

#~ msgid "Cook Islands"
#~ msgstr "Cook Islands"

#~ msgid "Costa Rica"
#~ msgstr "Costa Rica"

#~ msgid "Cote d'Ivoire"
#~ msgstr "Cote d'Ivoire"

#~ msgid "Croatia"
#~ msgstr "Kroatië"

#~ msgid "Cuba"
#~ msgstr "Cuba"

#~ msgid "Cyprus"
#~ msgstr "Cyprus"

#~ msgid "Czech Republic"
#~ msgstr "Czech Republic"

#~ msgid "Denmark"
#~ msgstr "Denemarken"

#~ msgid "Djibouti"
#~ msgstr "Djibouti"

#~ msgid "Dominica"
#~ msgstr "Dominica"

#~ msgid "Dominican Republic"
#~ msgstr "Dominicaanse Republiek"

#~ msgid "East Timor"
#~ msgstr "Oost-Timor"

#~ msgid "Ecuador"
#~ msgstr "Ecuador"

#~ msgid "Egypt"
#~ msgstr "Egypte"

#~ msgid "El Salvador"
#~ msgstr "El Salvador"

#~ msgid "Equatorial Guinea"
#~ msgstr "Equatorial Guinea"

#~ msgid "Eritrea"
#~ msgstr "Eritrea"

#~ msgid "Estonia"
#~ msgstr "Estland"

#~ msgid "Ethiopia"
#~ msgstr "Ethiopië"

#~ msgid "Falkland Islands (Malvinas)"
#~ msgstr "Falklandeilanden (Malvinas)"

#~ msgid "Faroe Islands"
#~ msgstr "Faeröer eilanden"

#~ msgid "Fiji"
#~ msgstr "Fiji"

#~ msgid "Finland"
#~ msgstr "Finland"

#~ msgid "France"
#~ msgstr "Frankrijk"

#~ msgid "France, Metropolitan"
#~ msgstr "Frankrijk, Metropolitan"

#~ msgid "French Guiana"
#~ msgstr "Frans-Guyana"

#~ msgid "French Polynesia"
#~ msgstr "Frans-Polynesië"

#~ msgid "French Southern Territories"
#~ msgstr "Franse Southern Territories"

#~ msgid "Gabon"
#~ msgstr "Gabon"

#~ msgid "Gambia"
#~ msgstr "Gambia"

#~ msgid "Georgia"
#~ msgstr "Georgia"

#~ msgid "Germany"
#~ msgstr "Duitsland"

#~ msgid "Ghana"
#~ msgstr "Ghana"

#~ msgid "Gibraltar"
#~ msgstr "Gibraltar"

#~ msgid "Greece"
#~ msgstr "Griekenland"

#~ msgid "Greenland"
#~ msgstr "Groenland"

#~ msgid "Grenada"
#~ msgstr "Grenada"

#~ msgid "Guadeloupe"
#~ msgstr "Guadeloupe"

#~ msgid "Guam"
#~ msgstr "Guam"

#~ msgid "Guatemala"
#~ msgstr "Guatemala"

#~ msgid "Guinea"
#~ msgstr "Guinea"

#~ msgid "Guinea-Bissau"
#~ msgstr "Guinea-Bissau"

#~ msgid "Guyana"
#~ msgstr "Guyana"

#~ msgid "Haiti"
#~ msgstr "Haiti"

#~ msgid "Heard Island and McDonald Islands"
#~ msgstr "Heard Island en McDonald Islands"

#~ msgid "Honduras"
#~ msgstr "Honduras"

#~ msgid "Hong Kong"
#~ msgstr "Hong Kong"

#~ msgid "Hungary"
#~ msgstr "Hongarije"

#~ msgid "Iceland"
#~ msgstr "IJsland"

#~ msgid "India"
#~ msgstr "India"

#~ msgid "Indonesia"
#~ msgstr "Indonesië"

#~ msgid "Iran (Islamic Republic of)"
#~ msgstr "Iran (Islamitische Republiek van)"

#~ msgid "Iraq"
#~ msgstr "Irak"

#~ msgid "Ireland"
#~ msgstr "Ierland"

#~ msgid "Israel"
#~ msgstr "Israël"

#~ msgid "Italy"
#~ msgstr "Italië"

#~ msgid "Jamaica"
#~ msgstr "Jamaica"

#~ msgid "Japan"
#~ msgstr "Japan"

#~ msgid "Jordan"
#~ msgstr "Jordanië"

#~ msgid "Kazakhstan"
#~ msgstr "Kazachstan"

#~ msgid "Kenya"
#~ msgstr "Kenya"

#~ msgid "Kiribati"
#~ msgstr "Kiribati"

#~ msgid "Korea, Democratic People's Republic of"
#~ msgstr "Korea, Democratic People's Republic of"

#~ msgid "Korea, Republic of"
#~ msgstr "Korea, Republiek van"

#~ msgid "Kuwait"
#~ msgstr "Koeweit"

#~ msgid "Kyrgyzstan"
#~ msgstr "Kyrgyzstan"

#~ msgid "Lao People's Democratic Republic"
#~ msgstr "Lao People's Democratic Republic"

#~ msgid "Latin America"
#~ msgstr "Latin America"

#~ msgid "Latvia"
#~ msgstr "Latvia"

#~ msgid "Lebanon"
#~ msgstr "Libanon"

#~ msgid "Lesotho"
#~ msgstr "Lesotho"

#~ msgid "Liberia"
#~ msgstr "Liberia"

#~ msgid "Libyan Arab Jamahiriya"
#~ msgstr "Libyan Arab Jamahiriya"

#~ msgid "Liechtenstein"
#~ msgstr "Liechtenstein"

#~ msgid "Lithuania"
#~ msgstr "Lithuania"

#~ msgid "Luxembourg"
#~ msgstr "Luxemburg"

#~ msgid "Macau"
#~ msgstr "Macau"

#~ msgid "Macedonia"
#~ msgstr "Macedonië"

#~ msgid "Madagascar"
#~ msgstr "Madagascar"

#~ msgid "Malawi"
#~ msgstr "Malawi"

#~ msgid "Malaysia"
#~ msgstr "Malaysia"

#~ msgid "Maldives"
#~ msgstr "Maldives"

#~ msgid "Mali"
#~ msgstr "Mali"

#~ msgid "Malta"
#~ msgstr "Malta"

#~ msgid "Marshall Islands"
#~ msgstr "Marshall Islands"

#~ msgid "Martinique"
#~ msgstr "Martinique"

#~ msgid "Mauritania"
#~ msgstr "Mauritania"

#~ msgid "Mauritius"
#~ msgstr "Mauritius"

#~ msgid "Mayotte"
#~ msgstr "Mayotte"

#~ msgid "Mexico"
#~ msgstr "Mexico"

#~ msgid "Micronesia (Federated States of)"
#~ msgstr "Micronesia (Federated States of)"

#~ msgid "Moldova"
#~ msgstr "Moldova"

#~ msgid "Monaco"
#~ msgstr "Monaco"

#~ msgid "Mongolia"
#~ msgstr "Mongolia"

#~ msgid "Montserrat"
#~ msgstr "Montserrat"

#~ msgid "Morocco"
#~ msgstr "Morocco"

#~ msgid "Mozambique"
#~ msgstr "Mozambique"

#~ msgid "Myanmar"
#~ msgstr "Myanmar"

#~ msgid "Namibia"
#~ msgstr "Namibia"

#~ msgid "Nauru"
#~ msgstr "Nauru"

#~ msgid "Nepal"
#~ msgstr "Nepal"

#~ msgid "Netherlands"
#~ msgstr "Nederland"

#~ msgid "Netherlands Antilles"
#~ msgstr "Nederlands Antillen"

#~ msgid "New Caledonia"
#~ msgstr "New Caledonia"

#~ msgid "New Zealand"
#~ msgstr "New Zealand"

#~ msgid "Nicaragua"
#~ msgstr "Nicaragua"

#~ msgid "Niger"
#~ msgstr "Niger"

#~ msgid "Nigeria"
#~ msgstr "Nigeria"

#~ msgid "Niue"
#~ msgstr "Niue"

#~ msgid "Norfolk Island"
#~ msgstr "Norfolk Island"

#~ msgid "Northern Mariana Islands"
#~ msgstr "Northern Mariana Islands"

#~ msgid "Norway"
#~ msgstr "Norway"

#~ msgid "Oman"
#~ msgstr "Oman"

#~ msgid "Pakistan"
#~ msgstr "Pakistan"

#~ msgid "Palau"
#~ msgstr "Palau"

#~ msgid "Panama"
#~ msgstr "Panama"

#~ msgid "Papua New Guinea"
#~ msgstr "Papua New Guinea"

#~ msgid "Paraguay"
#~ msgstr "Paraguay"

#~ msgid "Peru"
#~ msgstr "Peru"

#~ msgid "Philippines"
#~ msgstr "Philippines"

#~ msgid "Pitcairn"
#~ msgstr "Pitcairn"

#~ msgid "Poland"
#~ msgstr "Poland"

#~ msgid "Portugal"
#~ msgstr "Portugal"

#~ msgid "Puerto Rico"
#~ msgstr "Puerto Rico"

#~ msgid "Qatar"
#~ msgstr "Qatar"

#~ msgid ""
#~ "Red Hat Logins and Passwords must be at least 5 alphanumeric characters"
#~ msgstr ""
#~ "Red Hat logins en wachtwoorden dienen tenminste 5 alfanumerieke tekens te "
#~ "bevatten"

#~ msgid "Reunion"
#~ msgstr "Reunion"

#~ msgid "Romania"
#~ msgstr "Roemenië"

#~ msgid "Russian Federation"
#~ msgstr "Russische Federatie"

#~ msgid "Rwanda"
#~ msgstr "Rwanda"

#~ msgid "Saint Helena"
#~ msgstr "Saint Helena"

#~ msgid "Saint Kitts and Nevis"
#~ msgstr "Saint Kitts en Nevis"

#~ msgid "Saint Lucia"
#~ msgstr "Saint Lucia"

#~ msgid "Saint Pierre and Miquelon    "
#~ msgstr "Saint Pierre en Miquelon    "

#~ msgid "Saint Vincent and the Grenadines"
#~ msgstr "Saint Vincent en de Grenadines"

#~ msgid "Samoa"
#~ msgstr "Samoa"

#~ msgid "San Marino"
#~ msgstr "San Marino"

#~ msgid "Sao Tome and Principe"
#~ msgstr "Sao Tome en Principe"

#~ msgid "Saudi Arabia"
#~ msgstr "Saudi Arabia"

#~ msgid "Senegal"
#~ msgstr "Senegal"

#~ msgid "Seychelles"
#~ msgstr "Seychelles"

#~ msgid "Sierra Leone"
#~ msgstr "Sierra Leone"

#~ msgid "Singapore"
#~ msgstr "Singapore"

#~ msgid "Slovakia"
#~ msgstr "Slovakia"

#~ msgid "Slovenia"
#~ msgstr "Slovenia"

#~ msgid "Solomon Islands"
#~ msgstr "Solomon Islands"

#~ msgid "Somalia"
#~ msgstr "Somalia"

#~ msgid "South Africa"
#~ msgstr "South Africa"

#~ msgid "South Georgia and the South Sandwich Island"
#~ msgstr "South Georgia and the South Sandwich Island"

#~ msgid "Spain"
#~ msgstr "Spain"

#~ msgid "Sri Lanka"
#~ msgstr "Sri Lanka"

#~ msgid "Sudan"
#~ msgstr "Sudan"

#~ msgid "Suriname"
#~ msgstr "Suriname"

#~ msgid "Svalbard and Jan Mayen Islands"
#~ msgstr "Svalbard and Jan Mayen Islands"

#~ msgid "Swaziland"
#~ msgstr "Swaziland"

#~ msgid "Sweden"
#~ msgstr "Zweden"

#~ msgid "Switzerland"
#~ msgstr "Zwitserland"

#~ msgid "Syrian Arab Republic"
#~ msgstr "Syrian Arab Republic"

#~ msgid "Taiwan"
#~ msgstr "Taiwan"

#~ msgid "Tajikistan"
#~ msgstr "Tajikistan"

#~ msgid "Tanzania, United Republic of"
#~ msgstr "Tanzania, United Republic of"

#~ msgid "Thailand"
#~ msgstr "Thailand"

#~ msgid "Togo"
#~ msgstr "Togo"

#~ msgid "Tokelau"
#~ msgstr "Tokelau"

#~ msgid "Tonga"
#~ msgstr "Tonga"

#~ msgid "Trinidad and Tobago"
#~ msgstr "Trinidad en Tobago"

#~ msgid "Tunisia"
#~ msgstr "Tunisia"

#~ msgid "Turkey"
#~ msgstr "Turkey"

#~ msgid "Turkmenistan"
#~ msgstr "Turkmenistan"

#~ msgid "Turks and Caicos Islands"
#~ msgstr "Turks and Caicos Islands"

#~ msgid "Tuvalu"
#~ msgstr "Tuvalu"

#~ msgid "Uganda"
#~ msgstr "Uganda"

#~ msgid "Ukraine"
#~ msgstr "Ukraine"

#~ msgid "United Arab Emirates"
#~ msgstr "United Arab Emirates"

#~ msgid "United Kingdom"
#~ msgstr "United Kingdom"

#~ msgid "United States Minor Outlying Islands"
#~ msgstr "United States Minor Outlying Islands"

#~ msgid "Uruguay"
#~ msgstr "Uruguay"

#~ msgid "Uzbekistan"
#~ msgstr "Uzbekistan"

#~ msgid "Vanuatu"
#~ msgstr "Vanuatu"

#~ msgid "Vatican City State (Holy See)"
#~ msgstr "Vatican City State (Holy See)"

#~ msgid "Venezuela"
#~ msgstr "Venezuela"

#~ msgid "Viet Nam"
#~ msgstr "Viet Nam"

#~ msgid "Virgin Islands (British)"
#~ msgstr "Virgin Islands (British)"
=======
>>>>>>> 852a28ff

#: ../src/firstboot/rhn_review_gui.py:42 ../src/firstboot/rhn_review_gui.py:43
msgid "Review Subscription"
msgstr ""

#: ../src/firstboot/rhn_choose_server_gui.py:42
#: ../src/firstboot/rhn_choose_server_gui.py:43 ../data/rh_register.glade.h:19
msgid "Choose Server"
msgstr ""

#: ../src/firstboot/rhn_choose_server_gui.py:64
#: ../src/firstboot/rhn_login_gui.py:41 ../src/firstboot/rhn_login_gui.py:42
msgid "Red Hat Login"
msgstr "Red Hat Login"

#: ../src/firstboot/rhn_login_gui.py:71
#: ../src/firstboot/rhn_create_profile_gui.py:42
#: ../src/firstboot/rhn_create_profile_gui.py:43
msgid "Create Profile"
msgstr ""

#: ../src/firstboot/rhn_login_gui.py:99
#: ../src/firstboot/rhn_create_profile_gui.py:87
msgid "There was a communication error with the server:"
msgstr ""

#: ../src/firstboot/rhn_login_gui.py:101
#: ../src/firstboot/rhn_create_profile_gui.py:89
msgid "Would you like to go back and try again?"
msgstr ""

#: ../src/bin/rhnreg_ks.py:46
msgid "Specify a profilename"
msgstr ""

#: ../src/bin/rhnreg_ks.py:48
msgid "Specify a username"
msgstr ""

#: ../src/bin/rhnreg_ks.py:50
msgid "Specify a password"
msgstr ""

#: ../src/bin/rhnreg_ks.py:52
msgid "Specify an organizational id for this system"
msgstr ""

#: ../src/bin/rhnreg_ks.py:54
msgid "Specify a url to use as a server"
msgstr ""

#: ../src/bin/rhnreg_ks.py:56
msgid "Specify a file to use as the ssl CA cert"
msgstr ""

#: ../src/bin/rhnreg_ks.py:58
msgid "Specify an activation key"
msgstr ""

#: ../src/bin/rhnreg_ks.py:60
msgid ""
"Subscribe this system to the EUS channel tied to the system's redhat-release"
msgstr ""

#: ../src/bin/rhnreg_ks.py:62
msgid "[Deprecated] Read contact info from stdin"
msgstr ""

#: ../src/bin/rhnreg_ks.py:64
msgid "Do not probe or upload any hardware info"
msgstr ""

#: ../src/bin/rhnreg_ks.py:66
msgid "Do not profile or upload any package info"
msgstr ""

#: ../src/bin/rhnreg_ks.py:68
msgid "Do not upload any virtualization info"
msgstr ""

#: ../src/bin/rhnreg_ks.py:70
msgid "Do not start rhnsd after completion"
msgstr ""

#: ../src/bin/rhnreg_ks.py:72
msgid "Register the system even if it is already registered"
msgstr "Registreer het systeem, ook als het al geregistreerd is"

#: ../src/bin/rhnreg_ks.py:82
msgid "A username and password are required to register a system."
msgstr ""
"Een gebruikersnaam en wachtwoord zijn vereist om een systeem te registreren."

#: ../src/bin/rhnreg_ks.py:87
msgid "This system is already registered. Use --force to override"
msgstr ""
"Dit systeem is reeds geregistreerd. Gebruik --force om te overschrijven"

#: ../src/bin/rhnreg_ks.py:121
msgid ""
"Usage of --use-eus-channel option with --activationkey is not supported. "
"Please use username and password instead."
msgstr ""

#: ../src/bin/rhnreg_ks.py:124
msgid "The server you are registering against does not support EUS."
msgstr ""

#: ../src/bin/rhnreg_ks.py:154
msgid ""
"Warning: --contactinfo option has been deprecated. Please login to the "
"server web user Interface and update your contactinfo. "
msgstr ""

#: ../src/bin/rhnreg_ks.py:178
msgid "Warning: yum-rhn-plugin is not present, could not enable it."
msgstr ""

#: ../src/bin/rhnreg_ks.py:180
msgid ""
"Warning: Could not open /etc/yum/pluginconf.d/rhnplugin.conf\n"
"yum-rhn-plugin is not enabled.\n"
msgstr ""

#: ../src/bin/rhnreg_ks.py:200
msgid ""
"A profilename was not specified, and hostname and IP address could not be "
"determined to use as a profilename, please specify one."
msgstr ""
"Er werd geen profielnaam opgegeven, en de hostnaam en IP-adres konden niet "
"nagegaan worden om te gebruiken als profielnaam. Gelieve een naam op te "
"geven."

<<<<<<< HEAD
#, fuzzy
#~ msgid ""
#~ "We can't contact the Red Hat Network Server.\n"
#~ "\n"
#~ msgstr "Selecteer een Red Hat Network server om te gebruiken"
=======
#: ../src/bin/rhn_register.py:37
msgid "Do not attempt to use X"
msgstr ""

#: ../src/bin/spacewalk-channel.py:42
msgid "ERROR: must be root to execute\n"
msgstr ""
>>>>>>> 852a28ff

#: ../src/bin/spacewalk-channel.py:56
msgid "name of channel you want to (un)subscribe"
msgstr ""

#: ../src/bin/spacewalk-channel.py:58
msgid "subscribe to channel"
msgstr ""

#: ../src/bin/spacewalk-channel.py:60
msgid "unsubscribe from channel"
msgstr ""

#: ../src/bin/spacewalk-channel.py:62
msgid "list channels"
msgstr ""

#: ../src/bin/spacewalk-channel.py:64
msgid "list all available child channels"
msgstr ""

#: ../src/bin/spacewalk-channel.py:66
msgid "verbose output"
msgstr ""

#: ../src/bin/spacewalk-channel.py:68
msgid "your user name"
msgstr ""

#: ../src/bin/spacewalk-channel.py:70
msgid "your password"
msgstr ""

#: ../src/bin/spacewalk-channel.py:78
msgid "ERROR: these arguments make no sense in this context (try --help)"
msgstr ""

#: ../src/bin/spacewalk-channel.py:80
msgid "Username: "
msgstr ""

#: ../src/bin/spacewalk-channel.py:104
msgid "ERROR: you have to specify at least one channel"
msgstr ""

#: ../src/bin/spacewalk-channel.py:112
#, python-format
msgid "Channel(s): %s successfully added"
msgstr ""

#: ../src/bin/spacewalk-channel.py:114
#, python-format
msgid "Error during adding channel(s) %s"
msgstr ""

#: ../src/bin/spacewalk-channel.py:122
#, python-format
msgid "Channel(s): %s successfully removed"
msgstr ""

#: ../src/bin/spacewalk-channel.py:124
#, python-format
msgid "Error during removal of channel(s) %s"
msgstr ""

#: ../src/bin/spacewalk-channel.py:131
msgid "This system is not associated with any channel."
msgstr ""

#: ../src/bin/spacewalk-channel.py:133
msgid "Unable to locate SystemId file. Is this system registered?"
msgstr ""

#: ../src/bin/spacewalk-channel.py:141
msgid "ERROR: you may want to specify --add, --remove or --list"
msgstr ""

#: ../src/bin/spacewalk-channel.py:147
msgid "User interrupted process."
msgstr ""

#: ../src/bin/rhn-profile-sync.py:35
msgid ""
"You need to register this system by running `rhn_register` before using this "
"option"
msgstr ""
"U dient dit systeem te registreren door `rhn_register` uit te voeren "
"alvorens deze optie te gebruiken"

#: ../src/bin/rhn-profile-sync.py:43
msgid "Updating package profile..."
msgstr "Bijwerken van het pakketprofiel..."

#: ../src/bin/rhn-profile-sync.py:46
msgid "Updating hardware profile..."
msgstr "Bijwerken van het hardware profiel..."

#: ../src/bin/rhn-profile-sync.py:50
msgid "Updating virtualization profile..."
msgstr ""

#: ../data/gui.glade.h:1
msgid "Choose an update location"
msgstr ""

#: ../data/gui.glade.h:2
msgid "Create your system profile"
msgstr ""

#: ../data/gui.glade.h:3
msgid "Enter your account information"
msgstr ""

#: ../data/gui.glade.h:4
msgid "Provide a security certificate"
msgstr ""

#: ../data/progress.glade.h:1
msgid "Progress Dialog"
msgstr "Voortgangs-dialoogvenster"

#: ../data/progress.glade.h:2
msgid "progress bar"
msgstr ""

#: ../data/progress.glade.h:3
msgid "progress status"
msgstr ""

#: ../data/rh_register.glade.h:1
msgid ""
"\n"
"Are you sure you would like to continue?"
msgstr ""

#: ../data/rh_register.glade.h:3
msgid "       "
msgstr ""

#: ../data/rh_register.glade.h:4
msgid ""
"<b>The network connection on your system is not active. Your system cannot "
"be set up for software updates at this time.</b>"
msgstr ""

#: ../data/rh_register.glade.h:5
msgid ""
"<b>Tip:</b> Minor releases with a '*' are currently fully supported by Red "
"Hat."
msgstr ""

#: ../data/rh_register.glade.h:6
msgid ""
"<b>Warning:</b> You will <b>not</b> be able to limit this system to a minor "
"release that is older than the most recent minor release if you select this "
"option."
msgstr ""

#: ../data/rh_register.glade.h:7
msgid ""
"<b>You have no active subscriptions available in your account.</b> You will "
"need to do one of the following to create an active subscription in your "
"account before this system can be registered:"
msgstr ""

#: ../data/rh_register.glade.h:8
msgid "<b>Your system was registered for updates during installation.</b>"
msgstr ""

#: ../data/rh_register.glade.h:9
msgid ""
"<b>_All available updates</b> will be provided to this system.  This system, "
"if kept updated, will always be equivalent to the latest available minor "
"release of Red Hat Enterprise Linux 6.  It will be registered to the main "
"'Red Hat Enterprise Linux 6' software channel."
msgstr ""

#: ../data/rh_register.glade.h:10
msgid ""
"<b>_Limited updates</b> will be provided to this system to maintain "
"compatibility with the following eligible Red Hat Enterprise Linux minor "
"release software channel:"
msgstr ""

#: ../data/rh_register.glade.h:11
msgid "<big><b>Moving to earlier releases won't be possible</b></big>"
msgstr ""

#: ../data/rh_register.glade.h:12
msgid ""
"<small>Tip: Forgot your login or password? Look it up at \n"
"https://www.redhat.com/wapps/sso/rhn/lostPassword.html</small>"
msgstr ""
"<small>Tip: Bent u uw login of password vergeten? Zoek deze op \n"
"https://www.redhat.com/wapps/sso/rhn/lostPassword.html</small>"

#: ../data/rh_register.glade.h:14
msgid "Advanced Network Configuration"
msgstr ""

#: ../data/rh_register.glade.h:15
msgid "Advanced Network Configuration button"
msgstr ""

#: ../data/rh_register.glade.h:17
msgid "Aplet screenshot"
msgstr ""

#: ../data/rh_register.glade.h:18
msgid "Choose Channel"
msgstr ""

#: ../data/rh_register.glade.h:20
msgid "Choose minor release"
msgstr ""

#: ../data/rh_register.glade.h:21
msgid "Close"
msgstr ""

#: ../data/rh_register.glade.h:22
msgid "Confirm operation system release selection"
msgstr ""

#: ../data/rh_register.glade.h:23
msgid "Create profile"
msgstr ""

#: ../data/rh_register.glade.h:24
msgid "Enter Your Account Information"
msgstr ""

#: ../data/rh_register.glade.h:25
msgid "Enter in the format hostname(:port)"
msgstr "Invullen in het formaat hostnaam(:poort)"

#: ../data/rh_register.glade.h:26
msgid "Hardware Info"
msgstr "Hardware-informatie"

#: ../data/rh_register.glade.h:27
msgid "I would like to connect to Red Hat Network via an _HTTP proxy."
msgstr ""

#: ../data/rh_register.glade.h:28
msgid "Limited updates"
msgstr ""

#: ../data/rh_register.glade.h:29
msgid "Link To Subscription"
msgstr ""

#: ../data/rh_register.glade.h:30
msgid "No thanks, I'll connect later."
msgstr ""

#: ../data/rh_register.glade.h:32
msgid "Package Information"
msgstr "Pakketinformatie"

#: ../data/rh_register.glade.h:33
msgid "Provide a Security Certificate"
msgstr ""

#: ../data/rh_register.glade.h:34
msgid "RHN login field"
msgstr ""

#: ../data/rh_register.glade.h:35
msgid "RHN password field"
msgstr ""

#: ../data/rh_register.glade.h:36
msgid "Review system..."
msgstr ""

#: ../data/rh_register.glade.h:37
msgid "Select A File"
msgstr "Selecteer een bestand"

#: ../data/rh_register.glade.h:38
msgid "Send hardware profile checkbox"
msgstr ""

#: ../data/rh_register.glade.h:39
msgid "Send package profile checkbox"
msgstr ""

#: ../data/rh_register.glade.h:40
msgid "Start Window"
msgstr ""

#: ../data/rh_register.glade.h:44
msgid ""
"This system will <b>not</b> be able to successfully receive software "
"updates, including security updates, from Red Hat without connecting to a "
"Red Hat Network server.\n"
"\n"
"To keep your system updated, secure, and supported, please register this "
"system at your earliest convenience.\n"
"\n"
"You may access the RHN registration tool by running <b>RHN Registration</b> "
"in the <b>System > Administration</b> menu.\n"
"You may access the software update tool by running <b>Software Update</b> in "
"the <b>System > Administration</b> menu."
msgstr ""

#: ../data/rh_register.glade.h:50
msgid "Use Authentication with HTTP Proxy"
msgstr ""

#: ../data/rh_register.glade.h:51
msgid "View Hardware Profile"
msgstr ""

#: ../data/rh_register.glade.h:52
msgid "View Package Profile"
msgstr ""

#: ../data/rh_register.glade.h:56
msgid ""
"Your system will be subscribed to the base software channel.  You will not "
"be able to move this system to an earlier minor release channel if you "
"continue (you will be able to move to a later release.)"
msgstr ""

#: ../data/rh_register.glade.h:57
msgid "_Activate a subscription now..."
msgstr ""

#: ../data/rh_register.glade.h:58
msgid "_Minor release:"
msgstr ""

#: ../data/rh_register.glade.h:59
msgid "_Operating system version:"
msgstr ""

#: ../data/rh_register.glade.h:60
msgid "icon of aplet"
msgstr ""

#: ../data/rh_register.glade.h:61
msgid "installation number field"
msgstr ""

#: ../data/rh_register.glade.h:62
msgid "proxy location"
msgstr ""

#: ../data/rh_register.glade.h:63
msgid "proxy password field"
msgstr ""

#: ../data/rh_register.glade.h:64
msgid "proxy user field"
msgstr ""

#: ../data/rh_register.glade.h:65
msgid "satellite server location"
msgstr ""

#: ../data/rh_register.glade.h:66
msgid "system name"
msgstr ""

#: ../data/rh_register.glade.h:67
#, fuzzy
msgctxt "yes"
msgid "<b>Compliance:</b>"
msgstr "Voldoet aan:"

#: ../data/rh_register.glade.h:68
#, fuzzy
msgctxt "yes"
msgid "<b>Downloads &amp; Upgrades:</b>"
msgstr "Downloads & nieuwe versies:"

#: ../data/rh_register.glade.h:69
#, fuzzy
msgctxt "yes"
msgid "<b>HTTP Proxy</b>"
msgstr "<b>HTTP proxy</b>"

#: ../data/rh_register.glade.h:70
#, fuzzy
msgctxt "yes"
msgid "<b>Login:</b>"
msgstr "<b>Login:</b>"

#: ../data/rh_register.glade.h:71
#, fuzzy
msgctxt "yes"
msgid "<b>Red Hat Network Location:</b>"
msgstr "<b>Red Hat Network locatie:</b>"

#: ../data/rh_register.glade.h:72
#, fuzzy
msgctxt "yes"
msgid "<b>Security &amp; Updates:</b>"
msgstr "Beveiliging & bijgewerkte versies:"

#: ../data/rh_register.glade.h:73
#, fuzzy
msgctxt "yes"
msgid "<b>Support:</b>"
msgstr "Ondersteuning:"

#: ../data/rh_register.glade.h:74
msgctxt "yes"
msgid "<b>System ID:</b>"
msgstr ""

#: ../data/rh_register.glade.h:75
#, fuzzy
msgctxt "yes"
msgid "<b>Warning</b>"
msgstr "Waarschuwing"

#: ../data/rh_register.glade.h:76
msgctxt "yes"
msgid "<big><b>Profile Data</b></big>"
msgstr ""

#: ../data/rh_register.glade.h:77
msgctxt "yes"
msgid "<big><b>System Name</b></big>"
msgstr ""

#: ../data/rh_register.glade.h:78
msgctxt "yes"
msgid "<small><b>Example:</b> https://satellite.example.com</small>"
msgstr ""

#: ../data/rh_register.glade.h:79
msgctxt "yes"
msgid "<small><b>Example:</b> squid.example.com:3128</small>"
msgstr ""

#: ../data/rh_register.glade.h:80
#, fuzzy
msgctxt "yes"
msgid "<small><b>Example</b>: XXXX-XXXX-XXXX-XXXX</small>"
msgstr "<small><b>Bijvoorbeeld</b>: XXXX-XXXX-XXXX-XXXX</small>"

#: ../data/rh_register.glade.h:81
msgctxt "yes"
msgid ""
"<small><b>Tip:</b> Red Hat values your privacy: http://www.redhat.com/legal/"
"privacy_statement.html.</small>"
msgstr ""

#: ../data/rh_register.glade.h:82
#, fuzzy
msgctxt "yes"
msgid ""
"<small>Tip: Forgot your login or password? Contact your Satellite's "
"<i>Organization Administrator</i>.</small>"
msgstr ""
"<small>Tip: Bent u uw login of password vergeten? Zoek deze op \n"
"https://www.redhat.com/wapps/sso/rhn/lostPassword.html</small>"

#: ../data/rh_register.glade.h:84
#, no-c-format
msgctxt "yes"
msgid ""
"A security certificate compatible with <b>%s</b> was not found on this "
"system."
msgstr ""

#: ../data/rh_register.glade.h:85
msgctxt "yes"
msgid ""
"Access to the technical support experts at Red Hat or Red Hat's partners for "
"help with any issues you might encounter with this system."
msgstr ""

#: ../data/rh_register.glade.h:86
msgctxt "yes"
msgid ""
"Activate a previously purchased subscription you have not yet activated."
msgstr ""

#: ../data/rh_register.glade.h:87
msgctxt "yes"
msgid "Advanced _Network Configuration ..."
msgstr ""

#: ../data/rh_register.glade.h:88
msgctxt "yes"
msgid ""
"Are you sure you don't want to connect your system to Red Hat Network? "
"You'll miss out on the benefits of a Red Hat Enterprise Linux subscription:"
msgstr ""

#: ../data/rh_register.glade.h:89
msgctxt "yes"
msgid "Are you sure you would like to continue?"
msgstr ""

#: ../data/rh_register.glade.h:90
#, fuzzy
msgctxt "yes"
msgid "CPU Model:"
msgstr "Processormodel:"

#: ../data/rh_register.glade.h:91
#, fuzzy
msgctxt "yes"
msgid "CPU Speed:"
msgstr "Processorsnelheid:"

#: ../data/rh_register.glade.h:92
#, fuzzy
msgctxt "yes"
msgid "Certificate _Location:"
msgstr "Red Hat Network _locatie:"

#: ../data/rh_register.glade.h:93
msgctxt "yes"
msgid ""
"Connecting your system to Red Hat Network allows you to take full advantage "
"of the benefits of a paid subscription, including:"
msgstr ""

#: ../data/rh_register.glade.h:94
msgctxt "yes"
msgid ""
"Download installation images for Red Hat Enterprise Linux releases, "
"including new releases."
msgstr ""

#: ../data/rh_register.glade.h:95
#, fuzzy
msgctxt "yes"
msgid "ERROR"
msgstr "FOUT"

#: ../data/rh_register.glade.h:96
msgctxt "yes"
msgid ""
"Except for a few cases, Red Hat recommends customers only register with RHN "
"once."
msgstr ""

#: ../data/rh_register.glade.h:97
msgctxt "yes"
msgid ""
"For more information, including alternate tools, consult this Knowledge Base "
"Article: <a href=\"https://access.redhat.com/kb/docs/DOC-45563\">https://"
"access.redhat.com/kb/docs/DOC-45563</a>"
msgstr ""

#: ../data/rh_register.glade.h:98
#, fuzzy
msgctxt "yes"
msgid "Hardware Profile"
msgstr "Hardware-profiel"

#: ../data/rh_register.glade.h:99
#, fuzzy
msgctxt "yes"
msgid "Hostname:"
msgstr "Hostnaam:"

#: ../data/rh_register.glade.h:100
msgctxt "yes"
msgid ""
"I <b>_don't</b> have an SSL certificate. I will contact my system "
"administrator for assistance and will register at a later time."
msgstr ""

#: ../data/rh_register.glade.h:101
msgctxt "yes"
msgid ""
"I have access to a <b>Red Hat Network Satellite</b> or <b>Red Hat Network "
"Proxy</b>. I'd like to receive software updates from the Satellite or Proxy "
"below:"
msgstr ""

#: ../data/rh_register.glade.h:102
#, fuzzy
msgctxt "yes"
msgid "I have an <b>_SSL certificate</b> to communicate with Red Hat Network:"
msgstr "Er trad een fout op tijdens het communiceren met Red Hat Network."

#: ../data/rh_register.glade.h:103
msgctxt "yes"
msgid "I would like to connect to Red Hat Network via an _HTTP proxy."
msgstr ""

#: ../data/rh_register.glade.h:104
msgctxt "yes"
msgid ""
"I'd like to receive updates from <b>Red Hat Network</b>. (I don't have "
"access to a Red Hat Network Satellite or Proxy.)"
msgstr ""

#: ../data/rh_register.glade.h:105
#, fuzzy
msgctxt "yes"
msgid "IP Address:"
msgstr "IP-adres:"

#: ../data/rh_register.glade.h:106
#, fuzzy
msgctxt "yes"
msgid "Installation _Number:"
msgstr "Installatie_nummer:"

#: ../data/rh_register.glade.h:107
msgctxt "yes"
msgid ""
"It appears this system has already been registered with RHN using RHN "
"Certificate-Based Entitlement technology. This tool requires registration "
"using RHN Classic technology."
msgstr ""

#: ../data/rh_register.glade.h:108
msgctxt "yes"
msgid "It appears this system has already been set up for software updates:"
msgstr ""

#: ../data/rh_register.glade.h:109
msgctxt "yes"
msgid ""
"Log in to http://rhn.redhat.com/ and unentitle an inactive system at Your "
"RHN > Subscription Management > System Entitlements."
msgstr ""

#: ../data/rh_register.glade.h:110
#, fuzzy
msgctxt "yes"
msgid "Memory:"
msgstr "Geheugen:"

#: ../data/rh_register.glade.h:111
#, fuzzy
msgctxt "yes"
msgid "Package Information"
msgstr "Pakketinformatie"

#: ../data/rh_register.glade.h:112
msgctxt "yes"
msgid ""
"Please enter your account information for <b>Red Hat Network</b> (http://rhn."
"redhat.com/)"
msgstr ""

#: ../data/rh_register.glade.h:113
msgctxt "yes"
msgid "Please review the subscription details below:"
msgstr ""

#: ../data/rh_register.glade.h:114
#, fuzzy
msgctxt "yes"
msgid "Proxy P_assword:"
msgstr "Proxy w_achtwoord:"

#: ../data/rh_register.glade.h:115
#, fuzzy
msgctxt "yes"
msgid "Proxy _Username:"
msgstr "Proxy _gebruikersnaam:"

#: ../data/rh_register.glade.h:116
msgctxt "yes"
msgid ""
"Purchase an additional Red Hat Enterprise Linux subscription at http://www."
"redhat.com/store/."
msgstr ""

#: ../data/rh_register.glade.h:117
msgctxt "yes"
msgid "RHN Classic Mode"
msgstr ""

#: ../data/rh_register.glade.h:118
msgctxt "yes"
msgid ""
"Receive the latest software updates, including security updates, keeping "
"this Red Hat Enterprise Linux system <b>updated</b> and <b>secure</b>."
msgstr ""

#: ../data/rh_register.glade.h:119
#, fuzzy
msgctxt "yes"
msgid "Red Hat Linux Version:"
msgstr "Red Hat Linux versie:"

#: ../data/rh_register.glade.h:120
#, fuzzy
msgctxt "yes"
msgid "Red Hat Network _Location:"
msgstr "Red Hat Network _locatie:"

#: ../data/rh_register.glade.h:121
#, fuzzy
msgctxt "yes"
msgid "Send _hardware profile"
msgstr "Hardware-profiel v_erzenden"

#: ../data/rh_register.glade.h:122
#, fuzzy
msgctxt "yes"
msgid "Send _package profile"
msgstr "Hardware-profiel v_erzenden"

#: ../data/rh_register.glade.h:123
msgctxt "yes"
msgid "Software update setup has been completed for this system."
msgstr ""

#: ../data/rh_register.glade.h:124
msgctxt "yes"
msgid ""
"Stay in compliance with your subscription agreement and manage subscriptions "
"for systems connected to your account at http://rhn.redhat.com/."
msgstr ""

#: ../data/rh_register.glade.h:125
msgctxt "yes"
msgid "System _Name:"
msgstr ""

#: ../data/rh_register.glade.h:126
msgctxt "yes"
msgid ""
"This assistant will guide you through connecting your system  to Red Hat "
"Network (RHN) for software updates, such as:"
msgstr ""

#: ../data/rh_register.glade.h:127
msgctxt "yes"
msgid "Use Au_thentication with HTTP Proxy:"
msgstr ""

#: ../data/rh_register.glade.h:128
#, fuzzy
msgctxt "yes"
msgid "V_iew Package Profile ..."
msgstr "Bijwerken van het pakketprofiel..."

#: ../data/rh_register.glade.h:129
msgctxt "yes"
msgid ""
"Would you like to register your system at this time? <b>(Strongly "
"recommended.)</b>"
msgstr ""

#: ../data/rh_register.glade.h:130
msgctxt "yes"
msgid ""
"You may connect your system to <b>Red Hat Network</b> (https://rhn.redhat."
"com/) or to a <b>Red Hat Network Satellite</b> or <b>Red Hat Network Proxy</"
"b> in order to receive software updates."
msgstr ""

#: ../data/rh_register.glade.h:131
msgctxt "yes"
msgid ""
"You will <b>not</b> be able to take advantage of these subscriptions "
"privileges without connecting your system to Red Hat Network."
msgstr ""

#: ../data/rh_register.glade.h:132
msgctxt "yes"
msgid ""
"You won't be able to receive software updates, including security updates, "
"for this system."
msgstr ""

#: ../data/rh_register.glade.h:133
msgctxt "yes"
msgid ""
"You'll need to send us a profile of what packages and hardware are installed "
"on your system so we can determine what updates are available."
msgstr ""

#: ../data/rh_register.glade.h:134
msgctxt "yes"
msgid ""
"You'll want to choose a name for this system so you'll be able to identify "
"it in the Red Hat Network interface."
msgstr ""

#: ../data/rh_register.glade.h:135
#, fuzzy
msgctxt "yes"
msgid "Your system is not setup for software updates."
msgstr "Registreren voor software updates"

#: ../data/rh_register.glade.h:136
msgctxt "yes"
msgid ""
"Your system is now ready to receive the software updates that will keep it "
"secure and supported."
msgstr ""

#: ../data/rh_register.glade.h:137
msgctxt "yes"
msgid ""
"Your system is ready to receive the software updates that will keep it "
"secure and supported."
msgstr ""

#: ../data/rh_register.glade.h:138
msgctxt "yes"
msgid ""
"Your system will need to access a subscription. This will allow you to keep "
"your system updated, secure, and supported."
msgstr ""

#: ../data/rh_register.glade.h:139
msgctxt "yes"
msgid "_Close"
msgstr ""

#: ../data/rh_register.glade.h:140
#, fuzzy
msgctxt "yes"
msgid "_Login:"
msgstr "_Login:"

#: ../data/rh_register.glade.h:141
msgctxt "yes"
msgid "_No thanks, I'll connect later."
msgstr ""

#: ../data/rh_register.glade.h:142
#, fuzzy
msgctxt "yes"
msgid "_No, Cancel"
msgstr "_Nee, annuleren"

#: ../data/rh_register.glade.h:143
msgctxt "yes"
msgid "_No, I prefer to register at a later time."
msgstr ""

#: ../data/rh_register.glade.h:144
#, fuzzy
msgctxt "yes"
msgid "_Password:"
msgstr "_Wachtwoord:"

#: ../data/rh_register.glade.h:145
#, fuzzy
msgctxt "yes"
msgid "_Proxy Location:"
msgstr "_Proxy locatie:"

#: ../data/rh_register.glade.h:146
msgctxt "yes"
msgid "_Take me back to the registration"
msgstr ""

#: ../data/rh_register.glade.h:147
msgctxt "yes"
msgid "_Take me back to the setup process."
msgstr ""

#: ../data/rh_register.glade.h:148
#, fuzzy
msgctxt "yes"
msgid "_View Hardware Profile ..."
msgstr "Hardware-profiel"

#: ../data/rh_register.glade.h:149
msgctxt "yes"
msgid "_Why Should I Connect to RHN? ..."
msgstr ""

#: ../data/rh_register.glade.h:150
msgctxt "yes"
msgid "_Yes, Continue"
msgstr ""

#: ../data/rh_register.glade.h:151
msgctxt "yes"
msgid "_Yes, I'd like to register now."
msgstr ""

#: ../data/rh_register.glade.h:152
#, fuzzy
msgctxt "yes"
msgid "label"
msgstr "label"

#: ../data/rh_register.glade.h:153
#, fuzzy
msgctxt "yes"
msgid "•"
msgstr "•"

#: ../data/rh_register.glade.h:154
#, fuzzy
msgctxt "yes"
msgid "• A name for your system's Red Hat Network profile"
msgstr "• Een naam voor het Red Hat Network profiel van uw systeem"

#: ../data/rh_register.glade.h:155
#, fuzzy
msgctxt "yes"
msgid "• The address to your Red Hat Network Satellite (optional)"
msgstr "• Het adres naar uw Red Hat Network Satellite (optioneel)"

#: ../data/rh_register.glade.h:156
#, fuzzy
msgctxt "yes"
msgid "• Your Red Hat Network or Red Hat Network Satellite login "
msgstr "• Uw Red Hat Network of Red Hat Network Satellite login "

#: ../rhn_register.desktop.in.h:1
msgid "RHN Registration"
msgstr ""

#: ../rhn_register.desktop.in.h:2
msgid "Register for software updates from Spacewalk/Satellite/Red Hat Network"
msgstr ""

#: ../rhn_register.desktop.in.h:3
msgid "Register to Spacewalk/Satellite/Red Hat Network."
msgstr ""<|MERGE_RESOLUTION|>--- conflicted
+++ resolved
@@ -10,26 +10,15 @@
 msgstr ""
 "Project-Id-Version: Spacewalk\n"
 "Report-Msgid-Bugs-To: \n"
-<<<<<<< HEAD
-"POT-Creation-Date: 2011-07-19 13:31+0200\n"
-"PO-Revision-Date: 2007-01-16 23:33+0100\n"
-"Last-Translator: Peter van Egdom <p.van.egdom@gmail.com>\n"
-"Language-Team: Dutch <vertaling@nl.linux.org>\n"
-=======
 "POT-Creation-Date: 2011-07-19 18:03+0200\n"
 "PO-Revision-Date: 2011-03-22 15:40+0000\n"
 "Last-Translator: msuchy <msuchy@redhat.com>\n"
 "Language-Team: Dutch (http://www.transifex.net/projects/p/fedora/team/nl/)\n"
->>>>>>> 852a28ff
 "Language: nl\n"
 "MIME-Version: 1.0\n"
 "Content-Type: text/plain; charset=UTF-8\n"
 "Content-Transfer-Encoding: 8bit\n"
-<<<<<<< HEAD
-"X-Generator: KBabel 1.11.4\n"
-=======
 "Plural-Forms: nplurals=2; plural=(n != 1)\n"
->>>>>>> 852a28ff
 
 #: ../src/up2date_client/rhnregGui.py:132
 #: ../src/up2date_client/rhnregGui.py:149
@@ -48,7 +37,6 @@
 
 #: ../src/up2date_client/rhnregGui.py:297
 msgid "You specified an invalid protocol. Only https and http are allowed."
-<<<<<<< HEAD
 msgstr ""
 
 #: ../src/up2date_client/rhnregGui.py:310
@@ -83,41 +71,6 @@
 msgid ""
 "Double-check the location - is '%s' correct? If not, you can correct it and "
 "try again."
-=======
-msgstr ""
-
-#: ../src/up2date_client/rhnregGui.py:310
-msgid ""
-"You will not be able to successfully register this system without contacting "
-"a Red Hat Network server."
-msgstr ""
-
-#: ../src/up2date_client/rhnregGui.py:332
-#, python-format
-msgid "We could not contact Red Hat Network (%s)."
-msgstr "We konden geen contact krijgen met Red Hat Network (%s)."
-
-#: ../src/up2date_client/rhnregGui.py:334
-#: ../src/up2date_client/rhnregGui.py:347
-msgid "Make sure the network connection on this system is operational."
-msgstr ""
-
-#: ../src/up2date_client/rhnregGui.py:336
-msgid ""
-"Did you mean to register to a Red Hat Network Satellite or Proxy? If so, you "
-"can enter a Satellite or Proxy location instead."
-msgstr ""
-
-#: ../src/up2date_client/rhnregGui.py:342
-#, python-format
-msgid "We could not contact the Satellite or Proxy at '%s.'"
-msgstr ""
-
-#: ../src/up2date_client/rhnregGui.py:344
-#, python-format
-msgid ""
-"Double-check the location - is '%s' correct? If not, you can correct it and "
-"try again."
 msgstr ""
 
 #: ../src/up2date_client/rhnregGui.py:357
@@ -181,76 +134,10 @@
 
 #: ../src/up2date_client/rhnregGui.py:729
 msgid "Sending your profile information to Red Hat Network.  Please wait."
->>>>>>> 852a28ff
 msgstr ""
 "Uw profiel informatie aan het verzenden naar Red Hat Network.  Gelieve te "
 "wachten."
 
-<<<<<<< HEAD
-#: ../src/up2date_client/rhnregGui.py:357
-msgid "There was an error communicating with Red Hat Network."
-msgstr "Er trad een fout op tijdens het communiceren met Red Hat Network."
-
-#: ../src/up2date_client/rhnregGui.py:358
-msgid "The server may be in outage mode. You may have to try connecting later."
-msgstr ""
-
-#: ../src/up2date_client/rhnregGui.py:360
-msgid "You may be running a client that is incompatible with the server."
-msgstr ""
-
-#: ../src/up2date_client/rhnregGui.py:399
-#, python-format
-msgid ""
-"Please enter your account information for the <b>%s</b> Red Hat Network "
-"Satellite:"
-msgstr ""
-
-#: ../src/up2date_client/rhnregGui.py:448
-msgid "You must enter a login."
-msgstr "U dient een login in te voeren."
-
-#: ../src/up2date_client/rhnregGui.py:454
-msgid "You must enter a password."
-msgstr "U dient een wachtwoord in te voeren."
-
-#: ../src/up2date_client/rhnregGui.py:468
-#, fuzzy
-msgid "There was an error while logging in."
-msgstr "Er trad een RPM fout op. De foutmelding was:\n"
-
-#: ../src/up2date_client/rhnregGui.py:493
-msgid ""
-"There was an error communicating with the registration server.  The message "
-"was:\n"
-msgstr ""
-"Er trad een fout op tijdens het communiceren met de registratie-server.  De "
-"foutmelding was:\n"
-
-#: ../src/up2date_client/rhnregGui.py:635
-msgid "There was an error while assembling information for the profile."
-msgstr ""
-
-#: ../src/up2date_client/rhnregGui.py:656
-msgid "Error running hardware profile"
-msgstr "Fout tijdens het uitvoeren van het hardware profiel"
-
-#: ../src/up2date_client/rhnregGui.py:683
-msgid "There was an error while populating the profile."
-msgstr ""
-
-#: ../src/up2date_client/rhnregGui.py:703
-msgid "You must choose a name for this profile."
-msgstr "U dient een naam te kiezen voor dit profiel."
-
-#: ../src/up2date_client/rhnregGui.py:718
-#, fuzzy
-msgid "There was an error while creating the profile."
-msgstr "Er trad een fout op tijdens het communiceren met Red Hat Network."
-
-#: ../src/up2date_client/rhnregGui.py:729
-msgid "Sending your profile information to Red Hat Network.  Please wait."
-=======
 #: ../src/up2date_client/rhnregGui.py:748
 msgid "Registering System"
 msgstr "Registreren van het systeem"
@@ -326,69 +213,8 @@
 
 #: ../src/up2date_client/rhnregGui.py:954
 msgid "There was an error while installing the certificate."
->>>>>>> 852a28ff
-msgstr ""
-"Uw profiel informatie aan het verzenden naar Red Hat Network.  Gelieve te "
-"wachten."
-
-<<<<<<< HEAD
-#: ../src/up2date_client/rhnregGui.py:748
-msgid "Registering System"
-msgstr "Registreren van het systeem"
-
-#: ../src/up2date_client/rhnregGui.py:762
-#: ../src/up2date_client/rhnregGui.py:766
-#: ../src/up2date_client/rhnregGui.py:770 ../src/up2date_client/tui.py:878
-#: ../src/up2date_client/tui.py:881 ../src/up2date_client/tui.py:884
-msgid "Problem registering system:\n"
-msgstr "Probleem met het registreren van het systeem:\n"
-
-#: ../src/up2date_client/rhnregGui.py:773
-#, python-format
-msgid ""
-"The installation number [ %s ] provided is not a valid installation number. "
-"Please go back to the previous screen and fix it."
-msgstr ""
-
-#: ../src/up2date_client/rhnregGui.py:783 ../src/up2date_client/tui.py:890
-msgid "Problem registering system."
-msgstr "Probleem met het registreren van het systeem."
-
-#: ../src/up2date_client/rhnregGui.py:793 ../src/up2date_client/tui.py:895
-msgid "Problem writing out system id to disk."
-msgstr "Probleem met het wegschrijven van uw systeem ID naar de schijf."
-
-#: ../src/up2date_client/rhnregGui.py:799
-msgid "There was a problem registering this system."
-msgstr "Er was een probleem tijdens het registreren van dit systeem."
-
-#: ../src/up2date_client/rhnregGui.py:812
-msgid "Sending hardware information"
-msgstr "Verzenden van hardware-informatie"
-
-#: ../src/up2date_client/rhnregGui.py:817
-msgid "Problem sending hardware information."
-msgstr "Er was een probleem bij het verzenden van hardware-informatie."
-
-#. #            for row in range(self.regPackageArea.n_rows):
-#. #                rowData = self.regPackageArea.get_row_data(row)
-#. #                if rowData[0] == 1:
-#. #                    selection.append(rowData[1])
-#. #            print "gh270"
-#. #            selectedPackages = []
-#. #            for pkg in packageList:
-#. #                if pkg[0] in selection:
-#. #                    selectedPackages.append(pkg)
-#: ../src/up2date_client/rhnregGui.py:841
-msgid "Sending package information"
-msgstr "Verzenden van pakketinformatie"
-
-#: ../src/up2date_client/rhnregGui.py:846
-msgid "Problem sending package information."
-msgstr "Er was een probleem bij het verzenden van pakketinformatie."
-
-#: ../src/up2date_client/rhnregGui.py:874 ../src/up2date_client/tui.py:965
-=======
+msgstr ""
+
 #: ../src/up2date_client/rhnregGui.py:980
 msgid "You must select a certificate."
 msgstr "U dient een certificaat te selecteren."
@@ -707,38 +533,11 @@
 msgstr "Voldoet aan:"
 
 #: ../src/up2date_client/rhnreg_constants.py:45
->>>>>>> 852a28ff
-msgid ""
-"Could not open /etc/yum/pluginconf.d/rhnplugin.conf\n"
-"yum-rhn-plugin is not enabled.\n"
-msgstr ""
-
-<<<<<<< HEAD
-#: ../src/up2date_client/rhnregGui.py:890
-#: ../src/up2date_client/rhnregGui.py:907 ../src/up2date_client/tui.py:909
-#: ../src/up2date_client/tui.py:923
-msgid "Problem registering personal information:\n"
-msgstr "Probleem bij het registreren van uw persoonlijke informatie:\n"
-
-#: ../src/up2date_client/rhnregGui.py:895
-#: ../src/up2date_client/rhnregGui.py:912 ../src/up2date_client/tui.py:915
-#: ../src/up2date_client/tui.py:927
-msgid "Problem registering personal information"
-msgstr "Probleem bij het registreren van uw persoonlijke informatie"
-
-#: ../src/up2date_client/rhnregGui.py:954
-#, fuzzy
-msgid "There was an error while installing the certificate."
-msgstr "Er deed zich een fout tijdens het installeren van het pakket:\n"
-
-#: ../src/up2date_client/rhnregGui.py:980
-msgid "You must select a certificate."
-msgstr "U dient een certificaat te selecteren."
-
-#. TODO Modify rhnlib to raise a unique exception for the not a
-#. cert file case.
-#: ../src/up2date_client/rhnregGui.py:1013
-=======
+msgid ""
+"Receive the latest software updates, including security updates, keeping "
+"this Red Hat Enterprise Linux system updated and secure."
+msgstr ""
+
 #: ../src/up2date_client/rhnreg_constants.py:47
 msgid ""
 "Download installation images for Red Hat Enterprise Linux releases, "
@@ -758,60 +557,11 @@
 msgstr ""
 
 #: ../src/up2date_client/rhnreg_constants.py:55
->>>>>>> 852a28ff
-msgid ""
-"There was an SSL error. This could be because the file you picked was not a "
-"certificate file."
-msgstr ""
-
-<<<<<<< HEAD
-#. TODO Provide better messages
-#: ../src/up2date_client/rhnregGui.py:1020
-msgid "Something went wrong while installing the new certificate:\n"
-msgstr ""
-
-#: ../src/up2date_client/rhnregGui.py:1072
-#: ../src/up2date_client/rhnregGui.py:1073
-#: ../src/up2date_client/rhnregGui.py:1074
-msgid "unknown"
-msgstr "onbekend"
-
-#: ../src/up2date_client/rhnregGui.py:1166
-#, fuzzy
-msgid "There was an error getting the list of hardware."
-msgstr "Er trad een fout op tijdens het communiceren met Red Hat Network."
-
-#: ../src/up2date_client/rhnregGui.py:1178 ../src/up2date_client/tui.py:678
-#, python-format
-msgid "%d MHz"
-msgstr "%d MHz"
-
-#: ../src/up2date_client/rhnregGui.py:1182
-#, python-format
-msgid "%s MB"
-msgstr "%s MB"
-
-#: ../src/up2date_client/rhnregGui.py:1226
-#, fuzzy
-msgid "There was an error building the list of packages."
-msgstr "Er deed zich een fout tijdens het installeren van het pakket:\n"
-
-#: ../src/up2date_client/rhnregGui.py:1241
-msgid "Package"
-msgstr "Pakket"
-
-#: ../src/up2date_client/rhnregGui.py:1246
-msgid "Arch"
-msgstr "Architectuur"
-
-#: ../src/up2date_client/rhnregGui.py:1253
-msgid "Building a list of RPM packages installed on your system.  Please wait."
-msgstr ""
-"Bezig met het aanmaken van een lijst met de op uw systeem geïnstalleerde RPM-"
-"pakketten. Even geduld alstublieft."
-
-#: ../src/up2date_client/rhnregGui.py:1284
-=======
+msgid ""
+"Tip: Red Hat values your privacy: http://www.redhat.com/legal/"
+"privacy_statement.html"
+msgstr ""
+
 #: ../src/up2date_client/rhnreg_constants.py:57 ../data/rh_register.glade.h:42
 msgid "Take me back to the registration"
 msgstr ""
@@ -822,59 +572,17 @@
 msgstr "Software update installatie niet-succesvol"
 
 #: ../src/up2date_client/rhnreg_constants.py:61
->>>>>>> 852a28ff
-msgid ""
-"There was an error loading your configuration.  Make sure that\n"
-"you have read access to /etc/sysconfig/rhn."
-msgstr ""
-"Er trad een fout op tijdens het laden van uw configuratie.  Wees er zeker\n"
-"van dat u leesrechten hebt op de map /etc/sysconfig/rhn."
-
-<<<<<<< HEAD
-#: ../src/up2date_client/rhnregGui.py:1326
-#, python-format
-=======
+msgid ""
+"Are you sure you don't want to connect your system to Red Hat Network? "
+"You'll miss out on the benefits of a Red Hat Enterprise Linux subscription:\n"
+msgstr ""
+
 #: ../src/up2date_client/rhnreg_constants.py:63
->>>>>>> 852a28ff
-msgid ""
-"There was an error saving your configuration. Make sure that\n"
-"you own %s."
-msgstr ""
-"Er was een probleem tijdens het opslaan van uw configuratie. Wees er zeker\n"
-"van dat u eigenaar bent van %s."
-
-<<<<<<< HEAD
-#: ../src/up2date_client/rhnregGui.py:1356
-#, python-format
-msgid ""
-"This error shouldn't have happened. If you'd like to help us improve this "
-"program, please file a bug at bugzilla.redhat.com. Including the relevant "
-"parts of '%s' would be very helpful. Thanks!"
-msgstr ""
-
-#: ../src/up2date_client/rpcServer.py:45
-msgid "Error: Server Unavailable. Please try later."
-msgstr ""
-
-#: ../src/up2date_client/rpcServer.py:160
-msgid "ERROR: can not find RHNS CA file"
-msgstr "FOUT: kan RHNS CA bestand niet vinden"
-
-#: ../src/up2date_client/rpcServer.py:198
-msgid "Connection aborted by the user"
-msgstr "Verbinding verbroken door de gebruiker"
-
-#: ../src/up2date_client/rpcServer.py:243
-msgid "Server has refused connection due to high load"
-msgstr "De server weigerde de verbinding omdat er teveel dataverkeer is"
-
-#: ../src/up2date_client/rhnChannel.py:96
-msgid "Unable to Locate SystemId"
-msgstr ""
-
-#: ../src/up2date_client/rhnChannel.py:113
-msgid "This system may not be updated until it is associated with a channel."
-=======
+msgid ""
+"You will not be able to take advantage of these subscription privileges "
+"without connecting your system to Red Hat Network.\n"
+msgstr ""
+
 #: ../src/up2date_client/rhnreg_constants.py:65 ../data/rh_register.glade.h:43
 msgid "Take me back to the setup process."
 msgstr ""
@@ -897,30 +605,8 @@
 
 #: ../src/up2date_client/rhnreg_constants.py:72
 msgid "Red Hat Login:"
->>>>>>> 852a28ff
-msgstr ""
-"Dit systeem mag niet worden bijgewerkt totdat het is geassocieerd met een "
-"kanaal."
-
-#: ../src/up2date_client/rpmUtils.py:112 ../src/up2date_client/debUtils.py:53
-msgid "Getting list of packages installed on the system"
-msgstr "Opmaken van een lijst met geïnstalleerde pakketten op het systeem"
-
-<<<<<<< HEAD
-#: ../src/up2date_client/tui.py:127
-#, fuzzy
-msgid "Red Hat Network Location:"
-msgstr "Red Hat Network _locatie:"
-
-#: ../src/up2date_client/tui.py:128
-#: ../src/up2date_client/rhnreg_constants.py:73
-msgid "Login:"
-msgstr "Login:"
-
-#: ../src/up2date_client/tui.py:129
-#, fuzzy
-msgid "System ID:"
-=======
+msgstr ""
+
 #: ../src/up2date_client/rhnreg_constants.py:74
 msgid "Password:"
 msgstr "Wachtwoord:"
@@ -933,31 +619,8 @@
 
 #: ../src/up2date_client/rhnreg_constants.py:77
 msgid "Please enter a desired login."
->>>>>>> 852a28ff
-msgstr ""
-"\n"
-"Systeem ID: "
-
-<<<<<<< HEAD
-#: ../src/up2date_client/tui.py:423
-#: ../src/up2date_client/rhnreg_constants.py:329
-msgid "Error"
-msgstr "Fout"
-
-#: ../src/up2date_client/tui.py:423
-msgid "The server indicated an error:\n"
-msgstr "De server gaf een fout terug:\n"
-
-#. Navigation
-#: ../src/up2date_client/tui.py:423
-#: ../src/up2date_client/rhnreg_constants.py:328
-msgid "OK"
-msgstr "OK"
-
-#: ../src/up2date_client/tui.py:427
-#, fuzzy
-msgid "There was an error communicating with the registration server:\n"
-=======
+msgstr ""
+
 #: ../src/up2date_client/rhnreg_constants.py:78
 msgid "Please enter and verify a password."
 msgstr "U dient een wachtwoord in te voeren en te verifiëren."
@@ -979,56 +642,8 @@
 
 #: ../src/up2date_client/rhnreg_constants.py:84
 msgid "Limited Updates Only"
->>>>>>> 852a28ff
-msgstr ""
-"Er trad een fout op tijdens het communiceren met de registratie-server.  De "
-"foutmelding was:\n"
-
-<<<<<<< HEAD
-#: ../src/up2date_client/tui.py:627
-msgid "Profile name:"
-msgstr "Profielnaam:"
-
-#: ../src/up2date_client/tui.py:649 ../src/up2date_client/tui.py:650
-msgid "Version: "
-msgstr "Versie: "
-
-#: ../src/up2date_client/tui.py:656
-msgid "CPU model: "
-msgstr "Processormodel: "
-
-#: ../src/up2date_client/tui.py:662
-msgid "Hostname: "
-msgstr "Hostnaam: "
-
-#: ../src/up2date_client/tui.py:674
-msgid "CPU speed: "
-msgstr "Processorsnelheid: "
-
-#: ../src/up2date_client/tui.py:680
-msgid "IP Address: "
-msgstr "IP-adres: "
-
-#: ../src/up2date_client/tui.py:686
-msgid "Memory: "
-msgstr "Geheugen: "
-
-#: ../src/up2date_client/tui.py:690
-#, python-format
-msgid "%s megabytes"
-msgstr "%s megabytes"
-
-#: ../src/up2date_client/tui.py:937
-msgid "Problem sending hardware profile:\n"
-msgstr "Probleem tijdens het verzenden van het hardware profiel:\n"
-
-#: ../src/up2date_client/tui.py:941
-msgid "Problem sending hardware profile."
-msgstr "Probleem tijdens het verzenden van het hardware profiel."
-
-#: ../src/up2date_client/tui.py:950
-msgid "Problem sending package list:\n"
-=======
+msgstr ""
+
 #: ../src/up2date_client/rhnreg_constants.py:85 ../data/rh_register.glade.h:16
 msgid "All available updates"
 msgstr ""
@@ -1085,32 +700,14 @@
 
 #: ../src/up2date_client/rhnreg_constants.py:108
 msgid "Include RPM packages installed on this system in my System Profile"
->>>>>>> 852a28ff
-msgstr ""
-"Er deed zich een probleem voor tijdens het zenden van de lijst met "
-"pakketten:\n"
-
-<<<<<<< HEAD
-#: ../src/up2date_client/tui.py:953
-msgid "Problem sending package list."
-=======
+msgstr ""
+"Vervat de geïnstalleerde pakketten op dit systeem in mijn systeemprofiel"
+
 #: ../src/up2date_client/rhnreg_constants.py:110
 msgid "You may deselect individual packages by unchecking them below."
->>>>>>> 852a28ff
-msgstr ""
-"Er deed zich een probleem voor tijdens het zenden van de lijst met pakketten."
-
-<<<<<<< HEAD
-#: ../src/up2date_client/tui.py:1003
-msgid "Finish"
-msgstr "Voltooien"
-
-#: ../src/up2date_client/tui.py:1129
-msgid "You specified an invalid protocol."
-msgstr ""
-
-#: ../src/up2date_client/tui.py:1163
-=======
+msgstr ""
+"U kunt individuele pakketten deselecteren door ze hieronder uit te vinken."
+
 #: ../src/up2date_client/rhnreg_constants.py:112
 msgid "Building Package List"
 msgstr "Pakketlijst aan het samenstellen"
@@ -1124,482 +721,10 @@
 msgstr ""
 
 #: ../src/up2date_client/rhnreg_constants.py:117
->>>>>>> 852a28ff
-msgid ""
-"  <Tab>/<Alt-Tab> between elements  |  <Space> selects  |  <F12> next screen"
-msgstr ""
-<<<<<<< HEAD
-"  <Tab>/<Alt-Tab> navigeren  |  <Spatie> selecteer  |  <F12> volgend scherm"
-
-#: ../src/up2date_client/tui.py:1260
-msgid "You must run the RHN registration program as root."
-msgstr "U dient het RHN registratie-programma als root op te starten."
-
-#: ../src/up2date_client/rhnreg.py:55
-msgid "Warning: unable to enable rhnsd with chkconfig"
-msgstr "Waarschuwing: kon rhnsd niet opstarten met chkconfig"
-
-#: ../src/up2date_client/hardware.py:706
-msgid "Error reading cpu information:"
-msgstr "Fout bij het inlezen van de processor-informatie:"
-
-#: ../src/up2date_client/hardware.py:713
-msgid "Error reading system memory information:"
-msgstr "Fout bij het inlezen van de systeemgeheugen-informatie:"
-
-#: ../src/up2date_client/hardware.py:723
-msgid "Error reading networking information:"
-msgstr "Fout bij het inlezen van de netwerk-informatie:"
-
-#: ../src/up2date_client/hardware.py:744
-msgid "Error reading install method information:"
-msgstr "Fout bij het inlezen van de installatiemethode-informatie:"
-
-#: ../src/up2date_client/hardware.py:752
-msgid "Error reading network interface information:"
-msgstr "Fout bij het inlezen van de netwerkinterface-informatie:"
-
-#: ../src/up2date_client/messageWindow.py:98
-msgid "Error:"
-msgstr "Fout:"
-
-#: ../src/up2date_client/messageWindow.py:105
-msgid "Yes/No dialog:"
-msgstr "Ja/Nee dialoogvenster:"
-
-#: ../src/up2date_client/config.py:142
-#, python-format
-msgid "%s was not found"
-msgstr "%s was niet gevonden"
-
-#: ../src/up2date_client/rhnreg_constants.py:14
-msgid "Copyright © 2006--2010 Red Hat, Inc. All rights reserved."
-msgstr ""
-
-#. Connect Window
-#: ../src/up2date_client/rhnreg_constants.py:17
-msgid "Attempting to contact the Red Hat Network server."
-msgstr "Proberen om contact op te nemen met de Red Hat Network server."
-
-#: ../src/up2date_client/rhnreg_constants.py:18
-#, python-format
-msgid "We are attempting to contact the Red Hat Network server at %s."
-msgstr "We proberen contact op te nemen met de Red Hat Network server op %s."
-
-#: ../src/up2date_client/rhnreg_constants.py:20
-#, python-format
-msgid "A proxy was specified at %s."
-msgstr ""
-
-#. Start Window
-#: ../src/up2date_client/rhnreg_constants.py:23 ../data/gui.glade.h:5
-msgid "Registering for software updates"
-msgstr "Registreren voor software updates"
-
-#: ../src/up2date_client/rhnreg_constants.py:24
-=======
-
-#: ../src/up2date_client/rhnreg_constants.py:119
-msgid "*Email Address:"
-msgstr "*E-mail adres:"
-
-#: ../src/up2date_client/rhnreg_constants.py:121
-#: ../data/rh_register.glade.h:41
-msgid "System software updates already set up"
-msgstr ""
-
-#: ../src/up2date_client/rhnreg_constants.py:122
-msgid "It appears this system has already been set up for software updates:"
-msgstr ""
-
-#: ../src/up2date_client/rhnreg_constants.py:123
-msgid "Are you sure you would like to continue?"
-msgstr ""
-
-#: ../src/up2date_client/rhnreg_constants.py:125
->>>>>>> 852a28ff
-msgid ""
-"This assistant will guide you through connecting your system to Red Hat "
-"Network (RHN) to receive software updates, including security updates, to "
-"keep your system supported and compliant.  You will need the following at "
-"this time:\n"
-"\n"
-" * A network connection\n"
-" * Your Red Hat Login & password\n"
-" * The location of a Red Hat Network Satellite or Proxy (optional)\n"
-"\n"
-msgstr ""
-
-<<<<<<< HEAD
-#. Why Register Window
-#: ../src/up2date_client/rhnreg_constants.py:37 ../data/rh_register.glade.h:54
-msgid "Why Should I Connect to RHN? ..."
-=======
-#. Send Window
-#: ../src/up2date_client/rhnreg_constants.py:134
-msgid "Send Profile Information to Red Hat Network"
-msgstr "Verzend profielinformatie naar Red Hat Network"
-
-#: ../src/up2date_client/rhnreg_constants.py:135
-msgid ""
-"We are finished collecting information for the System Profile.\n"
-"\n"
-"Press \"Next\" to send this System Profile to Red Hat Network.  Click "
-"\"Cancel\" and no information will be sent.  You can run the registration "
-"program later by typing `rhn_register` at the command line."
->>>>>>> 852a28ff
-msgstr ""
-
-<<<<<<< HEAD
-#: ../src/up2date_client/rhnreg_constants.py:38 ../data/rh_register.glade.h:53
-msgid "Why Register"
-msgstr "Waarom registreren"
-
-#: ../src/up2date_client/rhnreg_constants.py:39
-=======
-#. Sending Window
-#: ../src/up2date_client/rhnreg_constants.py:142
-msgid "Sending Profile to Red Hat Network"
-msgstr "Verzenden van profiel naar Red Hat Network"
-
-#. Finish Window
-#: ../src/up2date_client/rhnreg_constants.py:145
-#: ../src/up2date_client/gui.py:314
-msgid "Finish setting up software updates"
-msgstr ""
-
-#: ../src/up2date_client/rhnreg_constants.py:146
->>>>>>> 852a28ff
-msgid ""
-"Connecting your system to Red Hat Network allows you to take full advantage "
-"of the benefits of a paid subscription, including:"
-msgstr ""
-
-<<<<<<< HEAD
-#: ../src/up2date_client/rhnreg_constants.py:41
-msgid "Security & Updates:"
-msgstr "Beveiliging & bijgewerkte versies:"
-
-#: ../src/up2date_client/rhnreg_constants.py:42
-msgid "Downloads & Upgrades:"
-msgstr "Downloads & nieuwe versies:"
-
-#: ../src/up2date_client/rhnreg_constants.py:43
-msgid "Support:"
-msgstr "Ondersteuning:"
-
-#: ../src/up2date_client/rhnreg_constants.py:44
-msgid "Compliance:"
-msgstr "Voldoet aan:"
-
-#: ../src/up2date_client/rhnreg_constants.py:45
-=======
-#. Review Window
-#: ../src/up2date_client/rhnreg_constants.py:157 ../data/gui.glade.h:6
-msgid "Review system subscription details"
-msgstr ""
-
-#: ../src/up2date_client/rhnreg_constants.py:158
-msgid "Please review the subscription details below:"
-msgstr ""
-
-#: ../src/up2date_client/rhnreg_constants.py:159
-#, python-format
->>>>>>> 852a28ff
-msgid ""
-"Receive the latest software updates, including security updates, keeping "
-"this Red Hat Enterprise Linux system updated and secure."
-msgstr ""
-
-<<<<<<< HEAD
-#: ../src/up2date_client/rhnreg_constants.py:47
-=======
-#: ../src/up2date_client/rhnreg_constants.py:161
->>>>>>> 852a28ff
-msgid ""
-"Download installation images for Red Hat Enterprise Linux releases, "
-"including new releases."
-msgstr ""
-
-<<<<<<< HEAD
-#: ../src/up2date_client/rhnreg_constants.py:49
-msgid ""
-"Access to the technical support experts at Red Hat or Red Hat's partners for "
-"help with any issues you might encounter with this system."
-msgstr ""
-
-#: ../src/up2date_client/rhnreg_constants.py:51
-=======
-#: ../src/up2date_client/rhnreg_constants.py:163
-msgid "Software channel subscriptions:"
-msgstr ""
-
-#: ../src/up2date_client/rhnreg_constants.py:164
->>>>>>> 852a28ff
-msgid ""
-"Stay in compliance with your subscription agreement and manage subscriptions "
-"for systems connected to your account at http://rhn.redhat.com/."
-msgstr ""
-
-<<<<<<< HEAD
-#: ../src/up2date_client/rhnreg_constants.py:55
-=======
-#: ../src/up2date_client/rhnreg_constants.py:166
->>>>>>> 852a28ff
-msgid ""
-"Tip: Red Hat values your privacy: http://www.redhat.com/legal/"
-"privacy_statement.html"
-msgstr ""
-
-<<<<<<< HEAD
-#: ../src/up2date_client/rhnreg_constants.py:57 ../data/rh_register.glade.h:42
-msgid "Take me back to the registration"
-msgstr ""
-
-#. Confirm Quit Window
-#: ../src/up2date_client/rhnreg_constants.py:60
-msgid "Software update setup unsuccessful"
-msgstr "Software update installatie niet-succesvol"
-
-#: ../src/up2date_client/rhnreg_constants.py:61
-=======
-#: ../src/up2date_client/rhnreg_constants.py:177
-msgid ""
-"Warning: If an installed product on this system is not listed above, you "
-"will not receive updates or support for that product. If you would like to "
-"receive updates for that product, please visit http://rhn.redhat.com/ and "
-"subscribe this system to the appropriate software channels to get updates "
-"for that product. See Kbase article 11313 for more details. (http://kbase."
-"redhat.com/faq/docs/DOC-11313)"
-msgstr ""
-
-#: ../src/up2date_client/rhnreg_constants.py:188
->>>>>>> 852a28ff
-msgid ""
-"Are you sure you don't want to connect your system to Red Hat Network? "
-"You'll miss out on the benefits of a Red Hat Enterprise Linux subscription:\n"
-msgstr ""
-
-<<<<<<< HEAD
-#: ../src/up2date_client/rhnreg_constants.py:63
-msgid ""
-"You will not be able to take advantage of these subscription privileges "
-"without connecting your system to Red Hat Network.\n"
-msgstr ""
-
-#: ../src/up2date_client/rhnreg_constants.py:65 ../data/rh_register.glade.h:43
-msgid "Take me back to the setup process."
-msgstr ""
-
-#: ../src/up2date_client/rhnreg_constants.py:66
-msgid "I'll register later."
-msgstr ""
-
-#. Info Window
-#: ../src/up2date_client/rhnreg_constants.py:69
-#, fuzzy
-msgid "Enter you account information"
-msgstr "Fout bij het inlezen van de processor-informatie:"
-
-#: ../src/up2date_client/rhnreg_constants.py:70
-#, python-format
-=======
-#: ../src/up2date_client/rhnreg_constants.py:190
-msgid "Note: yum-rhn-plugin has been enabled."
-msgstr ""
-
-#: ../src/up2date_client/rhnreg_constants.py:191
-msgid ""
-"Warning: An error occurred during enabling yum-rhn-plugin.\n"
-"yum-rhn-plugin is not enabled.\n"
-"Automatic updates will not work."
-msgstr ""
-
-#: ../src/up2date_client/rhnreg_constants.py:194
-msgid ""
-"You were unable to be subscribed to the following software channels because "
-"there were insufficient subscriptions available in your account:"
-msgstr ""
-
-#: ../src/up2date_client/rhnreg_constants.py:198
->>>>>>> 852a28ff
-msgid ""
-"Please enter your login information for the %s Red Hat Network Satellite:\n"
-"\n"
-msgstr ""
-
-<<<<<<< HEAD
-#: ../src/up2date_client/rhnreg_constants.py:72
-msgid "Red Hat Login:"
-msgstr ""
-
-#: ../src/up2date_client/rhnreg_constants.py:74
-msgid "Password:"
-msgstr "Wachtwoord:"
-
-#: ../src/up2date_client/rhnreg_constants.py:75
-=======
-#: ../src/up2date_client/rhnreg_constants.py:209
-msgid "RHN service level:"
-msgstr ""
-
-#: ../src/up2date_client/rhnreg_constants.py:210
->>>>>>> 852a28ff
-msgid ""
-"Tip: Forgot your login or password?  Contact your Satellite's Organization "
-"Administrator."
-msgstr ""
-
-<<<<<<< HEAD
-#: ../src/up2date_client/rhnreg_constants.py:77
-msgid "Please enter a desired login."
-msgstr ""
-
-#: ../src/up2date_client/rhnreg_constants.py:78
-msgid "Please enter and verify a password."
-msgstr "U dient een wachtwoord in te voeren en te verifiëren."
-
-#. OS Release Window
-#: ../src/up2date_client/rhnreg_constants.py:81
-#: ../src/firstboot/rhn_choose_channel.py:39
-#: ../src/firstboot/rhn_choose_channel.py:40 ../data/gui.glade.h:7
-msgid "Select operating system release"
-msgstr ""
-
-#: ../src/up2date_client/rhnreg_constants.py:82
-msgid "Operating System version:"
-msgstr ""
-
-#: ../src/up2date_client/rhnreg_constants.py:83
-#, fuzzy
-msgid " Minor Release: "
-msgstr "Release"
-
-#: ../src/up2date_client/rhnreg_constants.py:84
-msgid "Limited Updates Only"
-msgstr ""
-
-#: ../src/up2date_client/rhnreg_constants.py:85 ../data/rh_register.glade.h:16
-#, fuzzy
-msgid "All available updates"
-msgstr "Beschikbare updates"
-
-#: ../src/up2date_client/rhnreg_constants.py:86
-msgid "Confirm operating system release selection"
-msgstr ""
-
-#: ../src/up2date_client/rhnreg_constants.py:87
-=======
-#: ../src/up2date_client/rhnreg_constants.py:214
-msgid ""
-"This system was unable to be associated with the following RHN module(s) "
-"because there were insufficient subscriptions available in your account:"
-msgstr ""
-
-#: ../src/up2date_client/rhnreg_constants.py:217
-msgid ""
-"Update module: per-system updates, email errata notifications, errata "
-"information"
-msgstr ""
-
-#: ../src/up2date_client/rhnreg_constants.py:219
-msgid ""
-"Management module: automatic updates, systems grouping, systems permissions, "
-"system package profiling"
-msgstr ""
-
-#: ../src/up2date_client/rhnreg_constants.py:221
-msgid ""
-"Provisioning module: bare-metal provisioning, existing state provisioning, "
-"rollbacks, configuration management"
-msgstr ""
-
-#: ../src/up2date_client/rhnreg_constants.py:223
-msgid ""
-"Monitoring module: pre-defined and custom system performance probes, system "
-"performance email notifications, graphs of system performance"
-msgstr ""
-
-#: ../src/up2date_client/rhnreg_constants.py:227
->>>>>>> 852a28ff
-msgid ""
-"Your system will be subscribed to the base software channel to receive all "
-"available updates."
-msgstr ""
-
-<<<<<<< HEAD
-#. Hardware Window
-#: ../src/up2date_client/rhnreg_constants.py:92
-#, fuzzy
-msgid "Create your system profile - Hardware"
-msgstr "Registreer een systeemprofiel - Hardware"
-
-#: ../src/up2date_client/rhnreg_constants.py:93
-msgid ""
-"A Profile Name is a descriptive name that you choose to identify this System "
-"Profile on the Red Hat Network web pages. Optionally, include a computer "
-"serial or identification number."
-msgstr ""
-"Een profielnaam is een beschrijvende naam die u kiest om dit systeemprofiel "
-"te identificeren op de Red Hat Network web pagina's. Optioneel kunt u een "
-"computer serie- of identificatienummer mee opgeven."
-
-#: ../src/up2date_client/rhnreg_constants.py:97
-msgid ""
-"Additional hardware information including PCI devices, disk sizes and mount "
-"points will be included in the profile."
-msgstr ""
-"Bijkomende hardware-informatie, zoals PCI-apparaten, schijfgroottes en mount "
-"points zullen in het profiel worden opgenomen."
-
-#: ../src/up2date_client/rhnreg_constants.py:100
-msgid "Include the following information about hardware and network:"
-msgstr "Geef de volgende informatie over hardware en netwerk:"
-
-#. Packages Window
-#: ../src/up2date_client/rhnreg_constants.py:104
-#, fuzzy
-msgid "Create your system profile - Packages"
-msgstr "Registreer een systeemprofiel - Pakketten"
-
-#: ../src/up2date_client/rhnreg_constants.py:105
-msgid ""
-"RPM information is important to determine what updated software packages are "
-"relevant to this system."
-msgstr ""
-"RPM informatie is belangrijk om na te gaan welke bijgewerkte "
-"softwarepakketten relevant zijn voor dit systeem."
-
-#: ../src/up2date_client/rhnreg_constants.py:108
-msgid "Include RPM packages installed on this system in my System Profile"
-msgstr ""
-"Vervat de geïnstalleerde pakketten op dit systeem in mijn systeemprofiel"
-
-#: ../src/up2date_client/rhnreg_constants.py:110
-msgid "You may deselect individual packages by unchecking them below."
-msgstr ""
-"U kunt individuele pakketten deselecteren door ze hieronder uit te vinken."
-
-#: ../src/up2date_client/rhnreg_constants.py:112
-msgid "Building Package List"
-msgstr "Pakketlijst aan het samenstellen"
-
-#. Product Window
-#: ../src/up2date_client/rhnreg_constants.py:115
-msgid ""
-"Please enter your login information for Red Hat Network (http://rhn.redhat."
-"com/):\n"
-"\n"
-msgstr ""
-
-#: ../src/up2date_client/rhnreg_constants.py:117
-#, fuzzy
 msgid ""
 "Tip: Forgot your login or password? Visit: https://rhn.redhat.com/rhn/sales/"
 "LoginInfo.do"
 msgstr ""
-"<small>Tip: Bent u uw login of password vergeten? Zoek deze op \n"
-"https://www.redhat.com/wapps/sso/rhn/lostPassword.html</small>"
 
 #: ../src/up2date_client/rhnreg_constants.py:119
 msgid "*Email Address:"
@@ -1809,8 +934,6 @@
 "guests on this system."
 msgstr ""
 
-=======
->>>>>>> 852a28ff
 #: ../src/up2date_client/rhnreg_constants.py:230
 msgid ""
 "Virtualization Platform module: software updates for an unlimited number "
@@ -1899,7 +1022,6 @@
 "\n"
 "Please try again with a different certificate file."
 msgstr ""
-<<<<<<< HEAD
 
 #: ../src/up2date_client/rhnreg_constants.py:291
 msgid ""
@@ -2044,151 +1166,6 @@
 
 #: ../src/up2date_client/rhncli.py:52
 msgid "Specify a username to use with an authenticated http proxy"
-=======
-
-#: ../src/up2date_client/rhnreg_constants.py:291
-msgid ""
-"<b><span size=\"12000\">Incompatible Certificate File</span></b>\n"
-"\n"
-" The certificate is expired. Please ensure you have the correct  certificate "
-"and your system time is correct."
-msgstr ""
-
-#: ../src/up2date_client/rhnreg_constants.py:295
-msgid "Please verify the value of sslCACert in /etc/sysconfig/rhn/up2date"
-msgstr ""
-
-#: ../src/up2date_client/rhnreg_constants.py:298
-msgid ""
-"Problem registering system.\n"
-"\n"
-"A universal default activation key limits the number of systems which can "
-"connect to the RHN organization associated with your login. To allow this "
-"system to connect, please contact your RHN organization administrator to "
-"increase the number of systems allowed to connect or to disable this "
-"universal default activation key. More details can be found in Red Hat "
-"Knowledgebase Article #7924 at http://kbase.redhat.com/faq/FAQ_61_7924.shtm "
-msgstr ""
-
-#: ../src/up2date_client/rhnreg_constants.py:311
-msgid ""
-"\n"
-" Tip: Minor releases with a '*' are currently supported by Red Hat.\n"
-"\n"
-msgstr ""
-
-#: ../src/up2date_client/rhnreg_constants.py:314
-msgid ""
-"Warning:You will not be able to limit this system to minor release that is "
-"older than the recent minor release if you select this option.\n"
-msgstr ""
-
-#: ../src/up2date_client/rhnreg_constants.py:319
-#, python-format
-msgid ""
-"Your system will be subscribed to %s \n"
-"base software channel. You will not be\n"
-"able to move this system to an earlier release\n"
-"(you will be able to move to a newer release).\n"
-"Are you sure you would like to continue?"
-msgstr ""
-
-#: ../src/up2date_client/rhnreg_constants.py:330
-msgid "Next"
-msgstr "Volgende"
-
-#: ../src/up2date_client/rhnreg_constants.py:331
-msgid "Back"
-msgstr "Terug"
-
-#: ../src/up2date_client/rhnreg_constants.py:332
-msgid "Cancel"
-msgstr "Annuleren"
-
-#: ../src/up2date_client/rhnreg_constants.py:333
-#: ../data/rh_register.glade.h:31
-msgid "No, Cancel"
-msgstr "Nee, annuleren"
-
-#: ../src/up2date_client/rhnreg_constants.py:334
-#: ../data/rh_register.glade.h:55
-msgid "Yes, Continue"
-msgstr ""
-
-#: ../src/up2date_client/rhnreg_constants.py:335
-msgid "Press <space> to deselect the option."
-msgstr ""
-
-#: ../src/up2date_client/up2dateErrors.py:31
-msgid "RPM error.  The message was:\n"
-msgstr "RPM fout. De foutmelding was:\n"
-
-#: ../src/up2date_client/up2dateErrors.py:43
-msgid "Password error. The message was:\n"
-msgstr "Wachtwoord fout. De foutmelding was:\n"
-
-#: ../src/up2date_client/up2dateErrors.py:56
-msgid "RPM dependency error. The message was:\n"
-msgstr "RPM afhankelijkheidsprobleem. De foutmelding was:\n"
-
-#: ../src/up2date_client/up2dateErrors.py:65
-msgid "Error communicating with server. The message was:\n"
-msgstr ""
-"Er trad een fout op tijdens het communiceren met de server. De foutmelding "
-"was:\n"
-
-#: ../src/up2date_client/up2dateErrors.py:76
-msgid "File Not Found: \n"
-msgstr "Bestand niet gevonden: \n"
-
-#: ../src/up2date_client/up2dateErrors.py:87
-msgid "Delay error from server.  The message was:\n"
-msgstr "Delay fout van de server. De foutmelding was:\n"
-
-#: ../src/up2date_client/up2dateErrors.py:133
-msgid "Error validating data at server:\n"
-msgstr "Fout tijdens het valideren van de data op de server:\n"
-
-#: ../src/up2date_client/up2dateErrors.py:144
-msgid "The installation number is invalid"
-msgstr "Het installatienummer is ongeldig"
-
-#: ../src/up2date_client/up2dateErrors.py:151
-msgid "Error parsing the oemInfo file at field:\n"
-msgstr "Fout tijdens het verwerken van het oemInfo bestand bij het veld:\n"
-
-#: ../src/up2date_client/up2dateErrors.py:282
-msgid ""
-"\n"
-"    Your organization does not have enough Management entitlements to "
-"register this\n"
-"    system to Red Hat Network. Please notify your organization administrator "
-"of this error. \n"
-"    You should be able to register this system after your organization frees "
-"existing \n"
-"    or purchases additional entitlements. Additional entitlements may be "
-"purchased by your\n"
-"    organization administrator by logging into Red Hat Network and visiting\n"
-"    the 'Subscription Management' page in the 'Your RHN' section of RHN.\n"
-"    \n"
-"    A common cause of this error code is due to having mistakenly setup an\n"
-"    Activation Key which is set as the universal default.  If an activation "
-"key is set\n"
-"    on the account as a universal default, you can disable this key and "
-"retry to avoid\n"
-"    requiring a Management entitlement."
-msgstr ""
-
-#: ../src/up2date_client/rhncli.py:48
-msgid "Show additional output"
-msgstr "Toon bijkomende uitvoer"
-
-#: ../src/up2date_client/rhncli.py:50
-msgid "Specify an http proxy to use"
-msgstr "Geef een http proxy op om te gebruiken"
-
-#: ../src/up2date_client/rhncli.py:52
-msgid "Specify a username to use with an authenticated http proxy"
 msgstr ""
 "Geef een gebruikersnaam op om te gebruiken voor een authenticated http proxy"
 
@@ -2293,127 +1270,6 @@
 #: ../src/up2date_client/gui.py:317
 msgid "Software updates setup unsuccessful"
 msgstr ""
-
-#: ../src/up2date_client/gui.py:327
-msgid "You must run rhn_register as root."
-msgstr "U dient rhn_register als root op te starten."
-
-#: ../src/up2date_client/gui.py:351
-#, python-format
-msgid "There was some sort of I/O error: %s"
-msgstr "Er deed zich een soort I/O fout voor: %s"
-
-#: ../src/firstboot/rhn_register.py:29 ../src/firstboot/rhn_register.py:30
-#: ../src/firstboot/rhn_start_gui.py:43 ../src/firstboot/rhn_start_gui.py:44
-msgid "Set Up Software Updates"
->>>>>>> 852a28ff
-msgstr ""
-"Geef een gebruikersnaam op om te gebruiken voor een authenticated http proxy"
-
-<<<<<<< HEAD
-#: ../src/up2date_client/rhncli.py:54
-msgid "Specify a password to use with an authenticated http proxy"
-msgstr ""
-"Geef een wachtwoord op om te gebruiken voor een authenticated http proxy"
-
-#: ../src/up2date_client/rhncli.py:76
-msgid ""
-"\n"
-"Aborted.\n"
-msgstr ""
-"\n"
-"Afgebroken.\n"
-
-#: ../src/up2date_client/rhncli.py:79
-#, python-format
-msgid "An unexpected OS error occurred: %s\n"
-msgstr ""
-"Er werd een onverwachte fout door het besturingssysteem veroorzaakt: %s\n"
-
-#: ../src/up2date_client/rhncli.py:83
-msgid "A connection was attempted with a malformed URI.\n"
-msgstr ""
-
-#: ../src/up2date_client/rhncli.py:85
-#, python-format
-msgid "A connection was attempted with a malformed URI: %s.\n"
-msgstr ""
-
-#: ../src/up2date_client/rhncli.py:87
-#, python-format
-msgid "There was some sort of I/O error: %s\n"
-msgstr "Er deed zich een soort I/O fout voor: %s\n"
-
-#: ../src/up2date_client/rhncli.py:90
-#, python-format
-msgid "There was an SSL error: %s\n"
-msgstr "Er deed zich een SSL fout voor: %s\n"
-
-#: ../src/up2date_client/rhncli.py:91
-msgid ""
-"A common cause of this error is the system time being incorrect. Verify that "
-"the time on this system is correct.\n"
-msgstr ""
-"Een meest voorkomende oorzaak van deze fout is een incorrecte tijd op het "
-"systeem. Verzeker u ervan dat de tijd op dit systeem correct is.\n"
-
-#: ../src/up2date_client/rhncli.py:98
-#, python-format
-msgid "There was a SSL crypto error: %s\n"
-msgstr "Er was een SSL crypto fout: %s\n"
-
-#: ../src/up2date_client/rhncli.py:102
-#, python-format
-msgid "There was an authentication error: %s\n"
-msgstr "Er deed zich een authenticatiefout voor: %s\n"
-
-#: ../src/up2date_client/rhncli.py:118
-#, python-format
-msgid "You must be root to run %s"
-msgstr ""
-
-#: ../src/up2date_client/rhncli.py:148 ../src/up2date_client/rhncli.py:183
-msgid "Unable to open gui. Try `up2date --nox`"
-msgstr "Kan gui niet openen. Probeer `up2date --nox`"
-
-#: ../src/up2date_client/rhncli.py:190
-#, python-format
-msgid ""
-"%%prog (Red Hat Network Client Tools) %s\n"
-"Copyright (C) 1999--2010 Red Hat, Inc.\n"
-"Licensed under the terms of the GPLv2."
-msgstr ""
-
-#: ../src/up2date_client/rhncli.py:206
-msgid "An error has occurred:"
-msgstr "Er is een fout opgetreden:"
-
-#: ../src/up2date_client/rhncli.py:214
-msgid "See /var/log/up2date for more information"
-msgstr "Zie /var/log/up2date voor meer informatie"
-
-#: ../src/up2date_client/capabilities.py:89
-#, python-format
-msgid ""
-"This client requires the server to support %s, which the current server does "
-"not support"
-msgstr ""
-"Deze client vereist dat de server %s ondersteunt, de huidige server "
-"ondersteunt dit niet"
-
-#: ../src/up2date_client/gui.py:313
-msgid "_Finish"
-msgstr "_Voltooien"
-
-#: ../src/up2date_client/gui.py:316
-#, fuzzy
-msgid "_Exit"
-msgstr "Bewerk"
-
-#: ../src/up2date_client/gui.py:317
-#, fuzzy
-msgid "Software updates setup unsuccessful"
-msgstr "Software update installatie niet-succesvol"
 
 #: ../src/up2date_client/gui.py:327
 msgid "You must run rhn_register as root."
@@ -2435,14 +1291,6 @@
 msgid "Provide Certificate"
 msgstr ""
 
-=======
-#: ../src/firstboot/rhn_provide_certificate_gui.py:41
-#: ../src/firstboot/rhn_provide_certificate_gui.py:42
-#: ../src/firstboot/rhn_choose_server_gui.py:69
-msgid "Provide Certificate"
-msgstr ""
-
->>>>>>> 852a28ff
 #. the user doesn't want to provide a cert right now
 #. TODO write a message to disk like the other cases? need to decide
 #. how we want to do error handling in general.
@@ -2452,7 +1300,6 @@
 #: ../src/firstboot/rhn_create_profile_gui.py:58
 msgid "Finish Updates Setup"
 msgstr ""
-<<<<<<< HEAD
 
 #: ../src/firstboot/rhn_review_gui.py:42 ../src/firstboot/rhn_review_gui.py:43
 msgid "Review Subscription"
@@ -2476,15 +1323,13 @@
 
 #: ../src/firstboot/rhn_login_gui.py:99
 #: ../src/firstboot/rhn_create_profile_gui.py:87
-#, fuzzy
 msgid "There was a communication error with the server:"
-msgstr "Er trad een fout op tijdens het communiceren met de server: %s"
+msgstr ""
 
 #: ../src/firstboot/rhn_login_gui.py:101
 #: ../src/firstboot/rhn_create_profile_gui.py:89
-#, fuzzy
 msgid "Would you like to go back and try again?"
-msgstr "Wilt u de netwerkconfiguratie aanpassen en het opnieuw proberen?"
+msgstr ""
 
 #: ../src/bin/rhnreg_ks.py:46
 msgid "Specify a profilename"
@@ -2609,37 +1454,32 @@
 msgstr ""
 
 #: ../src/bin/spacewalk-channel.py:62
-#, fuzzy
 msgid "list channels"
-msgstr "Kanalen"
+msgstr ""
 
 #: ../src/bin/spacewalk-channel.py:64
-#, fuzzy
 msgid "list all available child channels"
-msgstr "Installeer alle beschikbare pakketten. Gebruikt met --channel"
+msgstr ""
 
 #: ../src/bin/spacewalk-channel.py:66
 msgid "verbose output"
 msgstr ""
 
 #: ../src/bin/spacewalk-channel.py:68
-#, fuzzy
 msgid "your user name"
-msgstr "Gebruikersnaam:"
+msgstr ""
 
 #: ../src/bin/spacewalk-channel.py:70
-#, fuzzy
 msgid "your password"
-msgstr "Wachtwoord:"
+msgstr ""
 
 #: ../src/bin/spacewalk-channel.py:78
 msgid "ERROR: these arguments make no sense in this context (try --help)"
 msgstr ""
 
 #: ../src/bin/spacewalk-channel.py:80
-#, fuzzy
 msgid "Username: "
-msgstr "Gebruikersnaam:"
+msgstr ""
 
 #: ../src/bin/spacewalk-channel.py:104
 msgid "ERROR: you have to specify at least one channel"
@@ -2651,9 +1491,9 @@
 msgstr ""
 
 #: ../src/bin/spacewalk-channel.py:114
-#, fuzzy, python-format
+#, python-format
 msgid "Error during adding channel(s) %s"
-msgstr "Fout tijdens het lezen van de header"
+msgstr ""
 
 #: ../src/bin/spacewalk-channel.py:122
 #, python-format
@@ -2666,11 +1506,8 @@
 msgstr ""
 
 #: ../src/bin/spacewalk-channel.py:131
-#, fuzzy
 msgid "This system is not associated with any channel."
 msgstr ""
-"Dit systeem mag niet worden bijgewerkt totdat het is geassocieerd met een "
-"kanaal."
 
 #: ../src/bin/spacewalk-channel.py:133
 msgid "Unable to locate SystemId file. Is this system registered?"
@@ -2725,9 +1562,8 @@
 msgstr "Voortgangs-dialoogvenster"
 
 #: ../data/progress.glade.h:2
-#, fuzzy
 msgid "progress bar"
-msgstr "Voortgangs-dialoogvenster"
+msgstr ""
 
 #: ../data/progress.glade.h:3
 msgid "progress status"
@@ -2740,9 +1576,8 @@
 msgstr ""
 
 #: ../data/rh_register.glade.h:3
-#, fuzzy
 msgid "       "
-msgstr "     "
+msgstr ""
 
 #: ../data/rh_register.glade.h:4
 msgid ""
@@ -2806,23 +1641,20 @@
 msgstr ""
 
 #: ../data/rh_register.glade.h:15
-#, fuzzy
 msgid "Advanced Network Configuration button"
-msgstr "Netwerk configuratie"
+msgstr ""
 
 #: ../data/rh_register.glade.h:17
 msgid "Aplet screenshot"
 msgstr ""
 
 #: ../data/rh_register.glade.h:18
-#, fuzzy
 msgid "Choose Channel"
-msgstr "Kanaal"
+msgstr ""
 
 #: ../data/rh_register.glade.h:20
-#, fuzzy
 msgid "Choose minor release"
-msgstr "Release"
+msgstr ""
 
 #: ../data/rh_register.glade.h:21
 msgid "Close"
@@ -2853,9 +1685,8 @@
 msgstr ""
 
 #: ../data/rh_register.glade.h:28
-#, fuzzy
 msgid "Limited updates"
-msgstr "United States"
+msgstr ""
 
 #: ../data/rh_register.glade.h:29
 msgid "Link To Subscription"
@@ -2874,11 +1705,8 @@
 msgstr ""
 
 #: ../data/rh_register.glade.h:34
-#, fuzzy
 msgid "RHN login field"
 msgstr ""
-"\n"
-"RHN login: "
 
 #: ../data/rh_register.glade.h:35
 msgid "RHN password field"
@@ -2893,14 +1721,12 @@
 msgstr "Selecteer een bestand"
 
 #: ../data/rh_register.glade.h:38
-#, fuzzy
 msgid "Send hardware profile checkbox"
-msgstr "Hardware-profiel v_erzenden"
+msgstr ""
 
 #: ../data/rh_register.glade.h:39
-#, fuzzy
 msgid "Send package profile checkbox"
-msgstr "Hardware-profiel v_erzenden"
+msgstr ""
 
 #: ../data/rh_register.glade.h:40
 msgid "Start Window"
@@ -2926,14 +1752,12 @@
 msgstr ""
 
 #: ../data/rh_register.glade.h:51
-#, fuzzy
 msgid "View Hardware Profile"
-msgstr "Hardware-profiel"
+msgstr ""
 
 #: ../data/rh_register.glade.h:52
-#, fuzzy
 msgid "View Package Profile"
-msgstr "Bijwerken van het pakketprofiel..."
+msgstr ""
 
 #: ../data/rh_register.glade.h:56
 msgid ""
@@ -2959,19 +1783,16 @@
 msgstr ""
 
 #: ../data/rh_register.glade.h:61
-#, fuzzy
 msgid "installation number field"
-msgstr "Het installatienummer is ongeldig"
+msgstr ""
 
 #: ../data/rh_register.glade.h:62
-#, fuzzy
 msgid "proxy location"
-msgstr "_Proxy locatie:"
+msgstr ""
 
 #: ../data/rh_register.glade.h:63
-#, fuzzy
 msgid "proxy password field"
-msgstr "Proxy w_achtwoord:"
+msgstr ""
 
 #: ../data/rh_register.glade.h:64
 msgid "proxy user field"
@@ -2982,9 +1803,8 @@
 msgstr ""
 
 #: ../data/rh_register.glade.h:66
-#, fuzzy
 msgid "system name"
-msgstr "Gebruikersnaam:"
+msgstr ""
 
 #: ../data/rh_register.glade.h:67
 #, fuzzy
@@ -3029,12 +1849,9 @@
 msgstr "Ondersteuning:"
 
 #: ../data/rh_register.glade.h:74
-#, fuzzy
 msgctxt "yes"
 msgid "<b>System ID:</b>"
 msgstr ""
-"\n"
-"Systeem ID: "
 
 #: ../data/rh_register.glade.h:75
 #, fuzzy
@@ -3107,10 +1924,9 @@
 msgstr ""
 
 #: ../data/rh_register.glade.h:87
-#, fuzzy
 msgctxt "yes"
 msgid "Advanced _Network Configuration ..."
-msgstr "Netwerk configuratie"
+msgstr ""
 
 #: ../data/rh_register.glade.h:88
 msgctxt "yes"
@@ -3211,10 +2027,9 @@
 msgstr "Er trad een fout op tijdens het communiceren met Red Hat Network."
 
 #: ../data/rh_register.glade.h:103
-#, fuzzy
 msgctxt "yes"
 msgid "I would like to connect to Red Hat Network via an _HTTP proxy."
-msgstr "Verbinden met Red Hat Network"
+msgstr ""
 
 #: ../data/rh_register.glade.h:104
 msgctxt "yes"
@@ -3347,10 +2162,9 @@
 msgstr ""
 
 #: ../data/rh_register.glade.h:125
-#, fuzzy
 msgctxt "yes"
 msgid "System _Name:"
-msgstr "Gebruikersnaam:"
+msgstr ""
 
 #: ../data/rh_register.glade.h:126
 msgctxt "yes"
@@ -3541,2042 +2355,6 @@
 msgstr "• Uw Red Hat Network of Red Hat Network Satellite login "
 
 #: ../rhn_register.desktop.in.h:1
-#, fuzzy
-msgid "RHN Registration"
-msgstr "registratie_nummer"
-
-#: ../rhn_register.desktop.in.h:2
-msgid "Register for software updates from Spacewalk/Satellite/Red Hat Network"
-msgstr ""
-
-#: ../rhn_register.desktop.in.h:3
-#, fuzzy
-msgid "Register to Spacewalk/Satellite/Red Hat Network."
-msgstr "Registreer via Red Hat Network"
-
-#~ msgid "Why connect to Red Hat Network?"
-#~ msgstr "Waarom een verbinding maken met Red Hat Network?"
-
-#, fuzzy
-#~ msgid "registration_number"
-#~ msgstr "Installatie_nummer:"
-
-#~ msgid "Warning:"
-#~ msgstr "Waarschuwing:"
-
-#~ msgid "OK dialog:"
-#~ msgstr "Ok dialoogvenster:"
-
-#~ msgid "Question dialog:"
-#~ msgstr "Vraag dialoogvenster:"
-
-#, fuzzy
-#~ msgid "Warning: unable to run rhn_check"
-#~ msgstr "Waarschuwing: kon rhnsd niet opstarten met chkconfig"
-
-#~ msgid "Disk error.  The message was:\n"
-#~ msgstr "Schijffout.  De foutmelding was:\n"
-
-#~ msgid "There was a fatal error installing the package:\n"
-#~ msgstr "Er deed zich een fout tijdens het installeren van het pakket:\n"
-
-#~ msgid "RPM package conflict error.  The message was:\n"
-#~ msgstr "RPM pakketconflict.  De foutmelding was:\n"
-
-#~ msgid "RPM file conflict error. The message was:\n"
-#~ msgstr "RPM bestandconflict fout. De foutmelding was:\n"
-
-#~ msgid "RPM  error. The message was:\n"
-#~ msgstr "RPM fout. De foutmelding was:\n"
-
-#~ msgid "RPM dependency error.  The message was:\n"
-#~ msgstr "Fout door RPM-afhankelijkheden.  De foutmelding was:\n"
-
-#~ msgid "Package Skip List error.  The message was:\n"
-#~ msgstr "Pakket-overslaan-lijst fout.  De foutmelding was:\n"
-
-#~ msgid "File Skip List or config file overwrite error. The message was:\n"
-#~ msgstr ""
-#~ "Fout tijdens het overschrijven van de 'bestand overslaan lijst' of het "
-#~ "configuratiebestand. De foutmelding was:\n"
-
-#~ msgid "Could not remove package \"%s\". It was on the RemoveSkipList"
-#~ msgstr ""
-#~ "Kon het pakket \"%s\" niet verwijderen. Het komt voor in de "
-#~ "VerwijderOverslaanLijst"
-
-#~ msgid "GPG is not installed properly."
-#~ msgstr "GPG is niet correct geïnstalleerd."
-
-#~ msgid ""
-#~ "GPG keyring does not include the Red Hat, Inc. public package-signing key"
-#~ msgstr ""
-#~ "GPG sleutelbos (keyring) bevat niet de Red Hat, Inc. publieke pakket-"
-#~ "ondertekeningssleutel"
-
-#~ msgid ""
-#~ "The package %s failed its gpg signature verification. This means the "
-#~ "package is corrupt."
-#~ msgstr ""
-#~ "De verificatie van de GPG-handtekening van het pakket %s is mislukt. Dit "
-#~ "betekent dat het pakket beschadigd is."
-
-#~ msgid "Package %s does not have a GPG signature.\n"
-#~ msgstr "Pakket %s heeft geen GPG handtekening.\n"
-
-#~ msgid "Package %s has a untrusted GPG signature.\n"
-#~ msgstr "Pakket %s heeft een onbetrouwbare GPG handtekening.\n"
-
-#~ msgid "Package %s has a unknown GPG signature.\n"
-#~ msgstr "Pakket %s heeft een onbekende GPG handtekening.\n"
-
-#~ msgid "Connect to Red Hat Network"
-#~ msgstr "Verbinden met Red Hat Network"
-
-#~ msgid "Register with Red Hat Network"
-#~ msgstr "Registreer via Red Hat Network"
-
-#~ msgid "_Exit software update setup"
-#~ msgstr "Software update setup _beëindigen"
-
-#~ msgid "software updates setup unsuccessful"
-#~ msgstr "Software update installatie niet-succesvol"
-
-#~ msgid ""
-#~ "If you do not have a Red Hat Login, this assistant will allow you to "
-#~ "create one."
-#~ msgstr ""
-#~ "Als u geen Red Hat login hebt, zal deze assistent het mogelijk maken voor "
-#~ "u om er een aan te maken."
-
-#~ msgid "Step 1: Review the Red Hat Privacy Statement"
-#~ msgstr "Stap 1: Overzicht van Red Hat's privacy verklaring"
-
-#~ msgid "Review the Red Hat Network Terms And Conditions"
-#~ msgstr "Bekijk de algemene voorwaarden van Red Hat Network"
-
-#~ msgid ""
-#~ "The two passwords you entered don't match.  Please re-type your passwords."
-#~ msgstr ""
-#~ "De twee wachtwoorden die u opgaf komen niet overeen. Gelieve uw "
-#~ "wachtwoorden opnieuw in te typen."
-
-#~ msgid "Examples: user@domain.com"
-#~ msgstr "Bijvoorbeeld: gebruiker@domein.com"
-
-#~ msgid "Please enter your first name."
-#~ msgstr "U dient uw voornaam in te voeren."
-
-#~ msgid "Please enter your last name."
-#~ msgstr "U dient uw achternaam in te voeren."
-
-#~ msgid "Please enter your email address."
-#~ msgstr "U dient een e-mail adres in te voeren."
-
-#~ msgid "Please enter a valid email address."
-#~ msgstr "U dient een geldig e-mail adres in te voeren."
-
-#~ msgid "Please enter a longer password."
-#~ msgstr "U dient een langer wachtwoord in te voeren."
-
-#~ msgid "Please enter a shorter password."
-#~ msgstr "U dient een korter wachtwoord in voeren."
-
-#~ msgid "Select Organization"
-#~ msgstr "Organisatie selecteren"
-
-#~ msgid "You must select an organization."
-#~ msgstr "U dient een organisatie te selecteren."
-
-#~ msgid "Installation Number:"
-#~ msgstr "Installatienummer:"
-
-#, fuzzy
-#~ msgid "Example: XXXX-XXXX-XXXX-XXXX"
-#~ msgstr "Bijvoorbeeld: XXXX-XXXX-XXXX-XXXX-XXXX"
-
-#, fuzzy
-#~ msgid "There was an error while getting the list of organizations."
-#~ msgstr "Er trad een fout op tijdens het communiceren met Red Hat Network."
-
-#, fuzzy
-#~ msgid "You must enter an installation number."
-#~ msgstr "U dient een installatienummer in te voeren."
-
-#, fuzzy
-#~ msgid "There was an error activating your number."
-#~ msgstr "Er trad een fout op tijdens het communiceren met Red Hat Network."
-
-#, fuzzy
-#~ msgid "There was an error retrieving the privacy statement."
-#~ msgstr "Fout tijdens het ontvangen van de privacy verklaring:\n"
-
-#~ msgid "You must enter an Installation Number that "
-#~ msgstr "U dient een installatienummer in te voeren dat "
-
-#~ msgid ""
-#~ "\n"
-#~ "\n"
-#~ "Red Hat Network Location: "
-#~ msgstr ""
-#~ "\n"
-#~ "\n"
-#~ "Red Hat Network locatie: "
-
-#, fuzzy
-#~ msgid "Specify a installation number to use"
-#~ msgstr "registratienummer"
-
-#~ msgid "Important Registration Info"
-#~ msgstr "Belangrijke registratie-informatie"
-
-#~ msgid "Registration information"
-#~ msgstr "Registratie informatie"
-
-#~ msgid "Select organization"
-#~ msgstr "Organisatie selecteren"
-
-#~ msgid "Privacy Statement"
-#~ msgstr "Privacy verklaring"
-
-#~ msgid "Red Hat Privacy Statement"
-#~ msgstr "Red Hat privacy verklaring"
-
-#~ msgid "http://www.redhat.com/apps/support/"
-#~ msgstr "http://www.redhat.com/apps/support/"
-
-#~ msgid "Error reading hardware information:"
-#~ msgstr "Fout bij het inlezen van de hardware-informatie:"
-
-#~ msgid "Error reading DMI information:"
-#~ msgstr "Fout bij het inlezen van de DMI-informatie:"
-
-#~ msgid "That user account and password is not valid\n"
-#~ msgstr "Dat gebruikersaccount en wachtwoord zijn niet geldig\n"
-
-#~ msgid "You must enter a user name."
-#~ msgstr "U dient een gebruikersnaam op te geven."
-
-#~ msgid "You must enter and verify a password."
-#~ msgstr "U dient een wachtwoord in te geven en te verifiëren."
-
-#~ msgid "Canada"
-#~ msgstr "Canada"
-
-#~ msgid "*First Name:"
-#~ msgstr "*Voornaam:"
-
-#~ msgid "*Last Name:"
-#~ msgstr "*Achternaam:"
-
-#~ msgid "*Company Name:"
-#~ msgstr "*Bedrijfsnaam:"
-
-#~ msgid "Street Address:"
-#~ msgstr "Adres:"
-
-#~ msgid "City:"
-#~ msgstr "Stad:"
-
-#~ msgid "State/Province:"
-#~ msgstr "Staat/Provincie:"
-
-#~ msgid "Zip/Post Code:"
-#~ msgstr "Postcode:"
-
-#~ msgid "*Country:"
-#~ msgstr "*Land:"
-
-#~ msgid "  Address 2:"
-#~ msgstr "  Adres 2:"
-
-#~ msgid "  Address:"
-#~ msgstr "  Adres:"
-
-#~ msgid "  C_ity:"
-#~ msgstr "  St_ad:"
-
-#~ msgid "  Co_mpany Name:"
-#~ msgstr "  B_edrijfsnaam:"
-
-#~ msgid "  _State/Province:"
-#~ msgstr "  _Staat/Provincie:"
-
-#~ msgid "* Co_untry:"
-#~ msgstr "* L_and:"
-
-#~ msgid "* Last _Name:"
-#~ msgstr "* Achternaam:"
-
-#~ msgid "* _Email Address: "
-#~ msgstr "* _E-mail adres: "
-
-#~ msgid "* _First Name:"
-#~ msgstr "* _Voornaam:"
-
-#~ msgid "<b>Account Information:</b>"
-#~ msgstr "<b>Account-informatie:</b>"
-
-#~ msgid "Afghanistan"
-#~ msgstr "Afghanistan"
-
-#~ msgid "Albania"
-#~ msgstr "Albanië"
-
-#~ msgid "Algeria"
-#~ msgstr "Algerije"
-
-#~ msgid "American Samoa"
-#~ msgstr "Amerikaans-Samoa"
-
-#~ msgid "Andorra"
-#~ msgstr "Andorra"
-
-#~ msgid "Angola"
-#~ msgstr "Angola"
-
-#~ msgid "Anguilla"
-#~ msgstr "Anguilla"
-
-#~ msgid "Antarctica"
-#~ msgstr "Antarctica"
-
-#~ msgid "Antigua and Barbuda"
-#~ msgstr "Antigua en Barbuda"
-
-#~ msgid "Argentina"
-#~ msgstr "Argentinië"
-
-#~ msgid "Armenia"
-#~ msgstr "Armenië"
-
-#~ msgid "Aruba"
-#~ msgstr "Aruba"
-
-#~ msgid "Australia"
-#~ msgstr "Australië"
-
-#~ msgid "Austria"
-#~ msgstr "Oostenrijk"
-
-#~ msgid "Azerbaijan"
-#~ msgstr "Azerbeidzjan"
-
-#~ msgid "Bahamas"
-#~ msgstr "Bahama's"
-
-#~ msgid "Bahrain"
-#~ msgstr "Bahrain"
-
-#~ msgid "Bangladesh"
-#~ msgstr "Bangladesh"
-
-#~ msgid "Barbados"
-#~ msgstr "Barbados"
-
-#~ msgid "Belarus"
-#~ msgstr "Belarus"
-
-#~ msgid "Belgium"
-#~ msgstr "België"
-
-#~ msgid "Belize"
-#~ msgstr "Belize"
-
-#~ msgid "Benin"
-#~ msgstr "Benin"
-
-#~ msgid "Bermuda"
-#~ msgstr "Bermuda"
-
-#~ msgid "Bhutan"
-#~ msgstr "Bhutan"
-
-#~ msgid "Bolivia"
-#~ msgstr "Bolivia"
-
-#~ msgid "Bosnia and Herzegovina"
-#~ msgstr "Bosnië en Herzegovina"
-
-#~ msgid "Botswana"
-#~ msgstr "Botswana"
-
-#~ msgid "Bouvet Island"
-#~ msgstr "Bouvet Island"
-
-#~ msgid "Brazil"
-#~ msgstr "Brazilië"
-
-#~ msgid "British Indian Ocean Territory"
-#~ msgstr "British Indian Ocean Territory"
-
-#~ msgid "Brunei Darussalam"
-#~ msgstr "Brunei Darussalam"
-
-#~ msgid "Bulgaria"
-#~ msgstr "Bulgarije"
-
-#~ msgid "Burkina Faso"
-#~ msgstr "Burkina Faso"
-
-#~ msgid "Burundi"
-#~ msgstr "Burundi"
-
-#~ msgid "Cambodia"
-#~ msgstr "Cambodja"
-
-#~ msgid "Cameroon"
-#~ msgstr "Kameroen"
-
-#~ msgid "Cape Verde"
-#~ msgstr "Kaapverdië"
-
-#~ msgid "Cayman Islands"
-#~ msgstr "Cayman Islands"
-
-#~ msgid "Central African Republic"
-#~ msgstr "Central African Republic"
-
-#~ msgid "Chad"
-#~ msgstr "Chad"
-
-#~ msgid "Chile"
-#~ msgstr "Chili"
-
-#~ msgid "China"
-#~ msgstr "China"
-
-#~ msgid "Christmas Island"
-#~ msgstr "Christmas Island"
-
-#~ msgid "Cocos (Keeling) Islands"
-#~ msgstr "Cocos (Keeling) Islands"
-
-#~ msgid "Colombia"
-#~ msgstr "Colombia"
-
-#~ msgid "Comoros"
-#~ msgstr "Comoros"
-
-#~ msgid "Congo"
-#~ msgstr "Congo"
-
-#~ msgid "Cook Islands"
-#~ msgstr "Cook Islands"
-
-#~ msgid "Costa Rica"
-#~ msgstr "Costa Rica"
-
-#~ msgid "Cote d'Ivoire"
-#~ msgstr "Cote d'Ivoire"
-
-#~ msgid "Croatia"
-#~ msgstr "Kroatië"
-
-#~ msgid "Cuba"
-#~ msgstr "Cuba"
-
-#~ msgid "Cyprus"
-#~ msgstr "Cyprus"
-
-#~ msgid "Czech Republic"
-#~ msgstr "Czech Republic"
-
-#~ msgid "Denmark"
-#~ msgstr "Denemarken"
-
-#~ msgid "Djibouti"
-#~ msgstr "Djibouti"
-
-#~ msgid "Dominica"
-#~ msgstr "Dominica"
-
-#~ msgid "Dominican Republic"
-#~ msgstr "Dominicaanse Republiek"
-
-#~ msgid "East Timor"
-#~ msgstr "Oost-Timor"
-
-#~ msgid "Ecuador"
-#~ msgstr "Ecuador"
-
-#~ msgid "Egypt"
-#~ msgstr "Egypte"
-
-#~ msgid "El Salvador"
-#~ msgstr "El Salvador"
-
-#~ msgid "Equatorial Guinea"
-#~ msgstr "Equatorial Guinea"
-
-#~ msgid "Eritrea"
-#~ msgstr "Eritrea"
-
-#~ msgid "Estonia"
-#~ msgstr "Estland"
-
-#~ msgid "Ethiopia"
-#~ msgstr "Ethiopië"
-
-#~ msgid "Falkland Islands (Malvinas)"
-#~ msgstr "Falklandeilanden (Malvinas)"
-
-#~ msgid "Faroe Islands"
-#~ msgstr "Faeröer eilanden"
-
-#~ msgid "Fiji"
-#~ msgstr "Fiji"
-
-#~ msgid "Finland"
-#~ msgstr "Finland"
-
-#~ msgid "France"
-#~ msgstr "Frankrijk"
-
-#~ msgid "France, Metropolitan"
-#~ msgstr "Frankrijk, Metropolitan"
-
-#~ msgid "French Guiana"
-#~ msgstr "Frans-Guyana"
-
-#~ msgid "French Polynesia"
-#~ msgstr "Frans-Polynesië"
-
-#~ msgid "French Southern Territories"
-#~ msgstr "Franse Southern Territories"
-
-#~ msgid "Gabon"
-#~ msgstr "Gabon"
-
-#~ msgid "Gambia"
-#~ msgstr "Gambia"
-
-#~ msgid "Georgia"
-#~ msgstr "Georgia"
-
-#~ msgid "Germany"
-#~ msgstr "Duitsland"
-
-#~ msgid "Ghana"
-#~ msgstr "Ghana"
-
-#~ msgid "Gibraltar"
-#~ msgstr "Gibraltar"
-
-#~ msgid "Greece"
-#~ msgstr "Griekenland"
-
-#~ msgid "Greenland"
-#~ msgstr "Groenland"
-
-#~ msgid "Grenada"
-#~ msgstr "Grenada"
-
-#~ msgid "Guadeloupe"
-#~ msgstr "Guadeloupe"
-
-#~ msgid "Guam"
-#~ msgstr "Guam"
-
-#~ msgid "Guatemala"
-#~ msgstr "Guatemala"
-
-#~ msgid "Guinea"
-#~ msgstr "Guinea"
-
-#~ msgid "Guinea-Bissau"
-#~ msgstr "Guinea-Bissau"
-
-#~ msgid "Guyana"
-#~ msgstr "Guyana"
-
-#~ msgid "Haiti"
-#~ msgstr "Haiti"
-
-#~ msgid "Heard Island and McDonald Islands"
-#~ msgstr "Heard Island en McDonald Islands"
-
-#~ msgid "Honduras"
-#~ msgstr "Honduras"
-
-#~ msgid "Hong Kong"
-#~ msgstr "Hong Kong"
-
-#~ msgid "Hungary"
-#~ msgstr "Hongarije"
-
-#~ msgid "Iceland"
-#~ msgstr "IJsland"
-
-#~ msgid "India"
-#~ msgstr "India"
-
-#~ msgid "Indonesia"
-#~ msgstr "Indonesië"
-
-#~ msgid "Iran (Islamic Republic of)"
-#~ msgstr "Iran (Islamitische Republiek van)"
-
-#~ msgid "Iraq"
-#~ msgstr "Irak"
-
-#~ msgid "Ireland"
-#~ msgstr "Ierland"
-
-#~ msgid "Israel"
-#~ msgstr "Israël"
-
-#~ msgid "Italy"
-#~ msgstr "Italië"
-
-#~ msgid "Jamaica"
-#~ msgstr "Jamaica"
-
-#~ msgid "Japan"
-#~ msgstr "Japan"
-
-#~ msgid "Jordan"
-#~ msgstr "Jordanië"
-
-#~ msgid "Kazakhstan"
-#~ msgstr "Kazachstan"
-
-#~ msgid "Kenya"
-#~ msgstr "Kenya"
-
-#~ msgid "Kiribati"
-#~ msgstr "Kiribati"
-
-#~ msgid "Korea, Democratic People's Republic of"
-#~ msgstr "Korea, Democratic People's Republic of"
-
-#~ msgid "Korea, Republic of"
-#~ msgstr "Korea, Republiek van"
-
-#~ msgid "Kuwait"
-#~ msgstr "Koeweit"
-
-#~ msgid "Kyrgyzstan"
-#~ msgstr "Kyrgyzstan"
-
-#~ msgid "Lao People's Democratic Republic"
-#~ msgstr "Lao People's Democratic Republic"
-
-#~ msgid "Latin America"
-#~ msgstr "Latin America"
-
-#~ msgid "Latvia"
-#~ msgstr "Latvia"
-
-#~ msgid "Lebanon"
-#~ msgstr "Libanon"
-
-#~ msgid "Lesotho"
-#~ msgstr "Lesotho"
-
-#~ msgid "Liberia"
-#~ msgstr "Liberia"
-
-#~ msgid "Libyan Arab Jamahiriya"
-#~ msgstr "Libyan Arab Jamahiriya"
-
-#~ msgid "Liechtenstein"
-#~ msgstr "Liechtenstein"
-
-#~ msgid "Lithuania"
-#~ msgstr "Lithuania"
-
-#~ msgid "Luxembourg"
-#~ msgstr "Luxemburg"
-
-#~ msgid "Macau"
-#~ msgstr "Macau"
-
-#~ msgid "Macedonia"
-#~ msgstr "Macedonië"
-
-#~ msgid "Madagascar"
-#~ msgstr "Madagascar"
-
-#~ msgid "Malawi"
-#~ msgstr "Malawi"
-
-#~ msgid "Malaysia"
-#~ msgstr "Malaysia"
-
-#~ msgid "Maldives"
-#~ msgstr "Maldives"
-
-#~ msgid "Mali"
-#~ msgstr "Mali"
-
-#~ msgid "Malta"
-#~ msgstr "Malta"
-
-#~ msgid "Marshall Islands"
-#~ msgstr "Marshall Islands"
-
-#~ msgid "Martinique"
-#~ msgstr "Martinique"
-
-#~ msgid "Mauritania"
-#~ msgstr "Mauritania"
-
-#~ msgid "Mauritius"
-#~ msgstr "Mauritius"
-
-#~ msgid "Mayotte"
-#~ msgstr "Mayotte"
-
-#~ msgid "Mexico"
-#~ msgstr "Mexico"
-
-#~ msgid "Micronesia (Federated States of)"
-#~ msgstr "Micronesia (Federated States of)"
-
-#~ msgid "Moldova"
-#~ msgstr "Moldova"
-
-#~ msgid "Monaco"
-#~ msgstr "Monaco"
-
-#~ msgid "Mongolia"
-#~ msgstr "Mongolia"
-
-#~ msgid "Montserrat"
-#~ msgstr "Montserrat"
-
-#~ msgid "Morocco"
-#~ msgstr "Morocco"
-
-#~ msgid "Mozambique"
-#~ msgstr "Mozambique"
-
-#~ msgid "Myanmar"
-#~ msgstr "Myanmar"
-
-#~ msgid "Namibia"
-#~ msgstr "Namibia"
-
-#~ msgid "Nauru"
-#~ msgstr "Nauru"
-
-#~ msgid "Nepal"
-#~ msgstr "Nepal"
-
-#~ msgid "Netherlands"
-#~ msgstr "Nederland"
-
-#~ msgid "Netherlands Antilles"
-#~ msgstr "Nederlands Antillen"
-
-#~ msgid "New Caledonia"
-#~ msgstr "New Caledonia"
-
-#~ msgid "New Zealand"
-#~ msgstr "New Zealand"
-
-#~ msgid "Nicaragua"
-#~ msgstr "Nicaragua"
-
-#~ msgid "Niger"
-#~ msgstr "Niger"
-
-#~ msgid "Nigeria"
-#~ msgstr "Nigeria"
-
-#~ msgid "Niue"
-#~ msgstr "Niue"
-
-#~ msgid "Norfolk Island"
-#~ msgstr "Norfolk Island"
-
-#~ msgid "Northern Mariana Islands"
-#~ msgstr "Northern Mariana Islands"
-
-#~ msgid "Norway"
-#~ msgstr "Norway"
-
-#~ msgid "Oman"
-#~ msgstr "Oman"
-
-#~ msgid "Pakistan"
-#~ msgstr "Pakistan"
-
-#~ msgid "Palau"
-#~ msgstr "Palau"
-
-#~ msgid "Panama"
-#~ msgstr "Panama"
-
-#~ msgid "Papua New Guinea"
-#~ msgstr "Papua New Guinea"
-
-#~ msgid "Paraguay"
-#~ msgstr "Paraguay"
-
-#~ msgid "Peru"
-#~ msgstr "Peru"
-
-#~ msgid "Philippines"
-#~ msgstr "Philippines"
-
-#~ msgid "Pitcairn"
-#~ msgstr "Pitcairn"
-
-#~ msgid "Poland"
-#~ msgstr "Poland"
-
-#~ msgid "Portugal"
-#~ msgstr "Portugal"
-
-#~ msgid "Puerto Rico"
-#~ msgstr "Puerto Rico"
-
-#~ msgid "Qatar"
-#~ msgstr "Qatar"
-
-#~ msgid ""
-#~ "Red Hat Logins and Passwords must be at least 5 alphanumeric characters"
-#~ msgstr ""
-#~ "Red Hat logins en wachtwoorden dienen tenminste 5 alfanumerieke tekens te "
-#~ "bevatten"
-
-#~ msgid "Reunion"
-#~ msgstr "Reunion"
-
-#~ msgid "Romania"
-#~ msgstr "Roemenië"
-
-#~ msgid "Russian Federation"
-#~ msgstr "Russische Federatie"
-
-#~ msgid "Rwanda"
-#~ msgstr "Rwanda"
-
-#~ msgid "Saint Helena"
-#~ msgstr "Saint Helena"
-
-#~ msgid "Saint Kitts and Nevis"
-#~ msgstr "Saint Kitts en Nevis"
-
-#~ msgid "Saint Lucia"
-#~ msgstr "Saint Lucia"
-
-#~ msgid "Saint Pierre and Miquelon    "
-#~ msgstr "Saint Pierre en Miquelon    "
-
-#~ msgid "Saint Vincent and the Grenadines"
-#~ msgstr "Saint Vincent en de Grenadines"
-
-#~ msgid "Samoa"
-#~ msgstr "Samoa"
-
-#~ msgid "San Marino"
-#~ msgstr "San Marino"
-
-#~ msgid "Sao Tome and Principe"
-#~ msgstr "Sao Tome en Principe"
-
-#~ msgid "Saudi Arabia"
-#~ msgstr "Saudi Arabia"
-
-#~ msgid "Senegal"
-#~ msgstr "Senegal"
-
-#~ msgid "Seychelles"
-#~ msgstr "Seychelles"
-
-#~ msgid "Sierra Leone"
-#~ msgstr "Sierra Leone"
-
-#~ msgid "Singapore"
-#~ msgstr "Singapore"
-
-#~ msgid "Slovakia"
-#~ msgstr "Slovakia"
-
-#~ msgid "Slovenia"
-#~ msgstr "Slovenia"
-
-#~ msgid "Solomon Islands"
-#~ msgstr "Solomon Islands"
-
-#~ msgid "Somalia"
-#~ msgstr "Somalia"
-
-#~ msgid "South Africa"
-#~ msgstr "South Africa"
-
-#~ msgid "South Georgia and the South Sandwich Island"
-#~ msgstr "South Georgia and the South Sandwich Island"
-
-#~ msgid "Spain"
-#~ msgstr "Spain"
-
-#~ msgid "Sri Lanka"
-#~ msgstr "Sri Lanka"
-
-#~ msgid "Sudan"
-#~ msgstr "Sudan"
-
-#~ msgid "Suriname"
-#~ msgstr "Suriname"
-
-#~ msgid "Svalbard and Jan Mayen Islands"
-#~ msgstr "Svalbard and Jan Mayen Islands"
-
-#~ msgid "Swaziland"
-#~ msgstr "Swaziland"
-
-#~ msgid "Sweden"
-#~ msgstr "Zweden"
-
-#~ msgid "Switzerland"
-#~ msgstr "Zwitserland"
-
-#~ msgid "Syrian Arab Republic"
-#~ msgstr "Syrian Arab Republic"
-
-#~ msgid "Taiwan"
-#~ msgstr "Taiwan"
-
-#~ msgid "Tajikistan"
-#~ msgstr "Tajikistan"
-
-#~ msgid "Tanzania, United Republic of"
-#~ msgstr "Tanzania, United Republic of"
-
-#~ msgid "Thailand"
-#~ msgstr "Thailand"
-
-#~ msgid "Togo"
-#~ msgstr "Togo"
-
-#~ msgid "Tokelau"
-#~ msgstr "Tokelau"
-
-#~ msgid "Tonga"
-#~ msgstr "Tonga"
-
-#~ msgid "Trinidad and Tobago"
-#~ msgstr "Trinidad en Tobago"
-
-#~ msgid "Tunisia"
-#~ msgstr "Tunisia"
-
-#~ msgid "Turkey"
-#~ msgstr "Turkey"
-
-#~ msgid "Turkmenistan"
-#~ msgstr "Turkmenistan"
-
-#~ msgid "Turks and Caicos Islands"
-#~ msgstr "Turks and Caicos Islands"
-
-#~ msgid "Tuvalu"
-#~ msgstr "Tuvalu"
-
-#~ msgid "Uganda"
-#~ msgstr "Uganda"
-
-#~ msgid "Ukraine"
-#~ msgstr "Ukraine"
-
-#~ msgid "United Arab Emirates"
-#~ msgstr "United Arab Emirates"
-
-#~ msgid "United Kingdom"
-#~ msgstr "United Kingdom"
-
-#~ msgid "United States Minor Outlying Islands"
-#~ msgstr "United States Minor Outlying Islands"
-
-#~ msgid "Uruguay"
-#~ msgstr "Uruguay"
-
-#~ msgid "Uzbekistan"
-#~ msgstr "Uzbekistan"
-
-#~ msgid "Vanuatu"
-#~ msgstr "Vanuatu"
-
-#~ msgid "Vatican City State (Holy See)"
-#~ msgstr "Vatican City State (Holy See)"
-
-#~ msgid "Venezuela"
-#~ msgstr "Venezuela"
-
-#~ msgid "Viet Nam"
-#~ msgstr "Viet Nam"
-
-#~ msgid "Virgin Islands (British)"
-#~ msgstr "Virgin Islands (British)"
-=======
->>>>>>> 852a28ff
-
-#: ../src/firstboot/rhn_review_gui.py:42 ../src/firstboot/rhn_review_gui.py:43
-msgid "Review Subscription"
-msgstr ""
-
-#: ../src/firstboot/rhn_choose_server_gui.py:42
-#: ../src/firstboot/rhn_choose_server_gui.py:43 ../data/rh_register.glade.h:19
-msgid "Choose Server"
-msgstr ""
-
-#: ../src/firstboot/rhn_choose_server_gui.py:64
-#: ../src/firstboot/rhn_login_gui.py:41 ../src/firstboot/rhn_login_gui.py:42
-msgid "Red Hat Login"
-msgstr "Red Hat Login"
-
-#: ../src/firstboot/rhn_login_gui.py:71
-#: ../src/firstboot/rhn_create_profile_gui.py:42
-#: ../src/firstboot/rhn_create_profile_gui.py:43
-msgid "Create Profile"
-msgstr ""
-
-#: ../src/firstboot/rhn_login_gui.py:99
-#: ../src/firstboot/rhn_create_profile_gui.py:87
-msgid "There was a communication error with the server:"
-msgstr ""
-
-#: ../src/firstboot/rhn_login_gui.py:101
-#: ../src/firstboot/rhn_create_profile_gui.py:89
-msgid "Would you like to go back and try again?"
-msgstr ""
-
-#: ../src/bin/rhnreg_ks.py:46
-msgid "Specify a profilename"
-msgstr ""
-
-#: ../src/bin/rhnreg_ks.py:48
-msgid "Specify a username"
-msgstr ""
-
-#: ../src/bin/rhnreg_ks.py:50
-msgid "Specify a password"
-msgstr ""
-
-#: ../src/bin/rhnreg_ks.py:52
-msgid "Specify an organizational id for this system"
-msgstr ""
-
-#: ../src/bin/rhnreg_ks.py:54
-msgid "Specify a url to use as a server"
-msgstr ""
-
-#: ../src/bin/rhnreg_ks.py:56
-msgid "Specify a file to use as the ssl CA cert"
-msgstr ""
-
-#: ../src/bin/rhnreg_ks.py:58
-msgid "Specify an activation key"
-msgstr ""
-
-#: ../src/bin/rhnreg_ks.py:60
-msgid ""
-"Subscribe this system to the EUS channel tied to the system's redhat-release"
-msgstr ""
-
-#: ../src/bin/rhnreg_ks.py:62
-msgid "[Deprecated] Read contact info from stdin"
-msgstr ""
-
-#: ../src/bin/rhnreg_ks.py:64
-msgid "Do not probe or upload any hardware info"
-msgstr ""
-
-#: ../src/bin/rhnreg_ks.py:66
-msgid "Do not profile or upload any package info"
-msgstr ""
-
-#: ../src/bin/rhnreg_ks.py:68
-msgid "Do not upload any virtualization info"
-msgstr ""
-
-#: ../src/bin/rhnreg_ks.py:70
-msgid "Do not start rhnsd after completion"
-msgstr ""
-
-#: ../src/bin/rhnreg_ks.py:72
-msgid "Register the system even if it is already registered"
-msgstr "Registreer het systeem, ook als het al geregistreerd is"
-
-#: ../src/bin/rhnreg_ks.py:82
-msgid "A username and password are required to register a system."
-msgstr ""
-"Een gebruikersnaam en wachtwoord zijn vereist om een systeem te registreren."
-
-#: ../src/bin/rhnreg_ks.py:87
-msgid "This system is already registered. Use --force to override"
-msgstr ""
-"Dit systeem is reeds geregistreerd. Gebruik --force om te overschrijven"
-
-#: ../src/bin/rhnreg_ks.py:121
-msgid ""
-"Usage of --use-eus-channel option with --activationkey is not supported. "
-"Please use username and password instead."
-msgstr ""
-
-#: ../src/bin/rhnreg_ks.py:124
-msgid "The server you are registering against does not support EUS."
-msgstr ""
-
-#: ../src/bin/rhnreg_ks.py:154
-msgid ""
-"Warning: --contactinfo option has been deprecated. Please login to the "
-"server web user Interface and update your contactinfo. "
-msgstr ""
-
-#: ../src/bin/rhnreg_ks.py:178
-msgid "Warning: yum-rhn-plugin is not present, could not enable it."
-msgstr ""
-
-#: ../src/bin/rhnreg_ks.py:180
-msgid ""
-"Warning: Could not open /etc/yum/pluginconf.d/rhnplugin.conf\n"
-"yum-rhn-plugin is not enabled.\n"
-msgstr ""
-
-#: ../src/bin/rhnreg_ks.py:200
-msgid ""
-"A profilename was not specified, and hostname and IP address could not be "
-"determined to use as a profilename, please specify one."
-msgstr ""
-"Er werd geen profielnaam opgegeven, en de hostnaam en IP-adres konden niet "
-"nagegaan worden om te gebruiken als profielnaam. Gelieve een naam op te "
-"geven."
-
-<<<<<<< HEAD
-#, fuzzy
-#~ msgid ""
-#~ "We can't contact the Red Hat Network Server.\n"
-#~ "\n"
-#~ msgstr "Selecteer een Red Hat Network server om te gebruiken"
-=======
-#: ../src/bin/rhn_register.py:37
-msgid "Do not attempt to use X"
-msgstr ""
-
-#: ../src/bin/spacewalk-channel.py:42
-msgid "ERROR: must be root to execute\n"
-msgstr ""
->>>>>>> 852a28ff
-
-#: ../src/bin/spacewalk-channel.py:56
-msgid "name of channel you want to (un)subscribe"
-msgstr ""
-
-#: ../src/bin/spacewalk-channel.py:58
-msgid "subscribe to channel"
-msgstr ""
-
-#: ../src/bin/spacewalk-channel.py:60
-msgid "unsubscribe from channel"
-msgstr ""
-
-#: ../src/bin/spacewalk-channel.py:62
-msgid "list channels"
-msgstr ""
-
-#: ../src/bin/spacewalk-channel.py:64
-msgid "list all available child channels"
-msgstr ""
-
-#: ../src/bin/spacewalk-channel.py:66
-msgid "verbose output"
-msgstr ""
-
-#: ../src/bin/spacewalk-channel.py:68
-msgid "your user name"
-msgstr ""
-
-#: ../src/bin/spacewalk-channel.py:70
-msgid "your password"
-msgstr ""
-
-#: ../src/bin/spacewalk-channel.py:78
-msgid "ERROR: these arguments make no sense in this context (try --help)"
-msgstr ""
-
-#: ../src/bin/spacewalk-channel.py:80
-msgid "Username: "
-msgstr ""
-
-#: ../src/bin/spacewalk-channel.py:104
-msgid "ERROR: you have to specify at least one channel"
-msgstr ""
-
-#: ../src/bin/spacewalk-channel.py:112
-#, python-format
-msgid "Channel(s): %s successfully added"
-msgstr ""
-
-#: ../src/bin/spacewalk-channel.py:114
-#, python-format
-msgid "Error during adding channel(s) %s"
-msgstr ""
-
-#: ../src/bin/spacewalk-channel.py:122
-#, python-format
-msgid "Channel(s): %s successfully removed"
-msgstr ""
-
-#: ../src/bin/spacewalk-channel.py:124
-#, python-format
-msgid "Error during removal of channel(s) %s"
-msgstr ""
-
-#: ../src/bin/spacewalk-channel.py:131
-msgid "This system is not associated with any channel."
-msgstr ""
-
-#: ../src/bin/spacewalk-channel.py:133
-msgid "Unable to locate SystemId file. Is this system registered?"
-msgstr ""
-
-#: ../src/bin/spacewalk-channel.py:141
-msgid "ERROR: you may want to specify --add, --remove or --list"
-msgstr ""
-
-#: ../src/bin/spacewalk-channel.py:147
-msgid "User interrupted process."
-msgstr ""
-
-#: ../src/bin/rhn-profile-sync.py:35
-msgid ""
-"You need to register this system by running `rhn_register` before using this "
-"option"
-msgstr ""
-"U dient dit systeem te registreren door `rhn_register` uit te voeren "
-"alvorens deze optie te gebruiken"
-
-#: ../src/bin/rhn-profile-sync.py:43
-msgid "Updating package profile..."
-msgstr "Bijwerken van het pakketprofiel..."
-
-#: ../src/bin/rhn-profile-sync.py:46
-msgid "Updating hardware profile..."
-msgstr "Bijwerken van het hardware profiel..."
-
-#: ../src/bin/rhn-profile-sync.py:50
-msgid "Updating virtualization profile..."
-msgstr ""
-
-#: ../data/gui.glade.h:1
-msgid "Choose an update location"
-msgstr ""
-
-#: ../data/gui.glade.h:2
-msgid "Create your system profile"
-msgstr ""
-
-#: ../data/gui.glade.h:3
-msgid "Enter your account information"
-msgstr ""
-
-#: ../data/gui.glade.h:4
-msgid "Provide a security certificate"
-msgstr ""
-
-#: ../data/progress.glade.h:1
-msgid "Progress Dialog"
-msgstr "Voortgangs-dialoogvenster"
-
-#: ../data/progress.glade.h:2
-msgid "progress bar"
-msgstr ""
-
-#: ../data/progress.glade.h:3
-msgid "progress status"
-msgstr ""
-
-#: ../data/rh_register.glade.h:1
-msgid ""
-"\n"
-"Are you sure you would like to continue?"
-msgstr ""
-
-#: ../data/rh_register.glade.h:3
-msgid "       "
-msgstr ""
-
-#: ../data/rh_register.glade.h:4
-msgid ""
-"<b>The network connection on your system is not active. Your system cannot "
-"be set up for software updates at this time.</b>"
-msgstr ""
-
-#: ../data/rh_register.glade.h:5
-msgid ""
-"<b>Tip:</b> Minor releases with a '*' are currently fully supported by Red "
-"Hat."
-msgstr ""
-
-#: ../data/rh_register.glade.h:6
-msgid ""
-"<b>Warning:</b> You will <b>not</b> be able to limit this system to a minor "
-"release that is older than the most recent minor release if you select this "
-"option."
-msgstr ""
-
-#: ../data/rh_register.glade.h:7
-msgid ""
-"<b>You have no active subscriptions available in your account.</b> You will "
-"need to do one of the following to create an active subscription in your "
-"account before this system can be registered:"
-msgstr ""
-
-#: ../data/rh_register.glade.h:8
-msgid "<b>Your system was registered for updates during installation.</b>"
-msgstr ""
-
-#: ../data/rh_register.glade.h:9
-msgid ""
-"<b>_All available updates</b> will be provided to this system.  This system, "
-"if kept updated, will always be equivalent to the latest available minor "
-"release of Red Hat Enterprise Linux 6.  It will be registered to the main "
-"'Red Hat Enterprise Linux 6' software channel."
-msgstr ""
-
-#: ../data/rh_register.glade.h:10
-msgid ""
-"<b>_Limited updates</b> will be provided to this system to maintain "
-"compatibility with the following eligible Red Hat Enterprise Linux minor "
-"release software channel:"
-msgstr ""
-
-#: ../data/rh_register.glade.h:11
-msgid "<big><b>Moving to earlier releases won't be possible</b></big>"
-msgstr ""
-
-#: ../data/rh_register.glade.h:12
-msgid ""
-"<small>Tip: Forgot your login or password? Look it up at \n"
-"https://www.redhat.com/wapps/sso/rhn/lostPassword.html</small>"
-msgstr ""
-"<small>Tip: Bent u uw login of password vergeten? Zoek deze op \n"
-"https://www.redhat.com/wapps/sso/rhn/lostPassword.html</small>"
-
-#: ../data/rh_register.glade.h:14
-msgid "Advanced Network Configuration"
-msgstr ""
-
-#: ../data/rh_register.glade.h:15
-msgid "Advanced Network Configuration button"
-msgstr ""
-
-#: ../data/rh_register.glade.h:17
-msgid "Aplet screenshot"
-msgstr ""
-
-#: ../data/rh_register.glade.h:18
-msgid "Choose Channel"
-msgstr ""
-
-#: ../data/rh_register.glade.h:20
-msgid "Choose minor release"
-msgstr ""
-
-#: ../data/rh_register.glade.h:21
-msgid "Close"
-msgstr ""
-
-#: ../data/rh_register.glade.h:22
-msgid "Confirm operation system release selection"
-msgstr ""
-
-#: ../data/rh_register.glade.h:23
-msgid "Create profile"
-msgstr ""
-
-#: ../data/rh_register.glade.h:24
-msgid "Enter Your Account Information"
-msgstr ""
-
-#: ../data/rh_register.glade.h:25
-msgid "Enter in the format hostname(:port)"
-msgstr "Invullen in het formaat hostnaam(:poort)"
-
-#: ../data/rh_register.glade.h:26
-msgid "Hardware Info"
-msgstr "Hardware-informatie"
-
-#: ../data/rh_register.glade.h:27
-msgid "I would like to connect to Red Hat Network via an _HTTP proxy."
-msgstr ""
-
-#: ../data/rh_register.glade.h:28
-msgid "Limited updates"
-msgstr ""
-
-#: ../data/rh_register.glade.h:29
-msgid "Link To Subscription"
-msgstr ""
-
-#: ../data/rh_register.glade.h:30
-msgid "No thanks, I'll connect later."
-msgstr ""
-
-#: ../data/rh_register.glade.h:32
-msgid "Package Information"
-msgstr "Pakketinformatie"
-
-#: ../data/rh_register.glade.h:33
-msgid "Provide a Security Certificate"
-msgstr ""
-
-#: ../data/rh_register.glade.h:34
-msgid "RHN login field"
-msgstr ""
-
-#: ../data/rh_register.glade.h:35
-msgid "RHN password field"
-msgstr ""
-
-#: ../data/rh_register.glade.h:36
-msgid "Review system..."
-msgstr ""
-
-#: ../data/rh_register.glade.h:37
-msgid "Select A File"
-msgstr "Selecteer een bestand"
-
-#: ../data/rh_register.glade.h:38
-msgid "Send hardware profile checkbox"
-msgstr ""
-
-#: ../data/rh_register.glade.h:39
-msgid "Send package profile checkbox"
-msgstr ""
-
-#: ../data/rh_register.glade.h:40
-msgid "Start Window"
-msgstr ""
-
-#: ../data/rh_register.glade.h:44
-msgid ""
-"This system will <b>not</b> be able to successfully receive software "
-"updates, including security updates, from Red Hat without connecting to a "
-"Red Hat Network server.\n"
-"\n"
-"To keep your system updated, secure, and supported, please register this "
-"system at your earliest convenience.\n"
-"\n"
-"You may access the RHN registration tool by running <b>RHN Registration</b> "
-"in the <b>System > Administration</b> menu.\n"
-"You may access the software update tool by running <b>Software Update</b> in "
-"the <b>System > Administration</b> menu."
-msgstr ""
-
-#: ../data/rh_register.glade.h:50
-msgid "Use Authentication with HTTP Proxy"
-msgstr ""
-
-#: ../data/rh_register.glade.h:51
-msgid "View Hardware Profile"
-msgstr ""
-
-#: ../data/rh_register.glade.h:52
-msgid "View Package Profile"
-msgstr ""
-
-#: ../data/rh_register.glade.h:56
-msgid ""
-"Your system will be subscribed to the base software channel.  You will not "
-"be able to move this system to an earlier minor release channel if you "
-"continue (you will be able to move to a later release.)"
-msgstr ""
-
-#: ../data/rh_register.glade.h:57
-msgid "_Activate a subscription now..."
-msgstr ""
-
-#: ../data/rh_register.glade.h:58
-msgid "_Minor release:"
-msgstr ""
-
-#: ../data/rh_register.glade.h:59
-msgid "_Operating system version:"
-msgstr ""
-
-#: ../data/rh_register.glade.h:60
-msgid "icon of aplet"
-msgstr ""
-
-#: ../data/rh_register.glade.h:61
-msgid "installation number field"
-msgstr ""
-
-#: ../data/rh_register.glade.h:62
-msgid "proxy location"
-msgstr ""
-
-#: ../data/rh_register.glade.h:63
-msgid "proxy password field"
-msgstr ""
-
-#: ../data/rh_register.glade.h:64
-msgid "proxy user field"
-msgstr ""
-
-#: ../data/rh_register.glade.h:65
-msgid "satellite server location"
-msgstr ""
-
-#: ../data/rh_register.glade.h:66
-msgid "system name"
-msgstr ""
-
-#: ../data/rh_register.glade.h:67
-#, fuzzy
-msgctxt "yes"
-msgid "<b>Compliance:</b>"
-msgstr "Voldoet aan:"
-
-#: ../data/rh_register.glade.h:68
-#, fuzzy
-msgctxt "yes"
-msgid "<b>Downloads &amp; Upgrades:</b>"
-msgstr "Downloads & nieuwe versies:"
-
-#: ../data/rh_register.glade.h:69
-#, fuzzy
-msgctxt "yes"
-msgid "<b>HTTP Proxy</b>"
-msgstr "<b>HTTP proxy</b>"
-
-#: ../data/rh_register.glade.h:70
-#, fuzzy
-msgctxt "yes"
-msgid "<b>Login:</b>"
-msgstr "<b>Login:</b>"
-
-#: ../data/rh_register.glade.h:71
-#, fuzzy
-msgctxt "yes"
-msgid "<b>Red Hat Network Location:</b>"
-msgstr "<b>Red Hat Network locatie:</b>"
-
-#: ../data/rh_register.glade.h:72
-#, fuzzy
-msgctxt "yes"
-msgid "<b>Security &amp; Updates:</b>"
-msgstr "Beveiliging & bijgewerkte versies:"
-
-#: ../data/rh_register.glade.h:73
-#, fuzzy
-msgctxt "yes"
-msgid "<b>Support:</b>"
-msgstr "Ondersteuning:"
-
-#: ../data/rh_register.glade.h:74
-msgctxt "yes"
-msgid "<b>System ID:</b>"
-msgstr ""
-
-#: ../data/rh_register.glade.h:75
-#, fuzzy
-msgctxt "yes"
-msgid "<b>Warning</b>"
-msgstr "Waarschuwing"
-
-#: ../data/rh_register.glade.h:76
-msgctxt "yes"
-msgid "<big><b>Profile Data</b></big>"
-msgstr ""
-
-#: ../data/rh_register.glade.h:77
-msgctxt "yes"
-msgid "<big><b>System Name</b></big>"
-msgstr ""
-
-#: ../data/rh_register.glade.h:78
-msgctxt "yes"
-msgid "<small><b>Example:</b> https://satellite.example.com</small>"
-msgstr ""
-
-#: ../data/rh_register.glade.h:79
-msgctxt "yes"
-msgid "<small><b>Example:</b> squid.example.com:3128</small>"
-msgstr ""
-
-#: ../data/rh_register.glade.h:80
-#, fuzzy
-msgctxt "yes"
-msgid "<small><b>Example</b>: XXXX-XXXX-XXXX-XXXX</small>"
-msgstr "<small><b>Bijvoorbeeld</b>: XXXX-XXXX-XXXX-XXXX</small>"
-
-#: ../data/rh_register.glade.h:81
-msgctxt "yes"
-msgid ""
-"<small><b>Tip:</b> Red Hat values your privacy: http://www.redhat.com/legal/"
-"privacy_statement.html.</small>"
-msgstr ""
-
-#: ../data/rh_register.glade.h:82
-#, fuzzy
-msgctxt "yes"
-msgid ""
-"<small>Tip: Forgot your login or password? Contact your Satellite's "
-"<i>Organization Administrator</i>.</small>"
-msgstr ""
-"<small>Tip: Bent u uw login of password vergeten? Zoek deze op \n"
-"https://www.redhat.com/wapps/sso/rhn/lostPassword.html</small>"
-
-#: ../data/rh_register.glade.h:84
-#, no-c-format
-msgctxt "yes"
-msgid ""
-"A security certificate compatible with <b>%s</b> was not found on this "
-"system."
-msgstr ""
-
-#: ../data/rh_register.glade.h:85
-msgctxt "yes"
-msgid ""
-"Access to the technical support experts at Red Hat or Red Hat's partners for "
-"help with any issues you might encounter with this system."
-msgstr ""
-
-#: ../data/rh_register.glade.h:86
-msgctxt "yes"
-msgid ""
-"Activate a previously purchased subscription you have not yet activated."
-msgstr ""
-
-#: ../data/rh_register.glade.h:87
-msgctxt "yes"
-msgid "Advanced _Network Configuration ..."
-msgstr ""
-
-#: ../data/rh_register.glade.h:88
-msgctxt "yes"
-msgid ""
-"Are you sure you don't want to connect your system to Red Hat Network? "
-"You'll miss out on the benefits of a Red Hat Enterprise Linux subscription:"
-msgstr ""
-
-#: ../data/rh_register.glade.h:89
-msgctxt "yes"
-msgid "Are you sure you would like to continue?"
-msgstr ""
-
-#: ../data/rh_register.glade.h:90
-#, fuzzy
-msgctxt "yes"
-msgid "CPU Model:"
-msgstr "Processormodel:"
-
-#: ../data/rh_register.glade.h:91
-#, fuzzy
-msgctxt "yes"
-msgid "CPU Speed:"
-msgstr "Processorsnelheid:"
-
-#: ../data/rh_register.glade.h:92
-#, fuzzy
-msgctxt "yes"
-msgid "Certificate _Location:"
-msgstr "Red Hat Network _locatie:"
-
-#: ../data/rh_register.glade.h:93
-msgctxt "yes"
-msgid ""
-"Connecting your system to Red Hat Network allows you to take full advantage "
-"of the benefits of a paid subscription, including:"
-msgstr ""
-
-#: ../data/rh_register.glade.h:94
-msgctxt "yes"
-msgid ""
-"Download installation images for Red Hat Enterprise Linux releases, "
-"including new releases."
-msgstr ""
-
-#: ../data/rh_register.glade.h:95
-#, fuzzy
-msgctxt "yes"
-msgid "ERROR"
-msgstr "FOUT"
-
-#: ../data/rh_register.glade.h:96
-msgctxt "yes"
-msgid ""
-"Except for a few cases, Red Hat recommends customers only register with RHN "
-"once."
-msgstr ""
-
-#: ../data/rh_register.glade.h:97
-msgctxt "yes"
-msgid ""
-"For more information, including alternate tools, consult this Knowledge Base "
-"Article: <a href=\"https://access.redhat.com/kb/docs/DOC-45563\">https://"
-"access.redhat.com/kb/docs/DOC-45563</a>"
-msgstr ""
-
-#: ../data/rh_register.glade.h:98
-#, fuzzy
-msgctxt "yes"
-msgid "Hardware Profile"
-msgstr "Hardware-profiel"
-
-#: ../data/rh_register.glade.h:99
-#, fuzzy
-msgctxt "yes"
-msgid "Hostname:"
-msgstr "Hostnaam:"
-
-#: ../data/rh_register.glade.h:100
-msgctxt "yes"
-msgid ""
-"I <b>_don't</b> have an SSL certificate. I will contact my system "
-"administrator for assistance and will register at a later time."
-msgstr ""
-
-#: ../data/rh_register.glade.h:101
-msgctxt "yes"
-msgid ""
-"I have access to a <b>Red Hat Network Satellite</b> or <b>Red Hat Network "
-"Proxy</b>. I'd like to receive software updates from the Satellite or Proxy "
-"below:"
-msgstr ""
-
-#: ../data/rh_register.glade.h:102
-#, fuzzy
-msgctxt "yes"
-msgid "I have an <b>_SSL certificate</b> to communicate with Red Hat Network:"
-msgstr "Er trad een fout op tijdens het communiceren met Red Hat Network."
-
-#: ../data/rh_register.glade.h:103
-msgctxt "yes"
-msgid "I would like to connect to Red Hat Network via an _HTTP proxy."
-msgstr ""
-
-#: ../data/rh_register.glade.h:104
-msgctxt "yes"
-msgid ""
-"I'd like to receive updates from <b>Red Hat Network</b>. (I don't have "
-"access to a Red Hat Network Satellite or Proxy.)"
-msgstr ""
-
-#: ../data/rh_register.glade.h:105
-#, fuzzy
-msgctxt "yes"
-msgid "IP Address:"
-msgstr "IP-adres:"
-
-#: ../data/rh_register.glade.h:106
-#, fuzzy
-msgctxt "yes"
-msgid "Installation _Number:"
-msgstr "Installatie_nummer:"
-
-#: ../data/rh_register.glade.h:107
-msgctxt "yes"
-msgid ""
-"It appears this system has already been registered with RHN using RHN "
-"Certificate-Based Entitlement technology. This tool requires registration "
-"using RHN Classic technology."
-msgstr ""
-
-#: ../data/rh_register.glade.h:108
-msgctxt "yes"
-msgid "It appears this system has already been set up for software updates:"
-msgstr ""
-
-#: ../data/rh_register.glade.h:109
-msgctxt "yes"
-msgid ""
-"Log in to http://rhn.redhat.com/ and unentitle an inactive system at Your "
-"RHN > Subscription Management > System Entitlements."
-msgstr ""
-
-#: ../data/rh_register.glade.h:110
-#, fuzzy
-msgctxt "yes"
-msgid "Memory:"
-msgstr "Geheugen:"
-
-#: ../data/rh_register.glade.h:111
-#, fuzzy
-msgctxt "yes"
-msgid "Package Information"
-msgstr "Pakketinformatie"
-
-#: ../data/rh_register.glade.h:112
-msgctxt "yes"
-msgid ""
-"Please enter your account information for <b>Red Hat Network</b> (http://rhn."
-"redhat.com/)"
-msgstr ""
-
-#: ../data/rh_register.glade.h:113
-msgctxt "yes"
-msgid "Please review the subscription details below:"
-msgstr ""
-
-#: ../data/rh_register.glade.h:114
-#, fuzzy
-msgctxt "yes"
-msgid "Proxy P_assword:"
-msgstr "Proxy w_achtwoord:"
-
-#: ../data/rh_register.glade.h:115
-#, fuzzy
-msgctxt "yes"
-msgid "Proxy _Username:"
-msgstr "Proxy _gebruikersnaam:"
-
-#: ../data/rh_register.glade.h:116
-msgctxt "yes"
-msgid ""
-"Purchase an additional Red Hat Enterprise Linux subscription at http://www."
-"redhat.com/store/."
-msgstr ""
-
-#: ../data/rh_register.glade.h:117
-msgctxt "yes"
-msgid "RHN Classic Mode"
-msgstr ""
-
-#: ../data/rh_register.glade.h:118
-msgctxt "yes"
-msgid ""
-"Receive the latest software updates, including security updates, keeping "
-"this Red Hat Enterprise Linux system <b>updated</b> and <b>secure</b>."
-msgstr ""
-
-#: ../data/rh_register.glade.h:119
-#, fuzzy
-msgctxt "yes"
-msgid "Red Hat Linux Version:"
-msgstr "Red Hat Linux versie:"
-
-#: ../data/rh_register.glade.h:120
-#, fuzzy
-msgctxt "yes"
-msgid "Red Hat Network _Location:"
-msgstr "Red Hat Network _locatie:"
-
-#: ../data/rh_register.glade.h:121
-#, fuzzy
-msgctxt "yes"
-msgid "Send _hardware profile"
-msgstr "Hardware-profiel v_erzenden"
-
-#: ../data/rh_register.glade.h:122
-#, fuzzy
-msgctxt "yes"
-msgid "Send _package profile"
-msgstr "Hardware-profiel v_erzenden"
-
-#: ../data/rh_register.glade.h:123
-msgctxt "yes"
-msgid "Software update setup has been completed for this system."
-msgstr ""
-
-#: ../data/rh_register.glade.h:124
-msgctxt "yes"
-msgid ""
-"Stay in compliance with your subscription agreement and manage subscriptions "
-"for systems connected to your account at http://rhn.redhat.com/."
-msgstr ""
-
-#: ../data/rh_register.glade.h:125
-msgctxt "yes"
-msgid "System _Name:"
-msgstr ""
-
-#: ../data/rh_register.glade.h:126
-msgctxt "yes"
-msgid ""
-"This assistant will guide you through connecting your system  to Red Hat "
-"Network (RHN) for software updates, such as:"
-msgstr ""
-
-#: ../data/rh_register.glade.h:127
-msgctxt "yes"
-msgid "Use Au_thentication with HTTP Proxy:"
-msgstr ""
-
-#: ../data/rh_register.glade.h:128
-#, fuzzy
-msgctxt "yes"
-msgid "V_iew Package Profile ..."
-msgstr "Bijwerken van het pakketprofiel..."
-
-#: ../data/rh_register.glade.h:129
-msgctxt "yes"
-msgid ""
-"Would you like to register your system at this time? <b>(Strongly "
-"recommended.)</b>"
-msgstr ""
-
-#: ../data/rh_register.glade.h:130
-msgctxt "yes"
-msgid ""
-"You may connect your system to <b>Red Hat Network</b> (https://rhn.redhat."
-"com/) or to a <b>Red Hat Network Satellite</b> or <b>Red Hat Network Proxy</"
-"b> in order to receive software updates."
-msgstr ""
-
-#: ../data/rh_register.glade.h:131
-msgctxt "yes"
-msgid ""
-"You will <b>not</b> be able to take advantage of these subscriptions "
-"privileges without connecting your system to Red Hat Network."
-msgstr ""
-
-#: ../data/rh_register.glade.h:132
-msgctxt "yes"
-msgid ""
-"You won't be able to receive software updates, including security updates, "
-"for this system."
-msgstr ""
-
-#: ../data/rh_register.glade.h:133
-msgctxt "yes"
-msgid ""
-"You'll need to send us a profile of what packages and hardware are installed "
-"on your system so we can determine what updates are available."
-msgstr ""
-
-#: ../data/rh_register.glade.h:134
-msgctxt "yes"
-msgid ""
-"You'll want to choose a name for this system so you'll be able to identify "
-"it in the Red Hat Network interface."
-msgstr ""
-
-#: ../data/rh_register.glade.h:135
-#, fuzzy
-msgctxt "yes"
-msgid "Your system is not setup for software updates."
-msgstr "Registreren voor software updates"
-
-#: ../data/rh_register.glade.h:136
-msgctxt "yes"
-msgid ""
-"Your system is now ready to receive the software updates that will keep it "
-"secure and supported."
-msgstr ""
-
-#: ../data/rh_register.glade.h:137
-msgctxt "yes"
-msgid ""
-"Your system is ready to receive the software updates that will keep it "
-"secure and supported."
-msgstr ""
-
-#: ../data/rh_register.glade.h:138
-msgctxt "yes"
-msgid ""
-"Your system will need to access a subscription. This will allow you to keep "
-"your system updated, secure, and supported."
-msgstr ""
-
-#: ../data/rh_register.glade.h:139
-msgctxt "yes"
-msgid "_Close"
-msgstr ""
-
-#: ../data/rh_register.glade.h:140
-#, fuzzy
-msgctxt "yes"
-msgid "_Login:"
-msgstr "_Login:"
-
-#: ../data/rh_register.glade.h:141
-msgctxt "yes"
-msgid "_No thanks, I'll connect later."
-msgstr ""
-
-#: ../data/rh_register.glade.h:142
-#, fuzzy
-msgctxt "yes"
-msgid "_No, Cancel"
-msgstr "_Nee, annuleren"
-
-#: ../data/rh_register.glade.h:143
-msgctxt "yes"
-msgid "_No, I prefer to register at a later time."
-msgstr ""
-
-#: ../data/rh_register.glade.h:144
-#, fuzzy
-msgctxt "yes"
-msgid "_Password:"
-msgstr "_Wachtwoord:"
-
-#: ../data/rh_register.glade.h:145
-#, fuzzy
-msgctxt "yes"
-msgid "_Proxy Location:"
-msgstr "_Proxy locatie:"
-
-#: ../data/rh_register.glade.h:146
-msgctxt "yes"
-msgid "_Take me back to the registration"
-msgstr ""
-
-#: ../data/rh_register.glade.h:147
-msgctxt "yes"
-msgid "_Take me back to the setup process."
-msgstr ""
-
-#: ../data/rh_register.glade.h:148
-#, fuzzy
-msgctxt "yes"
-msgid "_View Hardware Profile ..."
-msgstr "Hardware-profiel"
-
-#: ../data/rh_register.glade.h:149
-msgctxt "yes"
-msgid "_Why Should I Connect to RHN? ..."
-msgstr ""
-
-#: ../data/rh_register.glade.h:150
-msgctxt "yes"
-msgid "_Yes, Continue"
-msgstr ""
-
-#: ../data/rh_register.glade.h:151
-msgctxt "yes"
-msgid "_Yes, I'd like to register now."
-msgstr ""
-
-#: ../data/rh_register.glade.h:152
-#, fuzzy
-msgctxt "yes"
-msgid "label"
-msgstr "label"
-
-#: ../data/rh_register.glade.h:153
-#, fuzzy
-msgctxt "yes"
-msgid "•"
-msgstr "•"
-
-#: ../data/rh_register.glade.h:154
-#, fuzzy
-msgctxt "yes"
-msgid "• A name for your system's Red Hat Network profile"
-msgstr "• Een naam voor het Red Hat Network profiel van uw systeem"
-
-#: ../data/rh_register.glade.h:155
-#, fuzzy
-msgctxt "yes"
-msgid "• The address to your Red Hat Network Satellite (optional)"
-msgstr "• Het adres naar uw Red Hat Network Satellite (optioneel)"
-
-#: ../data/rh_register.glade.h:156
-#, fuzzy
-msgctxt "yes"
-msgid "• Your Red Hat Network or Red Hat Network Satellite login "
-msgstr "• Uw Red Hat Network of Red Hat Network Satellite login "
-
-#: ../rhn_register.desktop.in.h:1
 msgid "RHN Registration"
 msgstr ""
 
