--- conflicted
+++ resolved
@@ -519,28 +519,10 @@
 "redhat.com/kb/docs/DOC-45563"
 msgstr ""
 
-<<<<<<< HEAD
-#: ../src/up2date_client/rhncli.py:70
-msgid "Show additional output. Repeat for more detail."
-msgstr "കൂടുതല്‍ ഔട്ട് പുട്ട് കാണിക്കുക"
-
-#: ../src/up2date_client/rhncli.py:72
-msgid "Specify an http proxy to use"
-msgstr "ഉപയോഗിക്കാനുളള http പ്രോക്സി വ്യക്തമാക്കുക "
-
-#: ../src/up2date_client/rhncli.py:74
-msgid "Specify a username to use with an authenticated http proxy"
-msgstr "ആധികാരികത ഉറപ്പാക്കിയ http പ്രോക്സിയോടൊപ്പം ഉപയോഗിക്കുന്നതിന് ഒരു പേര് നല്‍കുക"
-
-#: ../src/up2date_client/rhncli.py:76
-msgid "Specify a password to use with an authenticated http proxy"
-msgstr "ആധികാരികത ഉറപ്പാക്കിയ http പ്രോക്സിയോടൊപ്പം ഉപയോഗിക്കുന്നതിന് ഒരു രഹസ്യവാക്ക് നല്‍കുക"
-=======
 #. Send Window
 #: ../src/up2date_client/rhnreg_constants.py:141
 msgid "Send Profile Information to Red Hat Satellite"
 msgstr ""
->>>>>>> 18d28843
 
 #: ../src/up2date_client/rhnreg_constants.py:142
 msgid ""
