--- conflicted
+++ resolved
@@ -555,20 +555,10 @@
 "program later by typing `rhn_register` at the command line."
 msgstr ""
 
-<<<<<<< HEAD
-#: ../src/up2date_client/rhncli.py:70
-msgid "Show additional output. Repeat for more detail."
-msgstr "Zusätzliche Ausgaben zeigen"
-
-#: ../src/up2date_client/rhncli.py:72
-msgid "Specify an http proxy to use"
-msgstr "Geben Sie einen HTTP-Proxy an, der verwendet werden soll "
-=======
 #. Sending Window
 #: ../src/up2date_client/rhnreg_constants.py:149
 msgid "Sending Profile to Red Hat Satellite"
 msgstr ""
->>>>>>> 18d28843
 
 #: ../src/up2date_client/rhnreg_constants.py:153
 #, fuzzy, python-format
