--- conflicted
+++ resolved
@@ -597,27 +597,7 @@
 "there were insufficient subscriptions available in your account:"
 msgstr ""
 
-<<<<<<< HEAD
-#: ../src/up2date_client/rhncli.py:70
-msgid "Show additional output. Repeat for more detail."
-msgstr "Tampilkan output tambahan."
-
-#: ../src/up2date_client/rhncli.py:72
-msgid "Specify an http proxy to use"
-msgstr "Tentukan http proxy yang digunakan"
-
-#: ../src/up2date_client/rhncli.py:74
-msgid "Specify a username to use with an authenticated http proxy"
-msgstr "Tentukan username yang digunakan untuk http proxy"
-
-#: ../src/up2date_client/rhncli.py:76
-msgid "Specify a password to use with an authenticated http proxy"
-msgstr "Tentukan password yang digunakan untuk http proxy"
-
-#: ../src/up2date_client/rhncli.py:98
-=======
 #: ../src/up2date_client/rhnreg_constants.py:191
->>>>>>> 18d28843
 msgid ""
 "This system was unable to subscribe to any software channels. Your system "
 "will not receive any software updates to keep it secure and supported. "
