# SOME DESCRIPTIVE TITLE.
# Copyright (C) YEAR THE PACKAGE'S COPYRIGHT HOLDER
# This file is distributed under the same license as the PACKAGE package.
#
# Translators:
# Copyright (C) YEAR THE PACKAGE'S COPYRIGHT HOLDER, 2006
# Krishnababu Krothapalli <kkrothap@redhat.com>, 2010
# Miroslav Suchý <msuchy@redhat.com>, 2011
# Sree Ganesh <sthottem@redhat.com>, 2006-2007
# Sree Ganesh <sthottem@redhat.com>, 2006-2007, 2012
# Sudheesh Singanamalla <sudheesh1995@outlook.com>, 2013
msgid ""
msgstr ""
"Project-Id-Version: Spacewalk\n"
"Report-Msgid-Bugs-To: \n"
"POT-Creation-Date: 2015-08-21 11:59+0200\n"
"PO-Revision-Date: 2014-01-14 09:23+0000\n"
"Last-Translator: Piotr Drąg <piotrdrag@gmail.com>\n"
"Language-Team: Telugu (http://www.transifex.com/projects/p/spacewalk/"
"language/te/)\n"
"Language: te\n"
"MIME-Version: 1.0\n"
"Content-Type: text/plain; charset=UTF-8\n"
"Content-Transfer-Encoding: 8bit\n"
"Plural-Forms: nplurals=2; plural=(n != 1);\n"

#: ../src/up2date_client/capabilities.py:88
#, python-format
msgid ""
"This client requires the server to support %s, which the current server does "
"not support"
msgstr "కక్షిదారు %sకి మద్దతివ్వటానికి సర్వరు కావలసి ఉంది, దానికి ప్రస్తుత సర్వరు మద్దతివ్వదు"

#: ../src/up2date_client/config.py:158
#, python-format
msgid "%s was not found"
msgstr "%s కనుగొనబడలేదు"

#: ../src/up2date_client/debUtils.py:56 ../src/up2date_client/rpmUtils.py:112
msgid "Getting list of packages installed on the system"
msgstr "కంప్యూటరులో సంస్థాపించబడ్డ ప్యాకేజీల జాబితాను పొందుతోంది"

#: ../src/up2date_client/gui.py:313
msgid "_Finish"
msgstr "ముగించు (_F)"

#. Finish Window
#: ../src/up2date_client/gui.py:314
#: ../src/up2date_client/rhnreg_constants.py:152
msgid "Updates Configured"
msgstr "నవీకరణలు ఆకృతీకరించబడెను"

#: ../src/up2date_client/gui.py:316
msgid "_Exit"
msgstr "నిష్క్రమించు (_E)"

#: ../src/up2date_client/gui.py:317
msgid "Software Updates Not Set Up"
msgstr "సాఫ్టువేర్ నవీకరణలను అమర్చు"

#: ../src/up2date_client/gui.py:327
msgid "You must run rhn_register as root."
msgstr "మీరు తప్పక rhn నమోదును రూటుగా ఉపయోగించాలి. (_r)"

#: ../src/up2date_client/gui.py:352
#, python-format
msgid "There was some sort of I/O error: %s"
msgstr "అక్కడ  కొంత I/O దోషం ఉంది: %s"

#: ../src/up2date_client/hardware.py:819
msgid "Error reading cpu information:"
msgstr "దోషాన్ని చదివే cpu సమాచారం:"

#: ../src/up2date_client/hardware.py:826
msgid "Error reading system memory information:"
msgstr "దోషాన్ని చదివే కంప్యూటరు మెమోరీ సమాచారం:"

#: ../src/up2date_client/hardware.py:836
msgid "Error reading networking information:"
msgstr "దీషాన్ని చదివే నెట్వర్కింగు సమాచారం:"

#: ../src/up2date_client/hardware.py:857
msgid "Error reading install method information:"
msgstr "దోషాన్ని చదివే సంస్థాపనావిధాన సమాచారం:"

#: ../src/up2date_client/hardware.py:865
msgid "Error reading network interface information:"
msgstr "దోషాన్ని చదివే నెట్వర్కు అంతర్ముఖీన సమాచారం:"

#: ../src/up2date_client/messageWindow.py:98
msgid "Error:"
msgstr "దోషం:"

#: ../src/up2date_client/messageWindow.py:105
msgid "Yes/No dialog:"
msgstr "అవును/కాదు డైలాగ్:"

#: ../src/up2date_client/rhnChannel.py:96
msgid "Unable to Locate SystemId"
msgstr "SystemIdను గుర్తించలేక పోయింది"

#: ../src/up2date_client/rhnChannel.py:113
msgid "This system may not be updated until it is associated with a channel."
msgstr "ఈ కంప్యూటరు ఒక చానలుతో కూడి ఉండేదాకా నవీకరించలేదు."

#: ../src/up2date_client/rhncli.py:70
msgid "Show additional output"
msgstr "అదనపు ఉద్గాతాన్ని చూపించు"

#: ../src/up2date_client/rhncli.py:72
msgid "Specify an http proxy to use"
msgstr "ఒక http proxyని ఉపయోగించటానికి తెలుపు"

#: ../src/up2date_client/rhncli.py:74
msgid "Specify a username to use with an authenticated http proxy"
msgstr "అధికారపూర్వక http proxyతో ఉపయోగించటానికి ఒక వినియోగదారుని పేరును తెలుపు"

#: ../src/up2date_client/rhncli.py:76
msgid "Specify a password to use with an authenticated http proxy"
msgstr "అధికారపూర్వక http proxyతో ఉపయోగించటానికి ఒక అనుమతిపదాన్ని తెలుపు"

#: ../src/up2date_client/rhncli.py:98
msgid ""
"\n"
"Aborted.\n"
msgstr ""
"\n"
"నిష్ఫల.\n"

#: ../src/up2date_client/rhncli.py:101
#, python-format
msgid "An unexpected OS error occurred: %s\n"
msgstr "ఒక ఊహించని OS దోషం సంభవించింది: %s\n"

#: ../src/up2date_client/rhncli.py:106
msgid "A connection was attempted with a malformed URI.\n"
msgstr "ఒక అనుసంధానము తప్పుగారూపొందిన URI చేత ప్రయత్నించబడింది.\n"

#: ../src/up2date_client/rhncli.py:108
#, python-format
msgid "A connection was attempted with a malformed URI: %s.\n"
msgstr "ఒక అనుసంధానము తప్పుగారూపొందిన URIతో ప్రయత్నించబడింది: %s.\n"

#: ../src/up2date_client/rhncli.py:110
#, python-format
msgid "There was some sort of I/O error: %s\n"
msgstr "కొంత I/O దోషం: %s\n"

#: ../src/up2date_client/rhncli.py:113
#, python-format
msgid "There was an SSL error: %s\n"
msgstr "ఒక SSL దోషం: %s\n"

#: ../src/up2date_client/rhncli.py:114
msgid ""
"A common cause of this error is the system time being incorrect. Verify that "
"the time on this system is correct.\n"
msgstr ""
"ఈ దోషాలకు సామాన్య కారణం కంప్యూటరు సమయం సరిగా లేకపోవటం. ఈ కంప్యూటరులో సరిగా ఉందో లేదో "
"సరిచూసుకోండి.\n"

#: ../src/up2date_client/rhncli.py:121
#, python-format
msgid "There was a SSL crypto error: %s\n"
msgstr "ఒక SSL crypto దోషం: %s\n"

#: ../src/up2date_client/rhncli.py:125
#, python-format
msgid "There was an authentication error: %s\n"
msgstr "ఒక వాస్తవిక దోషం ఉంది: %s\n"

#: ../src/up2date_client/rhncli.py:141
#, python-format
msgid "You must be root to run %s"
msgstr "మీరు %s ఉపయోగించటానికి తప్పక రూటులో ఉండాలి"

#: ../src/up2date_client/rhncli.py:171 ../src/up2date_client/rhncli.py:206
msgid "Unable to open gui. Try `up2date --nox`"
msgstr "గుయ్ తెరవటానికి కుదరదు. `up2date --nox` ప్రయత్నించు"

#: ../src/up2date_client/rhncli.py:213
#, python-format
msgid ""
"%%prog (Spacewalk Client Tools) %s\n"
"Copyright (C) 1999--2014 Red Hat, Inc.\n"
"Licensed under the terms of the GPLv2."
msgstr ""

#: ../src/up2date_client/rhncli.py:228
msgid "An error has occurred:"
msgstr "ఒక దోషం సంభవించింది"

#: ../src/up2date_client/rhncli.py:236
msgid "See /var/log/up2date for more information"
msgstr "అధిక సమాచారం కోసం /var/log/up2date చూడు"

#: ../src/up2date_client/rhnreg_constants.py:16
msgid "Copyright © 2006--2014 Red Hat, Inc. All rights reserved."
msgstr "కాపీరైట్ Â© 2006--2014  Red Hat, Inc. అన్ని హక్కులూ కేటాయించబడ్డాయి."

#. Satellite URL Window
#: ../src/up2date_client/rhnreg_constants.py:19
msgid "Enter your Red Hat Satellite URL."
msgstr ""

#: ../src/up2date_client/rhnreg_constants.py:20
msgid ""
"Please enter the location of your Red Hat Satellite server and of its SSL "
"certificate. The SSL certificate is only required if you will be connecting "
"over https (recommended)."
msgstr ""

#: ../src/up2date_client/rhnreg_constants.py:24
msgid "Satellite URL:"
msgstr ""

#: ../src/up2date_client/rhnreg_constants.py:25
msgid "SSL certificate:"
msgstr ""

#: ../src/up2date_client/rhnreg_constants.py:26
msgid "You must enter a valid Satellite URL."
msgstr ""

#: ../src/up2date_client/rhnreg_constants.py:27
msgid ""
"If you are using https you must enter the location of a valid SSL "
"certificate."
msgstr ""

#. Connect Window
#: ../src/up2date_client/rhnreg_constants.py:31
msgid "Attempting to contact the Spacewalk server."
msgstr ""

#: ../src/up2date_client/rhnreg_constants.py:32
#, python-format
msgid "We are attempting to contact the Red Hat Network server at %s."
msgstr "Red Hat Network సర్వరును %s యందు సంప్రదించటానికి ప్రయత్నిసస్తున్నాం."

#: ../src/up2date_client/rhnreg_constants.py:34
#, python-format
msgid "A proxy was specified at %s."
msgstr "ప్రోక్సి %s యందు తెల్పబడింది."

#. Start Window
#: ../src/up2date_client/rhnreg_constants.py:37 ../data/gui.glade.h:1
msgid "System Registration"
msgstr "సిస్టమ్న మోదీకరణ"

#: ../src/up2date_client/rhnreg_constants.py:38
msgid ""
"This assistant will guide you through connecting your system to Red Hat "
"Satellite to receive software updates, including security updates, to keep "
"your system supported and compliant.  You will need the following at this "
"time:\n"
"\n"
" * A network connection\n"
" * Your Red Hat Login & password\n"
" * The location of a Red Hat Satellite or Proxy\n"
"\n"
msgstr ""

#. Why Register Window
#: ../src/up2date_client/rhnreg_constants.py:51 ../data/rh_register.glade.h:5
msgid "Why Should I Connect to RHN? ..."
msgstr "నేను ఎందుకని RHNకి అనుసంధించబడాలి? ..."

#: ../src/up2date_client/rhnreg_constants.py:52 ../data/rh_register.glade.h:69
msgid "Why Register"
msgstr "నమోదు ఎందుకు"

#: ../src/up2date_client/rhnreg_constants.py:53
msgid ""
"Connecting your system to Red Hat Satellite allows you to take full "
"advantage of the benefits of a paid subscription, including:"
msgstr ""

#: ../src/up2date_client/rhnreg_constants.py:55
msgid "Security & Updates:"
msgstr "రక్షణ & నవీకరణలు:"

#: ../src/up2date_client/rhnreg_constants.py:56
msgid "Downloads & Upgrades:"
msgstr "దిగుమతులు & ఎగుమతులు:"

#: ../src/up2date_client/rhnreg_constants.py:57
msgid "Support:"
msgstr "మద్దతు:"

#: ../src/up2date_client/rhnreg_constants.py:58
msgid "Compliance:"
msgstr "అమలు:"

#: ../src/up2date_client/rhnreg_constants.py:59
msgid ""
"Receive the latest software updates, including security updates, keeping "
"this Red Hat Enterprise Linux system updated and secure."
msgstr ""
"కొత్త సాఫ్టువేర్ నవీకరణలను తీసుకో, రక్షణ నవీకరణలుతోసహా, ఈ Red Hat Enterprise Linux system "
"<b>నవీకరణ</b> మరియూ <b>రక్షణ</b>."

#: ../src/up2date_client/rhnreg_constants.py:61 ../data/rh_register.glade.h:76
msgid ""
"Download installation images for Red Hat Enterprise Linux releases, "
"including new releases."
msgstr ""
"Red Hat Enterprise Linux విడుదల సంస్థాపక CD చిత్రాలను దిగుమతిచేయి, కొత్త విడుదలలతో సహా."

#: ../src/up2date_client/rhnreg_constants.py:63 ../data/rh_register.glade.h:78
msgid ""
"Access to the technical support experts at Red Hat or Red Hat's partners for "
"help with any issues you might encounter with this system."
msgstr ""
"ఈ విధానంతో మీరు ఎదుర్కొంటున్న ఏసమస్యకైనా సహాయంకోసం Red Hat లేదా Red Hat యొక్క భాగస్వామ్య సాంకేతిక "
"మద్దతునిచ్చే నిపుణులకు అందుబాటులో ఉండండి."

#: ../src/up2date_client/rhnreg_constants.py:65
msgid ""
"Stay in compliance with your subscription agreement and manage subscriptions "
"for systems connected to your account."
msgstr ""

#: ../src/up2date_client/rhnreg_constants.py:68
msgid ""
"Tip: Red Hat values your privacy: http://www.redhat.com/legal/"
"privacy_statement.html"
msgstr ""
"సూచన: Red Hat విలువలు మీ గోప్యత: http://www.redhat.com/legal/privacy_statement."
"html"

#: ../src/up2date_client/rhnreg_constants.py:70
msgid "Take me back to the registration"
msgstr "నన్ను తిరిగి నమోదుకు తీసుకుని వెళ్లు"

#. Confirm Quit Window
#: ../src/up2date_client/rhnreg_constants.py:73
msgid "Software Update Not Set Up"
msgstr "సాఫ్ట్వేర్ అప్డేట్ సెట్ చేయబడలేదు"

#: ../src/up2date_client/rhnreg_constants.py:74
msgid ""
"Are you sure you don't want to connect your system to Red Hat Satellite? "
"You'll miss out on the benefits of a Red Hat Enterprise Linux subscription:\n"
msgstr ""

#: ../src/up2date_client/rhnreg_constants.py:76
msgid ""
"You will not be able to take advantage of these subscription privileges "
"without connecting your system to Red Hat Satellite.\n"
msgstr ""

#: ../src/up2date_client/rhnreg_constants.py:78
msgid "Take me back to the setup process."
msgstr "నన్ను తిరిగి అమర్పు విధానానికి తీసుకుని వెళ్లు."

#: ../src/up2date_client/rhnreg_constants.py:79
msgid "I'll register later."
msgstr "నేను తరువాత నమోదు చేస్తాను."

#. Info Window
#: ../src/up2date_client/rhnreg_constants.py:82 ../data/gui.glade.h:4
#: ../data/rh_register.glade.h:13
msgid "Red Hat Account"
msgstr "Red Hat ఖాతా"

#: ../src/up2date_client/rhnreg_constants.py:83
#, python-format
msgid ""
"Please enter your login information for the %s Red Hat Network Satellite:\n"
"\n"
msgstr ""
"దయచేసి మీ ప్రవేశ సమాచారాన్ని %s Red Hat Network Satellite కోసం ఇవ్వండి:\n"
"\n"

#: ../src/up2date_client/rhnreg_constants.py:85
msgid "Red Hat Login:"
msgstr "Red Hat ప్రవేశం:"

#: ../src/up2date_client/rhnreg_constants.py:86
#: ../src/up2date_client/tui.py:137
msgid "Login:"
msgstr "ప్రవేశం:"

#: ../src/up2date_client/rhnreg_constants.py:87
msgid "Password:"
msgstr "అనుమతిపదం:"

#: ../src/up2date_client/rhnreg_constants.py:88
msgid ""
"Tip: Forgot your login or password?  Contact your Satellite's Organization "
"Administrator."
msgstr "సూచన: మీ ప్రవేశ నామం లేదా అనుమతిపదాన్ని మర్చిపోయారా?  మీ శాటిలైట్ నిర్వహణాధికారిని సంప్రదించండి."

#: ../src/up2date_client/rhnreg_constants.py:90
msgid "Please enter a desired login."
msgstr "దయచేసి వేరే కావలసిన ప్రవేశాన్ని ఇవ్వండి."

#: ../src/up2date_client/rhnreg_constants.py:91
msgid "Please enter and verify a password."
msgstr "దయచేసి ప్రవేశించండి మరియూ మీ అనుమతిపదాన్ని సరిచూసుకోండి"

#. OS Release Window
#: ../src/up2date_client/rhnreg_constants.py:94 ../data/gui.glade.h:5
#: ../data/rh_register.glade.h:142
msgid "Operating System Release Version"
msgstr "ఆపరేటింగ్ సిస్టమ్ వర్షన్:"

#: ../src/up2date_client/rhnreg_constants.py:95
msgid "Operating System version:"
msgstr "ఆపరేటింగ్ సిస్టమ్ వర్షన్:"

#: ../src/up2date_client/rhnreg_constants.py:96
msgid " Minor Release: "
msgstr " చిన్న విడుదల: "

#: ../src/up2date_client/rhnreg_constants.py:97
msgid "Limited Updates Only"
msgstr "పరిమిత నవీకరణలు మాత్రమే"

#: ../src/up2date_client/rhnreg_constants.py:98
#: ../data/rh_register.glade.h:151
msgid "All available updates"
msgstr "అందుబాటులో వున్న అన్ని నవీకరణలు"

#: ../src/up2date_client/rhnreg_constants.py:99
msgid "Confirm operating system release selection"
msgstr "ఆపరేటింగ్ సిస్టమ్ విడుదల విభాగాన్ని ఖాయపరచుము"

#: ../src/up2date_client/rhnreg_constants.py:100
msgid ""
"Your system will be subscribed to the base software channel to receive all "
"available updates."
msgstr ""
"మీ సిస్టమ్ అందుబాటులోని అన్ని నవీకరణలను పొందుటకు ప్రాధమిక సాఫ్టువేర్ చానల్‌కు సబ్‌స్క్రైబ్ చేయబడును."

#. Hardware Window
#: ../src/up2date_client/rhnreg_constants.py:105
msgid "Create Profile - Hardware"
msgstr "ప్రొఫైలుని సృష్టించండి - హార్డువేర్"

#: ../src/up2date_client/rhnreg_constants.py:106
msgid ""
"A Profile Name is a descriptive name that you choose to identify this System "
"Profile on the Red Hat Satellite web pages. Optionally, include a computer "
"serial or identification number."
msgstr ""

#: ../src/up2date_client/rhnreg_constants.py:110
msgid ""
"Additional hardware information including PCI devices, disk sizes and mount "
"points will be included in the profile."
msgstr ""
"అదనపు హార్డువేరు సమాచారం PCI సాధనాలతో కూడి, డిస్కు పరిమాణాలు మరియూ మౌంటు కేంద్రాలు ఈ ఆకృతిలో "
"చేర్చబడాతాయి."

#: ../src/up2date_client/rhnreg_constants.py:113
msgid "Include the following information about hardware and network:"
msgstr "హార్డువేరు మరియూ నెట్వర్కు గురించిన కింది సమాచారంతో:"

#. Packages Window
#: ../src/up2date_client/rhnreg_constants.py:117
msgid "Create Profile - Packages"
msgstr "ప్రొఫైలుని సృష్టించండి - ప్యాకేజీలు"

#: ../src/up2date_client/rhnreg_constants.py:118
msgid ""
"RPM information is important to determine what updated software packages are "
"relevant to this system."
msgstr ""
"RPM సమాచారం ఈ కంప్యూటరుకి ఏ నవీకరించబడ్డ సాఫ్టువేరు ప్యాకేజీలు సంబంధించబడ్డవో నిర్ణయించటానికి "
"ముఖ్యమైనవి."

#: ../src/up2date_client/rhnreg_constants.py:121
msgid "Include RPM packages installed on this system in my System Profile"
msgstr "RPM ప్యాకేజీలను ఈ కంప్యూటరులోని కంప్యూటరు రూపులో సంస్థాపించబడ్డ వాటితోసహా"

#: ../src/up2date_client/rhnreg_constants.py:123
msgid "You may deselect individual packages by unchecking them below."
msgstr "మీరు విలువలేని ప్యాకేజీలను కింద పరిశీలించకుండా ఎన్నుకుని ఉంటారు."

#: ../src/up2date_client/rhnreg_constants.py:125
msgid "Building Package List"
msgstr "ప్యాకేజీ జాబితాను నిర్మిస్తోంది"

#. Product Window
#: ../src/up2date_client/rhnreg_constants.py:128
msgid "*Email Address:"
msgstr "*ఈటపా చిరునామా:"

#: ../src/up2date_client/rhnreg_constants.py:130
#: ../data/rh_register.glade.h:125
msgid "System Already Registered"
msgstr "సిస్టమ్ యిప్పటికే నమోదైంది"

#: ../src/up2date_client/rhnreg_constants.py:131
#: ../data/rh_register.glade.h:126
msgid "It appears this system has already been set up for software updates:"
msgstr "కంప్యూటరు సాఫ్టువేరు నవీకరణలకోసం ఇప్పటికే అమర్చబడి ఉండవచ్చు:"

#: ../src/up2date_client/rhnreg_constants.py:132
#: ../data/rh_register.glade.h:131
msgid "Are you sure you would like to continue?"
msgstr "మీరు నిజంగా కొనసాగించాలనుకుంటున్నారా?"

#: ../src/up2date_client/rhnreg_constants.py:134
msgid ""
"This system has already been registered using Red Hat Subscription "
"Management.\n"
"\n"
"Your system is being registered again using Red Hat Satellite or Red Hat "
"Satellite Proxy technology. Red Hat recommends that customers only register "
"once.\n"
"\n"
"To learn more about RHN Classic/Red Hat Satellite registration and "
"technologies please consult this Knowledge Base Article: https://access."
"redhat.com/kb/docs/DOC-45563"
msgstr ""

#. Send Window
#: ../src/up2date_client/rhnreg_constants.py:141
msgid "Send Profile Information to Red Hat Satellite"
msgstr ""

#: ../src/up2date_client/rhnreg_constants.py:142
msgid ""
"We are finished collecting information for the System Profile.\n"
"\n"
"Press \"Next\" to send this System Profile to Red Hat Satellite.  Click "
"\"Cancel\" and no information will be sent.  You can run the registration "
"program later by typing `rhn_register` at the command line."
msgstr ""

<<<<<<< HEAD
#: ../src/up2date_client/rhncli.py:70
msgid "Show additional output. Repeat for more detail."
msgstr "అదనపు ఉద్గాతాన్ని చూపించు"

#: ../src/up2date_client/rhncli.py:72
msgid "Specify an http proxy to use"
msgstr "ఒక http proxyని ఉపయోగించటానికి తెలుపు"

#: ../src/up2date_client/rhncli.py:74
msgid "Specify a username to use with an authenticated http proxy"
msgstr "అధికారపూర్వక http proxyతో ఉపయోగించటానికి ఒక వినియోగదారుని పేరును తెలుపు"

#: ../src/up2date_client/rhncli.py:76
msgid "Specify a password to use with an authenticated http proxy"
msgstr "అధికారపూర్వక http proxyతో ఉపయోగించటానికి ఒక అనుమతిపదాన్ని తెలుపు"
=======
#. Sending Window
#: ../src/up2date_client/rhnreg_constants.py:149
msgid "Sending Profile to Red Hat Satellite"
msgstr ""
>>>>>>> 18d28843

#: ../src/up2date_client/rhnreg_constants.py:153
#, fuzzy, python-format
msgid ""
"You may now run '%s update' from this system's command line to get the "
"latest software updates from Red Hat Satellite. You will need to run this "
"periodically to get the latest updates. Alternatively, you may configure "
"this system for automatic software updates (also known as 'auto errata "
"update') via the Red Hat Satellite web interface.  (Instructions for this "
"are in chapter 6 of the RHN Reference Guide, available from the 'Help' "
"button in the main Red Hat Network Satellite web interface.)"
msgstr ""
"మీరు ఇప్పుడు ఈ వ్యవస్థ కమాండు లైను నుండీ 'yum update'ను ఉపయోగించి Red Hat Network యొక్క "
"కొత్త నవీకరణలను పొందవచ్చు. మీరు కొత్త నవీకరణలను పొందటానికి periodicalగా దీన్ని ఉపయోగించవలసి ఉంది. "
"ప్రత్యామ్నాయంగా, మీరు ఈ వ్యవస్థను Red Hat Network web అంతర్ముఖం ద్వారా స్వయంచాలక నవీకరణలను "
"పొందటానికి ఆకృతీకరించవలసి ఉంటుంది('auto errata update'గా కూడా ప్రసిద్ధిచెందింది).  (దీనికోసం "
"సూచనలకు RHN Reference గైడు 6 అధ్యాయంలో ఉన్నాయి, Red Hat Network web అంతర్ముఖంలో ప్రధాన "
"'సహాయం' కీ ద్వారా అందుబాటులో ఉంది .)"

#. Review Window
#: ../src/up2date_client/rhnreg_constants.py:164 ../data/gui.glade.h:7
msgid "Review Subscription"
msgstr "సబ్ స్క్రిప్షన్ను సమీక్షించు"

#: ../src/up2date_client/rhnreg_constants.py:165
#: ../data/rh_register.glade.h:53
msgid "Please review the subscription details below:"
msgstr "దయచేసి కింది సబ్ స్క్రిప్షన్ వివరాలను పరిశీలించు:"

#: ../src/up2date_client/rhnreg_constants.py:166
#, python-format
msgid ""
"The installation number %s was activated during this system's initial "
"connection to Red Hat Satellite."
msgstr ""

#: ../src/up2date_client/rhnreg_constants.py:168
msgid ""
"Subscriptions have been activated for the following Red Hat products/"
"services:"
msgstr "Subscriptionలు కింది Red Hat ఉత్పత్తులు/సేవలకోసం క్రియాశీలంచేయడుతున్నా:"

#: ../src/up2date_client/rhnreg_constants.py:170
msgid "Software Channel Subscriptions:"
msgstr "సాఫ్టువేరు చానల్ సబ్ స్క్రిప్షన్లు:"

#: ../src/up2date_client/rhnreg_constants.py:171
msgid "This system will receive updates from the following software channels:"
msgstr ""

#: ../src/up2date_client/rhnreg_constants.py:173
msgid ""
"Warning: Only installed product listed above will receive updates and "
"support. If you would like to receive updates for additional products, "
"please login to your satellite web interface and subscribe this system to "
"the appropriate software channels. See Kbase article for more details. "
"(http://kbase.redhat.com/faq/docs/DOC-11313)"
msgstr ""
"హెచ్చరిక: పైన జాబితా చేసిన సంస్థాపించిన ఉత్పత్తి మాత్రమే నవీకరణలను మరియు తోడ్పాటును పొందును. ఉత్పత్తి "
"నవీకరణలను పొందాలనుకుంటే, దయచేసి మీ శాటిలైట్ వెబ్ ఇంటర్ఫేసునకు ప్రవేశించండి మరియూ ఉత్పత్తులనుండీ "
"నవీకరణలను పొందటానికి వ్యవస్థను తగిన సాఫ్టువేరు చానళ్లతో సబ్‌స్క్రైబ్ చేయండి. ఎక్కువ వివరాలకు Kbase "
"వ్యాసం 11313ను చూడండి. (http://kbase.redhat.com/faq/docs/DOC-11313)"

#: ../src/up2date_client/rhnreg_constants.py:181
#, fuzzy, python-format
msgid ""
"Warning: %s is not present, could not enable it.\n"
"Automatic updates will not work."
msgstr ""
"హెచ్చరిక: yum-rhn-plugin లేదు, దానిని చేతనము చేయలేదు.\n"
"స్వయంచాలక నవీకరణలు పనిచేయవు."

#: ../src/up2date_client/rhnreg_constants.py:183
#, fuzzy, python-format
msgid "Note: %s has been enabled."
msgstr "గమనిక: yum-rhn-plugin చేతనము చేయబడింది."

#: ../src/up2date_client/rhnreg_constants.py:184
#, fuzzy, python-format
msgid ""
"Warning: An error occurred during enabling %s.\n"
"%s is not enabled.\n"
"Automatic updates will not work."
msgstr ""
"హెచ్చరిక: yum-rhn-plugin చేతనము చేయునప్పుడు వొక దోషము యెదురైంది.\n"
"yum-rhn-plugin చేతనము కాలేదు.\n"
"స్వయంచాలక నవీకరణలు పనిచేయవు."

#: ../src/up2date_client/rhnreg_constants.py:187
msgid ""
"You were unable to be subscribed to the following software channels because "
"there were insufficient subscriptions available in your account:"
msgstr ""
"మీరు ఈ కింది సాఫ్టువేరు చానళ్లకు subscrib అవ్వటానికి కుదరదు ఎందుకంటే మీ ఖాతాలో తగినన్ని "
"subscriptionలను కలిగిలేరు:"

#: ../src/up2date_client/rhnreg_constants.py:191
msgid ""
"This system was unable to subscribe to any software channels. Your system "
"will not receive any software updates to keep it secure and supported. "
"Contact your Satellite administrator about this problem. Once you make the "
"appropriate active subscriptions available in your account, you may browse "
"to this system's profile in the RHN web interface and subscribe this system "
"to software channels via the software > software channels tab."
msgstr ""

#: ../src/up2date_client/rhnreg_constants.py:197
msgid "Service Level:"
msgstr ""

#: ../src/up2date_client/rhnreg_constants.py:198
msgid ""
"Depending on what Red Hat Satellite modules are associated with a system, "
"you'll enjoy different benefits. The following are the Red Hat Satellite "
"modules associated with this system:"
msgstr ""

#: ../src/up2date_client/rhnreg_constants.py:202
msgid ""
"This system was unable to be associated with the following RHN module(s) "
"because there were insufficient subscriptions available in your account:"
msgstr ""
"ఈ కంప్యూటరు ఈ కింది RHN గుణకం(లు)తో కూడి ఉండటానికి వీలుకాదు ఎందుకంటే మీ ఖాతాలో చాలినన్ని "
"subscriptionలు అందుబాటులోలేవు:"

#: ../src/up2date_client/rhnreg_constants.py:205
#, fuzzy
msgid ""
"Management module: automatic updates, systems grouping, systems permissions, "
"system package profiling, bare-metal provisioning, existing state "
"provisioning, rollbacks, configuration management"
msgstr ""
"నిర్వహణా గుణకం: స్వయంచాలక నవీకరణలు, కంప్యూటరు సమూహీకరణ, కంప్యూటర్ల అనుమతులు, కంప్యూటరు "
"ప్యాకేజీ ప్రొఫైలింగ్"

#: ../src/up2date_client/rhnreg_constants.py:210
msgid ""
"Virtualization module: software updates for a limited number of virtual "
"guests on this system."
msgstr "వాస్తవీకరణ గుణకాలు: ఈ కంప్యూటరులో పరిమితికల వాస్తవిక ఆతిధేయులకు సాఫ్టువేరు నవీకరణలు."

#: ../src/up2date_client/rhnreg_constants.py:214
#, fuzzy
msgid ""
"<b>Warning:</b> Any guest systems you create on this system and register to "
"RHN will consume Red Hat Enterprise Linux subscriptions beyond this host "
"system's subscription. You will need to: (1) make a virtualization system "
"entitlement available and (2) apply that system entitlement to this system "
"in RHN's web interface if you do not want virtual guests of this system to "
"consume additional subscriptions."
msgstr ""
"<b>హెచ్చరిక:</b> మీరు ఈ కంప్యూటారులో సృష్టించిన ఏ ఆతిధేయ కంప్యూటారు విధానం మరియూ RHNకి నమోదైనది "
"Red Hat Enterprise Linux సబ్ సిటంలో భాగం అవుతుంది. మీరు చేయవలసిందల్లా: (1) వాస్తవీకరణ లేదా "
"వాస్తవీకరణ ఫ్లాట్ ఫాం విభాగాన్ని అందుబాటులో ఉంచండి మరియూ (2) ఆ కంప్యూటరు యొక్క ఎన్ టైటిల్ మెంటుని ఈ ఈ "
"కంప్యూటరుకి RHN యొక్క వెబ్ అంతర్ముఖంలో మీరు వాస్తవిక ఆతిధేయాలను కోరుకో పోతే అదనపు సబ్ స్క్రిప్షన్లకు "
"అప్లై చేయండి."

#: ../src/up2date_client/rhnreg_constants.py:222
msgid ""
"This system was unable to be associated with any RHN service level modules. "
"This system will not receive any software updates to keep it secure and "
"supported. Contace your Satellite administrator about this problem. Once you "
"make the appropriate active subscriptions available in your account, you may "
"browse to this system's profile in the RHN web interface, delete the "
"profile, and re-connect this system to Red Hat Satellite."
msgstr ""

#: ../src/up2date_client/rhnreg_constants.py:229
#, python-format
msgid ""
"Universal default activation key detected\n"
"A universal default activation key was detected in your account. This means "
"that a set of properties (software channel subscriptions, package "
"installations, system group memberships, etc.) for your system's connection "
"to Red Hat Satellite or Red Hat Satellite Proxyhave been determined by the "
"activation key rather than your installation number.  You may also refer to "
"the RHN Reference Guide, section 6.4.6 for more details about activation "
"keys (http://access.redhat.com/knowledge/docs/Red_Hat_Network/)\n"
"Universal Default activation key: %s"
msgstr ""

#. Error Messages.
#: ../src/up2date_client/rhnreg_constants.py:241
msgid "Fatal Error"
msgstr "పెద్ద దోషం"

#: ../src/up2date_client/rhnreg_constants.py:242
#: ../src/up2date_client/rhnregGui.py:156
#: ../src/up2date_client/rhnregGui.py:170
msgid "Warning"
msgstr "హెచ్చరిక"

#: ../src/up2date_client/rhnreg_constants.py:243
#, python-format
msgid ""
"We can't contact the Red Hat Satellite.\n"
"\n"
"Double check the location provided - is '%s' correct?\n"
"If not, you can correct it and try again.\n"
"\n"
"Make sure that the network connection on this system is operational.\n"
"\n"
"This system will not be able to successfully receive software updates from "
"Red Hat without connecting to a Red Hat Satellite server"
msgstr ""

#: ../src/up2date_client/rhnreg_constants.py:250
#, python-format
msgid "Architecture: %s, OS Release: %s, OS Version: %s"
msgstr "నిర్మాణం: %s, OS విడుదల: %s, OS ప్రతి: %s"

#: ../src/up2date_client/rhnreg_constants.py:252
msgid ""
"This server doesn't support functionality needed by this version of the "
"software update setup client. Please try again with a newer server."
msgstr ""
"ఈ సర్వరు ఈ సాఫ్టువేరు నవీకరణ అమర్పు కక్షిదారుని చేత అవసరమైన క్రియాశీలతకి మద్దతివ్వదు. దయచేసి కొత్త "
"సర్వరుతో ప్రయత్నించండి."

#: ../src/up2date_client/rhnreg_constants.py:258
#, python-format
msgid ""
"<b><span size=\"16000\">Incompatible Certificate File</span></b>\n"
"\n"
"The certificate you provided, <b>%s</b>, is not compatible with  the Red Hat "
"Satellite server at <b>%s</b>. You may want to double-check that you have "
"provided a valid certificate file. Are you sure you have provided the "
"correct certificate, and that the certificate file has not been corrupted?\n"
"\n"
"Please try again with a different certificate file."
msgstr ""

#: ../src/up2date_client/rhnreg_constants.py:266
msgid ""
"<b><span size=\"12000\">Incompatible Certificate File</span></b>\n"
"\n"
" The certificate is expired. Please ensure you have the correct  certificate "
"and your system time is correct."
msgstr ""
"<b><span size=\"12000\">సారూప్యంలేని ధృవీకరణ పత్రము</span></b>\n"
"\n"
" ధృవీకరణపత్రము కాలము చెల్లినది. దయచేసి మీరు సరైన ధృవీకరణపత్రము కలిగివుండునట్లు మరియు మీ సిస్టమ్ "
"సమయం సరిగా వుండునట్లు చూచుకొనుము."

#: ../src/up2date_client/rhnreg_constants.py:270
msgid ""
"Please verify the values of sslCACert and serverURL in /etc/sysconfig/rhn/"
"up2date. You can either make the serverURL use http instead of https, or you "
"can download the SSL cert from your Satellite, place it in /usr/share/rhn, "
"and ensure sslCACert points to it."
msgstr ""

#: ../src/up2date_client/rhnreg_constants.py:276
msgid ""
"Problem registering system.\n"
"\n"
"A universal default activation key limits the number of systems which can "
"connect to the RHN organization associated with your login. To allow this "
"system to connect, please contact your RHN organization administrator to "
"increase the number of systems allowed to connect or to disable this "
"universal default activation key. More details can be found in Red Hat "
"Knowledgebase Article #7924 at http://kbase.redhat.com/faq/FAQ_61_7924.shtm "
msgstr ""
"కంప్యూటరును నమోదుచేయటంలో ఇబ్బం.\n"
"\n"
"మీ ప్రవేశంతో కూడిన RHN నిర్వహణకు అనుసంధించబడిన కంప్యూటర్ల సంఖ్యలనఒక సార్వజనిక సిద్ధ కీలను "
"నియంత్రిస్తుంది. సంప్రదింపులకి ఈ కంప్యూటరును అనుమతించటాని, దయచేసి మీ  RHN నిర్వహణాధికారిని అనుసంధాన "
"కంప్యూటర్ల సంఖ్యను పెంచటానికి లేదా ఈ సార్వజనిక కీని అసాధ్యం చేయటానికి సంప్రదించండి. ఎక్కువ సమాచారాన్ని "
"Red Hat Knowledgebase Article #7924 at http://kbase.redhat.com/faq/"
"FAQ_61_7924.shtm లో చూడవచ్చు "

#: ../src/up2date_client/rhnreg_constants.py:289
msgid ""
"\n"
" Tip: Minor releases with a '*' are currently supported by Red Hat.\n"
"\n"
msgstr ""
"\n"
" చిట్కా: '*' తో చిన్న విడుదలలు ప్రస్తుతం Red Hat చేత మద్దతించబడుచున్నవి.\n"
"\n"

#: ../src/up2date_client/rhnreg_constants.py:292
msgid ""
"Warning:You will not be able to limit this system to minor release that is "
"older than the recent minor release if you select this option.\n"
msgstr ""
"హెచ్చరిక: మీరు ఈ ఐచ్చికమును యెంచుకొనినట్లైతే  యిటీవలి చిన్న విడుదల కన్నా చిన్నదైన విడుదలకు మీరు మీ "
"సిస్టమ్‌ను పరిమితం చేయలేరు.\n"

#: ../src/up2date_client/rhnreg_constants.py:297
#, python-format
msgid ""
"Your system will be subscribed to %s \n"
"base software channel. You will not be\n"
"able to move this system to an earlier release\n"
"(you will be able to move to a newer release).\n"
"Are you sure you would like to continue?"
msgstr ""
"మీ సిస్టమ్ %s ప్రాధమిక సాఫ్టువేర్ చానల్‌కు సబ్‌స్క్రైబ్ \n"
"అగును. మీరు ఈ సిస్టమ్‌ను మునుపటి విడుదలకు కదల్చ లేరు\n"
"(మీరు కొత్త విడుదలకు కదల్చగలరు.)\n"
"మీరు ఖచ్చితంగా కొనసాగాలని అనుకొనుచున్నారా?"

#. Navigation
#: ../src/up2date_client/rhnreg_constants.py:306
#: ../src/up2date_client/tui.py:539
msgid "OK"
msgstr "సరే"

#: ../src/up2date_client/rhnreg_constants.py:307
#: ../src/up2date_client/tui.py:539
msgid "Error"
msgstr "దోషం"

#: ../src/up2date_client/rhnreg_constants.py:308
msgid "Next"
msgstr "తరువాత"

#: ../src/up2date_client/rhnreg_constants.py:309
msgid "Back"
msgstr "వెనుక"

#: ../src/up2date_client/rhnreg_constants.py:310
msgid "Cancel"
msgstr "రద్దు"

#: ../src/up2date_client/rhnreg_constants.py:311
#: ../data/rh_register.glade.h:110
msgid "No, Cancel"
msgstr "కాదు, రద్దు"

#: ../src/up2date_client/rhnreg_constants.py:312
#: ../data/rh_register.glade.h:112
msgid "Yes, Continue"
msgstr "అవును, కొనసాగించు"

#: ../src/up2date_client/rhnreg_constants.py:313
msgid "Press <space> to deselect the option."
msgstr "ఐచ్ఛికాన్ని ఎన్నుకోకపోవటానికి <space>ని నొక్కండి."

#: ../src/up2date_client/rhnregGui.py:146
#: ../src/up2date_client/rhnregGui.py:163
msgid "Notice"
msgstr "గమనించు"

#: ../src/up2date_client/rhnregGui.py:271
msgid "There was an error while applying your choice."
msgstr "మీ యిచ్చాన్ని ఆపాదించుటకు వొక దోషము యెదురైంది."

#: ../src/up2date_client/rhnregGui.py:290
msgid "You specified an invalid protocol. Only https and http are allowed."
msgstr "మీరు విలువలేని చట్టాన్ని తెలిపారు. కేవలం https మరియూ http మాత్రమే అనుమతించబడతాయి."

#: ../src/up2date_client/rhnregGui.py:304
msgid ""
"You will not be able to successfully register this system without contacting "
"a Spacewalk server."
msgstr ""

#: ../src/up2date_client/rhnregGui.py:324
msgid "Cannot contact selected server"
msgstr "ఎంపికచేసిన సేవికను సంప్రదించలేదు"

#: ../src/up2date_client/rhnregGui.py:325
#, python-format
msgid "We could not contact the Satellite or Proxy at '%s.'"
msgstr "'%s.' యందలి శాటిలైట్ లేదా ప్రోక్సిని సంప్రదించలేదు"

#: ../src/up2date_client/rhnregGui.py:327
#, python-format
msgid ""
"Double-check the location - is '%s' correct? If not, you can correct it and "
"try again."
msgstr ""
"ఆ స్థానం - '%s' సరైనదో కాదో రెండుసార్లు-పరిశీలించు? కాక పోతే, మీరు దాన్ని సరిచేసి మళ్లీ ప్రయత్నించండి."

#: ../src/up2date_client/rhnregGui.py:330
msgid "Make sure the network connection on this system is operational."
msgstr "ఈ కంప్యూటరులో నెట్వర్కు అనుసంధానం.క్రియాశీలమైందోకాదో నిర్ధారించుకోండి."

#: ../src/up2date_client/rhnregGui.py:340
msgid "There was an error communicating with Spacewalk server."
msgstr ""

#: ../src/up2date_client/rhnregGui.py:341
msgid "The server may be in outage mode. You may have to try connecting later."
msgstr "సర్వరు ఔటేజ్ స్థితిలో ఉండవచ్చు. తర్వాత అనుసంధించటానికి ప్రయత్నించండి."

#: ../src/up2date_client/rhnregGui.py:343
msgid "You may be running a client that is incompatible with the server."
msgstr "మీరు సర్వరుతీ అనురూపతలేని కక్షిదారుని ఉపయోగిస్తూ ఉండవచ్చు."

#: ../src/up2date_client/rhnregGui.py:376
#, python-format
msgid ""
"Please enter your account information for the <b>%s</b> Spacewalk server:"
msgstr ""

#: ../src/up2date_client/rhnregGui.py:415
msgid "You must enter a login."
msgstr "మీరు తప్పక ఒక ప్రవేశా ఇవ్వాలి."

#: ../src/up2date_client/rhnregGui.py:421
msgid "You must enter a password."
msgstr "మీరు తప్పక ఒక అనుమతిపదాన్ని ప్రవేశపెట్టాలి."

#: ../src/up2date_client/rhnregGui.py:434
msgid "There was an error while logging in."
msgstr "లాగిన్ అగుటలో అక్కడ వొక దోషము వుంది."

#: ../src/up2date_client/rhnregGui.py:461
msgid ""
"There was an error communicating with the registration server.  The message "
"was:\n"
msgstr "నమోదు సర్వరుతో సంప్రదిస్తున్నప్పటి దోషం.  ఆ సమాచారం:\n"

#: ../src/up2date_client/rhnregGui.py:599
msgid "There was an error while assembling information for the profile."
msgstr "ప్రొఫైల్ కొరకు సమాచారమును సమీకరించుటలో అక్కడ వొక దోషము వుంది."

#: ../src/up2date_client/rhnregGui.py:620
msgid "Error running hardware profile"
msgstr "హార్డువేరు రూపం ఉపయోగించటంలో దోషం నడుస్తోంది"

#: ../src/up2date_client/rhnregGui.py:650
msgid "There was an error while populating the profile."
msgstr "ఆ రూపాన్ని ప్రసన్నం చేయటంలో ఒక దోషం."

#: ../src/up2date_client/rhnregGui.py:670
msgid "You must choose a name for this profile."
msgstr "మీరు తప్పక ఈ రూపానికి ఒక పేరును ఎన్నుకోవాలి."

#: ../src/up2date_client/rhnregGui.py:684
msgid "There was an error while creating the profile."
msgstr "ప్రొఫైల్‌ను సృష్టించుటలో అక్కడు వొక దోషము వుంది."

#: ../src/up2date_client/rhnregGui.py:695
msgid "Registering system and sending profile information.  Please wait."
msgstr ""

#: ../src/up2date_client/rhnregGui.py:714
msgid "Registering System"
msgstr "కంప్యూటరును నమోదుచేస్తోంది"

#: ../src/up2date_client/rhnregGui.py:729
#: ../src/up2date_client/rhnregGui.py:734
#: ../src/up2date_client/rhnregGui.py:739
#: ../src/up2date_client/rhnregGui.py:743 ../src/up2date_client/tui.py:990
#: ../src/up2date_client/tui.py:994 ../src/up2date_client/tui.py:998
#: ../src/up2date_client/tui.py:1002
msgid "Problem registering system:\n"
msgstr "సమస్య నమోదు విధానం:\n"

#: ../src/up2date_client/rhnregGui.py:746
#, python-format
msgid ""
"The installation number [ %s ] provided is not a valid installation number. "
"Please go back to the previous screen and fix it."
msgstr ""
"సమకుర్చిన సంస్థాపక సంఖ్య [ %s ] విలువైనది కాదు. దయచేసి ముందలి స్క్రీనుకి వెళ్లి దాన్ని స్థిరపరచండి."

#: ../src/up2date_client/rhnregGui.py:756 ../src/up2date_client/tui.py:1008
msgid "Problem registering system."
msgstr "సమస్యని నమోదుచేసే విధానం"

#: ../src/up2date_client/rhnregGui.py:766 ../src/up2date_client/tui.py:1013
msgid "Problem writing out system id to disk."
msgstr "సమస్యని రాసే విధానం id నుండీ డిస్కుకి."

#: ../src/up2date_client/rhnregGui.py:772
msgid "There was a problem registering this system."
msgstr "ఈ విధానాన్ని నమోదు చేయటంలో ఒక ఇబ్బంది ఉంది"

#: ../src/up2date_client/rhnregGui.py:785
msgid "Sending hardware information"
msgstr "హార్డువేరు సమాచారాన్ని పంపుతోం:"

#: ../src/up2date_client/rhnregGui.py:790
msgid "Problem sending hardware information."
msgstr "దోషాన్ని చదివే హార్డువేరు సమాచారం:"

#. #            for row in range(self.regPackageArea.n_rows):
#. #                rowData = self.regPackageArea.get_row_data(row)
#. #                if rowData[0] == 1:
#. #                    selection.append(rowData[1])
#. #            print "gh270"
#. #            selectedPackages = []
#. #            for pkg in packageList:
#. #                if pkg[0] in selection:
#. #                    selectedPackages.append(pkg)
#: ../src/up2date_client/rhnregGui.py:814
msgid "Sending package information"
msgstr "ప్యాకేజీ సమాచారాన్ని పంపుతోంది"

#: ../src/up2date_client/rhnregGui.py:819
msgid "Problem sending package information."
msgstr "ప్యాకేజీ సమాచారాన్ని పంపటంలో ఇబ్బంది."

#: ../src/up2date_client/rhnregGui.py:851 ../src/up2date_client/tui.py:1062
#, python-format
msgid ""
"Could not open %s\n"
"%s is not enabled.\n"
msgstr ""

#: ../src/up2date_client/rhnregGui.py:905
msgid "There was an error while installing the certificate."
msgstr "ధృవీకరణపత్రమును సంస్థాపించుటలో అక్కడ వొక దోషము వుంది."

#: ../src/up2date_client/rhnregGui.py:931
msgid "You must select a certificate."
msgstr "మీరు తప్పక ఒక దృవీకరణ పత్రాన్ని ఎన్నికోవాలి."

#. TODO Modify rhnlib to raise a unique exception for the not a
#. cert file case.
#: ../src/up2date_client/rhnregGui.py:961
msgid ""
"There was an SSL error. This could be because the file you picked was not a "
"certificate file."
msgstr "అక్కడ ఒక SSL దోషం ఉంది. ఇది మీరు తీసుకున్న ఫైలు ధృవీకృత ఫైలు కాకపోవటంవల్ల."

#. TODO Provide better messages
#: ../src/up2date_client/rhnregGui.py:969
msgid "Something went wrong while installing the new certificate:\n"
msgstr "కొత్త ధృవీకరణని సంస్థాపించుతున్నప్పుడు కొంత తప్పయ్యింది:\n"

#: ../src/up2date_client/rhnregGui.py:1021
#: ../src/up2date_client/rhnregGui.py:1022
#: ../src/up2date_client/rhnregGui.py:1023
msgid "unknown"
msgstr "తెలియని"

#: ../src/up2date_client/rhnregGui.py:1127
msgid "There was an error getting the list of hardware."
msgstr "హార్డువేరు యొక్క జాబితాను పొందుటలో అక్కడ వొక దోషము వుంది."

#: ../src/up2date_client/rhnregGui.py:1139 ../src/up2date_client/tui.py:786
#, python-format
msgid "%d MHz"
msgstr "%d MHz"

#: ../src/up2date_client/rhnregGui.py:1143
#, python-format
msgid "%s MB"
msgstr "%s MB"

#: ../src/up2date_client/rhnregGui.py:1188
msgid "There was an error building the list of packages."
msgstr "ప్యాకేజీల యొక్క జాబితాను నిర్మించుటలో అక్కడ వొక దోషము వుంది."

#: ../src/up2date_client/rhnregGui.py:1203
msgid "Package"
msgstr "ప్యాకేజీ"

#: ../src/up2date_client/rhnregGui.py:1208
msgid "Arch"
msgstr "Arch"

#: ../src/up2date_client/rhnregGui.py:1215
msgid "Building a list of RPM packages installed on your system.  Please wait."
msgstr "మీ కంప్యూటరులో RPM ప్యాకేజీల జాబితా.సంస్థాపించబడుతోంది  దయచేసి వేచిఉండండి."

#: ../src/up2date_client/rhnregGui.py:1246
msgid ""
"There was an error loading your configuration.  Make sure that\n"
"you have read access to /etc/sysconfig/rhn."
msgstr ""
"మీ ఆకృతీకరణను లోడ్ చేయటంలో ఒక దోషం ఉంది.  దాన్ని నిర్ధారించుకోండి\n"
"మీరు /etc/sysconfig/rhnని చదవగలుగుతారు."

#: ../src/up2date_client/rhnregGui.py:1288
#, python-format
msgid ""
"There was an error saving your configuration. Make sure that\n"
"you own %s."
msgstr ""
"మీ ఆకృతిని భద్రపరచటంలో ఒక దోషం. దాన్ని నిర్ధారించండి\n"
"మీ సొంతంగా %s."

#: ../src/up2date_client/rhnregGui.py:1318
#, python-format
msgid ""
"This error shouldn't have happened. If you'd like to help us improve this "
"program, please file a bug at bugzilla.redhat.com. Including the relevant "
"parts of '%s' would be very helpful. Thanks!"
msgstr ""
"ఈ దోషం సంభవించకూడదు. మీరు ఈ ప్రక్రమ అభివృద్ధిలో మాకు సహకరించ దలచుకోపోతే, దయచేసి ఒక బగ్ ని "
"ugzilla.redhat.com లో ఫైల్ చేయండి. '%s' యొక్క సంభంధిత భాగాలతో ఫైలు చేయటం చాలా ఉపకరిస్తుంది. "
"ధన్యవాదాలు!"

#: ../src/up2date_client/rhnreg.py:59
msgid "Warning: unable to enable rhnsd with systemd"
msgstr ""

#: ../src/up2date_client/rhnreg.py:65
msgid "Warning: unable to enable rhnsd with chkconfig"
msgstr "హెచ్చరిక: chkconfigతో rhnsdని సాధ్యంచేయటం కుదరదు"

#: ../src/up2date_client/rpcServer.py:45
msgid "Error: Server Unavailable. Please try later."
msgstr "దోషము: సేవిక అందుబాటులో లేదు. దయచేసి తరువాత ప్రయత్నించుము."

#: ../src/up2date_client/rpcServer.py:168
msgid "ERROR: can not find RHNS CA file"
msgstr "దోషం: RHNS CA ఫైలు కనుగొనబడలేదు"

#: ../src/up2date_client/rpcServer.py:206
msgid "Connection aborted by the user"
msgstr "వినియోగదారుని చేత అనుసంధానం నిష్ఫలం చేయబడింది"

#: ../src/up2date_client/rpcServer.py:252
msgid "Server has refused connection due to high load"
msgstr "సర్వరు అధిక భారంవల్ల అనుసంధించటానికి తిరస్కరిస్తోంది"

#: ../src/up2date_client/tui.py:136
msgid "Spacewalk Location:"
msgstr ""

#: ../src/up2date_client/tui.py:138
msgid "System ID:"
msgstr "సిస్టమ్ ID:"

#: ../src/up2date_client/tui.py:539
msgid "The server indicated an error:\n"
msgstr "ఈ సర్వరు ఒక దోషాన్ని సూచిస్తోంది:\n"

#: ../src/up2date_client/tui.py:544
msgid "There was an error communicating with the registration server:\n"
msgstr "నమోదీకరణ సేవికతో సంప్రదించుటలో అక్కడ వొక దోషము వుంది:\n"

#: ../src/up2date_client/tui.py:735
msgid "Profile name:"
msgstr "రూపం పేరు:"

#: ../src/up2date_client/tui.py:757 ../src/up2date_client/tui.py:758
msgid "Version: "
msgstr "ప్రతి: "

#: ../src/up2date_client/tui.py:764
msgid "CPU model: "
msgstr "CPU మాదిరి: "

#: ../src/up2date_client/tui.py:770
msgid "Hostname: "
msgstr "ఆతిధేయనామం: "

#: ../src/up2date_client/tui.py:782
msgid "CPU speed: "
msgstr "CPU వేగం: "

#: ../src/up2date_client/tui.py:788
msgid "IP Address: "
msgstr "IP చిరునామా: "

#: ../src/up2date_client/tui.py:797
msgid "Memory: "
msgstr "మెమోరీ: "

#: ../src/up2date_client/tui.py:801
#, python-format
msgid "%s megabytes"
msgstr "%s మెగాబైట్లు"

#: ../src/up2date_client/tui.py:1029
msgid "Problem sending hardware profile:\n"
msgstr "సమస్యను హార్డువేరు రూపానికి పంపుతోంది:\n"

#: ../src/up2date_client/tui.py:1033
msgid "Problem sending hardware profile."
msgstr "హార్డువేరు రూపాన్ని పంపటంలో ఇబ్బంది."

#: ../src/up2date_client/tui.py:1043
msgid "Problem sending package list:\n"
msgstr "ప్యాకేజీ జాబితాను పంపటంలో ఇబ్బంది:\n"

#: ../src/up2date_client/tui.py:1046
msgid "Problem sending package list."
msgstr "ప్యాకేజీ జాబితాను పంపటంలో ఇబ్బంది."

#: ../src/up2date_client/tui.py:1100
msgid "Finish"
msgstr "ముగించు"

#: ../src/up2date_client/tui.py:1214
#, fuzzy
msgid "You specified an invalid protocol.Only https and http are allowed."
msgstr "మీరు విలువలేని చట్టాన్ని తెలిపారు. కేవలం https మరియూ http మాత్రమే అనుమతించబడతాయి."

#: ../src/up2date_client/tui.py:1245
msgid ""
"  <Tab>/<Alt-Tab> between elements  |  <Space> selects  |  <F12> next screen"
msgstr "  <Tab>/<Alt-Tab> మూలకాల మధ్య  |  <Space> selects  |  <F12> next screen"

#: ../src/up2date_client/tui.py:1349
msgid "You must run the RHN registration program as root."
msgstr "మీరు తప్పక RHN నమోదు పరిక్రమాన్ని రూటుగా ప్రయోగించాలి."

#: ../src/up2date_client/up2dateErrors.py:39
#: ../src/up2date_client/up2dateErrors.py:78
#, python-format
msgid "class %s has no attribute '%s'"
msgstr "తరగతి %s యెటువంటి యాట్రిబ్యూట్‌ '%s'ను కలిగిలేదు"

#: ../src/up2date_client/up2dateErrors.py:104
msgid "RPM error.  The message was:\n"
msgstr "RPM దోషం.  ఈ సమాచారం:\n"

#: ../src/up2date_client/up2dateErrors.py:111
msgid "Password error. The message was:\n"
msgstr "అనుమతిపద దోషం. ఆ సమాచారం:\n"

#: ../src/up2date_client/up2dateErrors.py:115
msgid "RPM dependency error. The message was:\n"
msgstr "RPM ఆధారభూత దోషం. ఆ సమాచారం:\n"

#: ../src/up2date_client/up2dateErrors.py:125
msgid "Error communicating with server. The message was:\n"
msgstr "సర్వరుతో దోష సంబంధం. ఆ సమాచారం:\n"

#: ../src/up2date_client/up2dateErrors.py:132
msgid "File Not Found: \n"
msgstr "ఫైలు కనుగొనబడలేదు: \n"

#: ../src/up2date_client/up2dateErrors.py:139
msgid "Delay error from server.  The message was:\n"
msgstr "సర్వరునుండీ ఆలస్య దోషం.  ఆ సమాచారం:\n"

#: ../src/up2date_client/up2dateErrors.py:177
msgid "Error validating data at server:\n"
msgstr "సర్వరులోని దోష క్రమబద్ధీకరణ సమాచారం:\n"

#: ../src/up2date_client/up2dateErrors.py:190
msgid ""
"\n"
"Red Hat Network Classic is not supported.\n"
"To register with Red Hat Subscription Management please run:\n"
"\n"
"    subscription-manager register --auto-attach\n"
"\n"
"Get more information at access.redhat.com/knowledge\n"
"    "
msgstr ""

#: ../src/up2date_client/up2dateErrors.py:201
msgid "The installation number is invalid"
msgstr "ఈ సంస్థాప సంఖ్య సరైనదికాదు"

#: ../src/up2date_client/up2dateErrors.py:204
msgid "Error parsing the oemInfo file at field:\n"
msgstr "క్షేత్రంలో oemInfo ఫైలుని నిరూపించటంలో దోషం:\n"

#: ../src/up2date_client/up2dateErrors.py:231
msgid "Network error: "
msgstr "నెట్వర్కు దోషం:"

#: ../src/up2date_client/up2dateErrors.py:299
msgid ""
"\n"
"    Your organization does not have enough Management entitlements to "
"register this\n"
"    system to Red Hat Satellite. Please notify your organization "
"administrator of this error.\n"
"    You should be able to register this system after your organization frees "
"existing\n"
"    or purchases additional entitlements. Additional entitlements may be "
"purchased by your\n"
"    organization administrator by logging into Red Hat Network Classic and "
"visiting\n"
"    the 'Subscription Management' page in the 'Your RHN' section of RHN.\n"
"\n"
"    A common cause of this error code is due to having mistakenly setup an\n"
"    Activation Key which is set as the universal default.  If an activation "
"key is set\n"
"    on the account as a universal default, you can disable this key and "
"retry to avoid\n"
"    requiring a Management entitlement."
msgstr ""

#: ../src/bin/rhn_check.py:394
msgid "Attempting to run more than one instance of rhn_check. Exiting.\n"
msgstr "ఒకటి కన్నా యెక్కువ rhn_check సంభవాన్ని నడుపుటకు ప్రయత్నిస్తోంది. ఇప్పటికేవుంది.\n"

#: ../src/bin/rhn-profile-sync.py:35
msgid ""
"You need to register this system by running `rhn_register` before using this "
"option"
msgstr ""
"ఈ ఐచ్ఛికాన్ని ఉపయోగించటానికి ముందు మీరు `rhn_register` ఉపయోగించి ఈ కంప్యూటరును నమోదుచేయాలి"

#: ../src/bin/rhn-profile-sync.py:43
msgid "Updating package profile..."
msgstr "ప్యాకేజీ ఆకృతిని నవీకరిస్తోంది..."

#: ../src/bin/rhn-profile-sync.py:46
msgid "Updating hardware profile..."
msgstr "హార్డువేర్ రూపాన్ని నవీకరిస్తోంది..."

#: ../src/bin/rhn-profile-sync.py:50
msgid "Updating virtualization profile..."
msgstr "వాస్తవీకరణ రూపాన్ని ఆకృతీకరిస్తోంది..."

#: ../src/bin/rhn_register.py:37
msgid "Do not attempt to use X"
msgstr "Xని ఉపయోగించటానికి ప్రయత్నించకు"

#: ../src/bin/rhnreg_ks.py:47
msgid "Specify a profilename"
msgstr "ఒక ఆకృతి పేరును తెల్పండి"

#: ../src/bin/rhnreg_ks.py:49
msgid "Specify a username"
msgstr "ఒక వినియోగదారుని పేరును తెల్పండి"

#: ../src/bin/rhnreg_ks.py:51
msgid "Specify a password"
msgstr "ఒక అనుమతిపదాన్ని తెల్పండి"

#: ../src/bin/rhnreg_ks.py:53
msgid "Specify an organizational id for this system"
msgstr "ఈ కంప్యూటరుకోసం ఒక సంస్థ id ని తెల్పండి"

#: ../src/bin/rhnreg_ks.py:55
msgid "Specify a url to use as a server"
msgstr "ఒక urlను సర్వరుగా ఉపయోగించటానికి తెల్పండి"

#: ../src/bin/rhnreg_ks.py:57
msgid "Specify a file to use as the ssl CA cert"
msgstr "ssl CA certగా ఉపయోగించటానికి ఒక ప్యాకేజీని తెల్పండి"

#: ../src/bin/rhnreg_ks.py:59
msgid "Specify an activation key"
msgstr "ఒక క్రియాశీల కీని తెల్పండి"

#: ../src/bin/rhnreg_ks.py:61
msgid ""
"Subscribe this system to the EUS channel tied to the system's redhat-release"
msgstr "సిస్టమ్ యొక్క redhat-విడుదలకు కట్టిన EUS చానల్‌కు ఈ సిస్టమ్‌ను సబ్‌స్క్రైబ్ చేయుము"

#: ../src/bin/rhnreg_ks.py:63
msgid "[Deprecated] Read contact info from stdin"
msgstr "[తొలగించిన] stdin నుండి సంప్రదింపు సమాచారాన్ని చదవండి"

#: ../src/bin/rhnreg_ks.py:65
msgid "Do not probe or upload any hardware info"
msgstr "ఏ హార్డువేరు సమాచారాన్నీ లోతుగా పరిశీలించకు లేదా ఎగుమతి చేయకు"

#: ../src/bin/rhnreg_ks.py:67
msgid "Do not profile or upload any package info"
msgstr "ఏ ప్యాకేజీ సమాచారాన్నీ రూపీకరించకూ లేదా ఎగుమతి చేయకు"

#: ../src/bin/rhnreg_ks.py:69
msgid "Do not upload any virtualization info"
msgstr "ఏ వాస్తవీకరణ సమాచారాన్నీ ఎగుమతి చేయకు"

#: ../src/bin/rhnreg_ks.py:71
msgid "Do not start rhnsd after completion"
msgstr "rhnsd ను పూర్తయిన తరువాత ప్రారంభించకు"

#: ../src/bin/rhnreg_ks.py:73
msgid "Register the system even if it is already registered"
msgstr "అది ఇప్పటికే నమోదైనా కంప్యూటరును నమోదుచేయి"

#: ../src/bin/rhnreg_ks.py:83
msgid "A username and password are required to register a system."
msgstr "కంప్యూటరును నమోదు చేయటానికి ఒక వినియోగదారుని పేరు, అనుమతిపదం, మరియూ ఈటపా చిరునామా కావాలి."

#: ../src/bin/rhnreg_ks.py:88
msgid "This system is already registered. Use --force to override"
msgstr "ఈ విధానం ఇప్పటికే నంఓదు చేయబడింది. ఉపయోగించు --బలవంతపు ఓవర్రైడింగు"

#: ../src/bin/rhnreg_ks.py:122
msgid ""
"Usage of --use-eus-channel option with --activationkey is not supported. "
"Please use username and password instead."
msgstr ""
"--activationkey తో --use-eus-channel ఐచ్చికాన్ని వుపయోగించుట మద్దతించబడదు. బదులుగా దయచేసి "
"వినియోగదారినామము మరియు సంకేతపదమును వుపయోగించుము."

#: ../src/bin/rhnreg_ks.py:125
msgid "The server you are registering against does not support EUS."
msgstr "మీరు నమోదు చేయటానికి ప్రయత్నిస్తున్న సర్వరు EUSను మద్దతివ్వదు "

#: ../src/bin/rhnreg_ks.py:151
msgid ""
"Warning: --contactinfo option has been deprecated. Please login to the "
"server web user Interface and update your contactinfo. "
msgstr ""
"హెచ్చరిక: --contactinfo ఐచ్చికము తొలగించబడింది. దయచేసి సేవిక వెబ్ వినియోగదారి యింటర్ఫేస్‌నకు లాగిన్ "
"అవ్వుము మరియు మీ సంప్రదింపుసమాచారాన్ని నవీకరించుము."

#: ../src/bin/rhnreg_ks.py:175
#, fuzzy, python-format
msgid "Warning: %s is not present, could not enable it."
msgstr "హెచ్చరిక: yum-rhn-plugin లేదు, చేతనము చేయలేక పోయింది."

#: ../src/bin/rhnreg_ks.py:178
#, fuzzy, python-format
msgid ""
"Warning: Could not open %s\n"
"%s is not enabled.\n"
msgstr ""
"హెచ్చరిక: /etc/yum/pluginconf.d/rhnplugin.conf తెరువలేక పోయింది\n"
"yum-rhn-plugin చేతనము కాలేదు.\n"

#: ../src/bin/rhnreg_ks.py:200
msgid ""
"A profilename was not specified, and hostname and IP address could not be "
"determined to use as a profilename, please specify one."
msgstr ""
"ఆకృతి పేరు తెలుపబడలేదు, మరియూ ఆతిధేయనామం మరియూ IP చిరునామా ఆకృతిపేరును ఉపయోగించటాన్ని "
"నిర్ధారించలేవు, ఒకదాన్ని తెలియచేయండి."

#: ../src/bin/spacewalk-channel.py:94
msgid "name of channel you want to (un)subscribe"
msgstr ""

#: ../src/bin/spacewalk-channel.py:96
msgid "subscribe to channel"
msgstr ""

#: ../src/bin/spacewalk-channel.py:98
msgid "unsubscribe from channel"
msgstr ""

#: ../src/bin/spacewalk-channel.py:100
msgid "list channels"
msgstr ""

#: ../src/bin/spacewalk-channel.py:102
msgid "show base channel of a system"
msgstr ""

#: ../src/bin/spacewalk-channel.py:104
msgid "list all available child channels"
msgstr ""

#: ../src/bin/spacewalk-channel.py:106
msgid "verbose output"
msgstr ""

#: ../src/bin/spacewalk-channel.py:108
msgid "your user name"
msgstr ""

#: ../src/bin/spacewalk-channel.py:110
msgid "your password"
msgstr ""

#: ../src/bin/spacewalk-channel.py:117
msgid "ERROR: these arguments make no sense in this context (try --help)"
msgstr ""

#: ../src/bin/spacewalk-channel.py:159
msgid "ERROR: you have to specify at least one channel"
msgstr ""

#: ../src/bin/spacewalk-channel.py:165
msgid "ERROR: this action does not require channel"
msgstr ""

#: ../src/bin/spacewalk-channel.py:172
#, python-format
msgid "Channel(s): %s successfully added"
msgstr ""

#: ../src/bin/spacewalk-channel.py:174
#, python-format
msgid "Error during adding channel(s) %s"
msgstr ""

#: ../src/bin/spacewalk-channel.py:181
#, python-format
msgid "Channel(s): %s successfully removed"
msgstr ""

#: ../src/bin/spacewalk-channel.py:183
#, python-format
msgid "Error during removal of channel(s) %s"
msgstr ""

#: ../src/bin/spacewalk-channel.py:190
msgid "This system is not associated with any channel."
msgstr ""

#: ../src/bin/spacewalk-channel.py:192
msgid "Unable to locate SystemId file. Is this system registered?"
msgstr ""

#: ../src/bin/spacewalk-channel.py:225
msgid "ERROR: you may want to specify --add, --remove or --list"
msgstr ""

#: ../src/bin/spacewalk-channel.py:230
msgid "ERROR: must be root to execute\n"
msgstr ""

#: ../src/bin/spacewalk-channel.py:235
msgid "User interrupted process."
msgstr ""

#: ../data/gui.glade.h:2
msgid "Set Up Software Updates"
msgstr "సాఫ్టువేర్ నవీకరణలను అమర్చు"

#: ../data/gui.glade.h:3 ../data/rh_register.glade.h:6
msgid "Choose Service"
msgstr "సర్వరును ఎన్నుకో"

#: ../data/gui.glade.h:6
msgid "Create Profile"
msgstr "రూపాన్ని సృష్టించు"

#: ../data/gui.glade.h:8
msgid "Provide a security certificate"
msgstr "రక్షణ ధృవీకరణ పత్రాన్ని సమకూర్చండి"

#: ../data/progress.glade.h:1
msgid "Sending Information"
msgstr "ప్యాకేజీ సమాచారాన్ని పంపుతోంది"

#: ../data/progress.glade.h:2
msgid "progress bar"
msgstr "పురోగమన పట్టీ"

#: ../data/progress.glade.h:3
msgid "progress status"
msgstr "పురోగమన స్థితి"

#: ../data/rh_register.glade.h:1
msgid ""
"<b>The network connection on your system is not active. Your system cannot "
"be set up for software updates at this time.</b>"
msgstr ""
"<b>మీ కంప్యూటరులో నెట్వర్కు అనుసంధానం క్రియాశీలంగా లేదు. మీకంప్యూటరు ఈ సమయంలో సాఫ్టువేరు "
"నవీకరణలను అమర్చలేదు.</b>"

#: ../data/rh_register.glade.h:2
msgid ""
"This system will <b>not</b> be able to successfully receive software "
"updates, including security updates, from Red Hat without connecting to a "
"Red Hat Satellite or Red Hat Network Classic.\n"
"\n"
"To keep your system updated, secure, and supported, please register this "
"system at your earliest convenience."
msgstr ""

#: ../data/rh_register.glade.h:7
msgid ""
"I'd like to register with an Red Hat Satellite or Red Hat Satellite Proxy"
msgstr ""

#: ../data/rh_register.glade.h:8
msgid "Location:"
msgstr "ప్రోక్సీ స్థానం:"

#: ../data/rh_register.glade.h:9
msgid "Example: https://satellite.example.com/XMLRPC"
msgstr "<small><b>ఉదాహరణ:</b> https://satellite.example.com</small>"

#: ../data/rh_register.glade.h:10
msgid "satellite server location"
msgstr "శాటిలైట్ సర్వర్ స్థానము"

#: ../data/rh_register.glade.h:11
msgid "_Proxy Setup"
msgstr "ప్రోక్సీ అమర్పు (_P)"

#: ../data/rh_register.glade.h:12
msgid "Proxy Setup Button"
msgstr "ప్రోక్సీ అమర్పు బటన్"

#: ../data/rh_register.glade.h:14
msgid "Please enter your Red Hat account information:"
msgstr "మీ ఖాతా సమాచారం ఇవ్వండి:"

#: ../data/rh_register.glade.h:15
msgid "RHN login field"
msgstr "RHN లాగిన్ క్షేత్రము"

#: ../data/rh_register.glade.h:16
msgid "RHN password field"
msgstr "RHN సంకేతపద క్షేత్రము"

#: ../data/rh_register.glade.h:17
msgid "_Password:"
msgstr "సంకేతపదం: (_P)"

#: ../data/rh_register.glade.h:18
msgid "_Login:"
msgstr "లాగిన్: (_L)"

#: ../data/rh_register.glade.h:19
msgid ""
"<small>Tip: Forgot your login or password? Contact your Satellite's "
"<i>Organization Administrator</i>.</small>"
msgstr ""
"<small>సూచన: మీ లాగిన్ లేదా సంకేతపదం మర్చిపోయారా? మీ శాటిలైట్ యొక్క <i>నిర్వహణాధికారిని</i> సంప్రదించండి."
"</small>"

#: ../data/rh_register.glade.h:20
msgid "Hardware Info"
msgstr "హార్డువేర్ సమాచారం"

#: ../data/rh_register.glade.h:21
msgid "Red Hat Linux Version:"
msgstr "Red Hat Linux వర్షన్:"

#: ../data/rh_register.glade.h:22
msgid "Hostname:"
msgstr "అతిధేయపేరు: "

#: ../data/rh_register.glade.h:23
msgid "IP Address:"
msgstr "IP చిరునామా:"

#: ../data/rh_register.glade.h:24
msgid "ERROR"
msgstr "దోషం"

#: ../data/rh_register.glade.h:25
msgid "CPU Model:"
msgstr "CPU మాదిరి: "

#: ../data/rh_register.glade.h:26
msgid "CPU Speed:"
msgstr "CPU వేగం: "

#: ../data/rh_register.glade.h:27
msgid "Memory:"
msgstr "మెమోరీ: "

#: ../data/rh_register.glade.h:28
msgid "Hardware Profile"
msgstr "హార్డువేర్ ప్రొఫైల్"

#: ../data/rh_register.glade.h:29
msgid "Package Information"
msgstr "ప్యాకేజీ సమాచారం"

#: ../data/rh_register.glade.h:30
msgid "Start Window"
msgstr "విండోను ప్రారంభిం"

#: ../data/rh_register.glade.h:31
msgid ""
"This assistant will guide you through the process of registering your system "
"with Red Hat to receive software updates and other benefits. You will need "
"the following to register:"
msgstr ""
"ఈ సహాయకి మీకు మీవ్యవస్థ  Red Hat Network (RHN)కి సాఫ్టువేరు నవీకరణలకోసం అనుసంధించటానికి "
"సహకరిస్తుంది, అవి ఇటువంటివి:"

#: ../data/rh_register.glade.h:32
msgid "• A network connection"
msgstr ""

#: ../data/rh_register.glade.h:33
msgid "• Your account login"
msgstr ""

#: ../data/rh_register.glade.h:34
msgid "Your account login"
msgstr ""

#: ../data/rh_register.glade.h:35
msgid "• The address of an Red Hat Satellite or Red Hat Satellite Proxy"
msgstr ""

#: ../data/rh_register.glade.h:36
msgid "_Why Should I Register?"
msgstr "నేను నమోదు ఎందుకు చేయాలి (_W)?"

#: ../data/rh_register.glade.h:37
msgid "Why Should I Register?"
msgstr "నమోదు ఎందుకు"

#: ../data/rh_register.glade.h:38
msgid ""
"Would you like to register your system at this time? <b>(Strongly "
"recommended.)</b>"
msgstr "మీరు మీ వ్యవస్థను ఇప్పుడు నమోదు చేయాలనుకుంటున్నారా? <b>(బలంగా ధృఢపరచడమైంది.)</b>"

#: ../data/rh_register.glade.h:39
msgid "_Yes, I'd like to register now."
msgstr "అవును, నేను ఇప్పుడు నమోదగుటకు యిష్టపడతాను. (_Y)"

#: ../data/rh_register.glade.h:40
msgid "_No, I prefer to register at a later time."
msgstr "వద్దు, నేను తరువాత నమోదు చేయటానికి ఇష్టపడతాను. (_N)"

#: ../data/rh_register.glade.h:41
msgid "Link To Subscription"
msgstr "సబ్ స్క్రిప్షనుకు లింకు"

#: ../data/rh_register.glade.h:42
msgid ""
"Your system will need to access a subscription. This will allow you to keep "
"your system updated, secure, and supported."
msgstr ""
"మీ వ్యవస్థ subscriptionని వుపయోగించవలసి వుంది. ఇది మిమ్మల్ని మీవ్యవస్థను నవీకృతంగా, సరక్షితంగా, "
"మరియూ తోడ్పాటుతో వుంచుటకు అనుమతిసస్తుంది."

#: ../data/rh_register.glade.h:43
msgid ""
"<b>You have no active subscriptions available in your account.</b> You will "
"need to do one of the following to create an active subscription in your "
"account before this system can be registered:"
msgstr ""
"<b>మీరు ఈ ఖాతాలో క్రియాశీల సబ్ స్క్రిప్షనును కలిగిలేరు.</b> ఈ కంప్యూటరు నమోదవ్వటానికి ముంది మీరు "
"కిందివాటిలో ఏదో ఒకదాన్ని మీ కంప్యూటరులో క్రియాశీల సబ్ స్క్రిప్షనును సృష్టించటానికి చేయవలసి ఉంది:"

#: ../data/rh_register.glade.h:44
msgid ""
"Purchase an additional Red Hat Enterprise Linux subscription at http://www."
"redhat.com/store/."
msgstr ""
"అదనపు Red Hat Enterprise Linux సబ్ స్క్రిప్షన్ను http://www.redhat.com/store/ యందు "
"కొనండి."

#: ../data/rh_register.glade.h:45
msgid ""
"Log in to http://rhn.redhat.com/ and unentitle an inactive system at Your "
"RHN > Subscription Management > System Entitlements."
msgstr ""
"http://rhn.redhat.com/ కి ప్రవేశించండి మరియూ మీ RHN > సబ్‌స్క్రిప్షన్ నిర్వహణ > వ్యవస్థ "
"ఎన్టైటిల్మెంట్స్ లో క్రియారహిత వ్యవస్థను అన్‌యెన్‌టైటిల్ చేయండి."

#: ../data/rh_register.glade.h:46
msgid ""
"Activate a previously purchased subscription you have not yet activated."
msgstr "మీరు ఇంతకు ముందే కొని క్రియాశీలం చేయని సబ్‌స్క్రిప్షన్‌ను క్రియాశీలం చేయండి."

#: ../data/rh_register.glade.h:47
msgid "•"
msgstr "•"

#: ../data/rh_register.glade.h:48
msgid "installation number field"
msgstr "సంస్థాపన సంఖ్య క్షేత్రము"

#: ../data/rh_register.glade.h:49
msgid "Installation _Number:"
msgstr "సంస్థాపక సంఖ్య (_N):"

#: ../data/rh_register.glade.h:50
msgid "<small><b>Example</b>: XXXX-XXXX-XXXX-XXXX</small>"
msgstr "<small><b>ఉదాహరణ</b>: XXXX-XXXX-XXXX-XXXX</small>"

#: ../data/rh_register.glade.h:51
msgid "_Activate a subscription now..."
msgstr "ఇప్పుడు ఒక చందాని క్రియాశీలం చేయి"

#: ../data/rh_register.glade.h:52
msgid "Review system..."
msgstr "పునఃపరిశీలనా విధానం..."

#: ../data/rh_register.glade.h:54
msgid "Create profile"
msgstr "రూపాన్ని సృష్టించు"

#: ../data/rh_register.glade.h:55
msgid "<big><b>System Name</b></big>"
msgstr "<big><b>వ్యవస్థ పేరు</b></big>"

#: ../data/rh_register.glade.h:56
msgid ""
"A recognizable name will help you identify this system in a management "
"interface."
msgstr "నిర్వహణ ఇంటర్ఫేస్ నందు ఈ వ్యవస్థను గుర్తించుటకు వొక గుర్తించదగు పేరు మీకు సహాయపడును."

#: ../data/rh_register.glade.h:57
msgid "System _Name:"
msgstr "వ్యవస్థ పేరు (_N):"

#: ../data/rh_register.glade.h:58
msgid "system name"
msgstr "సిస్టమ్ పేరు"

#: ../data/rh_register.glade.h:59
msgid "<big><b>Profile Data</b></big>"
msgstr "<big><b>ప్రొఫైల్ దత్తాంశం</b></big>"

#: ../data/rh_register.glade.h:60
msgid ""
"Send us a profile of your current hardware and packages so we can determine "
"what updates are available."
msgstr ""
"మీరు మీ వ్యవస్థలో ఏ ప్యాకేజీలు మరియూ హార్డువేరూ సంస్థాపించబడిందో వాటిగురించిన సమాచారాన్ని పంపవలసి ఉంది "
"అప్పుడు మేము ఏ నవీకరణలు అందుబాటులో ఉన్నాయో నిర్ధారించగలుగుతాం."

#: ../data/rh_register.glade.h:61
msgid "_View Hardware Profile ..."
msgstr "హార్డువేరు ప్రొఫైల్ దర్శనం ... (_V)"

#: ../data/rh_register.glade.h:62
msgid "View Hardware Profile"
msgstr "హార్డువేరు ప్రొఫైల్ దర్శించు"

#: ../data/rh_register.glade.h:63
msgid "V_iew Package Profile ..."
msgstr "ప్యాకేజీ ప్రొఫైల్ దర్శించు... (_i)"

#: ../data/rh_register.glade.h:64
msgid "View Package Profile"
msgstr "ప్యాకేజ్ ప్రొఫైల్ దర్శించు"

#: ../data/rh_register.glade.h:65
msgid "Send _hardware profile"
msgstr "హార్డువేర్ ప్రొఫైల్ పంపు (_h)"

#: ../data/rh_register.glade.h:66
msgid "Send hardware profile checkbox"
msgstr "హార్డువేర్ ప్రొఫైల్ పంపు చెక్‌బాక్స్"

#: ../data/rh_register.glade.h:67
msgid "Send _package profile"
msgstr "ప్యాకేజీ ప్రొఫైల్ పంపు (_p)"

#: ../data/rh_register.glade.h:68
msgid "Send package profile checkbox"
msgstr "ప్యాకేజీ ప్రొఫైల్ పంపు చెక్‌బాక్స్"

#: ../data/rh_register.glade.h:70
msgid ""
"Registering your system with Red Hat allows you to take full advantage of "
"the benefits of a paid subscription, including:"
msgstr ""
"మీ వ్యవస్థను Red Hat Networkకి అనుసంధించటం మిమ్మల్ని paid subscription లాభాల వినియోగానికి "
"అనుమతిస్తుంది, వీటితోపా:"

#: ../data/rh_register.glade.h:71
msgid "_Close"
msgstr "మూయి (_C)"

#: ../data/rh_register.glade.h:72
msgid "Close"
msgstr "మూయి"

#: ../data/rh_register.glade.h:73
msgid "<b>Security &amp; Updates:</b>"
msgstr "<b>రక్షణ &amp; నవీకరణలు:</b>"

#: ../data/rh_register.glade.h:74
msgid ""
"Receive the latest software updates, including security updates, keeping "
"this Red Hat Enterprise Linux system <b>updated</b> and <b>secure</b>."
msgstr ""
"కొత్త సాఫ్టువేర్ నవీకరణలను తీసుకో, రక్షణ నవీకరణలుతోసహా, ఈ Red Hat Enterprise Linux "
"వ్యవస్థను <b>నవీకరణతో</b> మరియూ <b>రక్షణతో</b> వుంచుము."

#: ../data/rh_register.glade.h:75
msgid "<b>Downloads &amp; Upgrades:</b>"
msgstr "<b>దిగుమతులు &amp; నవీకరణలు:</b>"

#: ../data/rh_register.glade.h:77
msgid "<b>Support:</b>"
msgstr "<b>తోడ్పాటు:</b>"

#: ../data/rh_register.glade.h:79
msgid "<b>Management:</b>"
msgstr "<b>నిర్వహణ:</b>"

#: ../data/rh_register.glade.h:80
msgid "Management"
msgstr "నిర్వహణ"

#: ../data/rh_register.glade.h:81
msgid ""
"Manage subscriptions and systems registered to Customer Portal via access."
"redhat.com or through one of our other subscription management services."
msgstr ""
"access.redhat.com లేదా మా ఇతర సబ్‌స్క్రిప్షన్ నిర్వహణ సేవలలో వొకటి ద్వారా వినియోగదారి పోర్టల్‌కు నమోదైన "
"సబ్‌స్క్రిప్షన్లను మరియు వ్యవస్థలను నిర్వహించు."

#: ../data/rh_register.glade.h:82
msgid ""
"<small><b>Tip:</b> Red Hat values your privacy: http://www.redhat.com/legal/"
"privacy_statement.html.</small>"
msgstr ""
"<small><b>చిట్కా:</b> Red Hat మీ గోప్యతను గౌరవించును: http://www.redhat.com/legal/"
"privacy_statement.html.</small>"

#: ../data/rh_register.glade.h:83
msgid "Provide a Security Certificate"
msgstr "రక్షణ ధృవీకరణ పత్రాన్ని సమకూర్చు"

#: ../data/rh_register.glade.h:85
#, no-c-format
msgid ""
"A security certificate compatible with <b>%s</b> was not found on this "
"system.\n"
"\n"
"A security certificate, using SSL technology, is necessary to ensure that "
"data communicated between this system and Spacewalk (including your login "
"and password) is secure."
msgstr ""

#: ../data/rh_register.glade.h:88
msgid "I have an <b>_SSL certificate</b> to communicate with Spacewalk:"
msgstr ""

#: ../data/rh_register.glade.h:89
msgid "Certificate _Location:"
msgstr "దృవీకరణపత్రం స్థానం (_L):"

#: ../data/rh_register.glade.h:90
msgid "Select A File"
msgstr "ఒక ఫైలుని ఎన్నుకో"

#: ../data/rh_register.glade.h:91
msgid ""
"I <b>_don't</b> have an SSL certificate. I will contact my system "
"administrator for assistance and will register at a later time."
msgstr ""
"నేను SSL ధృవీకరణపత్రం <b>కలిగిలేను</b>. నేను నా వ్యవస్థ నిర్వహణాధికారిని సహాయం తీసుకొని తరువాత "
"నమోదు చేస్తాను. (_d)"

#: ../data/rh_register.glade.h:92
msgid "Your system is not setup for software updates."
msgstr "మీ వ్యవస్థ సాఫ్టువేరు నవీకరణలకోసం అమర్చబడి లేదు."

#: ../data/rh_register.glade.h:93
msgid ""
"You won't be able to receive software updates, including security updates, "
"for this system."
msgstr ""

#: ../data/rh_register.glade.h:94
msgid "Proxy Configuration"
msgstr "ప్రోక్సీ స్థానం"

#: ../data/rh_register.glade.h:95
msgid "<b>HTTP Proxy</b>"
msgstr "<b>HTTP ప్రోక్సీ</b>"

#: ../data/rh_register.glade.h:96
msgid "I would like to connect via an _HTTP proxy."
msgstr "నేను _HTTP proxy ద్వారా అనుసంధించబడాలనుకుంటున్నాను."

#: ../data/rh_register.glade.h:97
msgid "I would like to connect to Spacewalk via an _HTTP proxy."
msgstr ""

#: ../data/rh_register.glade.h:98
msgid "<small><b>Example:</b> squid.example.com:3128</small>"
msgstr "<small><b>ఉదాహరణ:</b> squid.example.com:3128</small>"

#: ../data/rh_register.glade.h:99
msgid "_Proxy Location:"
msgstr "ప్రోక్సీ స్థానం (_P):"

#: ../data/rh_register.glade.h:100
msgid "Enter in the format hostname(:port)"
msgstr "ఆతిధేయ నామ ఆకృతిలో ఇవ్వండి(:పో)"

#: ../data/rh_register.glade.h:101
msgid "proxy location"
msgstr "ప్రోక్సీ స్థానం"

#: ../data/rh_register.glade.h:102
msgid "Use Au_thentication with HTTP Proxy:"
msgstr "HTTP ప్రోక్సీతో ధృవీకరణను వుపయోగించుము (_t):"

#: ../data/rh_register.glade.h:103
msgid "Use Authentication with HTTP Proxy"
msgstr "HTTP Proxyతో ధృవీకరణను వుపయోగించుము"

#: ../data/rh_register.glade.h:104
msgid "Proxy _Username:"
msgstr "ప్రోక్సీ వాడుకరిపేరు (_U):"

#: ../data/rh_register.glade.h:105
msgid "Proxy P_assword:"
msgstr "ప్రోక్సీ సంకేతపదం (_a):"

#: ../data/rh_register.glade.h:106
msgid "proxy user field"
msgstr "ప్రోక్సీ వాడుకరి క్షేత్రము"

#: ../data/rh_register.glade.h:107
msgid "proxy password field"
msgstr "ప్రోక్సీ సంకేతపదం క్షేత్రము"

#: ../data/rh_register.glade.h:108
msgid "Confirm operation system release selection"
msgstr "ఆపరేషన్ సిస్టమ్ విడుదల యెంపికను ఖాయపరచుము"

#: ../data/rh_register.glade.h:109
msgid "_No, Cancel"
msgstr "వద్దు, రద్దుచేయి (_N)"

#: ../data/rh_register.glade.h:111
msgid "_Yes, Continue"
msgstr "అవును, కొనసాగించు (_Y)"

#: ../data/rh_register.glade.h:113
msgid "<big><b>Moving to earlier releases won't be possible</b></big>"
msgstr "<big><b>ముందలి విడుదలలకు కదులుట సాధ్యంకాదు</b></big>"

#: ../data/rh_register.glade.h:114
msgid ""
"Your system will be subscribed to the base software channel.  You will not "
"be able to move this system to an earlier minor release channel if you "
"continue (you will be able to move to a later release.)"
msgstr ""
"మీ సిస్టమ్ాప్రాధమిక సాఫ్టువేర్ చానల్‌కు సబ్‌స్క్రైబ్ అగును.  మీరు కొనసాగించితే ఈ సిస్టమ్‌ను మునుపటి చిన్న "
"విడుదలకు కదల్చ లేరు (మీరు తరువాతి విడుదలకు కదల్చగలగుతారు.)"

#: ../data/rh_register.glade.h:115
msgid ""
"\n"
"Are you sure you would like to continue?"
msgstr ""
"\n"
"మీరు నిజంగా కొనసాగించుటకు యిష్టపడతారా?"

#: ../data/rh_register.glade.h:117
msgid "Are you Sure?"
msgstr "మీరు ఖచ్చితంగా వున్నారా?"

#: ../data/rh_register.glade.h:118
msgid "_Go Back and Register"
msgstr "వెనకకు వెళ్ళి నమోదుకండి (_G)"

#: ../data/rh_register.glade.h:119
msgid "Go Back and Register"
msgstr "వెనకకు వెళ్ళి నమోదుకండి"

#: ../data/rh_register.glade.h:120
msgid "Register _Later"
msgstr "నేను తరువాత నమోదు చేస్తాను (_L)"

#: ../data/rh_register.glade.h:121
msgid "Register Later"
msgstr "నేను తరువాత నమోదు చేస్తాను."

#: ../data/rh_register.glade.h:122
msgid ""
"Are you sure you don't want to register your system with Red Hat? You'll "
"miss out on the benefits of a Red Hat Enterprise Linux Subscription:"
msgstr ""
"మీరు నిజంగా మీ వ్యవస్థని Red Hat Networkకి అనుసంధించ దలచుకోలేదా? మీరు Red Hat Enterprise "
"Linux సబ్ స్క్రిప్షన్ లాభాలను జారవిడుచుకుంటారు:"

#: ../data/rh_register.glade.h:123
msgid "Management:"
msgstr "నిర్వహణ:"

#: ../data/rh_register.glade.h:124
msgid ""
"You will not be able to take advantage of these benefits without registering."
msgstr ""
"మీరు మీ వ్యవస్థను Red Hat Networkకి అనుసంధించకుండా ఈ సబ్ స్క్రిప్షన్ విశేషాధికారాలను పొందలేరు."

#: ../data/rh_register.glade.h:127
msgid "<b>Spacewalk Location:</b>"
msgstr ""

#: ../data/rh_register.glade.h:128
msgid "<b>Login:</b>"
msgstr "<b>లాగిన్:</b>"

#: ../data/rh_register.glade.h:129
msgid "<b>System ID:</b>"
msgstr "<b>వ్యవస్థ ID:</b>"

#: ../data/rh_register.glade.h:130
msgid "label"
msgstr "లేబుల్"

#: ../data/rh_register.glade.h:132
msgid "<b>Warning</b>"
msgstr "<b>హెచ్చరిక</b>"

#: ../data/rh_register.glade.h:133
msgid ""
"This system has already been registered with RHN using RHN certificate-based "
"technology."
msgstr "RHN ధృవీకరణపత్ర-ఆధారిత సాంకేతికతను వుపయోగించి RHN తో యీ వ్యవస్థ యిప్పిటికే నమోదైవుంది."

#: ../data/rh_register.glade.h:134
msgid ""
"Your system is being registered again using RHN Classic technology. Red Hat "
"recommends that customers only register once."
msgstr ""

#: ../data/rh_register.glade.h:135
msgid ""
"To learn more about RHN registration and technologies please consult this "
"Knowledge Base Article: <a href=\"https://access.redhat.com/kb/docs/"
"DOC-45563\">https://access.redhat.com/kb/docs/DOC-45563</a>\n"
msgstr ""
"RHN నమోదీకరణ మరియు సాంకేతికతల గురించి మరింత తెలుసుకొనుటకు దయచేసి సమాచార నిధి ప్రకరణం చూడండి: <a "
"href=\"https://access.redhat.com/kb/docs/DOC-45563\">https://access.redhat."
"com/kb/docs/DOC-45563</a>\n"

#: ../data/rh_register.glade.h:137
msgid "Software update setup has been completed for this system."
msgstr "ఈ వ్యవస్థకోసం సాఫ్టువేర్ నవీకరణల అమర్పు పూర్తయింది."

#: ../data/rh_register.glade.h:138
msgid ""
"Your system is now ready to receive the software updates that will keep it "
"secure and supported.\n"
"\n"
"You'll know when software updates are available when a package icon appears "
"in the notification area of your desktop (usually in the upper-right corner, "
"circled below.) Clicking on this icon, when available, will guide you "
"through applying any updates that are available:"
msgstr ""
"మీ వ్యవస్థ ఇప్పుడు రక్షణ మరియూ మద్దతు నవీకరణలకు చెందిన సాఫ్టువేరును గ్రహించటానికి సిద్ధంగా ఉంది.\n"
"\n"
"మీరు ఎప్పుడు సాఫ్టువేరు అనువర్తనాలు అందుబాటులో ఉంటాయో డెస్కుటాప్ యొక్క సూచక ప్రాంతంలో ఎప్పుడు "
"ప్యాకేజీ రూపు కనిపిస్తుందో (సాధారణంగా పై-కుడి మూల, కింద గుర్తించబడింది.) ఈ రూపుమీద క్లిక్  "
"చేయటంద్వారా, అందుబాటులో ఉన్నప్పుదు, ఏ అనువర్తనాలైనా అందుబాటులో ఉన్నప్పుడు మీకు గైడ్ చేస్తుంది:"

#: ../data/rh_register.glade.h:141
msgid "Aplet screenshot"
msgstr "ఆప్లెట్ స్క్రీన్‌షాట్"

#: ../data/rh_register.glade.h:143
msgid "Select how your system will receive updates:"
msgstr "మీ వ్యవస్థ నవీకరణలను యెలా స్వీకరించాలో యెంపికచేయండి:"

#: ../data/rh_register.glade.h:144
msgid "Limited updates"
msgstr "పరిమిత నవీకరణలు"

#: ../data/rh_register.glade.h:145
msgid ""
"<b>_Limited updates</b> will be provided to this system, maintaining "
"compatibility with the selected minor release software channel:"
msgstr ""
"<b>పరిమిత నవీకరణలు</b> అనునవి కింది యోగ్యమైన Red Hat Enterprise Linux చిన్న విడుదల "
"సాఫ్టువేర్ చానల్‌తో సారూప్యత కొరకు అందివ్వబడును (_L):"

#: ../data/rh_register.glade.h:146
msgid ""
"Limited updates will be provided to this system, maintaining compatibility "
"with the selected minor release software channel:"
msgstr ""
"<b>పరిమిత నవీకరణలు</b> అనునవి కింది యోగ్యమైన Red Hat Enterprise Linux చిన్న విడుదల "
"సాఫ్టువేర్ చానల్‌తో సారూప్యత కొరకు అందివ్వబడును (_L):"

#: ../data/rh_register.glade.h:147
msgid "_Minor release:"
msgstr "చిన్న విడుదల (_M):"

#: ../data/rh_register.glade.h:148
msgid "Choose minor release"
msgstr "చిన్న విడుదల యెంచుకొనుము"

#: ../data/rh_register.glade.h:149
msgid "       "
msgstr "       "

#: ../data/rh_register.glade.h:150
msgid ""
"<b>Tip:</b> Minor releases with a '*' are currently fully supported by Red "
"Hat."
msgstr "<b>చిట్కా:</b> '*' తోటి చిన్న విడుదలలు ప్రస్తుతం Red Hat ద్వారా పూర్తిగా మద్దతించబడును."

#: ../data/rh_register.glade.h:152
msgid ""
"<b>_All available updates</b> will be provided to this system. If kept "
"updated, this system will always be equivalent to the latest minor release "
"in the main 'Red Hat Enterprise Linux x' software channel."
msgstr ""
"<b>అన్ని అందుబాటులోని నవీకరణలు</b> ఈ వ్యవస్థ‌కు అందివ్వబడును.  ఈ వ్యవస్థ, నవీకరించుటకు "
"వుంచబడితే, అది యెల్లప్పుడు Red Hat Enterprise Linux 6 యొక్క యిటీవలి అందుబాటులోని చిన్న "
"విడుదలకు సమానంగా వుంచబడును.  అది ముఖ్య 'Red Hat Enterprise Linux 6' సాఫ్టువేర్ చానల్‌కు "
"నమోదు కాబడును. (_A)"

#: ../data/rh_register.glade.h:153
msgid ""
"All available updates will be provided to this system. If kept updated, this "
"system will always be equivalent to the latest minor release in the main "
"'Red Hat Enterprise Linux x' software channel."
msgstr ""
"<b>అన్ని అందుబాటులోని నవీకరణలు</b> ఈ వ్యవస్థ‌కు అందివ్వబడును.  ఈ వ్యవస్థ, నవీకరించుటకు "
"వుంచబడితే, అది యెల్లప్పుడు Red Hat Enterprise Linux 6 యొక్క యిటీవలి అందుబాటులోని చిన్న "
"విడుదలకు సమానంగా వుంచబడును.  అది ముఖ్య 'Red Hat Enterprise Linux 6' సాఫ్టువేర్ చానల్‌కు "
"నమోదు కాబడును. (_A)"

#: ../data/rh_register.glade.h:154
msgid ""
"<b>Warning:</b> Using this option, your system will always be the most "
"recent minor release and <b>cannot</b> be limited to an older release "
"version."
msgstr ""
"<b>హెచ్చరిక:</b> ఈ ఐచ్చికం వుపయోగించి, మీ వ్యవస్థ యెల్లప్పుడూ ఇటీవలి మైనర్ విడుదలకు వుండును "
"మరియు పాత విడుదల వర్షన్‌కు పరిమితం <b>కాలేదు</b>."

#: ../data/rh_register.glade.h:155
msgid ""
"Warning: Using this option, your system will always be the most recent minor "
"release and cannot be limited to an older release version."
msgstr ""
"హెచ్చరిక: ఈ ఐచ్చికం వుపయోగించి, మీ వ్యవస్థ యెల్లప్పుడూ ఇటీవలి మైనర్ విడుదలకు వుండును మరియు పాత "
"విడుదల వర్షన్‌కు పరిమితం కాలేదు."

#: ../data/rh_register.glade.h:156
msgid "<b>Your system was registered for updates during installation.</b>"
msgstr "<b>సంస్థాపనా సమయమందు మీ సిస్టమ్ నవీకరణల కొరకు నమోదు చేయబడినది.</b>"

#: ../data/rh_register.glade.h:157
msgid ""
"Your system is ready to receive the software updates that will keep it "
"secure and supported.\n"
"\n"
"You'll know when software updates are available when a package icon appears "
"in the notification area of your desktop (usually in the upper-right corner, "
"circled below.) Clicking on this icon, when available, will guide you "
"through applying any updates that are available:"
msgstr ""
"మీ వ్యవస్థ ఇప్పుడు రక్షణ మరియూ మద్దతు నవీకరణలకు చెందిన సాఫ్టువేరును గ్రహించటానికి సిద్ధంగా ఉంది.\n"
"\n"
"మీరు ఎప్పుడు సాఫ్టువేరు అనువర్తనాలు అందుబాటులో ఉంటాయో డెస్కుటాప్ యొక్క సూచక ప్రాంతంలో ఎప్పుడు "
"ప్యాకేజీ రూపు కనిపిస్తుందో (సాధారణంగా పై-కుడి మూల, కింద గుర్తించబడింది.) ఈ రూపుమీద క్లిక్  "
"చేయటంద్వారా, అందుబాటులో ఉన్నప్పుదు, ఏ అనువర్తనాలైనా అందుబాటులో ఉన్నప్పుడు మీకు గైడ్ చేస్తుంది:"

#: ../data/rh_register.glade.h:160
msgid "icon of aplet"
msgstr "ఆప్లెట్ యొక్క ప్రతిమ"

#: ../rhn_register.desktop.in.h:1
msgid "RHN Registration"
msgstr "RHN నమోదీకరణ"

#: ../rhn_register.desktop.in.h:2
msgid ""
"Register for software updates from Spacewalk/Red Hat Satellite/Red Hat "
"Network Classic"
msgstr ""

#: ../rhn_register.desktop.in.h:3
msgid "Register to Spacewalk/Red Hat Satellite/Red Hat Network Classic."
msgstr ""

#~ msgid ""
#~ "Could not open /etc/yum/pluginconf.d/rhnplugin.conf\n"
#~ "yum-rhn-plugin is not enabled.\n"
#~ msgstr ""
#~ "/etc/yum/pluginconf.d/rhnplugin.conf తెరువలేక పోయింది\n"
#~ "yum-rhn-plugin చేతనముచేయబడి లేదు.\n"

#~ msgid "You specified an invalid protocol."
#~ msgstr "మీరు విలువలేని చట్టాన్ని తెలిపారు."

#~ msgid ""
#~ "Update module: per-system updates, email errata notifications, errata "
#~ "information"
#~ msgstr ""
#~ "గుణకాన్ని నవీకరించు: ముందలి కంప్యూటరు నవీకరణలు, ఈటపా errata సూచన, errata సమాచారం"

#~ msgid ""
#~ "Provisioning module: bare-metal provisioning, existing state "
#~ "provisioning, rollbacks, configuration management"
#~ msgstr ""
#~ "Provisioning గుణకం: bare-metal provisioning, ఉన్న state provisioning, "
#~ "rollbacks, ఆకృతీకరణ నిర్వహణ"

#~ msgid ""
#~ "Monitoring module: pre-defined and custom system performance probes, "
#~ "system performance email notifications, graphs of system performance"
#~ msgstr ""
#~ "Monitoring గుణకం: ముందే నిర్వచించబడిన మరియూ వినియోగ విధాన ఇబ్బందులు, కంప్యూటరు పనితనం "
#~ "ఈటపా సూచనలు, కంప్యూటరు పనితనం చిత్రాలు"

#~ msgid ""
#~ "Virtualization Platform module: software updates for an unlimited number "
#~ "virtual guests of this system, access to additional software channels for "
#~ "guests of this system."
#~ msgstr ""
#~ "వాస్తవీకరణ ప్లాట్ ఫాం గుణకం: ఈ కంప్యూటరులో అపరిమిత సభ్యులకు సాఫ్టువేరు నవీకరణలు, ఈ "
#~ "కంప్యూటరు కోసం అదనపు సాఫ్టువేరు చానళ్లను అందుబాటులో ఉంచుతోంది."

#~ msgid "Automatic Subscription Activation"
#~ msgstr "స్వయంచాలక సబ్ స్క్రిప్షన్"

#~ msgid "Subscription Activation"
#~ msgstr "సబ్ స్క్రిప్షన్ క్రియాశీలత"

#~ msgid ""
#~ "You will not be able to successfully register this system without "
#~ "contacting a Red Hat Network server."
#~ msgstr "మీరు Red Hat నెట్వర్కు సేవికను సంప్రదించకుండా ఈ వ్యవస్థ‌ను నమోదు చేయలేరు."

#~ msgid "We could not contact Red Hat Network (%s)."
#~ msgstr "మేము Red Hat Networkని సంప్రదించలేదు (%s)."

#~ msgid ""
#~ "Did you mean to register to a Red Hat Network Satellite or Proxy? If so, "
#~ "you can enter a Satellite or Proxy location instead."
#~ msgstr ""
#~ "మీ ఉద్దేశం Red Hat Network శాటిలైటు లేదా ప్రోక్సిని నమోదుచేయటమా? అదే ఐతే, మీరు ఒక శాటిలైటును లేదా "
#~ "ప్రోక్సి స్థానంను ప్రవేశపెట్టండి."

#~ msgid "There was an error communicating with Red Hat Network."
#~ msgstr "Red Hat నెట్వర్కుతో సంప్రదిస్తున్నప్పుడు ఒక దోషం ఉంది."

#~ msgid ""
#~ "Please enter your account information for the <b>%s</b> Red Hat Network "
#~ "Satellite:"
#~ msgstr "<b>%s</b> Red Hat నెట్వర్కు శాటిలైట్ కొరకు మీ ఖాతా సమాచారమును ప్రవేశపెట్టండి:"

#~ msgid ""
#~ "Registering system and sending profile information to Red Hat.  Please "
#~ "wait."
#~ msgstr "మీ రూప సమాచారాన్ని Red Hat నెట్వర్కుక్కి పంపుతోంది.  దయచేసి వేచిఉండండి."

#~ msgid "Problem registering personal information:\n"
#~ msgstr "సమస్య సమోదు చేస్తున్న వ్యక్తిగత సమాచారం:\n"

#~ msgid "Problem registering personal information"
#~ msgstr "సమస్య సమోదు చేస్తున్న వ్యక్తిగత సమాచారం"

#~ msgid "Red Hat Network Location:"
#~ msgstr "Red Hat Network స్థానం:"

#~ msgid "Warning: unable to run rhn_check"
#~ msgstr "హెచ్చరిక: rhn_checkను నడుపలేక పోయింది"

#~ msgid "Warning:"
#~ msgstr "హెచ్చరిక:"

#~ msgid "OK dialog:"
#~ msgstr "సరే డైలాగ్:"

#~ msgid "Question dialog:"
#~ msgstr "ప్రశ్నార్ధక డైలాగ్:"

#~ msgid "Copyright © 2006--2010 Red Hat, Inc. All rights reserved."
#~ msgstr "కాపీరైట్ Â© 2006--2010  Red Hat, Inc. అన్ని హక్కులూ కేటాయించబడ్డాయి."

#~ msgid "Attempting to contact the Red Hat Network server."
#~ msgstr "Red Hat Network సర్వరును సంప్రదించటానికి ప్రయత్నిస్తోంది."

#~ msgid ""
#~ "This assistant will guide you through connecting your system to Red Hat "
#~ "Network (RHN) to receive software updates, including security updates, to "
#~ "keep your system supported and compliant.  You will need the following at "
#~ "this time:\n"
#~ "\n"
#~ " * A network connection\n"
#~ " * Your Red Hat Login & password\n"
#~ " * The location of a Red Hat Network Satellite or Proxy (optional)\n"
#~ "\n"
#~ msgstr ""
#~ "ఈ సహాయం మిమ్మల్ని Red Hat Network (RHN)కు సాఫ్టువేరు నవీకరణలను పొందటానికి సూచనలను "
#~ "ఇస్తుంది, మీ వ్యవస్థ రక్షణలకు సంబంధించిన రక్షణ నవీకరణలతోసహా.  మీరు ఈ సమయంలో కింది వాటిని "
#~ "అనుసరించవలసి ఉంది:\n"
#~ "\n"
#~ " * ఒక నెట్వర్కు అనుసంధానం\n"
#~ " * మీ Red Hat ప్రవేశం & సంకేతపదం\n"
#~ " * Red Hat Network Satellite లేదా Proxy (ఐచ్చికం) యొక్క స్థానం\n"
#~ "\n"

#~ msgid ""
#~ "Connecting your system to Red Hat Network allows you to take full "
#~ "advantage of the benefits of a paid subscription, including:"
#~ msgstr ""
#~ "మీ వ్యవస్థను Red Hat Networkకి అనుసంధించటం మిమ్మల్ని paid subscription లాభాల వినియోగానికి "
#~ "అనుమతిస్తుంది, వీటితోపా:"

#~ msgid ""
#~ "Stay in compliance with your subscription agreement and manage "
#~ "subscriptions for systems connected to your account at http://rhn.redhat."
#~ "com/."
#~ msgstr ""
#~ "విధానాలు మీ ఖాతాకి http://rhn.redhat.com లో అనుసంధించబడటానికి మీ సబ్ స్క్రిప్షన్ ఒప్పందం మరియూ "
#~ "సబ్ స్క్రిప్షన్ నిర్వహణతో ఉండండి."

#~ msgid ""
#~ "Are you sure you don't want to connect your system to Red Hat Network? "
#~ "You'll miss out on the benefits of a Red Hat Enterprise Linux "
#~ "subscription:\n"
#~ msgstr ""
#~ "మీరు నిజంగా మీ వ్యవస్థని Red Hat Networkకి అనుసంధించ దలచుకోలేదా? మీరు Red Hat "
#~ "Enterprise Linux సబ్ స్క్రిప్షన్ లాభాలను జారవిడుచుకుంటారు:\n"

#~ msgid ""
#~ "You will not be able to take advantage of these subscription privileges "
#~ "without connecting your system to Red Hat Network.\n"
#~ msgstr ""
#~ "మీరు మీ వ్యవస్థను Red Hat Networkకి అనుసంధించకుండా ఈ సబ్ స్క్రిప్షన్ విశేషాధికారాలను "
#~ "పొందలేరు.\n"

#~ msgid ""
#~ "A Profile Name is a descriptive name that you choose to identify this "
#~ "System Profile on the Red Hat Network web pages. Optionally, include a "
#~ "computer serial or identification number."
#~ msgstr ""
#~ "ప్రొఫయిల్ పేరు ఒక వర్ణనాత్మక నామం అది మీరు ఈ వ్యవస్థ ప్రొఫైలును Red Hat Network వెబ్ పుటలో "
#~ "గుర్తించటానికి వాడతారు. ఐచ్ఛికంగా, ఒక వ్యవస్థ క్రమాన్ని లేదా గుర్తింపుంఖ్యని కలిగి ఉంటుంది."

#~ msgid "You may deselect individua\tl packages by unchecking them below."
#~ msgstr "మీరు స్వతంత్ర \t ప్యాకేజీలను కిందన అన్‌చెక్ చేయుట ద్వారా యెంపికనుండి తీసివేయవచ్చు."

#~ msgid ""
#~ "Please enter your login information for Red Hat Network (http://rhn."
#~ "redhat.com/):\n"
#~ "\n"
#~ msgstr ""
#~ "దయచేసి మీ ప్రవేశ సమాచారాన్ని Red Hat Network (http://rhn.redhat.com/) కోసం ఇవ్వండి:\n"
#~ "\n"

#~ msgid ""
#~ "Tip: Forgot your login or password? Visit: https://www.redhat.com/wapps/"
#~ "sso/lostPassword.html"
#~ msgstr ""
#~ "చిట్కా: మీ లాగిన్ లేదా సంకేతపదమును మర్చిపోయారా? దర్శించండి: https://www.redhat.com/wapps/"
#~ "sso/lostPassword.html"

#~ msgid ""
#~ "This system has already been registered with RHN using RHN certficate-"
#~ "based technology.\n"
#~ "\n"
#~ "The tool you are using is attempting to re-register using RHN Classic "
#~ "technology. Red Hat recommends (except in a few cases) that customers "
#~ "only register with RHN once.\n"
#~ "\n"
#~ "To learn more about RHN registration and technologies please consult this "
#~ "Knowledge Base Article: https://access.redhat.com/kb/docs/DOC-45563"
#~ msgstr ""
#~ "RHN ధృవీకరణపత్ర-ఆధారిత  సాంకేతికతను వుపయోగించి RHN తో యీ వ్యవస్థ యిప్పిటికే నమోదైవుంది.\n"
#~ "\n"
#~ "మీరు వుపయోగిస్తున్న సాధనం RHN Classic సాంకేతికత వుపయోగించి తిరిగి-నమోదు చేయుటకు "
#~ "ప్రయత్నిస్తోంది.\n"
#~ "Red Hat (కొన్ని సందర్భాలలో తప్పించి) వినియోగదారులను RHN తో వొకసారి మాత్రమే నమోదు కమ్మని "
#~ "చెబుతుంది.\n"
#~ "\n"
#~ "RHN నమోదీకరణ మరియు సాంకేతికతల గురించి అధిక సమాచారము కొరకు దయచేసి యీ సమాచార నిధిని సంప్రదించుము "
#~ "ప్రకరణము: https://access.redhat.com/kb/docs/DOC-45563"

#~ msgid "Send Profile Information to Red Hat Network"
#~ msgstr "రూప సమాచారాన్ని Red Hat నెట్వర్కుకి పంపు"

#~ msgid ""
#~ "We are finished collecting information for the System Profile.\n"
#~ "\n"
#~ "Press \"Next\" to send this System Profile to Red Hat Network.  Click "
#~ "\"Cancel\" and no information will be sent.  You can run the registration "
#~ "program later by typing `rhn_register` at the command line."
#~ msgstr ""
#~ "మేము వ్యవస్థ ప్రొఫైలుకోసం సమాచార సేకరణను ముగించాము.\n"
#~ "\n"
#~ "ఈ వ్యవస్థ ప్రొఫైలును Red Hat Networkకు పంపటానికి \"తరువాత\"ను నొక్కండి.  ఏ సమాచారాన్ని "
#~ "పంపకుండా ఉండటానికి \"రద్దు\"ను నొక్కండి.  మీరు కమాండు లైనులో `rhn_register`ను టైపుచేయటం "
#~ "ద్వారా నమోదు పరిక్రమాన్ని ఉపయోగించవ."

#~ msgid "Sending Profile to Red Hat Network"
#~ msgstr "రూపాన్ని Red Hat నెట్వర్కుకి పంపుతోంది"

#~ msgid ""
#~ "The installation number %s was activated during this system's initial "
#~ "connection to Red Hat Network."
#~ msgstr ""
#~ "సంస్థాపక సంఖ్య %s వ్యవస్థ యొక్క సంస్థాపక అనుసంధానం Red Hat Networkకి చేస్తున్నప్పుడు "
#~ "క్రియాశీలంగా చేయబడింది."

#~ msgid ""
#~ "This system will receive updates from the following RHN Classic software "
#~ "channels:"
#~ msgstr "ఈ వ్యవస్థ కింది Red Hat Network చానళ్లనుండీ నవీకరణలను స్వీకరిస్తుంది "

#~ msgid ""
#~ "Warning: Only installed products listed above will receive updates and "
#~ "support. If you would like to receive updates for additional products, "
#~ "please visit http://access.redhat.com/ and subscribe this system to the "
#~ "appropriate software channels. See Kbase article for more details. "
#~ "(http://kbase.redhat.com/faq/docs/DOC-11313)"
#~ msgstr ""
#~ "హెచ్చరిక: ఈ వ్యవస్థలో సంస్థాపించిన ఉత్పత్తి పైన తెలుపబడకపోతే, మీరు ఆ ఉత్పత్తి నవీకరణలను లేదా "
#~ "మద్దతు ఉత్పత్తులను పొందలేరు. ఉత్పత్తి నవీకరణలను పొందాలనుకుంటే, దయచేసి http://rhn.redhat."
#~ "com/ను చూడండి మరియూ ఈ వ్యవస్థను ఉత్పత్తుల నవీకరణలను పొందటానికి తగిన చానళ్లతో subscribe "
#~ "చేయండి. ఎక్కువ వివరాలకోసమ్ Kbase article 11313ను చూడండి. (http://kbase.redhat.com/"
#~ "faq/docs/DOC-11313)"

#~ msgid ""
#~ "This system was unable to subscribe to any software channels. Your system "
#~ "will not receive any software updates to keep it secure and supported. "
#~ "There are a few things you can try to resolve this situation:\n"
#~ "(1) Log in to http://rhn.redhat.com/ and unentitle an inactive system at "
#~ "Your RHN > Subscription Management > System Entitlements.\n"
#~ "(2) Purchase an additional Red Hat Enterprise Linux subscription at "
#~ "http://www.redhat.com/store/.\n"
#~ "(3) Activate a new installation number at http://www.redhat.com/now/. "
#~ "Once you make the appropriate active subscriptions available in your "
#~ "account, you may browse to this system's profile in the RHN web interface "
#~ "and subscribe this system to software channels via the software > "
#~ "software channels tab."
#~ msgstr ""
#~ "ఈ వ్యవస్థ ఏ సాఫ్టువేరు చానళ్లనీ subscribe చేయలేదు. మీ వ్యవస్థ దాని రక్షణ లేదా మద్దతును "
#~ "ఉంచటానికి ఏ సాఫ్టువేరు నవీకరణలనూ తీసుకోలేదు. ఈ స్థితిని పోగొట్టటానికి మీరు కొన్ని చేయవలసి ఉంది:\n"
#~ "(1) http://rhn.redhat.com/ లోకి ప్రవేశించండి మరియూ మీ RHN > Subscription "
#~ "Management > System Entitlements లోని క్రియారహిత విధానాన్ని unentitle చేయండి.\n"
#~ "(2) అదనపు Red Hat Enterprise Linux subscriptionను http://www.redhat.com/"
#~ "store/లో కొనండి.\n"
#~ "(3) కొత్త సంస్థాపక సంఖ్యను http://www.redhat.com/now/లో క్రియాశీలం చేయండి. ఒకసారి మీరు మీ "
#~ "ఖాతాలో తగిన subscriptionలను ఏర్పరిస్తే,మీరు వ్యవస్థ ప్రొఫైలును RHN web interfaceలో బ్రౌజు "
#~ "చేయగలుగుతారు మరియూ ఈ వ్యవస్థ సాఫ్టువేరు చానళ్లను software > software channels tab "
#~ "ద్వారా subscribe చేయండి."

#~ msgid "RHN Classic Service Level:"
#~ msgstr "RHN సేవల స్థాయి:"

#~ msgid ""
#~ "Depending on what RHN Classic modules are associated with a system, "
#~ "you'll enjoy different benefits. The following are the RHN Classic "
#~ "modules associated with this system:"
#~ msgstr ""
#~ "వ్యవస్థతో కూదుకుని ఉన్న RHN గుణకాల మీద ఆధారపడి, మీరు Red Hat Network యొక్క వివిధ "
#~ "ప్రయోజనాలను పొందగలుగుతారు. కిందివి ఈ వ్యవస్థతో కూడి ఉన్న RHN గుణకా:"

#~ msgid ""
#~ "This system was unable to be associated with any RHN service level "
#~ "modules. This system will not receive any software updates to keep it "
#~ "secure and supported. There are a few things you can try to resolve this "
#~ "situation:\n"
#~ "(1) Log in to http://rhn.redhat.com/ and unentitle an inactive system at "
#~ "Your RHN > Subscription Management > System Entitlements.\n"
#~ "(2) Purchase an additional Red Hat Enterprise Linux subscription at "
#~ "http://www.redhat.com/store/.\n"
#~ "(3) Activate a new installation number at http://www.redhat.com/now/. "
#~ "Once you make the appropriate active subscriptions available in your "
#~ "account, you may browse to this system's profile in the RHN web "
#~ "interface, delete the profile, and re-connect this system to Red Hat "
#~ "Network."
#~ msgstr ""
#~ "ఈ వ్యవస్థ ఏ RHN సేవాస్థాయి గుణకాలతో కూడి ఉండటానికి వీలుకాదు. ఈ వ్యవస్థ దీని రక్షణ మరియూ "
#~ "మద్దతులను ఉంచటానికి ఎటువంటి సాఫ్టువేరు నవీకరణలనూ తీసుకోలేదు. ఈ స్థితిని పోగొడటానికి మీరు కొన్ని "
#~ "చేయవలసి ఉంది:\n"
#~ "(1) http://rhn.redhat.com/ లోకి ప్రవేశించండి మరియూ మీ RHN > Subscription "
#~ "Management > System Entitlements లోని క్రియారహిత విధానాన్ని unentitle చేయండి.\n"
#~ "(2) అదనపు Red Hat Enterprise Linux subscriptionను http://www.redhat.com/"
#~ "store/లో కొనండి.\n"
#~ "(3) కొత్త సంస్థాపక సంఖ్యను http://www.redhat.com/now/లో క్రియాశీలం చేయండి. ఒకసారి మీరు మీ "
#~ "ఖాతాలో తగిన subscriptionలను ఏర్పరిస్తే,మీరు వ్యవస్థ ప్రొఫైలును RHN web interfaceలో బ్రౌజు "
#~ "చేయగలుగుతారు మరియూ ఈ వ్యవస్థ సాఫ్టువేరు చానళ్లను software > software channels tab "
#~ "ద్వారా subscribe చేయండి."

#~ msgid ""
#~ "Universal default activation key detected\n"
#~ "A universal default activation key was detected in your RHN Classic "
#~ "account. This means that a set of properties (software channel "
#~ "subscriptions, package installations, system group memberships, etc.) for "
#~ "your system's connection to RHN Classic have been determined by the "
#~ "activation key rather than your installation number.  You may also refer "
#~ "to the RHN Reference Guide, section 6.4.6 for more details about "
#~ "activation keys (http://access.redhat.com/knowledge/docs/"
#~ "Red_Hat_Network/)\n"
#~ "Universal Default activation key: %s"
#~ msgstr ""
#~ "సార్వజనిక సిద్ధ కీ detected\n"
#~ "ఒక సిద్ధ క్రియాశీల కీ మీ RHN నిర్వహణలో కనుగొనబడింది. దీని అర్ధం మీ వ్యవస్థ యొక్క Red Hat "
#~ "Network అనుసంధానానికి కొన్ని లక్షణాల సమూహం (సాఫ్టువేరు చానళ్ల subscriptionలు, Red Hat "
#~ "Network service, ప్యాకేజీ సంస్థాపనలు, వ్యవస్థ సమూహ సభ్యత్వం, మొ.) మీ సంస్థాపక సంఖ్య "
#~ "చేకాకుండా క్రియాశీల కీచేత నిర్ణయించబడాలి.   మీరు క్రియాశీల కీలకు సంబంధించిన సమాచారం కోసం RHN "
#~ "Reference Guide, section 6.4.6ను చూడండి (http://rhn.redhat.com/rhn/help/"
#~ "reference/)\n"
#~ "సార్వజనిక సిద్ధ క్రియాశీల కీ: %s"

#~ msgid ""
#~ "We can't contact the Red Hat Network Server.\n"
#~ "\n"
#~ "Double check the location provided - is '%s' correct?\n"
#~ "If not, you can correct it and try again.\n"
#~ "\n"
#~ "Make sure that the network connection on this system is operational.\n"
#~ "\n"
#~ "This system will not be able to successfully receive software updates "
#~ "from Red Hat without connecting to a Red Hat Network server"
#~ msgstr ""
#~ "మేము Red Hat Network Serverను సంప్రదించలేము.\n"
#~ "\n"
#~ "సమకూర్చిన స్థానాన్ని రెండుసార్లు శోధించండి - ఉన్నదో లేదో '%s'?\n"
#~ "లేకపోతే, మీరుదాన్ని సరిచేసి మళ్లీ ప్రయత్నించండి.\n"
#~ "\n"
#~ "నెట్వర్కు అనుసంధానం ఈ వ్యవస్థలో క్రియాశీలమైందేనేమో చూడండి.\n"
#~ "\n"
#~ "ఈ వ్యవస్థRed Hatనుండీ Red Hat Network సర్వరుతో అనుసంధించకుండా నవీకరణలను పొందలే"

#~ msgid ""
#~ "<b><span size=\"16000\">Incompatible Certificate File</span></b>\n"
#~ "\n"
#~ "The certificate you provided, <b>%s</b>, is not compatible with  the Red "
#~ "Hat Network server at <b>%s</b>. You may want to double-check that you "
#~ "have provided a valid certificate file. Are you sure you have provided "
#~ "the correct certificate, and that the certificate file has not been "
#~ "corrupted?\n"
#~ "\n"
#~ "Please try again with a different certificate file."
#~ msgstr ""
#~ "<b><span size=\"16000\">పొందికలేని ధృవీకృత ఫైలు</span></b>\n"
#~ "\n"
#~ "మీరు సమకూర్చిన ధృవీకరణ పత్రం, <b>%s</b>,  Red Hat Network సర్వరుతో <b>%s</b> "
#~ "యందు పొందికలేనిదిగా ఉంది.మీరు సరైన ధృవీకృత ఫైలును  సమకూర్చినారో లేదో వొకటికి-రెండుసార్లు "
#~ "సరిచూసుకొనండి. మీరు ఖచ్చితంగా సరైన ధృవీకరణపత్రమును సమకూర్చినారని, మరియూ ఆ ధృవీకరణ ఫైలు "
#~ "పాడవలేదని చెప్పగలరా?\n"
#~ "\n"
#~ "దయచేసి వేరే ధృవీకరణ ఫైలుతో ప్రయత్నించండి."

#~ msgid "There was a fatal error installing the package:\n"
#~ msgstr "ఈ ప్యాకేజీలను సంస్థాపించటంలో పెద్ద దోషం:\n"

#~ msgid "RPM dependency error.  The message was:\n"
#~ msgstr "RPM ఆధార దోషం.  ఆ సమాచారం:\n"

#~ msgid "Package Skip List error.  The message was:\n"
#~ msgstr "ప్యాకేజీ దాటివేత దోషం.  ఆ సమాచారం:\n"

#~ msgid ""
#~ "\n"
#~ "    Your organization does not have enough Management entitlements to "
#~ "register this\n"
#~ "    system to Red Hat Network. Please notify your organization "
#~ "administrator of this error. \n"
#~ "    You should be able to register this system after your organization "
#~ "frees existing \n"
#~ "    or purchases additional entitlements. Additional entitlements may be "
#~ "purchased by your\n"
#~ "    organization administrator by logging into Red Hat Network and "
#~ "visiting\n"
#~ "    the 'Subscription Management' page in the 'Your RHN' section of RHN.\n"
#~ "    \n"
#~ "    A common cause of this error code is due to having mistakenly setup "
#~ "an\n"
#~ "    Activation Key which is set as the universal default.  If an "
#~ "activation key is set\n"
#~ "    on the account as a universal default, you can disable this key and "
#~ "retry to avoid\n"
#~ "    requiring a Management entitlement."
#~ msgstr ""
#~ "\n"
#~ "    ఈ వ్యవస్థ‌ను Red Hat నెట్వర్కుతో నమోదు చేయుటకు మీ సంస్థ నిర్వహణ పరంగా తగినన్నిహక్కు "
#~ "కలిపించే విధానాలను(మెనేజ్‌మెంట్ యెన్‌టైటిల్మెంట్స్)\n"
#~ "    కలిగిలేదు. మీ సంస్థ నిర్వహణాధికారికి ఈ దోషము గురించి తెలియపరచండి.\n"
#~ "    మీ సంస్థ వున్న యెన్‌టైటిల్మెంట్సును ఖాళీ చేసిన తర్వాత లేదా అదనపు వాటిని కొన్న తర్వాత గానిమీరు\n"
#~ "    ఈ వ్యవస్థ‌ను నమోదు చేయలేరు. అదనపు యెన్‌టైటిల్మెంట్సు మీ సంస్థ నిర్వహణాధికారిచేRed Hat "
#~ "నెట్వర్కు\n"
#~ "    నందు లాగిన్ అవ్వుట ద్వారాగాని లేదా RHN యొక్క 'మీ RHN' నందలి 'సబ్‌స్క్రిప్షన్ మేనేజ్‌మెంట్'\n"
#~ "    పేజీను దర్శించుట ద్వారాగాని కొనుగోలు చేయవచ్చును.\n"
#~ "    \n"
#~ "    క్రియాశీలపరచు కీను యూనివర్శల్ డీఫాల్టుగా తప్పుగా అమర్చుట అనునది ఈ దోషపు కోడ్‌నకు\n"
#~ "    కారణం కావచ్చును. ఒకవేళ క్రియాశీలపు కీ అనునదిఖాతాపై\n"
#~ "    యూనివర్శల్ డీఫాల్టుగా అమర్చబడితే, మీరు ఈ కీను అచేతనము చేయవచ్చును మరియుఅవసరమైన మేనేజ్‌మెంట్ "
#~ "యెన్‌టైటిల్మెంట్‌ను\n"
#~ "    తప్పించుటకు పనఃప్రయత్నించవచ్చును."

#~ msgid ""
#~ "%%prog (Red Hat Network Client Tools) %s\n"
#~ "Copyright (C) 1999--2010 Red Hat, Inc.\n"
#~ "Licensed under the terms of the GPLv2."
#~ msgstr ""
#~ "%%prog (Red Hat నెట్వర్కు కక్షిదారు ఉపకరణాలు) %s\n"
#~ "కాపీరైట్ (C) 1999-2010 Red Hat, Inc.\n"
#~ "GPLv2 నిభందనల కింద లైసెన్సు కలిగిఉంది."

#~ msgid "Select operating system release"
#~ msgstr "ఆపరేటింగ్ వ్యవస్థ విడుదలను యెంపికచేయుము"

#~ msgid "Provide Certificate"
#~ msgstr "ధృవీకరణను సమకూర్చు"

#~ msgid "Finish Updates Setup"
#~ msgstr "నవీకరణల అమర్పును ముగించు"

#~ msgid "There was a communication error with the server:"
#~ msgstr "సర్వరును సంప్రదించుటలో అక్కడ వొక దోషము వుంది:"

#~ msgid "Would you like to go back and try again?"
#~ msgstr "వెనకకు వెళ్ళి తిరిగి ప్రయత్నించుటకు మీరు యిష్టపడతారా?"

#~ msgid ""
#~ "This system will <b>not</b> be able to successfully receive software "
#~ "updates, including security updates, from Red Hat without connecting to a "
#~ "Red Hat Network server.\n"
#~ "\n"
#~ "To keep your system updated, secure, and supported, please register this "
#~ "system at your earliest convenience.\n"
#~ "\n"
#~ "You may access the RHN registration tool by running <b>RHN Registration</"
#~ "b> in the <b>System > Administration</b> menu.\n"
#~ "You may access the software update tool by running <b>Software Update</b> "
#~ "in the <b>System > Administration</b> menu."
#~ msgstr ""
#~ "ఈ వ్యవస్థ Red Hat Network సర్వరుకు అనుసంధించబడకుండా Red Hat నుండీ సాఫ్టువేరు "
#~ "నవీకరణలను, రక్షణ నవీకరణలతో సహా, వేటిని సమర్ధవంతంగా పొంద<b>లేదు</b>.\n"
#~ "\n"
#~ "మీ వ్యవస్థ‌ నవీకరించబడుతూ, సురక్షితంగా, మరియు మద్దతించబడుతూ వుంచుట కొరకు, దయచేసి దానిని "
#~ "త్వరలో మీ వీలునిబట్టి నమోదుచేయండి.\n"
#~ "\n"
#~ "మీరు <b>వ్యవస్థ > నిర్వహణ</b> మెనూనందలి <b>RHN నమోదీకరణ</b> నడుపుట ద్వారా RHN నమోదీకరణ "
#~ "సాధనమును యాక్సెస్ చేయవచ్చును.\n"
#~ "మీరు <b>వ్యవస్థ > నిర్వహణ</b> మెనూనందలి <b>సాఫ్టువేర్ నవీకరణ</b> ను నడుపుట ద్వారా సాఫ్టువేర్ "
#~ "నవీకరణ సాధనమును యాక్సెస్ చేయవచ్చును."

#~ msgctxt "yes"
#~ msgid "I'd like to register with:"
#~ msgstr "నేను దీనితో నమోదగుటకు యిష్టపడతాను:"

#~ msgid "I'd like to register with:"
#~ msgstr "అవును, నేను ఇప్పుడు నమోదగుటకు యిష్టపడతాను."

#~ msgid ""
#~ "Red Hat Subscription Management offers improved management and tracking "
#~ "of subscriptions and access to content. It is the recommended and default "
#~ "registration option."
#~ msgstr ""
#~ "Red Hat సబ్‌స్క్రిప్షన్ నిర్వహణ అనునది మెరుగైన నిర్వహణను మరియు సబ్‌స్క్రిప్షన్ల ట్రాకింగ్‌ను మరియు "
#~ "కాంటెంట్‌కు ఏక్సెస్‌ను అందించును. ఇది సిఫార్సు చేయబడిన మరియు అప్రమేయ నమోదు ఐచ్చికం."

#~ msgctxt "yes"
#~ msgid "Red Hat Subscription Management"
#~ msgstr "Red Hat సబ్‌స్క్రిప్షన్ నిర్వహణ"

#~ msgid "Red Hat Subscription Management"
#~ msgstr "సబ్ స్క్రిప్షన్ను సమీక్షించు"

#~ msgid ""
#~ "RHN Classic provides system-level support and management of Red Hat "
#~ "systems and networks. Red Hat Subscription Management is the recommended "
#~ "service to use, but RHN Classic is still available."
#~ msgstr ""
#~ "RHN Classic అనునది వ్యవస్థ-స్థాయి తోడ్పాటు మరియు Red Hat వ్యవస్థల మరియు నెట్వర్కుల "
#~ "నిర్వహణను అందించును. Red Hat సబ్‌స్క్రిప్షన్ నిర్వహణ అనునది సిఫార్సు చేయబడిన సేవ, అయితే RHN "
#~ "Classic యింకా అందుబాటులోనేవుంది."

#~ msgctxt "yes"
#~ msgid "Red Hat Network (RHN) Classic"
#~ msgstr "Red Hat Network (RHN) Classic"

#~ msgid "Red Hat Network (RHN) Classic"
#~ msgstr "Red Hat Network స్థానం"

#~ msgid ""
#~ "Satellite users have the benefits of RHN Classic without having to "
#~ "provide Internet access to connected systems. Proxy users enjoy reduced "
#~ "bandwidth requirements for RHN Classic and can deploy custom packages."
#~ msgstr ""
#~ "అనుసంధానిత వ్యవస్థలకు ఇంటర్నెట్ ఏక్సెస్ అందించకుండానే శాటిలైట్ వాడుకరులు RHN Classic లాభాలను "
#~ "పొందగలరు. ప్రోక్సీ వాడుకరులు RHN Classic కొరకు తగ్గించిన బాండ్‌విడ్త్ అవసరాలు వుపయోగించగలరు "
#~ "మరియు మలచుకొనిన ప్యాకేజీలను నియోగించగలరు."

#~ msgctxt "yes"
#~ msgid "An RHN Satellite or RHN Proxy"
#~ msgstr "ఒక RHN శాటిలైట్ లేదా RHN ప్రోక్సీ"

#~ msgid "An RHN Satellite or RHN Proxy"
#~ msgstr "ఒక RHN శాటిలైట్ లేదా RHN ప్రోక్సీ"

#~ msgctxt "yes"
#~ msgid "Location:"
#~ msgstr "స్థానం:"

#~ msgctxt "yes"
#~ msgid "Please enter your Red Hat account information:"
#~ msgstr "దయచేసి మీ Red Hat ఖాతా సమాచారం అందించండి:"

#~ msgid ""
#~ "<small>Tip: Forgot your login or password? Look it up at http://red.ht/"
#~ "lost_password</small>"
#~ msgstr ""
#~ "<small>సూచన: మీ ప్రవేశం లేదా అనుమతిపదాన్ని మర్చిపోయారా? దాన్ని \n"
#~ "https://www.redhat.com/wapps/sso/rhn/lostPassword.html</small>లో చూడం"

#~ msgid ""
#~ "Tip: Forgot your login or password? Look it up at http://red.ht/"
#~ "lost_password"
#~ msgstr ""
#~ "<small>సూచన: మీ ప్రవేశం లేదా అనుమతిపదాన్ని మర్చిపోయారా? దాన్ని \n"
#~ "https://www.redhat.com/wapps/sso/rhn/lostPassword.html</small>లో చూడం"

#~ msgctxt "yes"
#~ msgid "Package Information"
#~ msgstr "ప్యాకేజీ సమాచారం"

#~ msgctxt "yes"
#~ msgid ""
#~ "This assistant will guide you through the process of registering your "
#~ "system with Red Hat to receive software updates and other benefits. You "
#~ "will need the following to register:"
#~ msgstr ""
#~ "ఈ సహాయకి మీకు వ్యవస్థను Red Hat తో సాఫ్టువేరు నవీకరణలు మరియు యితర లాభాలు పొందుటకు "
#~ "అనుసంధించటానికి సహకరిస్తుంది. నమోదుచేయుటకు మీకు కిందివి కావాలి:"

#~ msgid "• Your Red Hat Network or Red Hat Network Satellite login "
#~ msgstr "• మీ Red Hat Network లేదా Red Hat Network శాటిలైటు లాగిన్ "

#~ msgid "• Your Red Hat account login"
#~ msgstr "• మీ Red Hat ఖాతా లాగిన్"

#~ msgid "Your Red Hat account login"
#~ msgstr "Red Hat ప్రవేశం"

#~ msgid "• A Red Hat subscription that covers your product"
#~ msgstr "మీ ఉత్పత్తిని కవర్ చేసే Red Hat సబ్‌స్క్రిప్షన్"

#~ msgid "A Red Hat subscription that covers your product"
#~ msgstr "మీ ఉత్పత్తిని కవర్ చేసే Red Hat సబ్‌స్క్రిప్షన్"

#~ msgid "• (optional) The address of an alternate service"
#~ msgstr "• (ఐచ్చిక) ప్రత్యమ్నాయ సేవ యొక్క చిరునామా"

#~ msgid "(optional) The address of an alternate service"
#~ msgstr "(ఐచ్చిక) ప్రత్యామ్నాయ సేవ యొక్క చిరునామా"

#~ msgid "_More Info"
#~ msgstr "హార్డువేర్ సమాచారం"

#~ msgid "More Info"
#~ msgstr "హార్డువేర్ సమాచారం"

#~ msgctxt "yes"
#~ msgid "Please review the subscription details below:"
#~ msgstr "దయచేసి కింది సబ్ స్క్రిప్షన్ వివరాలను పరిశీలించు:"

#~ msgctxt "yes"
#~ msgid ""
#~ "A recognizable name will help you identify this system in a management "
#~ "interface."
#~ msgstr ""
#~ "నిర్వహణ ఇంటర్ఫేస్ నందు ఈ వ్యవస్థను గుర్తించుటకు వొక గుర్తించదగు పేరు మీకు సహాయపడును."

#~ msgctxt "yes"
#~ msgid ""
#~ "Send us a profile of your current hardware and packages so we can "
#~ "determine what updates are available."
#~ msgstr ""
#~ "మీరు మీ కంప్యూటరులో ఏ ప్యాకేజీలు మరియూ హార్డువేరూ సంస్థాపించబడిందో వాటిగురించిన సమాచారాన్ని పంపవలసి "
#~ "ఉంది అప్పుడు మేము ఏ నవీకరణలు అందుబాటులో ఉన్నాయో నిర్ధారించగలుగుతాం."

#~ msgctxt "yes"
#~ msgid ""
#~ "Registering your system with Red Hat allows you to take full advantage of "
#~ "the benefits of a paid subscription, including:"
#~ msgstr ""
#~ "మీ కంప్యూటరును Red Hat Networkకి అనుసంధించటం మిమ్మల్ని paid subscription లాభాల "
#~ "వినియోగానికి అనుమతిస్తుంది, వీటితోపా:"

#~ msgctxt "yes"
#~ msgid ""
#~ "Download installation images for Red Hat Enterprise Linux releases, "
#~ "including new releases."
#~ msgstr ""
#~ "Red Hat Enterprise Linux విడుదల సంస్థాపక CD చిత్రాలను దిగుమతిచేయి, కొత్త విడుదలలతో సహా."

#~ msgctxt "yes"
#~ msgid ""
#~ "Access to the technical support experts at Red Hat or Red Hat's partners "
#~ "for help with any issues you might encounter with this system."
#~ msgstr ""
#~ "ఈ విధానంతో మీరు ఎదుర్కొంటున్న ఏసమస్యకైనా సహాయంకోసం Red Hat లేదా Red Hat యొక్క భాగస్వామ్య "
#~ "సాంకేతిక మద్దతునిచ్చే నిపుణులకు అందుబాటులో ఉండండి."

#~ msgctxt "yes"
#~ msgid ""
#~ "Manage subscriptions and systems registered to Customer Portal via access."
#~ "redhat.com or through one of our other subscription management services."
#~ msgstr ""
#~ "access.redhat.com లేదా మా ఇతర సబ్‌స్క్రిప్షన్ నిర్వహణ సేవలలో వొకటి ద్వారా వినియోగదారి పోర్టల్‌కు నమోదైన "
#~ "సబ్‌స్క్రిప్షన్లను మరియు వ్యవస్థలను నిర్వహించు."

#~ msgid ""
#~ "A security certificate compatible with <b>%s</b> was not found on this "
#~ "system.\n"
#~ "\n"
#~ "A security certificate, using SSL technology, is necessary to ensure that "
#~ "data communicated between this system and Red Hat Network (including your "
#~ "login and password) is secure."
#~ msgstr ""
#~ "ఈ వ్యవస్థలో <b>%s</b>తో రక్షక ధృవీకరణ ఆనుకూల్యత కనుగొనబడలేదు.\n"
#~ "\n"
#~ "ఒక రక్షక ధృవీకరణ, SSL సాంకేతికతను ఉపయోగించి, సమాచార సంబంధాన్ని ఈ వ్యవస్థ మరియూ Red Hat "
#~ "Network (మీ ప్రవేశం మరియూ అనుమతిపదంతో సహా) రక్షణని ధృఢపరుస్తుంది."

#~ msgid ""
#~ "I have an <b>_SSL certificate</b> to communicate with Red Hat Network:"
#~ msgstr "నేను ఒక <b>_SSL ధృవీకరణపత్రం</b> Red Hat Networkతో సంబంధానికి కలిగి ఉన్నాను:"

#~ msgid ""
#~ "You won't be able to receive software updates, including security "
#~ "updates, for this system.\n"
#~ "\n"
#~ "You may access the RHN registration tool by running <b>RHN Registration</"
#~ "b> or <b>Red Hat Subscription Manager</b> in the <b>System > "
#~ "Administration</b> menu.\n"
#~ "You may access the software update tool by running <b>Software Update</b> "
#~ "in the <b>System > Administration</b> menu."
#~ msgstr ""
#~ "మీరు సాఫ్టువేరు నవీకరణలను, రక్షణ నవీకరణలతో సహా, యీ వ్యవస్థ కొరకు పొందలేరు.\n"
#~ "\n"
#~ "మీరు <b>వ్యవస్థ > నిర్వహణ</b> మెనూనందలి <b>RHN నమోదీకరణ</b> లేదా <b>Red Hat సబ్‌స్క్రిప్షన్ "
#~ "నిర్వాహకి</b> నడుపుట ద్వారా RHN నమోదీకరణ సాధనమును యాక్సెస్ చేయవచ్చును.\n"
#~ "మీరు <b>వ్యవస్థ > నిర్వహణ</b> మెనూనందలి <b>సాఫ్టువేర్ నవీకరణ</b> ను నడుపుట ద్వారా సాఫ్టువేర్ "
#~ "నవీకరణ సాధనమును యాక్సెస్ చేయవచ్చును."

#~ msgid "I would like to connect to Red Hat Network via an _HTTP proxy."
#~ msgstr "నేను Red Hat Networkకి HTTP proxy ద్వారా అనుసంధించబడాలనుకుంటున్నాను. (_H)"

#~ msgctxt "yes"
#~ msgid ""
#~ "Are you sure you don't want to register your system with Red Hat? You'll "
#~ "miss out on the benefits of a Red Hat Enterprise Linux Subscription:"
#~ msgstr ""
#~ "మీరు నిజంగా మీ కంప్యూటరుని Red Hat Networkకి అనుసంధించ దలచుకోలేదా? మీరు Red Hat "
#~ "Enterprise Linux సబ్ స్క్రిప్షన్ లాభాలను జారవిడుచుకుంటారు:"

#~ msgctxt "yes"
#~ msgid ""
#~ "You will not be able to take advantage of these benefits without "
#~ "registering."
#~ msgstr ""
#~ "మీరు మీ కంప్యూటరును Red Hat Networkకి అనుసంధించకుండా ఈ సబ్ స్క్రిప్షన్ విశేషాధికారాలను "
#~ "పొందలేరు."

#~ msgctxt "yes"
#~ msgid "It appears this system has already been set up for software updates:"
#~ msgstr "కంప్యూటరు సాఫ్టువేరు నవీకరణలకోసం ఇప్పటికే అమర్చబడి ఉండవచ్చు:"

#~ msgid "<b>Red Hat Network Location:</b>"
#~ msgstr "<b>Red Hat నెట్వర్కు స్థానము:</b>"

#~ msgctxt "yes"
#~ msgid "Are you sure you would like to continue?"
#~ msgstr "మీరు నిజంగా కొనసాగించాలనుకుంటున్నారా?"

#~ msgid ""
#~ "The tool you are using is attempting to re-register using RHN Classic "
#~ "technology. Red Hat recommends (except in a few cases) that customers "
#~ "only register with RHN once."
#~ msgstr ""
#~ "మీరు వుపయోగిస్తున్న సాధనం RHN Classic టెక్నోలజీ వుపయోగించి తిరిగి-నమోదుచేయుటకు ప్రయత్నిస్తోంది. "
#~ "Red Hat (కొన్ని సందర్భాలలో తప్పించి) వినియోగదారులను RHN తో వొకసారి మాత్రమే నమోదు అవ్వమని సిఫార్సు "
#~ "చేస్తుంది."

#~ msgid ""
#~ "Alternate services include: CloudForms System Engine, Subscription Asset "
#~ "Manager, Red Hat Network (RHN) Satellite, and RHN Proxy."
#~ msgstr ""
#~ "ప్రత్యమ్నాయ సేవలు వీటిని కలిగివుండును: CloudForms System Engine, Subscription Asset "
#~ "Manager, Red Hat Network (RHN) Satellite, మరియు RHN Proxy."

#~ msgid ""
#~ "Register for software updates from Spacewalk/Satellite/Red Hat Network"
#~ msgstr "సాఫ్టువేర్ నవీకరణల కొరకు Spacewalk/Satellite/Red Hat Network నుండి నమోదుకండి"

#~ msgid "Register to Spacewalk/Satellite/Red Hat Network."
#~ msgstr "Spacewalk/Satellite/Red Hat Network కు నమోదుకండి."

#~ msgid "Please verify the value of sslCACert in /etc/sysconfig/rhn/up2date"
#~ msgstr "దయచేసి sslCACert యొక్క విలువను /etc/sysconfig/rhn/up2dateలో సరిచూడండి"<|MERGE_RESOLUTION|>--- conflicted
+++ resolved
@@ -531,28 +531,10 @@
 "program later by typing `rhn_register` at the command line."
 msgstr ""
 
-<<<<<<< HEAD
-#: ../src/up2date_client/rhncli.py:70
-msgid "Show additional output. Repeat for more detail."
-msgstr "అదనపు ఉద్గాతాన్ని చూపించు"
-
-#: ../src/up2date_client/rhncli.py:72
-msgid "Specify an http proxy to use"
-msgstr "ఒక http proxyని ఉపయోగించటానికి తెలుపు"
-
-#: ../src/up2date_client/rhncli.py:74
-msgid "Specify a username to use with an authenticated http proxy"
-msgstr "అధికారపూర్వక http proxyతో ఉపయోగించటానికి ఒక వినియోగదారుని పేరును తెలుపు"
-
-#: ../src/up2date_client/rhncli.py:76
-msgid "Specify a password to use with an authenticated http proxy"
-msgstr "అధికారపూర్వక http proxyతో ఉపయోగించటానికి ఒక అనుమతిపదాన్ని తెలుపు"
-=======
 #. Sending Window
 #: ../src/up2date_client/rhnreg_constants.py:149
 msgid "Sending Profile to Red Hat Satellite"
 msgstr ""
->>>>>>> 18d28843
 
 #: ../src/up2date_client/rhnreg_constants.py:153
 #, fuzzy, python-format
