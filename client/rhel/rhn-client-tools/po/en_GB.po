# SOME DESCRIPTIVE TITLE.
# Copyright (C) YEAR THE PACKAGE'S COPYRIGHT HOLDER
# This file is distributed under the same license as the PACKAGE package.
#
# Translators:
# Automatically generated, 2004
msgid ""
msgstr ""
"Project-Id-Version: Spacewalk\n"
"Report-Msgid-Bugs-To: \n"
"POT-Creation-Date: 2015-08-21 11:59+0200\n"
"PO-Revision-Date: 2014-01-14 09:23+0000\n"
"Last-Translator: Piotr Drąg <piotrdrag@gmail.com>\n"
"Language-Team: English (United Kingdom) (http://www.transifex.com/projects/p/"
"spacewalk/language/en_GB/)\n"
"Language: en_GB\n"
"MIME-Version: 1.0\n"
"Content-Type: text/plain; charset=UTF-8\n"
"Content-Transfer-Encoding: 8bit\n"
"Plural-Forms: nplurals=2; plural=(n != 1);\n"

#: ../src/up2date_client/capabilities.py:88
#, python-format
msgid ""
"This client requires the server to support %s, which the current server does "
"not support"
msgstr ""

#: ../src/up2date_client/config.py:158
#, python-format
msgid "%s was not found"
msgstr ""

#: ../src/up2date_client/debUtils.py:56 ../src/up2date_client/rpmUtils.py:112
msgid "Getting list of packages installed on the system"
msgstr "Include RPM packages installed on this system in my System Profile"

#: ../src/up2date_client/gui.py:313
msgid "_Finish"
msgstr "All Finished"

#. Finish Window
#: ../src/up2date_client/gui.py:314
#: ../src/up2date_client/rhnreg_constants.py:152
msgid "Updates Configured"
msgstr ""

#: ../src/up2date_client/gui.py:316
msgid "_Exit"
msgstr "Edit"

#: ../src/up2date_client/gui.py:317
msgid "Software Updates Not Set Up"
msgstr "Registration information for: "

#: ../src/up2date_client/gui.py:327
msgid "You must run rhn_register as root."
msgstr ""

#: ../src/up2date_client/gui.py:352
#, python-format
msgid "There was some sort of I/O error: %s"
msgstr ""

#: ../src/up2date_client/hardware.py:819
msgid "Error reading cpu information:"
msgstr ""

#: ../src/up2date_client/hardware.py:826
msgid "Error reading system memory information:"
msgstr ""

#: ../src/up2date_client/hardware.py:836
msgid "Error reading networking information:"
msgstr ""

#: ../src/up2date_client/hardware.py:857
msgid "Error reading install method information:"
msgstr ""

#: ../src/up2date_client/hardware.py:865
msgid "Error reading network interface information:"
msgstr ""

#: ../src/up2date_client/messageWindow.py:98
msgid "Error:"
msgstr ""

#: ../src/up2date_client/messageWindow.py:105
msgid "Yes/No dialog:"
msgstr ""

#: ../src/up2date_client/rhnChannel.py:96
msgid "Unable to Locate SystemId"
msgstr ""

#: ../src/up2date_client/rhnChannel.py:113
msgid "This system may not be updated until it is associated with a channel."
msgstr ""

#: ../src/up2date_client/rhncli.py:70
msgid "Show additional output"
msgstr ""

#: ../src/up2date_client/rhncli.py:72
msgid "Specify an http proxy to use"
msgstr ""

#: ../src/up2date_client/rhncli.py:74
msgid "Specify a username to use with an authenticated http proxy"
msgstr ""

#: ../src/up2date_client/rhncli.py:76
msgid "Specify a password to use with an authenticated http proxy"
msgstr ""

#: ../src/up2date_client/rhncli.py:98
msgid ""
"\n"
"Aborted.\n"
msgstr ""

#: ../src/up2date_client/rhncli.py:101
#, python-format
msgid "An unexpected OS error occurred: %s\n"
msgstr ""

#: ../src/up2date_client/rhncli.py:106
msgid "A connection was attempted with a malformed URI.\n"
msgstr ""

#: ../src/up2date_client/rhncli.py:108
#, python-format
msgid "A connection was attempted with a malformed URI: %s.\n"
msgstr ""

#: ../src/up2date_client/rhncli.py:110
#, python-format
msgid "There was some sort of I/O error: %s\n"
msgstr ""

#: ../src/up2date_client/rhncli.py:113
#, python-format
msgid "There was an SSL error: %s\n"
msgstr ""

#: ../src/up2date_client/rhncli.py:114
msgid ""
"A common cause of this error is the system time being incorrect. Verify that "
"the time on this system is correct.\n"
msgstr ""

#: ../src/up2date_client/rhncli.py:121
#, python-format
msgid "There was a SSL crypto error: %s\n"
msgstr ""

#: ../src/up2date_client/rhncli.py:125
#, python-format
msgid "There was an authentication error: %s\n"
msgstr ""

#: ../src/up2date_client/rhncli.py:141
#, python-format
msgid "You must be root to run %s"
msgstr ""

#: ../src/up2date_client/rhncli.py:171 ../src/up2date_client/rhncli.py:206
msgid "Unable to open gui. Try `up2date --nox`"
msgstr ""

#: ../src/up2date_client/rhncli.py:213
#, python-format
msgid ""
"%%prog (Spacewalk Client Tools) %s\n"
"Copyright (C) 1999--2014 Red Hat, Inc.\n"
"Licensed under the terms of the GPLv2."
msgstr ""

#: ../src/up2date_client/rhncli.py:228
msgid "An error has occurred:"
msgstr ""

#: ../src/up2date_client/rhncli.py:236
msgid "See /var/log/up2date for more information"
msgstr "Included information"

#: ../src/up2date_client/rhnreg_constants.py:16
msgid "Copyright © 2006--2014 Red Hat, Inc. All rights reserved."
msgstr ""

#. Satellite URL Window
#: ../src/up2date_client/rhnreg_constants.py:19
msgid "Enter your Red Hat Satellite URL."
msgstr ""

#: ../src/up2date_client/rhnreg_constants.py:20
msgid ""
"Please enter the location of your Red Hat Satellite server and of its SSL "
"certificate. The SSL certificate is only required if you will be connecting "
"over https (recommended)."
msgstr ""

#: ../src/up2date_client/rhnreg_constants.py:24
msgid "Satellite URL:"
msgstr ""

#: ../src/up2date_client/rhnreg_constants.py:25
msgid "SSL certificate:"
msgstr ""

#: ../src/up2date_client/rhnreg_constants.py:26
msgid "You must enter a valid Satellite URL."
msgstr ""

#: ../src/up2date_client/rhnreg_constants.py:27
msgid ""
"If you are using https you must enter the location of a valid SSL "
"certificate."
msgstr ""

#. Connect Window
#: ../src/up2date_client/rhnreg_constants.py:31
msgid "Attempting to contact the Spacewalk server."
msgstr ""

#: ../src/up2date_client/rhnreg_constants.py:32
#, python-format
msgid "We are attempting to contact the Red Hat Network server at %s."
msgstr ""

#: ../src/up2date_client/rhnreg_constants.py:34
#, python-format
msgid "A proxy was specified at %s."
msgstr ""

#. Start Window
#: ../src/up2date_client/rhnreg_constants.py:37 ../data/gui.glade.h:1
msgid "System Registration"
msgstr "Registration information for: "

#: ../src/up2date_client/rhnreg_constants.py:38
msgid ""
"This assistant will guide you through connecting your system to Red Hat "
"Satellite to receive software updates, including security updates, to keep "
"your system supported and compliant.  You will need the following at this "
"time:\n"
"\n"
" * A network connection\n"
" * Your Red Hat Login & password\n"
" * The location of a Red Hat Satellite or Proxy\n"
"\n"
msgstr ""

#. Why Register Window
#: ../src/up2date_client/rhnreg_constants.py:51 ../data/rh_register.glade.h:5
msgid "Why Should I Connect to RHN? ..."
msgstr ""

#: ../src/up2date_client/rhnreg_constants.py:52 ../data/rh_register.glade.h:69
msgid "Why Register"
msgstr "Why Register?"

#: ../src/up2date_client/rhnreg_constants.py:53
msgid ""
"Connecting your system to Red Hat Satellite allows you to take full "
"advantage of the benefits of a paid subscription, including:"
msgstr ""

#: ../src/up2date_client/rhnreg_constants.py:55
msgid "Security & Updates:"
msgstr ""

#: ../src/up2date_client/rhnreg_constants.py:56
msgid "Downloads & Upgrades:"
msgstr ""

#: ../src/up2date_client/rhnreg_constants.py:57
msgid "Support:"
msgstr ""

#: ../src/up2date_client/rhnreg_constants.py:58
msgid "Compliance:"
msgstr "Company:"

#: ../src/up2date_client/rhnreg_constants.py:59
msgid ""
"Receive the latest software updates, including security updates, keeping "
"this Red Hat Enterprise Linux system updated and secure."
msgstr ""

#: ../src/up2date_client/rhnreg_constants.py:61 ../data/rh_register.glade.h:76
msgid ""
"Download installation images for Red Hat Enterprise Linux releases, "
"including new releases."
msgstr ""

#: ../src/up2date_client/rhnreg_constants.py:63 ../data/rh_register.glade.h:78
msgid ""
"Access to the technical support experts at Red Hat or Red Hat's partners for "
"help with any issues you might encounter with this system."
msgstr ""

#: ../src/up2date_client/rhnreg_constants.py:65
msgid ""
"Stay in compliance with your subscription agreement and manage subscriptions "
"for systems connected to your account."
msgstr ""

#: ../src/up2date_client/rhnreg_constants.py:68
msgid ""
"Tip: Red Hat values your privacy: http://www.redhat.com/legal/"
"privacy_statement.html"
msgstr ""

#: ../src/up2date_client/rhnreg_constants.py:70
msgid "Take me back to the registration"
msgstr ""

#. Confirm Quit Window
#: ../src/up2date_client/rhnreg_constants.py:73
msgid "Software Update Not Set Up"
msgstr ""

#: ../src/up2date_client/rhnreg_constants.py:74
msgid ""
"Are you sure you don't want to connect your system to Red Hat Satellite? "
"You'll miss out on the benefits of a Red Hat Enterprise Linux subscription:\n"
msgstr ""

#: ../src/up2date_client/rhnreg_constants.py:76
msgid ""
"You will not be able to take advantage of these subscription privileges "
"without connecting your system to Red Hat Satellite.\n"
msgstr ""

#: ../src/up2date_client/rhnreg_constants.py:78
msgid "Take me back to the setup process."
msgstr ""

#: ../src/up2date_client/rhnreg_constants.py:79
msgid "I'll register later."
msgstr ""

#. Info Window
#: ../src/up2date_client/rhnreg_constants.py:82 ../data/gui.glade.h:4
#: ../data/rh_register.glade.h:13
msgid "Red Hat Account"
msgstr "Red Hat Login"

#: ../src/up2date_client/rhnreg_constants.py:83
#, python-format
msgid ""
"Please enter your login information for the %s Red Hat Network Satellite:\n"
"\n"
msgstr ""

#: ../src/up2date_client/rhnreg_constants.py:85
msgid "Red Hat Login:"
msgstr "Red Hat Login"

#: ../src/up2date_client/rhnreg_constants.py:86
#: ../src/up2date_client/tui.py:137
msgid "Login:"
msgstr "Login"

#: ../src/up2date_client/rhnreg_constants.py:87
msgid "Password:"
msgstr "Password:"

#: ../src/up2date_client/rhnreg_constants.py:88
msgid ""
"Tip: Forgot your login or password?  Contact your Satellite's Organization "
"Administrator."
msgstr ""

#: ../src/up2date_client/rhnreg_constants.py:90
msgid "Please enter a desired login."
msgstr ""

#: ../src/up2date_client/rhnreg_constants.py:91
msgid "Please enter and verify a password."
msgstr ""

#. OS Release Window
#: ../src/up2date_client/rhnreg_constants.py:94 ../data/gui.glade.h:5
#: ../data/rh_register.glade.h:142
msgid "Operating System Release Version"
msgstr ""

#: ../src/up2date_client/rhnreg_constants.py:95
msgid "Operating System version:"
msgstr ""

#: ../src/up2date_client/rhnreg_constants.py:96
msgid " Minor Release: "
msgstr ""

#: ../src/up2date_client/rhnreg_constants.py:97
msgid "Limited Updates Only"
msgstr ""

#: ../src/up2date_client/rhnreg_constants.py:98
#: ../data/rh_register.glade.h:151
msgid "All available updates"
msgstr "Available Package Updates"

#: ../src/up2date_client/rhnreg_constants.py:99
msgid "Confirm operating system release selection"
msgstr ""

#: ../src/up2date_client/rhnreg_constants.py:100
msgid ""
"Your system will be subscribed to the base software channel to receive all "
"available updates."
msgstr ""

#. Hardware Window
#: ../src/up2date_client/rhnreg_constants.py:105
msgid "Create Profile - Hardware"
msgstr "Create Login"

#: ../src/up2date_client/rhnreg_constants.py:106
msgid ""
"A Profile Name is a descriptive name that you choose to identify this System "
"Profile on the Red Hat Satellite web pages. Optionally, include a computer "
"serial or identification number."
msgstr ""

#: ../src/up2date_client/rhnreg_constants.py:110
msgid ""
"Additional hardware information including PCI devices, disk sizes and mount "
"points will be included in the profile."
msgstr ""
"Additional hardware information including PCI devices, disk sizes and mount "
"points will be\n"
"included in the profile."

#: ../src/up2date_client/rhnreg_constants.py:113
msgid "Include the following information about hardware and network:"
msgstr "Include information about hardware and network"

#. Packages Window
#: ../src/up2date_client/rhnreg_constants.py:117
msgid "Create Profile - Packages"
msgstr "Create Login"

#: ../src/up2date_client/rhnreg_constants.py:118
msgid ""
"RPM information is important to determine what updated software packages are "
"relevant to this system."
msgstr ""
"RPM information is important to determine what updated software packages are "
"relevant\n"
"to this system."

#: ../src/up2date_client/rhnreg_constants.py:121
msgid "Include RPM packages installed on this system in my System Profile"
msgstr "Include RPM packages installed on this system in my System Profile"

#: ../src/up2date_client/rhnreg_constants.py:123
msgid "You may deselect individual packages by unchecking them below."
msgstr ""

#: ../src/up2date_client/rhnreg_constants.py:125
msgid "Building Package List"
msgstr "Retrieving Packages"

#. Product Window
#: ../src/up2date_client/rhnreg_constants.py:128
msgid "*Email Address:"
msgstr "Email address"

#: ../src/up2date_client/rhnreg_constants.py:130
#: ../data/rh_register.glade.h:125
msgid "System Already Registered"
msgstr ""

#: ../src/up2date_client/rhnreg_constants.py:131
#: ../data/rh_register.glade.h:126
msgid "It appears this system has already been set up for software updates:"
msgstr ""

#: ../src/up2date_client/rhnreg_constants.py:132
#: ../data/rh_register.glade.h:131
msgid "Are you sure you would like to continue?"
msgstr ""

#: ../src/up2date_client/rhnreg_constants.py:134
msgid ""
"This system has already been registered using Red Hat Subscription "
"Management.\n"
"\n"
"Your system is being registered again using Red Hat Satellite or Red Hat "
"Satellite Proxy technology. Red Hat recommends that customers only register "
"once.\n"
"\n"
<<<<<<< HEAD
"    A common cause of this error code is due to having mistakenly setup an\n"
"    Activation Key which is set as the universal default.  If an activation "
"key is set\n"
"    on the account as a universal default, you can disable this key and "
"retry to avoid\n"
"    requiring a Management entitlement."
msgstr ""

#: ../src/up2date_client/rhncli.py:70
msgid "Show additional output. Repeat for more detail."
=======
"To learn more about RHN Classic/Red Hat Satellite registration and "
"technologies please consult this Knowledge Base Article: https://access."
"redhat.com/kb/docs/DOC-45563"
>>>>>>> 18d28843
msgstr ""

#. Send Window
#: ../src/up2date_client/rhnreg_constants.py:141
msgid "Send Profile Information to Red Hat Satellite"
msgstr ""

#: ../src/up2date_client/rhnreg_constants.py:142
msgid ""
"We are finished collecting information for the System Profile.\n"
"\n"
"Press \"Next\" to send this System Profile to Red Hat Satellite.  Click "
"\"Cancel\" and no information will be sent.  You can run the registration "
"program later by typing `rhn_register` at the command line."
msgstr ""

#. Sending Window
#: ../src/up2date_client/rhnreg_constants.py:149
msgid "Sending Profile to Red Hat Satellite"
msgstr ""

#: ../src/up2date_client/rhnreg_constants.py:153
#, python-format
msgid ""
"You may now run '%s update' from this system's command line to get the "
"latest software updates from Red Hat Satellite. You will need to run this "
"periodically to get the latest updates. Alternatively, you may configure "
"this system for automatic software updates (also known as 'auto errata "
"update') via the Red Hat Satellite web interface.  (Instructions for this "
"are in chapter 6 of the RHN Reference Guide, available from the 'Help' "
"button in the main Red Hat Network Satellite web interface.)"
msgstr ""

#. Review Window
#: ../src/up2date_client/rhnreg_constants.py:164 ../data/gui.glade.h:7
msgid "Review Subscription"
msgstr ""

#: ../src/up2date_client/rhnreg_constants.py:165
#: ../data/rh_register.glade.h:53
msgid "Please review the subscription details below:"
msgstr ""

#: ../src/up2date_client/rhnreg_constants.py:166
#, python-format
msgid ""
"The installation number %s was activated during this system's initial "
"connection to Red Hat Satellite."
msgstr ""

#: ../src/up2date_client/rhnreg_constants.py:168
msgid ""
"Subscriptions have been activated for the following Red Hat products/"
"services:"
msgstr ""

#: ../src/up2date_client/rhnreg_constants.py:170
msgid "Software Channel Subscriptions:"
msgstr "Channel Information"

#: ../src/up2date_client/rhnreg_constants.py:171
msgid "This system will receive updates from the following software channels:"
msgstr ""

#: ../src/up2date_client/rhnreg_constants.py:173
msgid ""
"Warning: Only installed product listed above will receive updates and "
"support. If you would like to receive updates for additional products, "
"please login to your satellite web interface and subscribe this system to "
"the appropriate software channels. See Kbase article for more details. "
"(http://kbase.redhat.com/faq/docs/DOC-11313)"
msgstr ""

#: ../src/up2date_client/rhnreg_constants.py:181
#, python-format
msgid ""
"Warning: %s is not present, could not enable it.\n"
"Automatic updates will not work."
msgstr ""

#: ../src/up2date_client/rhnreg_constants.py:183
#, python-format
msgid "Note: %s has been enabled."
msgstr ""

#: ../src/up2date_client/rhnreg_constants.py:184
#, python-format
msgid ""
"Warning: An error occurred during enabling %s.\n"
"%s is not enabled.\n"
"Automatic updates will not work."
msgstr ""

#: ../src/up2date_client/rhnreg_constants.py:187
msgid ""
"You were unable to be subscribed to the following software channels because "
"there were insufficient subscriptions available in your account:"
msgstr ""

#: ../src/up2date_client/rhnreg_constants.py:191
msgid ""
"This system was unable to subscribe to any software channels. Your system "
"will not receive any software updates to keep it secure and supported. "
"Contact your Satellite administrator about this problem. Once you make the "
"appropriate active subscriptions available in your account, you may browse "
"to this system's profile in the RHN web interface and subscribe this system "
"to software channels via the software > software channels tab."
msgstr ""

#: ../src/up2date_client/rhnreg_constants.py:197
msgid "Service Level:"
msgstr ""

#: ../src/up2date_client/rhnreg_constants.py:198
msgid ""
"Depending on what Red Hat Satellite modules are associated with a system, "
"you'll enjoy different benefits. The following are the Red Hat Satellite "
"modules associated with this system:"
msgstr ""

#: ../src/up2date_client/rhnreg_constants.py:202
msgid ""
"This system was unable to be associated with the following RHN module(s) "
"because there were insufficient subscriptions available in your account:"
msgstr ""

#: ../src/up2date_client/rhnreg_constants.py:205
msgid ""
"Management module: automatic updates, systems grouping, systems permissions, "
"system package profiling, bare-metal provisioning, existing state "
"provisioning, rollbacks, configuration management"
msgstr ""

#: ../src/up2date_client/rhnreg_constants.py:210
msgid ""
"Virtualization module: software updates for a limited number of virtual "
"guests on this system."
msgstr ""

#: ../src/up2date_client/rhnreg_constants.py:214
msgid ""
"<b>Warning:</b> Any guest systems you create on this system and register to "
"RHN will consume Red Hat Enterprise Linux subscriptions beyond this host "
"system's subscription. You will need to: (1) make a virtualization system "
"entitlement available and (2) apply that system entitlement to this system "
"in RHN's web interface if you do not want virtual guests of this system to "
"consume additional subscriptions."
msgstr ""

#: ../src/up2date_client/rhnreg_constants.py:222
msgid ""
"This system was unable to be associated with any RHN service level modules. "
"This system will not receive any software updates to keep it secure and "
"supported. Contace your Satellite administrator about this problem. Once you "
"make the appropriate active subscriptions available in your account, you may "
"browse to this system's profile in the RHN web interface, delete the "
"profile, and re-connect this system to Red Hat Satellite."
msgstr ""

#: ../src/up2date_client/rhnreg_constants.py:229
#, python-format
msgid ""
"Universal default activation key detected\n"
"A universal default activation key was detected in your account. This means "
"that a set of properties (software channel subscriptions, package "
"installations, system group memberships, etc.) for your system's connection "
"to Red Hat Satellite or Red Hat Satellite Proxyhave been determined by the "
"activation key rather than your installation number.  You may also refer to "
"the RHN Reference Guide, section 6.4.6 for more details about activation "
"keys (http://access.redhat.com/knowledge/docs/Red_Hat_Network/)\n"
"Universal Default activation key: %s"
msgstr ""

#. Error Messages.
#: ../src/up2date_client/rhnreg_constants.py:241
msgid "Fatal Error"
msgstr ""

#: ../src/up2date_client/rhnreg_constants.py:242
#: ../src/up2date_client/rhnregGui.py:156
#: ../src/up2date_client/rhnregGui.py:170
msgid "Warning"
msgstr ""

#: ../src/up2date_client/rhnreg_constants.py:243
#, python-format
msgid ""
"We can't contact the Red Hat Satellite.\n"
"\n"
"Double check the location provided - is '%s' correct?\n"
"If not, you can correct it and try again.\n"
"\n"
"Make sure that the network connection on this system is operational.\n"
"\n"
"This system will not be able to successfully receive software updates from "
"Red Hat without connecting to a Red Hat Satellite server"
msgstr ""

#: ../src/up2date_client/rhnreg_constants.py:250
#, python-format
msgid "Architecture: %s, OS Release: %s, OS Version: %s"
msgstr ""

#: ../src/up2date_client/rhnreg_constants.py:252
msgid ""
"This server doesn't support functionality needed by this version of the "
"software update setup client. Please try again with a newer server."
msgstr ""

#: ../src/up2date_client/rhnreg_constants.py:258
#, python-format
msgid ""
"<b><span size=\"16000\">Incompatible Certificate File</span></b>\n"
"\n"
"The certificate you provided, <b>%s</b>, is not compatible with  the Red Hat "
"Satellite server at <b>%s</b>. You may want to double-check that you have "
"provided a valid certificate file. Are you sure you have provided the "
"correct certificate, and that the certificate file has not been corrupted?\n"
"\n"
"Please try again with a different certificate file."
msgstr ""

#: ../src/up2date_client/rhnreg_constants.py:266
msgid ""
"<b><span size=\"12000\">Incompatible Certificate File</span></b>\n"
"\n"
" The certificate is expired. Please ensure you have the correct  certificate "
"and your system time is correct."
msgstr ""

#: ../src/up2date_client/rhnreg_constants.py:270
msgid ""
"Please verify the values of sslCACert and serverURL in /etc/sysconfig/rhn/"
"up2date. You can either make the serverURL use http instead of https, or you "
"can download the SSL cert from your Satellite, place it in /usr/share/rhn, "
"and ensure sslCACert points to it."
msgstr ""

#: ../src/up2date_client/rhnreg_constants.py:276
msgid ""
"Problem registering system.\n"
"\n"
"A universal default activation key limits the number of systems which can "
"connect to the RHN organization associated with your login. To allow this "
"system to connect, please contact your RHN organization administrator to "
"increase the number of systems allowed to connect or to disable this "
"universal default activation key. More details can be found in Red Hat "
"Knowledgebase Article #7924 at http://kbase.redhat.com/faq/FAQ_61_7924.shtm "
msgstr ""

#: ../src/up2date_client/rhnreg_constants.py:289
msgid ""
"\n"
" Tip: Minor releases with a '*' are currently supported by Red Hat.\n"
"\n"
msgstr ""

#: ../src/up2date_client/rhnreg_constants.py:292
msgid ""
"Warning:You will not be able to limit this system to minor release that is "
"older than the recent minor release if you select this option.\n"
msgstr ""

#: ../src/up2date_client/rhnreg_constants.py:297
#, python-format
msgid ""
"Your system will be subscribed to %s \n"
"base software channel. You will not be\n"
"able to move this system to an earlier release\n"
"(you will be able to move to a newer release).\n"
"Are you sure you would like to continue?"
msgstr ""

#. Navigation
#: ../src/up2date_client/rhnreg_constants.py:306
#: ../src/up2date_client/tui.py:539
msgid "OK"
msgstr ""

#: ../src/up2date_client/rhnreg_constants.py:307
#: ../src/up2date_client/tui.py:539
msgid "Error"
msgstr ""

#: ../src/up2date_client/rhnreg_constants.py:308
msgid "Next"
msgstr ""

#: ../src/up2date_client/rhnreg_constants.py:309
msgid "Back"
msgstr ""

#: ../src/up2date_client/rhnreg_constants.py:310
msgid "Cancel"
msgstr "Channels"

#: ../src/up2date_client/rhnreg_constants.py:311
#: ../data/rh_register.glade.h:110
msgid "No, Cancel"
msgstr "Channels"

#: ../src/up2date_client/rhnreg_constants.py:312
#: ../data/rh_register.glade.h:112
msgid "Yes, Continue"
msgstr ""

#: ../src/up2date_client/rhnreg_constants.py:313
msgid "Press <space> to deselect the option."
msgstr ""

#: ../src/up2date_client/rhnregGui.py:146
#: ../src/up2date_client/rhnregGui.py:163
msgid "Notice"
msgstr "Niue"

#: ../src/up2date_client/rhnregGui.py:271
msgid "There was an error while applying your choice."
msgstr ""

#: ../src/up2date_client/rhnregGui.py:290
msgid "You specified an invalid protocol. Only https and http are allowed."
msgstr ""

#: ../src/up2date_client/rhnregGui.py:304
msgid ""
"You will not be able to successfully register this system without contacting "
"a Spacewalk server."
msgstr ""

#: ../src/up2date_client/rhnregGui.py:324
msgid "Cannot contact selected server"
msgstr ""

#: ../src/up2date_client/rhnregGui.py:325
#, python-format
msgid "We could not contact the Satellite or Proxy at '%s.'"
msgstr ""

#: ../src/up2date_client/rhnregGui.py:327
#, python-format
msgid ""
"Double-check the location - is '%s' correct? If not, you can correct it and "
"try again."
msgstr ""

#: ../src/up2date_client/rhnregGui.py:330
msgid "Make sure the network connection on this system is operational."
msgstr ""

#: ../src/up2date_client/rhnregGui.py:340
msgid "There was an error communicating with Spacewalk server."
msgstr ""

#: ../src/up2date_client/rhnregGui.py:341
msgid "The server may be in outage mode. You may have to try connecting later."
msgstr ""

#: ../src/up2date_client/rhnregGui.py:343
msgid "You may be running a client that is incompatible with the server."
msgstr ""

#: ../src/up2date_client/rhnregGui.py:376
#, python-format
msgid ""
"Please enter your account information for the <b>%s</b> Spacewalk server:"
msgstr ""

#: ../src/up2date_client/rhnregGui.py:415
msgid "You must enter a login."
msgstr ""

#: ../src/up2date_client/rhnregGui.py:421
msgid "You must enter a password."
msgstr ""

#: ../src/up2date_client/rhnregGui.py:434
msgid "There was an error while logging in."
msgstr ""

#: ../src/up2date_client/rhnregGui.py:461
msgid ""
"There was an error communicating with the registration server.  The message "
"was:\n"
msgstr ""

#: ../src/up2date_client/rhnregGui.py:599
msgid "There was an error while assembling information for the profile."
msgstr ""

#: ../src/up2date_client/rhnregGui.py:620
msgid "Error running hardware profile"
msgstr ""

#: ../src/up2date_client/rhnregGui.py:650
msgid "There was an error while populating the profile."
msgstr ""

#: ../src/up2date_client/rhnregGui.py:670
msgid "You must choose a name for this profile."
msgstr ""

#: ../src/up2date_client/rhnregGui.py:684
msgid "There was an error while creating the profile."
msgstr "Send Profile Information to Red Hat Network"

#: ../src/up2date_client/rhnregGui.py:695
msgid "Registering system and sending profile information.  Please wait."
msgstr ""

#: ../src/up2date_client/rhnregGui.py:714
msgid "Registering System"
msgstr ""

#: ../src/up2date_client/rhnregGui.py:729
#: ../src/up2date_client/rhnregGui.py:734
#: ../src/up2date_client/rhnregGui.py:739
#: ../src/up2date_client/rhnregGui.py:743 ../src/up2date_client/tui.py:990
#: ../src/up2date_client/tui.py:994 ../src/up2date_client/tui.py:998
#: ../src/up2date_client/tui.py:1002
msgid "Problem registering system:\n"
msgstr ""

#: ../src/up2date_client/rhnregGui.py:746
#, python-format
msgid ""
"The installation number [ %s ] provided is not a valid installation number. "
"Please go back to the previous screen and fix it."
msgstr ""

#: ../src/up2date_client/rhnregGui.py:756 ../src/up2date_client/tui.py:1008
msgid "Problem registering system."
msgstr ""

#: ../src/up2date_client/rhnregGui.py:766 ../src/up2date_client/tui.py:1013
msgid "Problem writing out system id to disk."
msgstr ""

#: ../src/up2date_client/rhnregGui.py:772
msgid "There was a problem registering this system."
msgstr ""

#: ../src/up2date_client/rhnregGui.py:785
msgid "Sending hardware information"
msgstr "Included information"

#: ../src/up2date_client/rhnregGui.py:790
msgid "Problem sending hardware information."
msgstr "Registration information for: "

#. #            for row in range(self.regPackageArea.n_rows):
#. #                rowData = self.regPackageArea.get_row_data(row)
#. #                if rowData[0] == 1:
#. #                    selection.append(rowData[1])
#. #            print "gh270"
#. #            selectedPackages = []
#. #            for pkg in packageList:
#. #                if pkg[0] in selection:
#. #                    selectedPackages.append(pkg)
#: ../src/up2date_client/rhnregGui.py:814
msgid "Sending package information"
msgstr "Package Information"

#: ../src/up2date_client/rhnregGui.py:819
msgid "Problem sending package information."
msgstr "Registration information for: "

#: ../src/up2date_client/rhnregGui.py:851 ../src/up2date_client/tui.py:1062
#, python-format
msgid ""
"Could not open %s\n"
"%s is not enabled.\n"
msgstr ""

#: ../src/up2date_client/rhnregGui.py:905
msgid "There was an error while installing the certificate."
msgstr "Send Profile Information to Red Hat Network"

#: ../src/up2date_client/rhnregGui.py:931
msgid "You must select a certificate."
msgstr ""

#. TODO Modify rhnlib to raise a unique exception for the not a
#. cert file case.
#: ../src/up2date_client/rhnregGui.py:961
msgid ""
"There was an SSL error. This could be because the file you picked was not a "
"certificate file."
msgstr ""

#. TODO Provide better messages
#: ../src/up2date_client/rhnregGui.py:969
msgid "Something went wrong while installing the new certificate:\n"
msgstr ""

#: ../src/up2date_client/rhnregGui.py:1021
#: ../src/up2date_client/rhnregGui.py:1022
#: ../src/up2date_client/rhnregGui.py:1023
msgid "unknown"
msgstr ""

#: ../src/up2date_client/rhnregGui.py:1127
msgid "There was an error getting the list of hardware."
msgstr "Send Profile Information to Red Hat Network"

#: ../src/up2date_client/rhnregGui.py:1139 ../src/up2date_client/tui.py:786
#, python-format
msgid "%d MHz"
msgstr ""

#: ../src/up2date_client/rhnregGui.py:1143
#, python-format
msgid "%s MB"
msgstr ""

#: ../src/up2date_client/rhnregGui.py:1188
msgid "There was an error building the list of packages."
msgstr "Send Profile Information to Red Hat Network"

#: ../src/up2date_client/rhnregGui.py:1203
msgid "Package"
msgstr ""

#: ../src/up2date_client/rhnregGui.py:1208
msgid "Arch"
msgstr ""

#: ../src/up2date_client/rhnregGui.py:1215
msgid "Building a list of RPM packages installed on your system.  Please wait."
msgstr ""
"Below is a list of packages present on your system that RPM knows about:"

#: ../src/up2date_client/rhnregGui.py:1246
msgid ""
"There was an error loading your configuration.  Make sure that\n"
"you have read access to /etc/sysconfig/rhn."
msgstr ""

#: ../src/up2date_client/rhnregGui.py:1288
#, python-format
msgid ""
"There was an error saving your configuration. Make sure that\n"
"you own %s."
msgstr ""

#: ../src/up2date_client/rhnregGui.py:1318
#, python-format
msgid ""
"This error shouldn't have happened. If you'd like to help us improve this "
"program, please file a bug at bugzilla.redhat.com. Including the relevant "
"parts of '%s' would be very helpful. Thanks!"
msgstr ""

#: ../src/up2date_client/rhnreg.py:59
msgid "Warning: unable to enable rhnsd with systemd"
msgstr ""

#: ../src/up2date_client/rhnreg.py:65
msgid "Warning: unable to enable rhnsd with chkconfig"
msgstr ""

#: ../src/up2date_client/rpcServer.py:45
msgid "Error: Server Unavailable. Please try later."
msgstr ""

#: ../src/up2date_client/rpcServer.py:168
msgid "ERROR: can not find RHNS CA file"
msgstr ""

#: ../src/up2date_client/rpcServer.py:206
msgid "Connection aborted by the user"
msgstr ""

#: ../src/up2date_client/rpcServer.py:252
msgid "Server has refused connection due to high load"
msgstr ""

#: ../src/up2date_client/tui.py:136
msgid "Spacewalk Location:"
msgstr ""

#: ../src/up2date_client/tui.py:138
msgid "System ID:"
msgstr "Last name:"

#: ../src/up2date_client/tui.py:539
msgid "The server indicated an error:\n"
msgstr ""

#: ../src/up2date_client/tui.py:544
msgid "There was an error communicating with the registration server:\n"
msgstr "Send Profile Information to Red Hat Network\n"

#: ../src/up2date_client/tui.py:735
msgid "Profile name:"
msgstr "Profile name:"

#: ../src/up2date_client/tui.py:757 ../src/up2date_client/tui.py:758
msgid "Version: "
msgstr "Version"

#: ../src/up2date_client/tui.py:764
msgid "CPU model: "
msgstr "CPU model:"

#: ../src/up2date_client/tui.py:770
msgid "Hostname: "
msgstr "Hostname:"

#: ../src/up2date_client/tui.py:782
msgid "CPU speed: "
msgstr "CPU speed:"

#: ../src/up2date_client/tui.py:788
msgid "IP Address: "
msgstr "IP address:"

#: ../src/up2date_client/tui.py:797
msgid "Memory: "
msgstr "Memory:"

#: ../src/up2date_client/tui.py:801
#, python-format
msgid "%s megabytes"
msgstr ""

#: ../src/up2date_client/tui.py:1029
msgid "Problem sending hardware profile:\n"
msgstr ""

#: ../src/up2date_client/tui.py:1033
msgid "Problem sending hardware profile."
msgstr ""

#: ../src/up2date_client/tui.py:1043
msgid "Problem sending package list:\n"
msgstr ""

#: ../src/up2date_client/tui.py:1046
msgid "Problem sending package list."
msgstr ""

#: ../src/up2date_client/tui.py:1100
msgid "Finish"
msgstr "All Finished"

#: ../src/up2date_client/tui.py:1214
msgid "You specified an invalid protocol.Only https and http are allowed."
msgstr ""

#: ../src/up2date_client/tui.py:1245
msgid ""
"  <Tab>/<Alt-Tab> between elements  |  <Space> selects  |  <F12> next screen"
msgstr ""

#: ../src/up2date_client/tui.py:1349
msgid "You must run the RHN registration program as root."
msgstr ""

#: ../src/up2date_client/up2dateErrors.py:39
#: ../src/up2date_client/up2dateErrors.py:78
#, python-format
msgid "class %s has no attribute '%s'"
msgstr ""

#: ../src/up2date_client/up2dateErrors.py:104
msgid "RPM error.  The message was:\n"
msgstr ""

#: ../src/up2date_client/up2dateErrors.py:111
msgid "Password error. The message was:\n"
msgstr ""

#: ../src/up2date_client/up2dateErrors.py:115
msgid "RPM dependency error. The message was:\n"
msgstr ""

#: ../src/up2date_client/up2dateErrors.py:125
msgid "Error communicating with server. The message was:\n"
msgstr ""

#: ../src/up2date_client/up2dateErrors.py:132
msgid "File Not Found: \n"
msgstr ""

#: ../src/up2date_client/up2dateErrors.py:139
msgid "Delay error from server.  The message was:\n"
msgstr ""

#: ../src/up2date_client/up2dateErrors.py:177
msgid "Error validating data at server:\n"
msgstr ""

#: ../src/up2date_client/up2dateErrors.py:190
msgid ""
"\n"
"Red Hat Network Classic is not supported.\n"
"To register with Red Hat Subscription Management please run:\n"
"\n"
"    subscription-manager register --auto-attach\n"
"\n"
"Get more information at access.redhat.com/knowledge\n"
"    "
msgstr ""

#: ../src/up2date_client/up2dateErrors.py:201
msgid "The installation number is invalid"
msgstr "Registration information for: "

#: ../src/up2date_client/up2dateErrors.py:204
msgid "Error parsing the oemInfo file at field:\n"
msgstr ""

#: ../src/up2date_client/up2dateErrors.py:231
msgid "Network error: "
msgstr ""

#: ../src/up2date_client/up2dateErrors.py:299
msgid ""
"\n"
"    Your organization does not have enough Management entitlements to "
"register this\n"
"    system to Red Hat Satellite. Please notify your organization "
"administrator of this error.\n"
"    You should be able to register this system after your organization frees "
"existing\n"
"    or purchases additional entitlements. Additional entitlements may be "
"purchased by your\n"
"    organization administrator by logging into Red Hat Network Classic and "
"visiting\n"
"    the 'Subscription Management' page in the 'Your RHN' section of RHN.\n"
"\n"
"    A common cause of this error code is due to having mistakenly setup an\n"
"    Activation Key which is set as the universal default.  If an activation "
"key is set\n"
"    on the account as a universal default, you can disable this key and "
"retry to avoid\n"
"    requiring a Management entitlement."
msgstr ""

#: ../src/bin/rhn_check.py:394
msgid "Attempting to run more than one instance of rhn_check. Exiting.\n"
msgstr ""

#: ../src/bin/rhn-profile-sync.py:35
msgid ""
"You need to register this system by running `rhn_register` before using this "
"option"
msgstr ""

#: ../src/bin/rhn-profile-sync.py:43
msgid "Updating package profile..."
msgstr ""

#: ../src/bin/rhn-profile-sync.py:46
msgid "Updating hardware profile..."
msgstr ""

#: ../src/bin/rhn-profile-sync.py:50
msgid "Updating virtualization profile..."
msgstr ""

#: ../src/bin/rhn_register.py:37
msgid "Do not attempt to use X"
msgstr ""

#: ../src/bin/rhnreg_ks.py:47
msgid "Specify a profilename"
msgstr ""

#: ../src/bin/rhnreg_ks.py:49
msgid "Specify a username"
msgstr ""

#: ../src/bin/rhnreg_ks.py:51
msgid "Specify a password"
msgstr ""

#: ../src/bin/rhnreg_ks.py:53
msgid "Specify an organizational id for this system"
msgstr ""

#: ../src/bin/rhnreg_ks.py:55
msgid "Specify a url to use as a server"
msgstr ""

#: ../src/bin/rhnreg_ks.py:57
msgid "Specify a file to use as the ssl CA cert"
msgstr ""

#: ../src/bin/rhnreg_ks.py:59
msgid "Specify an activation key"
msgstr ""

#: ../src/bin/rhnreg_ks.py:61
msgid ""
"Subscribe this system to the EUS channel tied to the system's redhat-release"
msgstr ""

#: ../src/bin/rhnreg_ks.py:63
msgid "[Deprecated] Read contact info from stdin"
msgstr ""

#: ../src/bin/rhnreg_ks.py:65
msgid "Do not probe or upload any hardware info"
msgstr ""

#: ../src/bin/rhnreg_ks.py:67
msgid "Do not profile or upload any package info"
msgstr ""

#: ../src/bin/rhnreg_ks.py:69
msgid "Do not upload any virtualization info"
msgstr ""

#: ../src/bin/rhnreg_ks.py:71
msgid "Do not start rhnsd after completion"
msgstr ""

#: ../src/bin/rhnreg_ks.py:73
msgid "Register the system even if it is already registered"
msgstr ""

#: ../src/bin/rhnreg_ks.py:83
msgid "A username and password are required to register a system."
msgstr ""

#: ../src/bin/rhnreg_ks.py:88
msgid "This system is already registered. Use --force to override"
msgstr ""

#: ../src/bin/rhnreg_ks.py:122
msgid ""
"Usage of --use-eus-channel option with --activationkey is not supported. "
"Please use username and password instead."
msgstr ""

#: ../src/bin/rhnreg_ks.py:125
msgid "The server you are registering against does not support EUS."
msgstr ""

#: ../src/bin/rhnreg_ks.py:151
msgid ""
"Warning: --contactinfo option has been deprecated. Please login to the "
"server web user Interface and update your contactinfo. "
msgstr ""

#: ../src/bin/rhnreg_ks.py:175
#, python-format
msgid "Warning: %s is not present, could not enable it."
msgstr ""

#: ../src/bin/rhnreg_ks.py:178
#, python-format
msgid ""
"Warning: Could not open %s\n"
"%s is not enabled.\n"
msgstr ""

#: ../src/bin/rhnreg_ks.py:200
msgid ""
"A profilename was not specified, and hostname and IP address could not be "
"determined to use as a profilename, please specify one."
msgstr ""

#: ../src/bin/spacewalk-channel.py:94
msgid "name of channel you want to (un)subscribe"
msgstr ""

#: ../src/bin/spacewalk-channel.py:96
msgid "subscribe to channel"
msgstr ""

#: ../src/bin/spacewalk-channel.py:98
msgid "unsubscribe from channel"
msgstr ""

#: ../src/bin/spacewalk-channel.py:100
msgid "list channels"
msgstr ""

#: ../src/bin/spacewalk-channel.py:102
msgid "show base channel of a system"
msgstr ""

#: ../src/bin/spacewalk-channel.py:104
msgid "list all available child channels"
msgstr ""

#: ../src/bin/spacewalk-channel.py:106
msgid "verbose output"
msgstr ""

#: ../src/bin/spacewalk-channel.py:108
msgid "your user name"
msgstr ""

#: ../src/bin/spacewalk-channel.py:110
msgid "your password"
msgstr ""

#: ../src/bin/spacewalk-channel.py:117
msgid "ERROR: these arguments make no sense in this context (try --help)"
msgstr ""

#: ../src/bin/spacewalk-channel.py:159
msgid "ERROR: you have to specify at least one channel"
msgstr ""

#: ../src/bin/spacewalk-channel.py:165
msgid "ERROR: this action does not require channel"
msgstr ""

#: ../src/bin/spacewalk-channel.py:172
#, python-format
msgid "Channel(s): %s successfully added"
msgstr ""

#: ../src/bin/spacewalk-channel.py:174
#, python-format
msgid "Error during adding channel(s) %s"
msgstr ""

#: ../src/bin/spacewalk-channel.py:181
#, python-format
msgid "Channel(s): %s successfully removed"
msgstr ""

#: ../src/bin/spacewalk-channel.py:183
#, python-format
msgid "Error during removal of channel(s) %s"
msgstr ""

#: ../src/bin/spacewalk-channel.py:190
msgid "This system is not associated with any channel."
msgstr ""

#: ../src/bin/spacewalk-channel.py:192
msgid "Unable to locate SystemId file. Is this system registered?"
msgstr ""

#: ../src/bin/spacewalk-channel.py:225
msgid "ERROR: you may want to specify --add, --remove or --list"
msgstr ""

#: ../src/bin/spacewalk-channel.py:230
msgid "ERROR: must be root to execute\n"
msgstr ""

#: ../src/bin/spacewalk-channel.py:235
msgid "User interrupted process."
msgstr ""

#: ../data/gui.glade.h:2
msgid "Set Up Software Updates"
msgstr ""

#: ../data/gui.glade.h:3 ../data/rh_register.glade.h:6
msgid "Choose Service"
msgstr ""

#: ../data/gui.glade.h:6
msgid "Create Profile"
msgstr "Create Login"

#: ../data/gui.glade.h:8
msgid "Provide a security certificate"
msgstr ""

#: ../data/progress.glade.h:1
msgid "Sending Information"
msgstr "Package Information"

#: ../data/progress.glade.h:2
msgid "progress bar"
msgstr "Progress Dialog"

#: ../data/progress.glade.h:3
msgid "progress status"
msgstr "Progress Dialog"

#: ../data/rh_register.glade.h:1
msgid ""
"<b>The network connection on your system is not active. Your system cannot "
"be set up for software updates at this time.</b>"
msgstr ""

#: ../data/rh_register.glade.h:2
msgid ""
"This system will <b>not</b> be able to successfully receive software "
"updates, including security updates, from Red Hat without connecting to a "
"Red Hat Satellite or Red Hat Network Classic.\n"
"\n"
"To keep your system updated, secure, and supported, please register this "
"system at your earliest convenience."
msgstr ""

#: ../data/rh_register.glade.h:7
msgid ""
"I'd like to register with an Red Hat Satellite or Red Hat Satellite Proxy"
msgstr ""

#: ../data/rh_register.glade.h:8
msgid "Location:"
msgstr "Position:"

#: ../data/rh_register.glade.h:9
msgid "Example: https://satellite.example.com/XMLRPC"
msgstr ""

#: ../data/rh_register.glade.h:10
msgid "satellite server location"
msgstr ""

#: ../data/rh_register.glade.h:11
msgid "_Proxy Setup"
msgstr ""

#: ../data/rh_register.glade.h:12
msgid "Proxy Setup Button"
msgstr ""

#: ../data/rh_register.glade.h:14
msgid "Please enter your Red Hat account information:"
msgstr "Account Info"

#: ../data/rh_register.glade.h:15
msgid "RHN login field"
msgstr "Red Hat Login"

#: ../data/rh_register.glade.h:16
msgid "RHN password field"
msgstr ""

#: ../data/rh_register.glade.h:17
msgid "_Password:"
msgstr ""

#: ../data/rh_register.glade.h:18
msgid "_Login:"
msgstr ""

#: ../data/rh_register.glade.h:19
msgid ""
"<small>Tip: Forgot your login or password? Contact your Satellite's "
"<i>Organization Administrator</i>.</small>"
msgstr ""

#: ../data/rh_register.glade.h:20
msgid "Hardware Info"
msgstr ""

#: ../data/rh_register.glade.h:21
msgid "Red Hat Linux Version:"
msgstr ""

#: ../data/rh_register.glade.h:22
msgid "Hostname:"
msgstr ""

#: ../data/rh_register.glade.h:23
msgid "IP Address:"
msgstr ""

#: ../data/rh_register.glade.h:24
msgid "ERROR"
msgstr ""

#: ../data/rh_register.glade.h:25
msgid "CPU Model:"
msgstr ""

#: ../data/rh_register.glade.h:26
msgid "CPU Speed:"
msgstr ""

#: ../data/rh_register.glade.h:27
msgid "Memory:"
msgstr ""

#: ../data/rh_register.glade.h:28
msgid "Hardware Profile"
msgstr ""

#: ../data/rh_register.glade.h:29
msgid "Package Information"
msgstr "Package Information"

#: ../data/rh_register.glade.h:30
msgid "Start Window"
msgstr ""

#: ../data/rh_register.glade.h:31
msgid ""
"This assistant will guide you through the process of registering your system "
"with Red Hat to receive software updates and other benefits. You will need "
"the following to register:"
msgstr ""

#: ../data/rh_register.glade.h:32
msgid "• A network connection"
msgstr ""

#: ../data/rh_register.glade.h:33
msgid "• Your account login"
msgstr ""

#: ../data/rh_register.glade.h:34
msgid "Your account login"
msgstr ""

#: ../data/rh_register.glade.h:35
msgid "• The address of an Red Hat Satellite or Red Hat Satellite Proxy"
msgstr ""

#: ../data/rh_register.glade.h:36
msgid "_Why Should I Register?"
msgstr ""

#: ../data/rh_register.glade.h:37
msgid "Why Should I Register?"
msgstr "Why Register?"

#: ../data/rh_register.glade.h:38
msgid ""
"Would you like to register your system at this time? <b>(Strongly "
"recommended.)</b>"
msgstr ""

#: ../data/rh_register.glade.h:39
msgid "_Yes, I'd like to register now."
msgstr ""

#: ../data/rh_register.glade.h:40
msgid "_No, I prefer to register at a later time."
msgstr ""

#: ../data/rh_register.glade.h:41
msgid "Link To Subscription"
msgstr ""

#: ../data/rh_register.glade.h:42
msgid ""
"Your system will need to access a subscription. This will allow you to keep "
"your system updated, secure, and supported."
msgstr ""

#: ../data/rh_register.glade.h:43
msgid ""
"<b>You have no active subscriptions available in your account.</b> You will "
"need to do one of the following to create an active subscription in your "
"account before this system can be registered:"
msgstr ""

#: ../data/rh_register.glade.h:44
msgid ""
"Purchase an additional Red Hat Enterprise Linux subscription at http://www."
"redhat.com/store/."
msgstr ""

#: ../data/rh_register.glade.h:45
msgid ""
"Log in to http://rhn.redhat.com/ and unentitle an inactive system at Your "
"RHN > Subscription Management > System Entitlements."
msgstr ""

#: ../data/rh_register.glade.h:46
msgid ""
"Activate a previously purchased subscription you have not yet activated."
msgstr ""

#: ../data/rh_register.glade.h:47
msgid "•"
msgstr ""

#: ../data/rh_register.glade.h:48
msgid "installation number field"
msgstr "Registration information for: "

#: ../data/rh_register.glade.h:49
msgid "Installation _Number:"
msgstr ""

#: ../data/rh_register.glade.h:50
msgid "<small><b>Example</b>: XXXX-XXXX-XXXX-XXXX</small>"
msgstr ""

#: ../data/rh_register.glade.h:51
msgid "_Activate a subscription now..."
msgstr "Channel Information"

#: ../data/rh_register.glade.h:52
msgid "Review system..."
msgstr ""

#: ../data/rh_register.glade.h:54
msgid "Create profile"
msgstr "Create Login"

#: ../data/rh_register.glade.h:55
msgid "<big><b>System Name</b></big>"
msgstr ""

#: ../data/rh_register.glade.h:56
msgid ""
"A recognizable name will help you identify this system in a management "
"interface."
msgstr ""

#: ../data/rh_register.glade.h:57
msgid "System _Name:"
msgstr ""

#: ../data/rh_register.glade.h:58
msgid "system name"
msgstr "Last name:"

#: ../data/rh_register.glade.h:59
msgid "<big><b>Profile Data</b></big>"
msgstr ""

#: ../data/rh_register.glade.h:60
msgid ""
"Send us a profile of your current hardware and packages so we can determine "
"what updates are available."
msgstr ""

#: ../data/rh_register.glade.h:61
msgid "_View Hardware Profile ..."
msgstr ""

#: ../data/rh_register.glade.h:62
msgid "View Hardware Profile"
msgstr "Included information"

#: ../data/rh_register.glade.h:63
msgid "V_iew Package Profile ..."
msgstr ""

#: ../data/rh_register.glade.h:64
msgid "View Package Profile"
msgstr "Retrieving Packages"

#: ../data/rh_register.glade.h:65
msgid "Send _hardware profile"
msgstr ""

#: ../data/rh_register.glade.h:66
msgid "Send hardware profile checkbox"
msgstr "Included information"

#: ../data/rh_register.glade.h:67
msgid "Send _package profile"
msgstr ""

#: ../data/rh_register.glade.h:68
msgid "Send package profile checkbox"
msgstr "Retrieving Packages"

#: ../data/rh_register.glade.h:70
msgid ""
"Registering your system with Red Hat allows you to take full advantage of "
"the benefits of a paid subscription, including:"
msgstr ""

#: ../data/rh_register.glade.h:71
msgid "_Close"
msgstr ""

#: ../data/rh_register.glade.h:72
msgid "Close"
msgstr "Close"

#: ../data/rh_register.glade.h:73
msgid "<b>Security &amp; Updates:</b>"
msgstr ""

#: ../data/rh_register.glade.h:74
msgid ""
"Receive the latest software updates, including security updates, keeping "
"this Red Hat Enterprise Linux system <b>updated</b> and <b>secure</b>."
msgstr ""

#: ../data/rh_register.glade.h:75
msgid "<b>Downloads &amp; Upgrades:</b>"
msgstr ""

#: ../data/rh_register.glade.h:77
msgid "<b>Support:</b>"
msgstr ""

#: ../data/rh_register.glade.h:79
msgid "<b>Management:</b>"
msgstr ""

#: ../data/rh_register.glade.h:80
msgid "Management"
msgstr ""

#: ../data/rh_register.glade.h:81
msgid ""
"Manage subscriptions and systems registered to Customer Portal via access."
"redhat.com or through one of our other subscription management services."
msgstr ""

#: ../data/rh_register.glade.h:82
msgid ""
"<small><b>Tip:</b> Red Hat values your privacy: http://www.redhat.com/legal/"
"privacy_statement.html.</small>"
msgstr ""

#: ../data/rh_register.glade.h:83
msgid "Provide a Security Certificate"
msgstr ""

#: ../data/rh_register.glade.h:85
#, no-c-format
msgid ""
"A security certificate compatible with <b>%s</b> was not found on this "
"system.\n"
"\n"
"A security certificate, using SSL technology, is necessary to ensure that "
"data communicated between this system and Spacewalk (including your login "
"and password) is secure."
msgstr ""

#: ../data/rh_register.glade.h:88
msgid "I have an <b>_SSL certificate</b> to communicate with Spacewalk:"
msgstr ""

#: ../data/rh_register.glade.h:89
msgid "Certificate _Location:"
msgstr ""

#: ../data/rh_register.glade.h:90
msgid "Select A File"
msgstr ""

#: ../data/rh_register.glade.h:91
msgid ""
"I <b>_don't</b> have an SSL certificate. I will contact my system "
"administrator for assistance and will register at a later time."
msgstr ""

#: ../data/rh_register.glade.h:92
msgid "Your system is not setup for software updates."
msgstr ""

#: ../data/rh_register.glade.h:93
msgid ""
"You won't be able to receive software updates, including security updates, "
"for this system."
msgstr ""

#: ../data/rh_register.glade.h:94
msgid "Proxy Configuration"
msgstr "Red Hat Network Configuration"

#: ../data/rh_register.glade.h:95
msgid "<b>HTTP Proxy</b>"
msgstr ""

#: ../data/rh_register.glade.h:96
msgid "I would like to connect via an _HTTP proxy."
msgstr ""

#: ../data/rh_register.glade.h:97
msgid "I would like to connect to Spacewalk via an _HTTP proxy."
msgstr ""

#: ../data/rh_register.glade.h:98
msgid "<small><b>Example:</b> squid.example.com:3128</small>"
msgstr ""

#: ../data/rh_register.glade.h:99
msgid "_Proxy Location:"
msgstr ""

#: ../data/rh_register.glade.h:100
msgid "Enter in the format hostname(:port)"
msgstr "Enter in the format hostname(:port)"

#: ../data/rh_register.glade.h:101
msgid "proxy location"
msgstr ""

#: ../data/rh_register.glade.h:102
msgid "Use Au_thentication with HTTP Proxy:"
msgstr ""

#: ../data/rh_register.glade.h:103
msgid "Use Authentication with HTTP Proxy"
msgstr "Use Authentication"

#: ../data/rh_register.glade.h:104
msgid "Proxy _Username:"
msgstr ""

#: ../data/rh_register.glade.h:105
msgid "Proxy P_assword:"
msgstr ""

#: ../data/rh_register.glade.h:106
msgid "proxy user field"
msgstr ""

#: ../data/rh_register.glade.h:107
msgid "proxy password field"
msgstr "Password:"

#: ../data/rh_register.glade.h:108
msgid "Confirm operation system release selection"
msgstr ""

#: ../data/rh_register.glade.h:109
msgid "_No, Cancel"
msgstr ""

#: ../data/rh_register.glade.h:111
msgid "_Yes, Continue"
msgstr ""

#: ../data/rh_register.glade.h:113
msgid "<big><b>Moving to earlier releases won't be possible</b></big>"
msgstr ""

#: ../data/rh_register.glade.h:114
msgid ""
"Your system will be subscribed to the base software channel.  You will not "
"be able to move this system to an earlier minor release channel if you "
"continue (you will be able to move to a later release.)"
msgstr ""

#: ../data/rh_register.glade.h:115
msgid ""
"\n"
"Are you sure you would like to continue?"
msgstr ""

#: ../data/rh_register.glade.h:117
msgid "Are you Sure?"
msgstr ""

#: ../data/rh_register.glade.h:118
msgid "_Go Back and Register"
msgstr ""

#: ../data/rh_register.glade.h:119
msgid "Go Back and Register"
msgstr ""

#: ../data/rh_register.glade.h:120
msgid "Register _Later"
msgstr ""

#: ../data/rh_register.glade.h:121
msgid "Register Later"
msgstr "Why Register?"

#: ../data/rh_register.glade.h:122
msgid ""
"Are you sure you don't want to register your system with Red Hat? You'll "
"miss out on the benefits of a Red Hat Enterprise Linux Subscription:"
msgstr ""

#: ../data/rh_register.glade.h:123
msgid "Management:"
msgstr ""

#: ../data/rh_register.glade.h:124
msgid ""
"You will not be able to take advantage of these benefits without registering."
msgstr ""

#: ../data/rh_register.glade.h:127
msgid "<b>Spacewalk Location:</b>"
msgstr ""

#: ../data/rh_register.glade.h:128
msgid "<b>Login:</b>"
msgstr ""

#: ../data/rh_register.glade.h:129
msgid "<b>System ID:</b>"
msgstr ""

#: ../data/rh_register.glade.h:130
msgid "label"
msgstr ""

#: ../data/rh_register.glade.h:132
msgid "<b>Warning</b>"
msgstr ""

#: ../data/rh_register.glade.h:133
msgid ""
"This system has already been registered with RHN using RHN certificate-based "
"technology."
msgstr ""

#: ../data/rh_register.glade.h:134
msgid ""
"Your system is being registered again using RHN Classic technology. Red Hat "
"recommends that customers only register once."
msgstr ""

#: ../data/rh_register.glade.h:135
msgid ""
"To learn more about RHN registration and technologies please consult this "
"Knowledge Base Article: <a href=\"https://access.redhat.com/kb/docs/"
"DOC-45563\">https://access.redhat.com/kb/docs/DOC-45563</a>\n"
msgstr ""

#: ../data/rh_register.glade.h:137
msgid "Software update setup has been completed for this system."
msgstr ""

#: ../data/rh_register.glade.h:138
msgid ""
"Your system is now ready to receive the software updates that will keep it "
"secure and supported.\n"
"\n"
"You'll know when software updates are available when a package icon appears "
"in the notification area of your desktop (usually in the upper-right corner, "
"circled below.) Clicking on this icon, when available, will guide you "
"through applying any updates that are available:"
msgstr ""

#: ../data/rh_register.glade.h:141
msgid "Aplet screenshot"
msgstr ""

#: ../data/rh_register.glade.h:143
msgid "Select how your system will receive updates:"
msgstr ""

#: ../data/rh_register.glade.h:144
msgid "Limited updates"
msgstr "United States"

#: ../data/rh_register.glade.h:145
msgid ""
"<b>_Limited updates</b> will be provided to this system, maintaining "
"compatibility with the selected minor release software channel:"
msgstr ""

#: ../data/rh_register.glade.h:146
msgid ""
"Limited updates will be provided to this system, maintaining compatibility "
"with the selected minor release software channel:"
msgstr ""

#: ../data/rh_register.glade.h:147
msgid "_Minor release:"
msgstr ""

#: ../data/rh_register.glade.h:148
msgid "Choose minor release"
msgstr ""

#: ../data/rh_register.glade.h:149
msgid "       "
msgstr ""

#: ../data/rh_register.glade.h:150
msgid ""
"<b>Tip:</b> Minor releases with a '*' are currently fully supported by Red "
"Hat."
msgstr ""

#: ../data/rh_register.glade.h:152
msgid ""
"<b>_All available updates</b> will be provided to this system. If kept "
"updated, this system will always be equivalent to the latest minor release "
"in the main 'Red Hat Enterprise Linux x' software channel."
msgstr ""

#: ../data/rh_register.glade.h:153
msgid ""
"All available updates will be provided to this system. If kept updated, this "
"system will always be equivalent to the latest minor release in the main "
"'Red Hat Enterprise Linux x' software channel."
msgstr ""

#: ../data/rh_register.glade.h:154
msgid ""
"<b>Warning:</b> Using this option, your system will always be the most "
"recent minor release and <b>cannot</b> be limited to an older release "
"version."
msgstr ""

#: ../data/rh_register.glade.h:155
msgid ""
"Warning: Using this option, your system will always be the most recent minor "
"release and cannot be limited to an older release version."
msgstr ""

#: ../data/rh_register.glade.h:156
msgid "<b>Your system was registered for updates during installation.</b>"
msgstr ""

#: ../data/rh_register.glade.h:157
msgid ""
"Your system is ready to receive the software updates that will keep it "
"secure and supported.\n"
"\n"
"You'll know when software updates are available when a package icon appears "
"in the notification area of your desktop (usually in the upper-right corner, "
"circled below.) Clicking on this icon, when available, will guide you "
"through applying any updates that are available:"
msgstr ""

#: ../data/rh_register.glade.h:160
msgid "icon of aplet"
msgstr ""

#: ../rhn_register.desktop.in.h:1
msgid "RHN Registration"
msgstr "Registration information for: "

#: ../rhn_register.desktop.in.h:2
msgid ""
"Register for software updates from Spacewalk/Red Hat Satellite/Red Hat "
"Network Classic"
msgstr ""

#: ../rhn_register.desktop.in.h:3
msgid "Register to Spacewalk/Red Hat Satellite/Red Hat Network Classic."
msgstr ""

#, fuzzy
#~ msgid "We could not contact Red Hat Network (%s)."
#~ msgstr "Send Profile Information to Red Hat Network"

#~ msgid "There was an error communicating with Red Hat Network."
#~ msgstr "Send Profile Information to Red Hat Network"

#, fuzzy
#~ msgid ""
#~ "Please enter your account information for the <b>%s</b> Red Hat Network "
#~ "Satellite:"
#~ msgstr "Registration information for: "

#~ msgid ""
#~ "Registering system and sending profile information to Red Hat.  Please "
#~ "wait."
#~ msgstr "Send Profile Information to Red Hat Network"

#~ msgid "Problem registering personal information:\n"
#~ msgstr "Registration information for: \n"

#~ msgid "Red Hat Network Location:"
#~ msgstr "Red Hat Network Configuration"

#~ msgid "Attempting to contact the Red Hat Network server."
#~ msgstr "Select a Red Hat Network Server to use"

#~ msgid ""
#~ "A Profile Name is a descriptive name that you choose to identify this "
#~ "System Profile on the Red Hat Network web pages. Optionally, include a "
#~ "computer serial or identification number."
#~ msgstr ""
#~ "A Profile Name is a descriptive name that you choose to identify this "
#~ "System Profile on\n"
#~ "Red Hat Network web pages.  Optionally, include a computer serial or "
#~ "identification number."

#~ msgid ""
#~ "Please enter your login information for Red Hat Network (http://rhn."
#~ "redhat.com/):\n"
#~ "\n"
#~ msgstr "https://rhn.redhat.com\n"

#~ msgid "Send Profile Information to Red Hat Network"
#~ msgstr "Send Profile Information to Red Hat Network"

#~ msgid ""
#~ "We are finished collecting information for the System Profile.\n"
#~ "\n"
#~ "Press \"Next\" to send this System Profile to Red Hat Network.  Click "
#~ "\"Cancel\" and no information will be sent.  You can run the registration "
#~ "program later by typing `rhn_register` at the command line."
#~ msgstr ""
#~ "We are finished collecting information for the System Profile.\n"
#~ "\n"
#~ "Click \"Forward\" to send this System Profile to Red Hat Network.  Click\n"
#~ "\"Cancel\" and no information will be sent.  You can run the "
#~ "registration\n"
#~ "program later by typing rhn_register at the command line."

#~ msgid "Sending Profile to Red Hat Network"
#~ msgstr "Send Profile Information to Red Hat Network"

#, fuzzy
#~ msgid ""
#~ "The installation number %s was activated during this system's initial "
#~ "connection to Red Hat Network."
#~ msgstr "Connect to Red Hat Network"

#~ msgid "There was a communication error with the server:"
#~ msgstr "Send Profile Information to Red Hat Network"

#, fuzzy
#~ msgctxt "yes"
#~ msgid "Red Hat Subscription Management"
#~ msgstr "Privacy Statement"

#~ msgid "Red Hat Subscription Management"
#~ msgstr "Privacy Statement"

#, fuzzy
#~ msgctxt "yes"
#~ msgid "Red Hat Network (RHN) Classic"
#~ msgstr "Red Hat Network Configuration"

#~ msgid "Red Hat Network (RHN) Classic"
#~ msgstr "Red Hat Network Configuration"

#, fuzzy
#~ msgctxt "yes"
#~ msgid "Location:"
#~ msgstr "Position:"

#, fuzzy
#~ msgctxt "yes"
#~ msgid "Please enter your Red Hat account information:"
#~ msgstr "Account Info"

#, fuzzy
#~ msgctxt "yes"
#~ msgid "Package Information"
#~ msgstr "Package Information"

#, fuzzy
#~ msgid "• Your Red Hat Network or Red Hat Network Satellite login "
#~ msgstr "Create a new Red Hat Network account"

#, fuzzy
#~ msgid "• Your Red Hat account login"
#~ msgstr "Red Hat Login"

#~ msgid "Your Red Hat account login"
#~ msgstr "Red Hat Login"

#, fuzzy
#~ msgid ""
#~ "I have an <b>_SSL certificate</b> to communicate with Red Hat Network:"
#~ msgstr "Send Profile Information to Red Hat Network"

#, fuzzy
#~ msgid "<b>Red Hat Network Location:</b>"
#~ msgstr "Red Hat Network Configuration"

#~ msgid "Register to Spacewalk/Satellite/Red Hat Network."
#~ msgstr "Register with Red Hat Network"

#~ msgid "Enter you account information"
#~ msgstr "Account Info"

#~ msgid "Create your system profile"
#~ msgstr "Create Login"

#~ msgid "Progress Dialog"
#~ msgstr "Progress Dialog"

#~ msgid "<b>Compliance:</b>"
#~ msgstr "Company:"

#~ msgid "Advanced Network Configuration"
#~ msgstr "Red Hat Network Configuration"

#~ msgid "Advanced Network Configuration button"
#~ msgstr "Red Hat Network Configuration"

#~ msgid "Advanced _Network Configuration ..."
#~ msgstr "Red Hat Network Configuration"

#~ msgid "Choose Channel"
#~ msgstr "Channels"

#~ msgid "Enter Your Account Information"
#~ msgstr "Account Info"

#~ msgid ""
#~ "Please enter your account information for <b>Red Hat Network</b> (http://"
#~ "rhn.redhat.com/)"
#~ msgstr "https://rhn.redhat.com"

#~ msgid "_Why Should I Connect to RHN? ..."
#~ msgstr "Why Register?"

#~ msgid "• A name for your system's Red Hat Network profile"
#~ msgstr "Connect to Red Hat Network"

#~ msgid "yes|CPU Model:"
#~ msgstr "CPU model:"

#~ msgid "yes|CPU Speed:"
#~ msgstr "CPU speed:"

#~ msgid "yes|Hostname:"
#~ msgstr "Hostname:"

#~ msgid "yes|IP Address:"
#~ msgstr "IP address:"

#~ msgid "yes|Installation _Number:"
#~ msgstr "Registration information for: "

#~ msgid "yes|Memory:"
#~ msgstr "Memory:"

#~ msgid "yes|Package Information"
#~ msgstr "Package Information"

#~ msgid "yes|Red Hat Linux Version:"
#~ msgstr "Red Hat Linux version:"

#~ msgid "yes|Red Hat Network _Location:"
#~ msgstr "Red Hat Network Configuration"

#~ msgid "yes|Use Au_thentication with HTTP Proxy:"
#~ msgstr "Use Authentication"

#~ msgid "yes|_Close"
#~ msgstr "Close"

#~ msgid "yes|_Login:"
#~ msgstr "Login"

#~ msgid "yes|_No, Cancel"
#~ msgstr "Channels"

#~ msgid "yes|_Password:"
#~ msgstr "Password:"

#~ msgid "yes|label"
#~ msgstr "label10"

#~ msgid "Why connect to Red Hat Network?"
#~ msgstr "Connect to Red Hat Network"

#~ msgid "Register a System Profile - Hardware"
#~ msgstr "Step 3: Register a System Profile - Hardware"

#~ msgid "Register a System Profile - Packages"
#~ msgstr "Step 3: Register a System Profile - Packages"

#~ msgid "Step 1: Review the Red Hat Privacy Statement"
#~ msgstr "Step 1: Review the Red Hat Privacy Statement"

#~ msgid "Review the Red Hat Network Terms And Conditions"
#~ msgstr "Red Hat Network Configuration"

#~ msgid "Create a New Login ..."
#~ msgstr "Create Login"

#~ msgid "Create a new Red Hat login"
#~ msgstr "Create a new Red Hat Network account"

#~ msgid "*Desired Password:"
#~ msgstr "Password:"

#~ msgid "*Confirm Password:"
#~ msgstr "Password:"

#~ msgid "Please enter your first name."
#~ msgstr "Registration information for: "

#~ msgid "Please enter your last name."
#~ msgstr "Registration information for: "

#~ msgid "Please enter your email address."
#~ msgstr "Registration information for: "

#~ msgid "Please enter your country."
#~ msgstr "Registration information for: "

#~ msgid "There was an error while getting the list of organizations."
#~ msgstr "Send Profile Information to Red Hat Network"

#~ msgid "You must enter an installation number."
#~ msgstr "Registration information for: "

#~ msgid "There was an error activating your number."
#~ msgstr "Send Profile Information to Red Hat Network"

#~ msgid "There was an error retrieving the privacy statement."
#~ msgstr "Send Profile Information to Red Hat Network"

#~ msgid "Problem registering login name:\n"
#~ msgstr "Registration information for: "

#~ msgid "Problem registering login name."
#~ msgstr "Registration information for: "

#~ msgid ""
#~ "\n"
#~ "\n"
#~ "Red Hat Network Location: "
#~ msgstr "Red Hat Network Configuration"

#~ msgid "Connect to Red Hat Network"
#~ msgstr "Connect to Red Hat Network"

#~ msgid "Choose a Red Hat Network server"
#~ msgstr "Select a Red Hat Network Server to use"

#~ msgid "Specify an email address"
#~ msgstr "Email address"

#~ msgid "Specify a installation number to use"
#~ msgstr "Registration information for: "

#~ msgid "Important Registration Info"
#~ msgstr "Registration information for: "

#~ msgid "Registration information"
#~ msgstr "Registration information for: "

#~ msgid "Privacy Statement"
#~ msgstr "Privacy Statement"

#~ msgid "http://www.redhat.com/apps/support/"
#~ msgstr "https://rhn.redhat.com"

#~ msgid ""
#~ "Problem registering login:\n"
#~ "%s"
#~ msgstr "Registration information for: "

#~ msgid "Problem registering login."
#~ msgstr "Registration information for: "

#~ msgid "Canada"
#~ msgstr "Canada"

#~ msgid "Login Information:"
#~ msgstr "Registration information for: "

#~ msgid "Account Information:"
#~ msgstr "Account Info"

#~ msgid "*First Name:"
#~ msgstr "First name:"

#~ msgid "*Last Name:"
#~ msgstr "Last name:"

#~ msgid "*Company Name:"
#~ msgstr "Company:"

#~ msgid "Street Address:"
#~ msgstr "Address:"

#~ msgid "City:"
#~ msgstr "City:"

#~ msgid "State/Province:"
#~ msgstr "State / Province:"

#~ msgid "Zip/Post Code:"
#~ msgstr "ZIP / Postal code:"

#~ msgid "*Country:"
#~ msgstr "Country:"

#~ msgid "  Address 2:"
#~ msgstr "Address 2:"

#~ msgid "  Address:"
#~ msgstr "Address 2:"

#~ msgid "  C_ity:"
#~ msgstr "City:"

#~ msgid "  Co_mpany Name:"
#~ msgstr "Company:"

#~ msgid "  _State/Province:"
#~ msgstr "State / Province:"

#~ msgid "  _Zip/Postal code:"
#~ msgstr "ZIP / Postal code:"

#~ msgid "* C_onfirm password:  "
#~ msgstr "Password:"

#~ msgid "* Co_untry:"
#~ msgstr "Country:"

#~ msgid "* Desired _Login:"
#~ msgstr "Red Hat Login"

#~ msgid "* Desired _Password:"
#~ msgstr "Password:"

#~ msgid "* Last _Name:"
#~ msgstr "Last name:"

#~ msgid "* _Email Address: "
#~ msgstr "Email address"

#~ msgid "* _First Name:"
#~ msgstr "First name:"

#~ msgid "<b>Account Information:</b>"
#~ msgstr "Account Info"

#~ msgid "<b>Login Information:</b>"
#~ msgstr "Registration information for: "

#~ msgid "Afghanistan"
#~ msgstr "Afghanistan"

#~ msgid "Albania"
#~ msgstr "Albania"

#~ msgid "Algeria"
#~ msgstr "Algeria"

#~ msgid "American Samoa"
#~ msgstr "American Samoa"

#~ msgid "Andorra"
#~ msgstr "Andorra"

#~ msgid "Angola"
#~ msgstr "Angola"

#~ msgid "Anguilla"
#~ msgstr "Anguilla"

#~ msgid "Antarctica"
#~ msgstr "Antarctica"

#~ msgid "Antigua and Barbuda"
#~ msgstr "Antigua and Barbuda"

#~ msgid "Argentina"
#~ msgstr "Argentina"

#~ msgid "Armenia"
#~ msgstr "Armenia"

#~ msgid "Aruba"
#~ msgstr "Aruba"

#~ msgid "Australia"
#~ msgstr "Australia"

#~ msgid "Austria"
#~ msgstr "Austria"

#~ msgid "Azerbaijan"
#~ msgstr "Azerbaijan"

#~ msgid "Bahamas"
#~ msgstr "Bahamas"

#~ msgid "Bahrain"
#~ msgstr "Bahrain"

#~ msgid "Bangladesh"
#~ msgstr "Bangladesh"

#~ msgid "Barbados"
#~ msgstr "Barbados"

#~ msgid "Belarus"
#~ msgstr "Belarus"

#~ msgid "Belgium"
#~ msgstr "Belgium"

#~ msgid "Belize"
#~ msgstr "Belize"

#~ msgid "Benin"
#~ msgstr "Benin"

#~ msgid "Bermuda"
#~ msgstr "Bermuda"

#~ msgid "Bhutan"
#~ msgstr "Bhutan"

#~ msgid "Bolivia"
#~ msgstr "Bolivia"

#~ msgid "Bosnia and Herzegovina"
#~ msgstr "Bosnia and Herzegovina"

#~ msgid "Botswana"
#~ msgstr "Botswana"

#~ msgid "Bouvet Island"
#~ msgstr "Bouvet Island"

#~ msgid "Brazil"
#~ msgstr "Brazil"

#~ msgid "British Indian Ocean Territory"
#~ msgstr "British Indian Ocean Territory"

#~ msgid "Brunei Darussalam"
#~ msgstr "Brunei Darussalam"

#~ msgid "Bulgaria"
#~ msgstr "Bulgaria"

#~ msgid "Burkina Faso"
#~ msgstr "Burkina Faso"

#~ msgid "Burundi"
#~ msgstr "Burundi"

#~ msgid "C_reate new login"
#~ msgstr "Create Login"

#~ msgid "Cambodia"
#~ msgstr "Cambodia"

#~ msgid "Cameroon"
#~ msgstr "Cameroon"

#~ msgid "Cape Verde"
#~ msgstr "Cape Verde"

#~ msgid "Cayman Islands"
#~ msgstr "Cayman Islands"

#~ msgid "Central African Republic"
#~ msgstr "Central African Republic"

#~ msgid "Chad"
#~ msgstr "Chad"

#~ msgid "Chile"
#~ msgstr "Chile"

#~ msgid "China"
#~ msgstr "China"

#~ msgid "Christmas Island"
#~ msgstr "Christmas Island"

#~ msgid "Cocos (Keeling) Islands"
#~ msgstr "Cocos (Keeling) Islands"

#~ msgid "Colombia"
#~ msgstr "Colombia"

#~ msgid "Comoros"
#~ msgstr "Comoros"

#~ msgid "Congo"
#~ msgstr "Congo"

#~ msgid "Cook Islands"
#~ msgstr "Cook Islands"

#~ msgid "Costa Rica"
#~ msgstr "Costa Rica"

#~ msgid "Cote d'Ivoire"
#~ msgstr "Cote d'Ivoire"

#~ msgid "Create a _New Login"
#~ msgstr "Create Login"

#~ msgid "Croatia"
#~ msgstr "Croatia"

#~ msgid "Cuba"
#~ msgstr "Cuba"

#~ msgid "Cyprus"
#~ msgstr "Cyprus"

#~ msgid "Czech Republic"
#~ msgstr "Czech Republic"

#~ msgid "Denmark"
#~ msgstr "Denmark"

#~ msgid "Djibouti"
#~ msgstr "Djibouti"

#~ msgid "Dominica"
#~ msgstr "Dominica"

#~ msgid "Dominican Republic"
#~ msgstr "Dominican Republic"

#~ msgid "East Timor"
#~ msgstr "East Timor"

#~ msgid "Ecuador"
#~ msgstr "Ecuador"

#~ msgid "Egypt"
#~ msgstr "Egypt"

#~ msgid "El Salvador"
#~ msgstr "El Salvador"

#~ msgid "Equatorial Guinea"
#~ msgstr "Equatorial Guinea"

#~ msgid "Eritrea"
#~ msgstr "Eritrea"

#~ msgid "Estonia"
#~ msgstr "Estonia"

#~ msgid "Ethiopia"
#~ msgstr "Ethiopia"

#~ msgid "Falkland Islands (Malvinas)"
#~ msgstr "Falkland Islands (Malvinas)"

#~ msgid "Faroe Islands"
#~ msgstr "Faroe Islands"

#~ msgid "Fiji"
#~ msgstr "Fiji"

#~ msgid "Finland"
#~ msgstr "Finland"

#~ msgid "France"
#~ msgstr "France"

#~ msgid "France, Metropolitan"
#~ msgstr "France, Metropolitan"

#~ msgid "French Guiana"
#~ msgstr "French Guiana"

#~ msgid "French Polynesia"
#~ msgstr "French Polynesia"

#~ msgid "French Southern Territories"
#~ msgstr "French Southern Territories"

#~ msgid "Gabon"
#~ msgstr "Gabon"

#~ msgid "Gambia"
#~ msgstr "Gambia"

#~ msgid "Georgia"
#~ msgstr "Georgia"

#~ msgid "Germany"
#~ msgstr "Germany"

#~ msgid "Ghana"
#~ msgstr "Ghana"

#~ msgid "Gibraltar"
#~ msgstr "Gibraltar"

#~ msgid "Greece"
#~ msgstr "Greece"

#~ msgid "Greenland"
#~ msgstr "Greenland"

#~ msgid "Grenada"
#~ msgstr "Grenada"

#~ msgid "Guadeloupe"
#~ msgstr "Guadeloupe"

#~ msgid "Guam"
#~ msgstr "Guam"

#~ msgid "Guatemala"
#~ msgstr "Guatemala"

#~ msgid "Guinea"
#~ msgstr "Guinea"

#~ msgid "Guinea-Bissau"
#~ msgstr "Guinea-Bissau"

#~ msgid "Guyana"
#~ msgstr "Guyana"

#~ msgid "Haiti"
#~ msgstr "Haiti"

#~ msgid "Heard Island and McDonald Islands"
#~ msgstr "Heard Island and McDonald Islands"

#~ msgid "Honduras"
#~ msgstr "Honduras"

#~ msgid "Hong Kong"
#~ msgstr "Hong Kong"

#~ msgid "Hungary"
#~ msgstr "Hungary"

#~ msgid "Iceland"
#~ msgstr "Iceland"

#~ msgid "India"
#~ msgstr "India"

#~ msgid "Indonesia"
#~ msgstr "Indonesia"

#~ msgid "Iran (Islamic Republic of)"
#~ msgstr "Iran (Islamic Republic of)"

#~ msgid "Iraq"
#~ msgstr "Iraq"

#~ msgid "Ireland"
#~ msgstr "Ireland"

#~ msgid "Israel"
#~ msgstr "Israel"

#~ msgid "Italy"
#~ msgstr "Italy"

#~ msgid "Jamaica"
#~ msgstr "Jamaica"

#~ msgid "Japan"
#~ msgstr "Japan"

#~ msgid "Jordan"
#~ msgstr "Jordan"

#~ msgid "Kazakhstan"
#~ msgstr "Kazakhstan"

#~ msgid "Kenya"
#~ msgstr "Kenya"

#~ msgid "Kiribati"
#~ msgstr "Kiribati"

#~ msgid "Korea, Democratic People's Republic of"
#~ msgstr "Korea, Democratic People's Republic of"

#~ msgid "Korea, Republic of"
#~ msgstr "Korea, Republic of"

#~ msgid "Kuwait"
#~ msgstr "Kuwait"

#~ msgid "Kyrgyzstan"
#~ msgstr "Kyrgyzstan"

#~ msgid "Lao People's Democratic Republic"
#~ msgstr "Lao People's Democratic Republic"

#~ msgid "Latin America"
#~ msgstr "Latin America"

#~ msgid "Latvia"
#~ msgstr "Latvia"

#~ msgid "Lebanon"
#~ msgstr "Lebanon"

#~ msgid "Lesotho"
#~ msgstr "Lesotho"

#~ msgid "Liberia"
#~ msgstr "Liberia"

#~ msgid "Libyan Arab Jamahiriya"
#~ msgstr "Libyan Arab Jamahiriya"

#~ msgid "Liechtenstein"
#~ msgstr "Liechtenstein"

#~ msgid "Lithuania"
#~ msgstr "Lithuania"

#~ msgid "Luxembourg"
#~ msgstr "Luxembourg"

#~ msgid "Macau"
#~ msgstr "Macau"

#~ msgid "Macedonia"
#~ msgstr "Macedonia"

#~ msgid "Madagascar"
#~ msgstr "Madagascar"

#~ msgid "Malawi"
#~ msgstr "Malawi"

#~ msgid "Malaysia"
#~ msgstr "Malaysia"

#~ msgid "Maldives"
#~ msgstr "Maldives"

#~ msgid "Mali"
#~ msgstr "Mali"

#~ msgid "Malta"
#~ msgstr "Malta"

#~ msgid "Marshall Islands"
#~ msgstr "Marshall Islands"

#~ msgid "Martinique"
#~ msgstr "Martinique"

#~ msgid "Mauritania"
#~ msgstr "Mauritania"

#~ msgid "Mauritius"
#~ msgstr "Mauritius"

#~ msgid "Mayotte"
#~ msgstr "Mayotte"

#~ msgid "Mexico"
#~ msgstr "Mexico"

#~ msgid "Micronesia (Federated States of)"
#~ msgstr "Micronesia (Federated States of)"

#~ msgid "Moldova"
#~ msgstr "Moldova"

#~ msgid "Monaco"
#~ msgstr "Monaco"

#~ msgid "Mongolia"
#~ msgstr "Mongolia"

#~ msgid "Montserrat"
#~ msgstr "Montserrat"

#~ msgid "Morocco"
#~ msgstr "Morocco"

#~ msgid "Mozambique"
#~ msgstr "Mozambique"

#~ msgid "Myanmar"
#~ msgstr "Myanmar"

#~ msgid "Namibia"
#~ msgstr "Namibia"

#~ msgid "Nauru"
#~ msgstr "Nauru"

#~ msgid "Nepal"
#~ msgstr "Nepal"

#~ msgid "Netherlands"
#~ msgstr "Netherlands"

#~ msgid "Netherlands Antilles"
#~ msgstr "Netherlands Antilles"

#~ msgid "New Caledonia"
#~ msgstr "New Caledonia"

#~ msgid "New Zealand"
#~ msgstr "New Zealand"

#~ msgid "Nicaragua"
#~ msgstr "Nicaragua"

#~ msgid "Niger"
#~ msgstr "Niger"

#~ msgid "Nigeria"
#~ msgstr "Nigeria"

#~ msgid "Niue"
#~ msgstr "Niue"

#~ msgid "Norfolk Island"
#~ msgstr "Norfolk Island"

#~ msgid "Northern Mariana Islands"
#~ msgstr "Northern Mariana Islands"

#~ msgid "Norway"
#~ msgstr "Norway"

#~ msgid "Oman"
#~ msgstr "Oman"

#~ msgid "Pakistan"
#~ msgstr "Pakistan"

#~ msgid "Palau"
#~ msgstr "Palau"

#~ msgid "Panama"
#~ msgstr "Panama"

#~ msgid "Papua New Guinea"
#~ msgstr "Papua New Guinea"

#~ msgid "Paraguay"
#~ msgstr "Paraguay"

#~ msgid "Peru"
#~ msgstr "Peru"

#~ msgid "Philippines"
#~ msgstr "Philippines"

#~ msgid "Pitcairn"
#~ msgstr "Pitcairn"

#~ msgid "Poland"
#~ msgstr "Poland"

#~ msgid "Portugal"
#~ msgstr "Portugal"

#~ msgid "Puerto Rico"
#~ msgstr "Puerto Rico"

#~ msgid "Qatar"
#~ msgstr "Qatar"

#~ msgid "Reunion"
#~ msgstr "Reunion"

#~ msgid "Romania"
#~ msgstr "Romania"

#~ msgid "Russian Federation"
#~ msgstr "Russian Federation"

#~ msgid "Rwanda"
#~ msgstr "Rwanda"

#~ msgid "Saint Helena"
#~ msgstr "Saint Helena"

#~ msgid "Saint Kitts and Nevis"
#~ msgstr "Saint Kitts and Nevis"

#~ msgid "Saint Lucia"
#~ msgstr "Saint Lucia"

#~ msgid "Saint Pierre and Miquelon    "
#~ msgstr "Saint Pierre and Miquelon    "

#~ msgid "Saint Vincent and the Grenadines"
#~ msgstr "Saint Vincent and the Grenadines"

#~ msgid "Samoa"
#~ msgstr "Samoa"

#~ msgid "San Marino"
#~ msgstr "San Marino"

#~ msgid "Sao Tome and Principe"
#~ msgstr "Sao Tome and Principe"

#~ msgid "Saudi Arabia"
#~ msgstr "Saudi Arabia"

#~ msgid "Senegal"
#~ msgstr "Senegal"

#~ msgid "Seychelles"
#~ msgstr "Seychelles"

#~ msgid "Sierra Leone"
#~ msgstr "Sierra Leone"

#~ msgid "Singapore"
#~ msgstr "Singapore"

#~ msgid "Slovakia"
#~ msgstr "Slovakia"

#~ msgid "Slovenia"
#~ msgstr "Slovenia"

#~ msgid "Solomon Islands"
#~ msgstr "Solomon Islands"

#~ msgid "Somalia"
#~ msgstr "Somalia"

#~ msgid "South Africa"
#~ msgstr "South Africa"

#~ msgid "South Georgia and the South Sandwich Island"
#~ msgstr "South Georgia and the South Sandwich Island"

#~ msgid "Spain"
#~ msgstr "Spain"

#~ msgid "Sri Lanka"
#~ msgstr "Sri Lanka"

#~ msgid "Sudan"
#~ msgstr "Sudan"

#~ msgid "Suriname"
#~ msgstr "Suriname"

#~ msgid "Svalbard and Jan Mayen Islands"
#~ msgstr "Svalbard and Jan Mayen Islands"

#~ msgid "Swaziland"
#~ msgstr "Swaziland"

#~ msgid "Sweden"
#~ msgstr "Sweden"

#~ msgid "Switzerland"
#~ msgstr "Switzerland"

#~ msgid "Syrian Arab Republic"
#~ msgstr "Syrian Arab Republic"

#~ msgid "Taiwan"
#~ msgstr "Taiwan"

#~ msgid "Tajikistan"
#~ msgstr "Tajikistan"

#~ msgid "Tanzania, United Republic of"
#~ msgstr "Tanzania, United Republic of"

#~ msgid "Thailand"
#~ msgstr "Thailand"

#~ msgid "Togo"
#~ msgstr "Togo"

#~ msgid "Tokelau"
#~ msgstr "Tokelau"

#~ msgid "Tonga"
#~ msgstr "Tonga"

#~ msgid "Trinidad and Tobago"
#~ msgstr "Trinidad and Tobago"

#~ msgid "Tunisia"
#~ msgstr "Tunisia"

#~ msgid "Turkey"
#~ msgstr "Turkey"

#~ msgid "Turkmenistan"
#~ msgstr "Turkmenistan"

#~ msgid "Turks and Caicos Islands"
#~ msgstr "Turks and Caicos Islands"

#~ msgid "Tuvalu"
#~ msgstr "Tuvalu"

#~ msgid "Uganda"
#~ msgstr "Uganda"

#~ msgid "Ukraine"
#~ msgstr "Ukraine"

#~ msgid "United Arab Emirates"
#~ msgstr "United Arab Emirates"

#~ msgid "United Kingdom"
#~ msgstr "United Kingdom"

#~ msgid "United States Minor Outlying Islands"
#~ msgstr "United States Minor Outlying Islands"

#~ msgid "Uruguay"
#~ msgstr "Uruguay"

#~ msgid "Uzbekistan"
#~ msgstr "Uzbekistan"

#~ msgid "Vanuatu"
#~ msgstr "Vanuatu"

#~ msgid "Vatican City State (Holy See)"
#~ msgstr "Vatican City State (Holy See)"

#~ msgid "Venezuela"
#~ msgstr "Venezuela"

#~ msgid "Viet Nam"
#~ msgstr "Viet Nam"

#~ msgid "Virgin Islands (British)"
#~ msgstr "Virgin Islands (British)"

#~ msgid "Virgin Islands (U.S.)"
#~ msgstr "Virgin Islands (U.S.)"

#~ msgid "Wallis and Futuna Islands"
#~ msgstr "Wallis and Futuna Islands"

#~ msgid "Western Sahara"
#~ msgstr "Western Sahara"

#~ msgid "Yemen"
#~ msgstr "Yemen"

#~ msgid "Yugoslavia"
#~ msgstr "Yugoslavia"

#~ msgid "Zaire"
#~ msgstr "Zaire"

#~ msgid "Zambia"
#~ msgstr "Zambia"

#~ msgid "Zimbabwe"
#~ msgstr "Zimbabwe"

#~ msgid "reserved."
#~ msgstr "Retrieving:"

#~ msgid "We are attempting to contact the Red Hat "
#~ msgstr "Select a Red Hat Network Server to use"

#~ msgid "http://www.rhn.redhat.com/"
#~ msgstr "https://rhn.redhat.com"

#~ msgid "Compliance:\n"
#~ msgstr "Company:"

#~ msgid ""
#~ "your system to Red Hat Network.\n"
#~ "\n"
#~ msgstr "Connect to Red Hat Network"

#~ msgid ""
#~ "Hat Network (http://rhn.redhat.com):\n"
#~ "\n"
#~ msgstr "https://rhn.redhat.com"

#~ msgid "Red Hat Network:"
#~ msgstr "Red Hat Network Configuration"

#~ msgid "http://www.redhat.com/store/."
#~ msgstr "https://rhn.redhat.com"

#~ msgid "Press \"Next\" to send this System Profile to Red Hat Network.  "
#~ msgstr "Send Profile Information to Red Hat Network"

#~ msgid ""
#~ "http://www.redhat.com/store/.\n"
#~ "(3) Activate a new "
#~ msgstr "https://rhn.redhat.com"

#~ msgid "re-connect this system to Red Hat Network."
#~ msgstr "Connect to Red Hat Network"

#~ msgid ""
#~ "We can't contact the Red Hat Network Server.\n"
#~ "\n"
#~ msgstr "Select a Red Hat Network Server to use"

#~ msgid ""
#~ "If not, you can correct it and try again.\n"
#~ "\n"
#~ msgstr ""
#~ "You may press \"Back\" to modify your package selections, or \"Forward\" "
#~ "to continue."

#~ msgid "Version: %s"
#~ msgstr "Version"

#~ msgid ""
#~ "\n"
#~ "RHN Username: "
#~ msgstr "Username:"

#~ msgid "Installing"
#~ msgstr "Installing:"

#~ msgid "Installing %s"
#~ msgstr "Installing:"

#~ msgid "Retrieved."
#~ msgstr "Retrieving:"

#~ msgid "No advisory information available\n"
#~ msgstr "Advisory Information"

#~ msgid "<b>RHN Username:</b>"
#~ msgstr "Username:"

#~ msgid "Create a _New Account"
#~ msgstr "Create New Account"

#~ msgid "_Cancel"
#~ msgstr "Channels"

#~ msgid "_Username:"
#~ msgstr "Username:"

#~ msgid "Provide a Red Hat login."
#~ msgstr "Red Hat Login"

#~ msgid "Read our _Privacy Statement"
#~ msgstr "Privacy Statement"

#~ msgid "Package Name"
#~ msgstr "Package Names to Skip"

#~ msgid "Red Hat Update Agent"
#~ msgstr "Red Hat Update Agent"

#~ msgid "Version"
#~ msgstr "Version"

#~ msgid "Old Version"
#~ msgstr "Version"

#~ msgid "Up2date - Privacy Information"
#~ msgstr "Package Information"

#~ msgid "Up2date - Terms And Conditions"
#~ msgstr "Terms and Conditions"

#~ msgid "Up2date - Red Hat Network Information"
#~ msgstr "Red Hat Network Configuration"

#~ msgid "Up2date - Create New Account"
#~ msgstr "Create New Account"

#~ msgid "No advisory information available."
#~ msgstr "Advisory Information"

#~ msgid "Up2date - Channels"
#~ msgstr "Channels"

#~ msgid "Up2date - Available Packages"
#~ msgstr "Available Package Updates"

#~ msgid "All finished.  Click \"Forward\" to continue."
#~ msgstr "All finished.  Click \"Forward\" to continue."

#~ msgid "Up2date - Package Retrieval"
#~ msgstr "Package Retrieval Options"

#~ msgid "Installing..."
#~ msgstr "Installing:"

#~ msgid "Total Progress (repackaging):"
#~ msgstr "Total progress:"

#~ msgid "Total Progress:"
#~ msgstr "Total progress:"

#~ msgid "Up2date - Package Installation"
#~ msgstr "Package Installation Options"

#~ msgid "The Red Hat Update Agent has finished "
#~ msgstr "Red Hat Update Agent"

#~ msgid "Available command line options:"
#~ msgstr "Available Package Updates"

#~ msgid "Step 2: Register a User Account"
#~ msgstr "Step 2: Register a User Account"

#~ msgid "User name:"
#~ msgstr "Username:"

#~ msgid "Step 2: Register a User Account (\"*\" Fields Required)"
#~ msgstr "Step 2: Register a User Account"

#~ msgid "Step 2: Register a User Account (All Optional)"
#~ msgstr "Step 2: Register a User Account"

#~ msgid "*Title:"
#~ msgstr "Title:"

#~ msgid "Title:"
#~ msgstr "Title:"

#~ msgid "First Name:"
#~ msgstr "First name:"

#~ msgid "*Address:"
#~ msgstr "Address:"

#~ msgid "Address:"
#~ msgstr "Address:"

#~ msgid "Address 2:"
#~ msgstr "Address 2:"

#~ msgid "*City:"
#~ msgstr "City:"

#~ msgid "*State/Prov:"
#~ msgstr "State / Province:"

#~ msgid "State/Prov:"
#~ msgstr "State / Province:"

#~ msgid "*Zip/Post Code:"
#~ msgstr "ZIP / Postal code:"

#~ msgid "Country:"
#~ msgstr "Country:"

#~ msgid "*Phone:"
#~ msgstr "Phone:"

#~ msgid "Phone:"
#~ msgstr "Phone:"

#~ msgid "Fax:"
#~ msgstr "Fax:"

#~ msgid "Contact Preferences:"
#~ msgstr "Contact preferences"

#~ msgid "E-mail"
#~ msgstr "E-mail"

#~ msgid "Regular mail"
#~ msgstr "Regular mail"

#~ msgid "Telephone"
#~ msgstr "Telephone"

#~ msgid "Fax"
#~ msgstr "Fax"

#~ msgid "Contact me with special offers from Red Hat's partners"
#~ msgstr "Special offers from Red Hat partners"

#~ msgid "Step 3 : Register a System Profile - Packages"
#~ msgstr "Step 3: Register a System Profile - Packages"

#~ msgid "list packages available for retrieval"
#~ msgstr "Do not install packages after retrieval"

#~ msgid "do not use GPG to check package signatures"
#~ msgstr "Use GPG to verify package integrity"

#~ msgid "Fetch the package specified without resolving dependencies"
#~ msgstr "Packages Required to Solve Dependencies"

#~ msgid ""
#~ "\n"
#~ "\n"
#~ "Install key?"
#~ msgstr "Installing Packages"

#~ msgid "No packages were found that satisfy those dependencies."
#~ msgstr "Packages Required to Solve Dependencies"

#~ msgid "Activate"
#~ msgstr "Activate"

#~ msgid ""
#~ "You have completed installation and system setup.\n"
#~ "\n"
#~ "Unfortunately, your system was not connected to Red Hat Network. It is\n"
#~ "important to connect your system so that you can receive the updates and\n"
#~ "patches that keep your system secure and supported.\n"
#~ "\n"
#~ "\n"
#~ "To connect your system to Red Hat Network go to:\n"
#~ "Main Menu, select System Tools, then select Red Hat Network or\n"
#~ "From the command line: run /usr/bin/up2date as root in order to register\n"
#~ "\n"
#~ "Need help? To contact a customer service representative near you, visit\n"
#~ "http://www.redhat.com/contact/\n"
#~ "\n"
#~ msgstr ""
#~ "You have completed installation and system setup.\n"
#~ "\n"
#~ "Unfortunately, your system was not connected to Red Hat Network. It is\n"
#~ "important to connect your system so that you can receive the updates and\n"
#~ "patches that keep your system secure and supported.\n"
#~ "\n"
#~ "\n"
#~ "To connect your system to Red Hat Network go to:\n"
#~ "Main Menu, select System Tools, then select Red Hat Network or\n"
#~ "From the command line: run /usr/bin/up2date as root in order to register\n"
#~ "\n"
#~ "Need help? To contact a customer service representative near you, visit\n"
#~ "http://www.redhat.com/contact/\n"
#~ "\n"

#~ msgid ""
#~ "You have completed installation and system set up.\n"
#~ "                                                                     \n"
#~ "                              \n"
#~ "Unfortunately, your subscription was not activated because a valid\n"
#~ "subscription number was not supplied.\n"
#~ "                                                                     \n"
#~ "                              \n"
#~ "It is important to activate your subscription so you can access the\n"
#~ "services that keep your system secure and supported.\n"
#~ "                                                                     \n"
#~ "                              \n"
#~ "Please contact a customer service representative to help get your\n"
#~ "subscription activated.  To find a representative near you, visit\n"
#~ "http://www.redhat.com/contact\n"
#~ "\n"
#~ msgstr ""
#~ "You have completed installation and system set up.\n"
#~ "\n"
#~ "Unfortunately, your subscription was not activated because a valid "
#~ "subscription number was not supplied.\n"
#~ "\n"
#~ "It is important to activate your subscription so you can access the "
#~ "services that keep your system secure and supported.\n"
#~ "\n"
#~ "Please contact a customer service representative to help get your "
#~ "subscription activated.  To find a representative near you, visit http://"
#~ "www.redhat.com/contact/"

#~ msgid ""
#~ "You have completed installation and system set up.\n"
#~ "\n"
#~ "Unfortunately, your subscription was not activated because a valid "
#~ "subscription number was not supplied.\n"
#~ "\n"
#~ "It is important to activate your subscription so you can access the "
#~ "services that keep your system secure and supported.\n"
#~ "\n"
#~ "Please contact a customer service representative to help get your "
#~ "subscription activated.  To find a representative near you, visit http://"
#~ "www.redhat.com/contact/"
#~ msgstr ""
#~ "You have completed installation and system set up.\n"
#~ "\n"
#~ "Unfortunately, your subscription was not activated because a valid "
#~ "subscription number was not supplied.\n"
#~ "\n"
#~ "It is important to activate your subscription so you can access the "
#~ "services that keep your system secure and supported.\n"
#~ "\n"
#~ "Please contact a customer service representative to help get your "
#~ "subscription activated.  To find a representative near you, visit http://"
#~ "www.redhat.com/contact/"

#~ msgid ""
#~ "Congratulations!\n"
#~ "You have completed setup and your subscription was successfully "
#~ "activated.\n"
#~ "                                                                                                                                                                              \n"
#~ "You are fully enabled to receive the services included in your Red Hat\n"
#~ "subscription."
#~ msgstr ""
#~ "Congratulations!\n"
#~ "You have completed setup and your subscription was successfully "
#~ "activated.\n"
#~ "                                                                                                                                                                              \n"
#~ "You are fully enabled to receive the services included in your Red Hat\n"
#~ "subscription."

#~ msgid ""
#~ "You have completed installation and system setup.\n"
#~ "                                                                                                                                                                              \n"
#~ "Unfortunately, your system is not networked, so we were unable to\n"
#~ "activate your subscription.\n"
#~ "                                                                                                                                                                              \n"
#~ "It is important to activate your subscription so you can access the\n"
#~ "services that keep your system secure and supported.\n"
#~ "                                                                                                                                                                              \n"
#~ "Please activate from a networked system now by visiting\n"
#~ "http://www.redhat.com/activate/\n"
#~ "                                                                                                                                                                              \n"
#~ "Need help? To contact a customer service representative near you, visit\n"
#~ "http://www.redhat.com/contact/\n"
#~ "\n"
#~ msgstr ""
#~ "You have completed installation and system setup.\n"
#~ "                                                                                                                                                                              \n"
#~ "Unfortunately, your system is not networked, so we were unable to\n"
#~ "activate your subscription.\n"
#~ "                                                                                                                                                                              \n"
#~ "It is important to activate your subscription so you can access the\n"
#~ "services that keep your system secure and supported.\n"
#~ "                                                                                                                                                                              \n"
#~ "Please activate from a networked system now by visiting\n"
#~ "http://www.redhat.com/activate/\n"
#~ "                                                                                                                                                                              \n"
#~ "Need help? To contact a customer service representative near you, visit\n"
#~ "http://www.redhat.com/contact/\n"
#~ "\n"

#~ msgid ""
#~ "You have completed installation and system setup.\n"
#~ "                                                                                                                                                                              \n"
#~ "Unfortunately, your subscription was not activated.\n"
#~ "Your system will operate, but you will not be able to access the\n"
#~ "services that keep your system secure and supported.\n"
#~ "                                                                                                                                                                              \n"
#~ "To ensure that you gain access to these important services, please "
#~ "activate\n"
#~ "now by visiting http://www.redhat.com/activate/\n"
#~ "                                                                                                                                                                              \n"
#~ "Need help? To contact a customer service representative near you, visit\n"
#~ "http://www.redhat.com/contact/\n"
#~ msgstr ""
#~ "You have completed installation and system setup.\n"
#~ "                                                                                                                                                                              \n"
#~ "Unfortunately, your subscription was not activated.\n"
#~ "Your system will operate, but you will not be able to access the\n"
#~ "services that keep your system secure and supported.\n"
#~ "                                                                                                                                                                              \n"
#~ "To ensure that you gain access to these important services, please "
#~ "activate\n"
#~ "now by visiting http://www.redhat.com/activate/\n"
#~ "                                                                                                                                                                              \n"
#~ "Need help? To contact a customer service representative near you, visit\n"
#~ "http://www.redhat.com/contact/\n"

#~ msgid "*"
#~ msgstr "*"

#~ msgid "..."
#~ msgstr "..."

#~ msgid "6.0"
#~ msgstr "6.0"

#~ msgid "6.1"
#~ msgstr "6.1"

#~ msgid "6.2"
#~ msgstr "6.2"

#~ msgid "7.0"
#~ msgstr "7.0"

#~ msgid "7.1"
#~ msgstr "7.1"

#~ msgid "7.2"
#~ msgstr "7.2"

#~ msgid "7.3"
#~ msgstr "7.2"

#~ msgid "8.0"
#~ msgstr "7.0"

#~ msgid "Add"
#~ msgstr "Add"

#~ msgid "Add new:"
#~ msgstr "Add new:"

#~ msgid "After installation, keep binary packages on disk"
#~ msgstr "After installation, keep binary packages on disk"

#~ msgid "Do not install packages after retrieval"
#~ msgstr "Do not install packages after retrieval"

#~ msgid ""
#~ "Do not upgrade packages when local configuration file has been modified"
#~ msgstr ""
#~ "Do not upgrade packages when local configuration file has been modified"

#~ msgid ""
#~ "Enable RPM rollbacks  (allows \"undo\" but requires additional storage "
#~ "space)"
#~ msgstr ""
#~ "Enable RPM rollbacks  (allows \"undo\" but requires additional storage "
#~ "space)"

#~ msgid "Enter a path where you want downloaded packages to be stored."
#~ msgstr "Enter a path where you want downloaded packages to be stored."

#~ msgid ""
#~ "Enter the name of a file which you want to skip when determining which "
#~ "packages you can choose from.  Wildcards are acceptable, i.e. \"/boot/*\"."
#~ msgstr ""
#~ "Enter the name of a file which you want to skip when determining which "
#~ "packages you can choose from.  Wildcards are acceptable, i.e. \"/boot/*\"."

#~ msgid ""
#~ "Enter the name of a package which you want to skip when determining which "
#~ "packages you can choose from.  Wildcards are acceptable, i.e. \"kernel*\"."
#~ msgstr ""
#~ "Enter the name of a package which you want to skip when determining which "
#~ "packages you can choose from.  Wildcards are acceptable, i.e. \"kernel*\"."

#~ msgid "File Names to Skip"
#~ msgstr "File Names to Skip"

#~ msgid "General"
#~ msgstr "General"

#~ msgid ""
#~ "If you need a HTTP proxy, enter it here in the format HOST:PORT\n"
#~ "e.g. squid.mysite.org:3128"
#~ msgstr ""
#~ "If you need a HTTP proxy, enter it here in the format HOST:PORT\n"
#~ "e.g. squid.mysite.org:3128"

#~ msgid ""
#~ "If you need to override the automatically determined version of Red Hat "
#~ "Linux, enter a version here, or choose from the predefined versions."
#~ msgstr ""
#~ "If you need to override the automatically determined version of Red Hat "
#~ "Linux, enter a version here, or choose from the predefined versions."

#~ msgid "Network Settings"
#~ msgstr "Network Settings"

#~ msgid "Override version stored in System Profile:"
#~ msgstr "Override version stored in System Profile:"

#~ msgid "Package Exceptions"
#~ msgstr "Package Exceptions"

#~ msgid "Package Installation Options"
#~ msgstr "Package Installation Options"

#~ msgid "Package Names to Skip"
#~ msgstr "Package Names to Skip"

#~ msgid "Package Retrieval Options"
#~ msgstr "Package Retrieval Options"

#~ msgid "Package Verification Options"
#~ msgstr "Package Verification Options"

#~ msgid "Package storage directory:"
#~ msgstr "Package storage directory:"

#~ msgid "Remove"
#~ msgstr "Remove"

#~ msgid "Retrieval / Installation"
#~ msgstr "Retrieval / Installation"

#~ msgid "Retrieve source RPM along with binary package"
#~ msgstr "Retrieve source RPM along with binary package"

#~ msgid "Use GPG to verify package integrity"
#~ msgstr "Use GPG to verify package integrity"

#~ msgid ""
#~ "A Profile Name is a descriptive name that you choose to identify this "
#~ "System Profile on\n"
#~ "Red Hat Network web pages.  Optionally, include a computer serial or "
#~ "identification number."
#~ msgstr ""
#~ "A Profile Name is a descriptive name that you choose to identify this "
#~ "System Profile on\n"
#~ "Red Hat Network web pages.  Optionally, include a computer serial or "
#~ "identification number."

#~ msgid ""
#~ "According to your preferences you have chosen not to automatically \n"
#~ "update the above packages.  If you would like to override your settings\n"
#~ "and include one of the above packages in the list of packages to "
#~ "retrieve,\n"
#~ "select its checkbox."
#~ msgstr ""
#~ "According to your preferences you have chosen not to automatically \n"
#~ "update the above packages.  If you would like to override your settings\n"
#~ "and include one of the above packages in the list of packages to "
#~ "retrieve,\n"
#~ "select its checkbox."

#~ msgid ""
#~ "Additional hardware information including PCI devices, disk sizes and "
#~ "mount points will be\n"
#~ "included in the profile."
#~ msgstr ""
#~ "Additional hardware information including PCI devices, disk sizes and "
#~ "mount points will be\n"
#~ "included in the profile."

#~ msgid "Alabama"
#~ msgstr "Alabama"

#~ msgid "Alaska"
#~ msgstr "Alaska"

#~ msgid "Alberta"
#~ msgstr "Alberta"

#~ msgid "All Finished"
#~ msgstr "All Finished"

#~ msgid "Arizona"
#~ msgstr "Arizona"

#~ msgid "Arkansas"
#~ msgstr "Arkansas"

#~ msgid "Armed Forces(AA)"
#~ msgstr "Armed Forces(AA)"

#~ msgid "Armed Forces(AE)"
#~ msgstr "Armed Forces(AE)"

#~ msgid "Armed Forces(AP)"
#~ msgstr "Armed Forces(AP)"

#~ msgid "Available Package Installs"
#~ msgstr "Available Package Installs"

#~ msgid ""
#~ "Below is a list of packages present on your system that RPM knows about:"
#~ msgstr ""
#~ "Below is a list of packages present on your system that RPM knows about:"

#~ msgid "British Columbia"
#~ msgstr "British Columbia"

#~ msgid ""
#~ "By default, all packages that RPM knows about will be included in your "
#~ "System Profile.\n"
#~ "Uncheck any packages which you do not want to be included."
#~ msgstr ""
#~ "By default, all packages that RPM knows about will be included in your "
#~ "System Profile.\n"
#~ "Uncheck any packages which you do not want to be included."

#~ msgid "California"
#~ msgstr "California"

#~ msgid "Channels"
#~ msgstr "Channels"

#~ msgid ""
#~ "Clicking \"Forward\" indicates understanding and acceptance of these "
#~ "terms and conditions.\n"
#~ " If you do not accept, press \"Cancel\""
#~ msgstr ""
#~ "Clicking \"Forward\" indicates understanding and acceptance of these "
#~ "terms and conditions.\n"
#~ " If you do not accept, press \"Cancel\""

#~ msgid "Colorado"
#~ msgstr "Colorado"

#~ msgid "Connecticut"
#~ msgstr "Connecticut"

#~ msgid "Contact preferences"
#~ msgstr "Contact preferences"

#~ msgid "Delaware"
#~ msgstr "Delaware"

#~ msgid "District of Columbia"
#~ msgstr "District of Columbia"

#~ msgid "Dr."
#~ msgstr "Dr."

#~ msgid "Fields marked in red are required."
#~ msgstr "Fields marked in red are required."

#~ msgid "First name:"
#~ msgstr "First name:"

#~ msgid "Florida"
#~ msgstr "Florida"

#~ msgid ""
#~ "Hardware information is important to determine what updated software and "
#~ "drivers\n"
#~ "are relevant to this system.  The minimum set of information you can "
#~ "include will contain\n"
#~ "your system's architecture and Red Hat Linux version."
#~ msgstr ""
#~ "Hardware information is important to determine what updated software and "
#~ "drivers\n"
#~ "are relevant to this system.  The minimum set of information you can "
#~ "include will contain\n"
#~ "your system's architecture and Red Hat Linux version."

#~ msgid "Hawaii"
#~ msgstr "Hawaii"

#~ msgid "IP address:"
#~ msgstr "IP address:"

#~ msgid "Idaho"
#~ msgstr "Idaho"

#~ msgid "Illinois"
#~ msgstr "Illinois"

#~ msgid "Include information about hardware and network"
#~ msgstr "Include information about hardware and network"

#~ msgid "Included information"
#~ msgstr "Included information"

#~ msgid "Indiana"
#~ msgstr "Indiana"

#~ msgid "Installing Packages"
#~ msgstr "Installing Packages"

#~ msgid "Installing:"
#~ msgstr "Installing:"

#~ msgid "Iowa"
#~ msgstr "Iowa"

#~ msgid "Kansas"
#~ msgstr "Kansas"

#~ msgid "Kentucky"
#~ msgstr "Kentucky"

#~ msgid "Last name:"
#~ msgstr "Last name:"

#~ msgid "Louisiana"
#~ msgstr "Louisiana"

#~ msgid "Maine"
#~ msgstr "Maine"

#~ msgid "Manitoba"
#~ msgstr "Manitoba"

#~ msgid "Maryland"
#~ msgstr "Maryland"

#~ msgid "Massachusetts"
#~ msgstr "Massachusetts"

#~ msgid "Michigan"
#~ msgstr "Michigan"

#~ msgid "Micronesia"
#~ msgstr "Micronesia"

#~ msgid "Minnesota"
#~ msgstr "Minnesota"

#~ msgid "Miss"
#~ msgstr "Miss"

#~ msgid "Mississippi"
#~ msgstr "Mississippi"

#~ msgid "Missouri"
#~ msgstr "Missouri"

#~ msgid "Montana"
#~ msgstr "Montana"

#~ msgid "Mr."
#~ msgstr "Mr."

#~ msgid "Mrs."
#~ msgstr "Mrs."

#~ msgid "Ms."
#~ msgstr "Ms."

#~ msgid "Name"
#~ msgstr "Name"

#~ msgid "Nebraska"
#~ msgstr "Nebraska"

#~ msgid "Nevada"
#~ msgstr "Nevada"

#~ msgid "New Brunswick"
#~ msgstr "New Brunswick"

#~ msgid "New Hampshire"
#~ msgstr "New Hampshire"

#~ msgid "New Jersey"
#~ msgstr "New Jersey"

#~ msgid "New Mexico"
#~ msgstr "New Mexico"

#~ msgid "New York"
#~ msgstr "New York"

#~ msgid "Newfoundland"
#~ msgstr "Newfoundland"

#~ msgid "North Carolina"
#~ msgstr "North Carolina"

#~ msgid "North Dakota"
#~ msgstr "North Dakota"

#~ msgid "Northern Marianas"
#~ msgstr "Northern Marianas"

#~ msgid "Northwest Territory"
#~ msgstr "Northwest Territory"

#~ msgid "Nova Scotia"
#~ msgstr "Nova Scotia"

#~ msgid "Ohio"
#~ msgstr "Ohio"

#~ msgid "Oklahoma"
#~ msgstr "Oklahoma"

#~ msgid "Ontario"
#~ msgstr "Ontario"

#~ msgid "Oregon"
#~ msgstr "Oregon"

#~ msgid "Outside the US/Canada"
#~ msgstr "Outside the US/Canada"

#~ msgid "Packages Flagged to be Skipped"
#~ msgstr "Packages Flagged to be Skipped"

#~ msgid "Packages Required to Solve Dependencies"
#~ msgstr "Packages Required to Solve Dependencies"

#~ msgid "Pennsylvania"
#~ msgstr "Pennsylvania"

#~ msgid "Prince Edward Island"
#~ msgstr "Prince Edward Island"

#~ msgid "Quebec"
#~ msgstr "Quebec"

#~ msgid ""
#~ "RPM information is important to determine what updated software packages "
#~ "are relevant\n"
#~ "to this system."
#~ msgstr ""
#~ "RPM information is important to determine what updated software packages "
#~ "are relevant\n"
#~ "to this system."

#~ msgid "Rel."
#~ msgstr "Rel."

#~ msgid "Retrieving Packages"
#~ msgstr "Retrieving Packages"

#~ msgid "Retrieving:"
#~ msgstr "Retrieving:"

#~ msgid "Rhode Island"
#~ msgstr "Rhode Island"

#~ msgid "Saskatchewan"
#~ msgstr "Saskatchewan"

#~ msgid "Select all packages"
#~ msgstr "Select all packages"

#~ msgid "Sir"
#~ msgstr "Sir"

#~ msgid "South Carolina"
#~ msgstr "South Carolina"

#~ msgid "South Dakota"
#~ msgstr "South Dakota"

#~ msgid "Special offers from Red Hat partners"
#~ msgstr "Special offers from Red Hat partners"

#~ msgid "Tennessee"
#~ msgstr "Tennessee"

#~ msgid "Terms and Conditions"
#~ msgstr "Terms and Conditions"

#~ msgid "Texas"
#~ msgstr "Texas"

#~ msgid ""
#~ "The following packages are required because some of the packages you\n"
#~ "selected depend on them.  They will be added to your selected package set."
#~ msgstr ""
#~ "The following packages are required because some of the packages you\n"
#~ "selected depend on them.  They will be added to your selected package set."

#~ msgid ""
#~ "This is Red Hat Update Agent.  It will assist you in updating\n"
#~ "your Red Hat Enterprise Linux system with the latest software\n"
#~ "available from Red Hat Network.\n"
#~ "\n"
#~ "\n"
#~ "To continue, click \"Forward.\"  To cancel without updating\n"
#~ "anything, click \"Cancel.\""
#~ msgstr ""
#~ "This is Red Hat Update Agent.  It will assist you in updating\n"
#~ "your Red Hat Linux system with the latest software available\n"
#~ "from Red Hat Network.\n"
#~ "\n"
#~ "\n"
#~ "To continue, click \"Forward.\"  To cancel without updating\n"
#~ "anything, click \"Cancel.\""

#~ msgid ""
#~ "To subscribe or unsubscribe from channels, or for\n"
#~ "more information about the channels available, see:"
#~ msgstr ""
#~ "To subscribe or unsubscribe from channels, or for\n"
#~ "more information about the channels available, see:"

#~ msgid "Total progress:"
#~ msgstr "Total progress:"

#~ msgid "Total size of selected packages to download:"
#~ msgstr "Total size of selected packages to download:"

#~ msgid "Total size of selected packages:"
#~ msgstr "Total size of selected packages:"

#~ msgid "Trust Territories"
#~ msgstr "Trust Territories"

#~ msgid "Utah"
#~ msgstr "Utah"

#~ msgid "Vermont"
#~ msgstr "Vermont"

#~ msgid "View Advisory"
#~ msgstr "View Advisory"

#~ msgid "Virgin Islands"
#~ msgstr "Virgin Islands"

#~ msgid "Virginia"
#~ msgstr "Virginia"

#~ msgid "Washington"
#~ msgstr "Washington"

#~ msgid ""
#~ "We are finished collecting information for the System Profile.\n"
#~ "\n"
#~ "Click \"Forward\" to send this System Profile to Red Hat Network.  Click\n"
#~ "\"Cancel\" and no information will be sent.  You can run the "
#~ "registration\n"
#~ "program later by typing rhn_register at the command line."
#~ msgstr ""
#~ "We are finished collecting information for the System Profile.\n"
#~ "\n"
#~ "Click \"Forward\" to send this System Profile to Red Hat Network.  Click\n"
#~ "\"Cancel\" and no information will be sent.  You can run the "
#~ "registration\n"
#~ "program later by typing rhn_register at the command line."

#~ msgid "Welcome to Red Hat Update Agent"
#~ msgstr "Welcome to Red Hat Update Agent"

#~ msgid "West Virginia"
#~ msgstr "West Virginia"

#~ msgid "Wisconsin"
#~ msgstr "Wisconsin"

#~ msgid "Wyoming"
#~ msgstr "Wyoming"

#~ msgid ""
#~ "You may press \"Back\" to modify your package selections, or \"Forward\" "
#~ "to continue."
#~ msgstr ""
#~ "You may press \"Back\" to modify your package selections, or \"Forward\" "
#~ "to continue."

#~ msgid ""
#~ "You will be able to update your hardware profile or create new hardware "
#~ "profiles when you login to\n"
#~ "Red Hat Network at http://www.redhat.com/network."
#~ msgstr ""
#~ "You will be able to update your hardware profile or create new hardware "
#~ "profiles when you login to\n"
#~ "Red Hat Network at http://www.redhat.com/network."

#~ msgid "Yukon Territory"
#~ msgstr "Yukon Territory"

#~ msgid "ZIP / Postal code:"
#~ msgstr "ZIP / Postal code:"

#~ msgid "e-Newsletter"
#~ msgstr "e-Newsletter"

#~ msgid "* First name:"
#~ msgstr "First name:"

#~ msgid "* Last name:"
#~ msgstr "Last name:"

#~ msgid ""
#~ "Creating a Red Hat login gives you access to the updates, errata, source\n"
#~ "code, and maintenance capabilities included in your subscription.\n"
#~ "Red Hat uses your login and account information to communicate with you\n"
#~ "about your subscription services and software."
#~ msgstr ""
#~ "Congratulations!\n"
#~ "You have completed setup and your subscription was successfully "
#~ "activated.\n"
#~ "                                                                                                                                                                              \n"
#~ "You are fully enabled to receive the services included in your Red Hat\n"
#~ "subscription."

#~ msgid ""
#~ "Forgot your Red Hat login or password? Find it at \n"
#~ "http://www.redhat.com/software/rhn/\n"
#~ "                                                                                                                                                                              \n"
#~ "Need help? Contact customer service at http://www.redhat.com/contact/\n"
#~ msgstr ""
#~ "Congratulations!\n"
#~ "You have completed setup and your subscription was successfully "
#~ "activated.\n"
#~ "                                                                                                                                                                              \n"
#~ "You are fully enabled to receive the services included in your Red Hat\n"
#~ "subscription."

#~ msgid "Outside US/Canada"
#~ msgstr "Outside the US/Canada"

#~ msgid ""
#~ "Why do you need to register and provide a Red Hat login?\n"
#~ "                                                                                                                                                                              \n"
#~ "Your subscription includes support and software maintenance services. To\n"
#~ "activate these services, you must register with Red Hat. Registration\n"
#~ "includes these simple steps:\n"
#~ "                                                                                                                                                                              \n"
#~ "1) provide a Red Hat login\n"
#~ "2) provide a subscription number\n"
#~ "3) connect your system to Red Hat Network\n"
#~ "                                                                                                                                                                              \n"
#~ "If you do not complete these registration steps, you will not be able to\n"
#~ "access the services included in your subscription. These services keep\n"
#~ "your system current, reliable, secure and supported.\n"
#~ msgstr ""
#~ "You have completed installation and system setup.\n"
#~ "                                                                                                                                                                              \n"
#~ "Unfortunately, your subscription was not activated.\n"
#~ "Your system will operate, but you will not be able to access the\n"
#~ "services that keep your system secure and supported.\n"
#~ "                                                                                                                                                                              \n"
#~ "To ensure that you gain access to these important services, please "
#~ "activate\n"
#~ "now by visiting http://www.redhat.com/activate/\n"
#~ "                                                                                                                                                                              \n"
#~ "Need help? To contact a customer service representative near you, visit\n"
#~ "http://www.redhat.com/contact/\n"

#~ msgid "sdfsdfsdfsdfProblem registering personal information"
#~ msgstr "Registration information for: "

#~ msgid ""
#~ "You have completed software installation, however you did not complete 1 "
#~ "of the 3 Red Hat registration steps. Your Enterprise Linux software will "
#~ "operate, but you will not be able to access all of your technical support "
#~ "options, or updates that keep your systems reliable and secure. Please go "
#~ "to http://www.redhat.com/register/ to complete subscription registration "
#~ "now or visit http://www.redhat.com/contact/ to get registration help.\n"
#~ "        \n"
#~ "We will remind you to complete Red Hat registration later.\n"
#~ msgstr ""
#~ "You have completed software installation, however you did not complete 1 "
#~ "of the 3 Red Hat registration steps. Your Enterprise Linux software will "
#~ "operate, but you will not be able to access all of your technical support "
#~ "options, or updates that keep your systems reliable and secure. Please go "
#~ "to http://www.redhat.com/register/ to complete subscription registration "
#~ "now or visit http://www.redhat.com/contact/ to get registration help.\n"
#~ "        \n"
#~ "We will remind you to complete Red Hat registration later.\n"

#~ msgid "Use Existing Account"
#~ msgstr "Use Existing Account"

#~ msgid "Password (confirm):"
#~ msgstr "Password (confirm):"

#~ msgid "Advisory Information"
#~ msgstr "Advisory Information"<|MERGE_RESOLUTION|>--- conflicted
+++ resolved
@@ -495,22 +495,9 @@
 "Satellite Proxy technology. Red Hat recommends that customers only register "
 "once.\n"
 "\n"
-<<<<<<< HEAD
-"    A common cause of this error code is due to having mistakenly setup an\n"
-"    Activation Key which is set as the universal default.  If an activation "
-"key is set\n"
-"    on the account as a universal default, you can disable this key and "
-"retry to avoid\n"
-"    requiring a Management entitlement."
-msgstr ""
-
-#: ../src/up2date_client/rhncli.py:70
-msgid "Show additional output. Repeat for more detail."
-=======
 "To learn more about RHN Classic/Red Hat Satellite registration and "
 "technologies please consult this Knowledge Base Article: https://access."
 "redhat.com/kb/docs/DOC-45563"
->>>>>>> 18d28843
 msgstr ""
 
 #. Send Window
