--- conflicted
+++ resolved
@@ -1,11 +1,7 @@
 # some high level utility stuff for rpm handling
 
 # Client code for Update Agent
-<<<<<<< HEAD
-# Copyright (c) 1999-2002 Red Hat, Inc.  Distributed under GPLv2.
-=======
 # Copyright (c) 1999--2012 Red Hat, Inc.  Distributed under GPLv2.
->>>>>>> 4869bc83
 #
 # Author: Preston Brown <pbrown@redhat.com>
 #         Adrian Likins <alikins@redhat.com>
@@ -28,7 +24,7 @@
 
 def installedHeaderByKeyword(**kwargs):
     """ just cause this is such a potentially useful looking method... """
-    _ts = rpm.TransactionSet()
+    _ts = transaction.initReadOnlyTransaction()
     mi = _ts.dbMatch()
     for keyword in kwargs.keys():
         mi.pattern(keyword, rpm.RPMMIRE_GLOB, kwargs[keyword])
@@ -36,7 +32,9 @@
     headerList = []
     for h in mi:
         headerList.append(h)
-    _ts.closeDB()
+    mi = None
+    _ts.ts.closeDB()
+    
     return headerList
 
 def verifyPackages(packages):
@@ -114,12 +112,13 @@
 
     if msgCallback != None:
         msgCallback(_("Getting list of packages installed on the system"))
-
-    _ts = rpm.TransactionSet()
+ 
+    _ts = transaction.initReadOnlyTransaction()   
     count = 0
     total = 0
 
-    for h in _ts.dbMatch():
+    dbmatch = _ts.dbMatch()
+    for h in dbmatch:
         if h == None:
             break
         count = count + 1
@@ -127,7 +126,8 @@
     total = count
 
     count = 0
-    for h in _ts.dbMatch():
+    dbmatch = _ts.dbMatch()
+    for h in dbmatch:
         if h == None:
             break
         package = {
@@ -158,7 +158,8 @@
         if progressCallback != None:
             progressCallback(count, total)
         count = count + 1
-    _ts.closeDB()
+    dbmatch = None
+    _ts.ts.closeDB()
     pkg_list.sort(key=lambda x:(x['name'], x['epoch'], x['version'], x['release']))
     return pkg_list
 
