--- conflicted
+++ resolved
@@ -43,10 +43,6 @@
                     "Could not determine what version of Red Hat Linux you "\
                     "are running.\nIf you get this error, try running \n\n"\
                     "\t\trpm --rebuilddb\n\n")
-<<<<<<< HEAD
-
-=======
->>>>>>> 862bb802
 
 def getVersion():
     '''
