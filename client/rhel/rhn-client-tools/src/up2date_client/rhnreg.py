--- conflicted
+++ resolved
@@ -76,13 +76,8 @@
         try:
             (key, value) = i.split(':')
         except ValueError:
-<<<<<<< HEAD
-            raise up2dateErrors.OemInfoFileError(i)
-
-=======
             raise up2dateErrors.OemInfoFileError(i), None, sys.exc_info()[2]
         
->>>>>>> b4c93a70
         info[key] = value.strip()
 
     return info
