#!/bin/sh
#
# rhnsd:	Starts the Red Hat Network Daemon
#
# chkconfig: 345 97 03
# description:  This is a daemon which handles the task of connecting \
#		periodically to the Red Hat Network servers to \
#		check for updates, notifications and perform system \
#		monitoring tasks according to the service level that \
#		this server is subscribed for
#
# processname: rhnsd
# pidfile: /var/run/rhnsd.pid
#

### BEGIN INIT INFO
# Provides: rhnsd
# Required-Start: $local_fs $network $remote_fs $named $time
# Required-Stop: $local_fs $network $remote_fs $named
# Default-Start: 3 5
# Default-Stop: 0 1 6
# Short-Description: Starts the Red Hat Network Daemon
# Description: This is a daemon which handles the task of connecting
#               periodically to the Red Hat Network servers to
#               check for updates, notifications and perform system
#               monitoring tasks according to the service level that
#               this server is subscribed for.
### END INIT INFO


# interval in minutes to connect to Red Hat Network. The minimum allowed
# value is currently 1 hour; by default rhnsd will connect every four hours.
# This should be more than suitable for the vast majority of systems.  You
# may adjust the interval by editing the file /etc/sysconfig/rhn/rhnsd.

RHNSD=/usr/sbin/rhnsd
RHNSD_PIDFILE=/var/run/rhnsd.pid

# Sanity checks.
[ -x $RHNSD ] || exit 6
RHN_UP2DATE_FILE="/etc/sysconfig/rhn/up2date"
[ -f $RHN_UP2DATE_FILE ] || exit 6
if [ -r $RHN_UP2DATE_FILE ]; then
        RHN_SYSTEMID_FILE=`awk -F '=[[:space:]]*' '/^[[:space:]]*systemIdPath[[:space:]]*=/ {print $2}' $RHN_UP2DATE_FILE`
        [ -f $RHN_SYSTEMID_FILE ] || exit 6
elif [ "$1" != "status" ];  then
        echo "Insufficient privilege. Cannot open file $RHN_UP2DATE_FILE for reading."
        exit 4
fi

# Source function library.
. /etc/rc.status

# Shell functions sourced from /etc/rc.status:
#      rc_check         check and set local and overall rc status
#      rc_status        check and set local and overall rc status
#      rc_status -v     ditto but be verbose in local rc status
#      rc_status -v -r  ditto and clear the local rc status
#      rc_failed        set local and overall rc status to failed
#      rc_reset         clear local rc status (overall remains)
#      rc_exit          exit appropriate to overall rc status

# First reset status of this service
rc_reset

start() {
<<<<<<< HEAD
    echo -n $"Starting SUSE Manager Network Daemon: "
=======
    echo -n $"Starting Spacewalk Daemon: "
>>>>>>> 15567d2b
    startproc -p $RHNSD_PIDFILE $RHNSD
    rc_status -v
    [ -x /usr/sbin/rhn-update-status ] && /usr/sbin/rhn-update-status
}

stop() {
<<<<<<< HEAD
    echo -n $"Stopping SUSE Manager Network Daemon: "
=======
    echo -n $"Stopping Spacewalk Daemon: "
>>>>>>> 15567d2b
    killproc -p $RHNSD_PIDFILE $RHNSD
    rc_status -v
}

# See how we were called.
case "$1" in
    start)
	start
	;;
    stop)
	stop
	;;
    status)
        echo -n "Checking for service rhnsd: "
        checkproc -p $RHNSD_PIDFILE $RHNSD
	rc_status -v
        ;;
    restart|force-reload)
	stop
	start
	;;
    condrestart|try-restart)
        $0 status
        if test $? = 0; then
            $0 restart
        else
            rc_reset
        fi
        rc_status
	;;
    reload)
<<<<<<< HEAD
        echo -n $"Reloading SUSE Manager Network Daemon: "
=======
        echo -n $"Reloading Spacewalk Daemon: "
>>>>>>> 15567d2b
        killproc -p $RHNSD_PIDFILE -HUP $RHNSD
        rc_status -v
        echo
        ;;
    *)
	echo $"Usage: $0 {start|stop|status|restart|force-reload|condrestart|try-restart|reload}"
        exit 2
esac
rc_exit<|MERGE_RESOLUTION|>--- conflicted
+++ resolved
@@ -64,22 +64,14 @@
 rc_reset
 
 start() {
-<<<<<<< HEAD
-    echo -n $"Starting SUSE Manager Network Daemon: "
-=======
     echo -n $"Starting Spacewalk Daemon: "
->>>>>>> 15567d2b
     startproc -p $RHNSD_PIDFILE $RHNSD
     rc_status -v
     [ -x /usr/sbin/rhn-update-status ] && /usr/sbin/rhn-update-status
 }
 
 stop() {
-<<<<<<< HEAD
-    echo -n $"Stopping SUSE Manager Network Daemon: "
-=======
     echo -n $"Stopping Spacewalk Daemon: "
->>>>>>> 15567d2b
     killproc -p $RHNSD_PIDFILE $RHNSD
     rc_status -v
 }
@@ -111,11 +103,7 @@
         rc_status
 	;;
     reload)
-<<<<<<< HEAD
-        echo -n $"Reloading SUSE Manager Network Daemon: "
-=======
         echo -n $"Reloading Spacewalk Daemon: "
->>>>>>> 15567d2b
         killproc -p $RHNSD_PIDFILE -HUP $RHNSD
         rc_status -v
         echo
