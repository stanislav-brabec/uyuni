package Spacewalk::Setup;
require Exporter;

use warnings;
use strict;

use English;

use Exporter 'import';
use vars '@EXPORT_OK';
@EXPORT_OK = qw(loc system_debug system_or_exit postgresql_clear_db);

use Getopt::Long qw(GetOptions);
use Symbol qw(gensym);
use IPC::Open3 qw(open3);
use Pod::Usage qw(pod2usage);
use POSIX ":sys_wait_h";
use Fcntl qw(F_GETFD F_SETFD FD_CLOEXEC);
use Socket;
use Net::LibIDN ();

use Params::Validate qw(validate);
Params::Validate::validation_options(strip_leading => "-");

=head1 NAME

Spacewalk::Setup, spacewalk-setup

=head1 VERSION

Version 1.1

=cut

our $VERSION = '1.1';

use constant SHARED_DIR => "/usr/share/spacewalk/setup";

use constant POSTGRESQL_SCHEMA_FILE => File::Spec->catfile("/etc", "sysconfig", 
    'rhn', 'postgres', 'main.sql');

use constant POSTGRESQL_DEPLOY_FILE => File::Spec->catfile("/etc", "sysconfig",
    'rhn', 'postgres', 'deploy.sql');

use constant DEFAULT_ANSWER_FILE_GLOB =>
  SHARED_DIR . '/defaults.d/*.conf';

use constant DEFAULT_RHN_CONF_LOCATION =>
  '/etc/rhn/rhn.conf';

<<<<<<< HEAD
use constant DEFAULT_PROXY_CONF_LOCATION =>
  '/etc/sysconfig/proxy';

use constant DEFAULT_PROXYAUTH_CONF_LOCATION =>
  '/root/.curlrc';
=======
use constant DEFAULT_UP2DATE_LOCATION =>
  '/etc/sysconfig/rhn/up2date';
>>>>>>> 4869bc83

use constant DEFAULT_RHN_ETC_DIR =>
  '/etc/sysconfig/rhn';

use constant DEFAULT_SATCON_DICT =>
  '/var/lib/rhn/rhn-satellite-prep/satellite-local-rules.conf';

use constant DEFAULT_RHN_SATCON_TREE =>
  '/var/lib/rhn/rhn-satellite-prep/etc';

use constant DEFAULT_BACKUP_DIR =>
   '/etc/sysconfig/rhn/backup-' . `date +%F-%R`;

use constant INSTALL_LOG_FILE =>
  '/var/log/rhn/rhn_installation.log';

use constant DB_INSTALL_LOG_FILE =>
  '/var/log/rhn/install_db.log';

use constant DB_POP_LOG_FILE =>
  '/var/log/rhn/populate_db.log';

use constant PG_POP_LOG_SIZE => 156503;
use constant ORA_POP_LOG_SIZE => 132243;

use constant RHN_LOG_DIR =>
  '/var/log/rhn';

use constant DB_UPGRADE_LOG_FILE =>
  '/var/log/rhn/upgrade_db.log';

use constant DB_UPGRADE_LOG_SIZE => 22000000;

use constant DB_INSTALL_LOG_SIZE => 11416;

<<<<<<< HEAD
our $DEFAULT_DOC_ROOT = "/var/www/html";
if ( -e '/etc/SuSE-release' )
{
    $DEFAULT_DOC_ROOT = '/srv/www/htdocs';
}
=======
use constant DB_MIGRATION_LOG_FILE =>
  '/var/log/rhn/rhn_db_migration.log';


>>>>>>> 4869bc83

my $DEBUG;
$DEBUG = 0;

sub parse_options {
  my @valid_opts = (
		    "help",
		    "skip-system-version-test",
		    "skip-selinux-test",
		    "skip-fqdn-test",
		    "skip-python-test",
		    "skip-updates-install",
		    "skip-db-install",
		    "skip-db-diskspace-check",
		    "skip-db-population",
		    "skip-gpg-key-import",
		    "skip-ssl-cert-generation",
                    "skip-ssl-vhost-setup",
            "skip-services-check",
            "skip-logfile-init",
		    "clear-db",
		    "re-register",
		    "disconnected",
		    "answer-file=s",
		    "non-interactive",
		    "upgrade",
		    "run-updater:s",
            "run-cobbler",
            "enable-tftp:s",
                    "external-db",
                    "db-only",
<<<<<<< HEAD
                    "ncc",
=======
            "rhn-http-proxy:s",
            "rhn-http-proxy-username:s",
            "rhn-http-proxy-password:s",
>>>>>>> 4869bc83
		   );

  my $usage = loc("usage: %s %s\n",
		  $0,
<<<<<<< HEAD
		  "[ --help ] [ --answer-file=<filename> ] [ --non-interactive ] [ --skip-system-version-test ] [ --skip-selinux-test ] [ --skip-fqdn-test ] [ --skip-db-install ] [ --skip-db-diskspace-check ] [ --skip-db-population ] [ --skip-gpg-key-import ] [ --skip-ssl-cert-generation ] [--skip-ssl-vhost-setup] [ --skip-services-check ] [ --clear-db ] [ --re-register ] [ --disconnected ] [ --upgrade ] [ --run-updater=<yes|no>] [--run-cobbler] [ --enable-tftp=<yes|no>] [--ncc]" );
=======
		  "[ --help ] [ --answer-file=<filename> ] [ --non-interactive ] [ --skip-system-version-test ] [ --skip-selinux-test ] [ --skip-fqdn-test ] [ --skip-db-install ] [ --skip-db-diskspace-check ] [ --skip-db-population ] [ --skip-gpg-key-import ] [ --skip-ssl-cert-generation ] [--skip-ssl-vhost-setup] [ --skip-services-check ] [ --clear-db ] [ --re-register ] [ --disconnected ] [ --upgrade ] [ --run-updater=<yes|no>] [--run-cobbler] [ --enable-tftp=<yes|no>] [--external-db]" );
>>>>>>> 4869bc83

  # Terminate if any errors were encountered parsing the command line args:
  my %opts;
  if (not GetOptions(\%opts, @valid_opts)) {
    die("\n");
  }

  if ($opts{help}) {
    ( my $module = __PACKAGE__ ) =~ s!::!/!g;
    pod2usage(-exitstatus => 0, -verbose => 1, -message => $usage, -input => $INC{$module . '.pm'});
  }

  return %opts;
}

# This function is a simple wrapper around sprintf, which I'm using as
# a placeholder until or unless real I18N support is required.  Doing
# it this way should make it easier to identify which strings need
# localization, and help me avoid lazily catting strings together.
sub loc {
  my $string = shift;
  return sprintf($string, @_);
}

sub read_config {
  my $config_file = shift;
  my $options = shift;
  local * CONFIG;
  open(CONFIG, '<', $config_file) or die "Could not open $config_file: $!";

  while (my $line = <CONFIG>) {
    if ($line =~ /^#/ or $line =~ /\[comment\]/ or $line =~ "^\n") {
      next;
    } else {
      chomp($line);
      (my $key, my $value) = split (/=/, $line);
      $key =~ s/^\s*//msg;
      $key =~ s/\s*$//msg;
      $value =~ s/^\s*//msg;
      $value =~ s/\s*$//msg;
      $options->{$key} = $value;
    }
  }
  return;
}

sub load_answer_file {
  my $options = shift;
  my $answers = shift;

  my @files = glob(DEFAULT_ANSWER_FILE_GLOB);
  push @files, $options->{'answer-file'} if $options->{'answer-file'};

  for my $file (@files) {

    next unless (-r $file or $file eq $options->{'answer-file'});

    if ($options->{'answer-file'} and $file eq $options->{'answer-file'}) {
      print loc("* Loading answer file: %s.\n", $file);
    }
    local * FH;
    open FH, '<', $file or die loc("Could not open answer file: %s\n", $!);

    while (my $line = <FH>) {
      next if substr($line, 0, 1) eq '#';
      $line =~ /([\w\.-]*)\s*=\s*(.*)/;
      my ($key, $value) = ($1, $2);

      next unless $key;

      $answers->{$key} = $value;
    }

    close FH;
  }
  if ($answers->{'db-host'}) {
    $answers->{'db-host'} = Net::LibIDN::idn_to_ascii($answers->{'db-host'}, "utf8");
  }
  return;
}

# Check if we're installing with an embedded database.
sub is_embedded_db {
  my $opts = shift;
  return not defined($opts->{'external-db'});
}

# Return 1 in case setup should also migrate from embedded oracle -> embedded postgresql
sub is_db_migration {
  return 0 if not -d 'PostgreSQL';
  foreach my $rpm ('oracle-server-i386', 'oracle-server-x86_64', 'oracle-server-s390x') {
    system("rpm -q $rpm >& /dev/null");
    if ($? >> 8 == 0) {
      return 1;
    }
  }

  return 0;
}

sub system_debug {
  my @args = @_;

  my $logfile = INSTALL_LOG_FILE;

  if ($DEBUG) {
    print "Command: '" . join(' ', @args) . "'\n";
    return 0;
  }
  else {
    local $SIG{'ALRM'};
    if (@args == 1) {
      die "Single parameter system_debug [@args] not supported.\n";
    } else {
      local *LOGFILE;
      open(LOGFILE, ">>", $logfile) or do {
          print "Error writing log file '$logfile': $!\n";
          print STDERR "Error writing log file '$logfile': $!\n";
          return 1;
      };
      my $orig_stdout = select LOGFILE;
      $| = 1;
      select $orig_stdout;
      local *PROCESS_OUT;
      set_spinning_callback();
      my $pid = open3(gensym, \*PROCESS_OUT, \*PROCESS_OUT, @args);
      my ($vecin, $vecout) = ('', '');
      vec($vecin, fileno(PROCESS_OUT), 1) = 1;
      my $ret;
      # Some programs that daemonize themselves do not close their stdout,
      # so doing just while (<PROCESS_OUT>) would block forever. That's why
      # we try to select'n'sysread, to have a chance to see if the child
      # is ready to be reaped, even if we did not get eof.
      while (1) {
        if (select($vecout=$vecin, undef, undef, 10) > 0) {
          my $buffer;
          if (sysread(PROCESS_OUT, $buffer, 4096) > 0) {
            print LOGFILE $buffer;
            redo;
          }
        }
        my $pidout = waitpid($pid, WNOHANG);
        if ($pidout < 0) {
          print LOGFILE "We've lost the child [@args] pid [$pid]\n";
          $ret = -1;
          last;
        }
        if ($pidout) {
          $ret = $?;
          last;
        }
      }
      close PROCESS_OUT;
      close LOGFILE;
      alarm 0;
      return $ret;
    }
  }
}

sub system_or_exit {
  my $command = shift;
  my $exit_code = shift;
  my $error = shift;
  my @args = @_;

  my $ret = system_debug(@{$command});

  if ($ret) {
    my $exit_value = $? >> 8;

    print loc($error . "  Exit value: %d.\n", (@args, $exit_value));
    print "Please examine @{[ INSTALL_LOG_FILE ]} for more information.\n";

    exit $exit_code;
  }

  return 1;
}

sub upgrade_stop_services {
  my $opts = shift;
  if ($opts->{'upgrade'} && not $opts->{'skip-services-check'}) {
    print "* Upgrade flag passed.  Stopping necessary services.\n";
    if (-e "/usr/sbin/spacewalk-service") {
      system_or_exit(['/usr/sbin/spacewalk-service', 'stop'], 16,
                      'Could not stop the rhn-satellite service.');
    } elsif (-e "/usr/sbin/rhn-satellite") {
      system_or_exit(['/usr/sbin/rhn-satellite', 'stop'], 16,
                      'Could not stop the rhn-satellite service.');
    } elsif (-e "/etc/init.d/rhn-satellite") {
      system_or_exit(['/etc/init.d/rhn-satellite', 'stop'], 16,
                      'Could not stop the rhn-satellite service.')
    } else {
      # shutdown pre 3.6 services proerly
      system_or_exit(['/sbin/service', 'apache2', 'stop'], 25,
                      'Could not stop the http service.');
      system_or_exit(['/sbin/service', 'taskomatic', 'stop'], 27,
                      'Could not stop the taskomatic service.');
      if (is_embedded_db($opts)) {
        system_or_exit(['/sbin/service', 'rhn-database', 'stop'], 31,
                        'Could not stop the rhn-database service.');
      }
    }
  }
  return 1;
}

my $spinning_callback_count;
my @spinning_pattern = split /\n/, <<EOF;
.               
 .              
  o             
   @            
   (O)          
    (*)         
   ((%%))       
    (( # ))     
   ( ( # ) )    
 (  (  #  )  )  
    (  !  )     
       :        
       .        
       _        
      . .       
    .     .     
                
EOF

my $spinning_pattern_maxlength = 0;
for (@spinning_pattern) {
	if (length > $spinning_pattern_maxlength) {
		$spinning_pattern_maxlength = length;
	}
}
sub spinning_callback {
	my $old = select STDOUT;
	$| = 1;
	my $index = ($spinning_callback_count++ % scalar(@spinning_pattern));
	print STDOUT $spinning_pattern[$index],
		(' ' x ($spinning_pattern_maxlength - length($spinning_pattern[$index]))),
		"\r";
	select $old;
	alarm 1;
}

sub set_spinning_callback {
	if (not -t STDOUT) {
		return;
	}
	$spinning_callback_count = 0;
	$SIG{'ALRM'} = \&spinning_callback;
	alarm 1;
}

sub init_log_files {
  my $product_name = shift;
  my @args = @_;

  if (not -e RHN_LOG_DIR) {
    mkdir RHN_LOG_DIR;
  }

  log_rotate(INSTALL_LOG_FILE);
  if (have_selinux()) {
    local *X; open X, '>', INSTALL_LOG_FILE and close X;
    system('/sbin/restorecon', INSTALL_LOG_FILE);
  }
  log_rotate(DB_INSTALL_LOG_FILE);
  log_rotate(DB_POP_LOG_FILE);

  local * FH;
  open(FH, ">", INSTALL_LOG_FILE)
    or die "Could not open '" . INSTALL_LOG_FILE .
        "': $!";

  my $log_header = "Installation log of $product_name\nCommand: "
    . $0 . " " . join(" ", @args) . "\n\n";

  print FH $log_header;

  close(FH);

  return;
}

sub log_rotate {
  my $file = shift;

  my $counter = 1;
  if (-e $file) {
    while (-e $file . '.' . $counter) {
      $counter++;
    }

    rename $file, $file . '.' . $counter;
  }

  return;
}

sub check_users_exist {
    my @required_users = @_;

    my $missing_a_user;

    foreach my $user (@required_users) {
        if (not getpwnam($user)) {
            print loc("The user '%s' should exist.\n", $user);
            $missing_a_user = 1;
        }

    }

    if ($missing_a_user) {
        exit 7;
    }
}

sub check_groups_exist {
    my @required_groups = @_;

    my $missing_a_group;

    foreach my $group (@required_groups) {
        if (not getgrnam($group)) {
            print loc("The group '%s' should exist.\n", $group);
            $missing_a_group = 1;
        }
    }

    if ($missing_a_group) {
        exit 8;
    }
}

sub clear_db {
    my $answers = shift;

    my $dbh = get_dbh($answers);

    print loc("** Database: Shutting down spacewalk services that may be using DB.\n");

    # The --exclude=oracle is needed for embedded database Satellites.
    system_debug('/usr/sbin/spacewalk-service', '--exclude=oracle', 'stop');

    print loc("** Database: Services stopped.  Clearing DB.\n");

    my $select_sth = $dbh->prepare(<<EOQ);
  SELECT 'drop ' || UO.object_type ||' '|| UO.object_name AS DROP_STMT
    FROM user_objects UO
   WHERE UO.object_type NOT IN ('TABLE', 'INDEX', 'TRIGGER', 'LOB')
UNION
  SELECT 'drop ' || UO.object_type ||' '|| UO.object_name
         || ' cascade constraints' AS DROP_STMT
    FROM user_objects UO
   WHERE UO.object_type = 'TABLE'
     AND UO.object_name NOT LIKE '%$%'
EOQ

    $select_sth->execute();

    while (my ($drop_stmt) = $select_sth->fetchrow()) {
        my $drop_sth = $dbh->prepare($drop_stmt);
        $drop_sth->execute();
    }

    if ($DEBUG) {
        $dbh->rollback();
    }
    else {
        $dbh->commit();
    }

    $dbh->disconnect();

    return;
}

# TODO: Still duplicated in install.pl, didn't move out to module as nicely
# as other routines on account of usage of $opts:
sub ask {
    my %params = validate(@_, {
            noninteractive => 1,
            question => 1,
            test => 0,
            answer => 1,
            password => 0,
            default => 0,
        });

    if (${$params{answer}} and not $params{default}) {
        $params{default} = ${$params{answer}};
    }

    while (not defined ${$params{answer}} or
        not answered($params{test}, ${$params{answer}})) {
        if ($params{noninteractive}) {
            if (defined ${$params{answer}}) {
                die "The answer '" . ${$params{answer}} . "' provided for '" . $params{question} . "' is invalid.\n";
            }
            else {
                die "No answer provided for '" . $params{question} . "'\n";
            }
        }

        my $default_string = "";
        if ($params{default}) {
            if ($params{password}) {
                $default_string = " [******]";
            }
            else {
                $default_string = " [" . $params{default} . "]";
            }
        }

        print loc("%s%s? ",
            $params{question},
            $default_string);

        if ($params{password}) {
            my $stty_orig_val = `stty -g`;
            system('stty', '-echo');
            ${$params{answer}} = <STDIN>;
            system("stty $stty_orig_val");
            print "\n";
        }
        else {
            ${$params{answer}} = <STDIN>;
        }

        chomp ${$params{answer}};

        ${$params{answer}} ||= $params{default} || '';
    }

    ${$params{answer}} ||= $params{default} || '';

    return;
}

sub answered {
    my $test = shift;
    my $answer = shift;

    my $testsub;
    if (ref $test eq 'CODE') {
        $testsub = $test;
    }
    else {
        $testsub = sub {
            my $param = shift;
            if ($param =~ $test) {
                return 1
            }
            else {
                print loc("'%s' is not a valid response\n", $param);
                return 0
            }
        };
    }

    return $testsub->($answer);
}

sub get_nls_database_parameters {
    my $answers = shift;
    my $dbh = get_dbh($answers);

    my $sth = $dbh->prepare(<<EOQ);
SELECT NDP.parameter, NDP.value
  FROM nls_database_parameters NDP
EOQ

    $sth->execute();
    my %nls_database_parameters;

    while (my ($param, $value) = $sth->fetchrow()) {
        $nls_database_parameters{$param} = $value;
    }

    $sth->finish();
    $dbh->disconnect();

    return %nls_database_parameters;
}


sub print_progress {
	my %params = validate(@_, { init_message => 1,
		log_file_name => 1,
		log_file_size => 1,
		err_message => 1,
		err_code => 1,
		system_opts => 1,
	});

	local *LOGFILE;
	open(LOGFILE, ">>", $params{log_file_name}) or do {
		print "Error writing log file '$params{log_file_name}': $!\n";
		print STDERR "Error writing log file '$params{log_file_name}': $!\n";
		exit $params{err_code};
	};

	$| = 1;
	my $orig_stdout = select LOGFILE;
	$| = 1;
	select $orig_stdout;
	print loc($params{init_message});
	local *PROCESS_OUT;
	my $progress_hashes_done = 0;
	my $progress_callback_length = 0;
	my $pid = open3(gensym, \*PROCESS_OUT, \*PROCESS_OUT, @{$params{system_opts}});
	while (<PROCESS_OUT>) {
		print LOGFILE $_;
		$progress_callback_length += length;
		if (-t STDOUT and $params{log_file_size}) {
			my $target_hashes = int(60 * $progress_callback_length / $params{log_file_size});
			if ($target_hashes > $progress_hashes_done) {
				print "#" x ($target_hashes - $progress_hashes_done);
				$progress_hashes_done = $target_hashes;
			}
		}
	}
	close PROCESS_OUT;
	waitpid($pid, 0);
	my $ret = $?;
	close LOGFILE;
	print "\n";

	if ($ret) {
		print loc($params{err_message});
		exit $params{err_code};
	}
}

# Format connect data to connect string.
sub _oracle_make_dsn_string {
	my $data = shift;
	if (not (defined $data->{'db-host'} and defined $data->{'db-name'})) {
		return;
	}
	my $dsn = "//$data->{'db-host'}";
	if (defined $data->{'db-port'}) {
		$dsn .= ':' . $data->{'db-port'};
	}
	$dsn .= "/$data->{'db-name'}";
	return $dsn;
}

# We attempt to connect to the database using the current db-* values.
# Returns 0 if could not even connect, 1 if could connect but
# login/password was wrong, and 2 if the connect was fully successful.
sub _oracle_check_connect_info {
	my $data = shift;
	eval {
		my $dbh = get_dbh($data);
		$dbh->disconnect();
	};
	if (not $@) {
		# We were able to connect to the database. Good.
		return 2;
	}
	if (not defined DBI->err()) {	# maybe we failed to load the DBD?
		die $@;
	}
	if (DBI->err() == 1017 or DBI->err() == 1005) {
		# We at least knew the connect string, so we
		# were able to communicate with the database.
		return 1;
	}
	return 0;
}

# Called from oracle_get_database_answers, here we focus on
# at least reaching some instance, not worrying about username
# and password for now.
sub oracle_get_connect_answers {
	my $opts = shift;
	my $answers = shift;

	my $ret;

	my %data;
	$data{'db-backend'} = 'oracle';
	$data{'db-user'} = $answers->{'db-user'};
	$data{'db-password'} = $answers->{'db-password'};

REDO_CONNECT:
	# If the answers hold data that make it possible
	# to create DSN, try it without asking first.
	$data{'db-name'} = _oracle_make_dsn_string($answers);
	if (defined $data{'db-name'}) {
		# Try the direct //host:port/name format.
		if ($ret  = _oracle_check_connect_info(\%data)) {
			# It worked, we shall set it in place of name.
			$answers->{'db-name'} = $data{'db-name'};
			return $ret;
		}
	}

	if (defined $answers->{'db-name'}) {
		# Try just the db-name directly, ignore db-host.
		# This would work if tnsnames.ora already existed.
		if ($ret = _oracle_check_connect_info($answers)) {
			return $ret;
		}
	}

	ask(
		-noninteractive => $opts->{"non-interactive"},
		-question => "Database service name (SID)",
		-test => qr/\S+/,
		-answer => \$answers->{'db-name'}
	);

	# Try the db-name as full connect (ignore host).
	if ($ret = _oracle_check_connect_info($answers)) {
		return $ret;
	}

	$data{'db-name'} = _oracle_make_dsn_string($answers);
	if (not defined $data{'db-name'}) {
		$data{'db-name'} = $answers->{'db-name'};
		$data{'db-host'} = 'localhost';
		$data{'db-name'} = _oracle_make_dsn_string(\%data);
	}
	if (defined $data{'db-name'}) {
		# Try db-name as SID for host (//host:port/name).
		if ($ret  = _oracle_check_connect_info(\%data)) {
			# It worked, we shall set it in place of name.
			$answers->{'db-name'} = $data{'db-name'};
			return $ret;
		}
	}

	ask(
		-noninteractive => $opts->{"non-interactive"},
		-question => "Database hostname",
		-test => qr/\S+/,
		-default => 'localhost',
		-answer => \$answers->{'db-host'});

    $answers->{'db-host'} = Net::LibIDN::idn_to_ascii($answers->{'db-host'}, "utf8");
	$data{'db-name'} = _oracle_make_dsn_string($answers);
	if (defined $data{'db-name'}) {
		# Try db-name as SID for host (//host:port/name).
		if ($ret  = _oracle_check_connect_info(\%data)) {
			# It worked, we shall set it in place of name.
			$answers->{'db-name'} = $data{'db-name'};
			return $ret;
		}
	}

	ask(
		-noninteractive => $opts->{"non-interactive"},
		-question => "Database (listener) port",
		-test => qr/\d+/,
		-default => '1521',
		-answer => \$answers->{'db-port'});

	$data{'db-name'} = _oracle_make_dsn_string($answers);
	if (defined $data{'db-name'}) {
		# Try db-name as SID for host (//host:port/name).
		if ($ret  = _oracle_check_connect_info(\%data)) {
			# It worked, we shall set it in place of name.
			$answers->{'db-name'} = $data{'db-name'};
			return $ret;
		}
	}

	print $@;
	if (is_embedded_db($opts) or $opts->{"non-interactive"}) {
		exit 19;
	}

	delete @{$answers}{qw/db-host db-port db-name/};
	goto REDO_CONNECT;
}

sub oracle_get_database_answers {
	my $opts = shift;
	my $answers = shift;

	while (1) {
		my $ret = oracle_get_connect_answers($opts, $answers);
		if ($ret > 1) {
			# Connect info was good, and even username and password were OK.
			return;
		}

		while (1) {
			ask(
				-noninteractive => $opts->{"non-interactive"},
				-question => "Username",
				-test => qr/\S+/,
				-answer => \$answers->{'db-user'});

			ask(
				-noninteractive => $opts->{"non-interactive"},
				-question => "Password",
				-test => qr/\S+/,
				-answer => \$answers->{'db-password'},
				-password => 1);

			$ret = _oracle_check_connect_info($answers);
			if ($ret > 1) {
				return;
			}
			print $@;
			if (is_embedded_db($opts) or $opts->{"non-interactive"}) {
				exit 19;
			}

			if (not $ret) {
				# We won't try username/password, need to go
				# back to connect check loop.
				last;
			}
			delete @{$answers}{qw/db-user db-password/};
		}
		delete @{$answers}{qw/db-host db-port db-name/};
	}
}


sub postgresql_get_database_answers {
    my $opts = shift;
    my $answers = shift;

    ask(
        -noninteractive => $opts->{"non-interactive"},
        -question => "Hostname (leave empty for local)",
        -test => sub { 1 },
        -answer => \$answers->{'db-host'});

    if ($answers->{'db-host'} ne '') {
        $answers->{'db-host'} = Net::LibIDN::idn_to_ascii($answers->{'db-host'}, "utf8");
        ask(
            -noninteractive => $opts->{"non-interactive"},
            -question => "Port",
            -test => qr/\d+/,
            -default => 5432,
            -answer => \$answers->{'db-port'});
    } else {
            $answers->{'db-port'} = '';
    }

    ask(
        -noninteractive => $opts->{"non-interactive"},
        -question => "Database",
        -test => qr/\S+/,
        -answer => \$answers->{'db-name'});

    ask(
        -noninteractive => $opts->{"non-interactive"},
        -question => "Username",
        -test => qr/\S+/,
        -answer => \$answers->{'db-user'});

    ask(
        -noninteractive => $opts->{"non-interactive"},
        -question => "Password",
        -test => qr/\S+/,
        -answer => \$answers->{'db-password'},
        -password => 1);

    return;
}


############################
# PostgreSQL Specific Code #
############################

# Parent PostgreSQL setup function:
sub postgresql_setup_db {
    my $opts = shift;
    my $answers = shift;

    print Spacewalk::Setup::loc("** Database: Setting up database connection for PostgreSQL backend.\n");
    my $connected;

    if (is_embedded_db($opts)) {
      postgresql_start();
    }
    postgresql_setup_embedded_db($opts, $answers);

    while (not $connected) {
        postgresql_get_database_answers($opts, $answers);

        my $dbh;

        eval {
            $dbh = get_dbh($answers);
            $dbh->disconnect();
        };
        if ($@) {
            print Spacewalk::Setup::loc("Could not connect to the database.  Your connection information may be incorrect.  Error: %s\n", $@);

            delete @{$answers}{qw/db-host db-port db-name db-user db-password/};
        }
        else {
            $connected = 1;
        }
    }

    write_rhn_conf($answers, 'db-backend', 'db-host', 'db-port', 'db-name', 'db-user', 'db-password');
    postgresql_populate_db($opts, $answers);

    if (is_db_migration() and $opts->{"upgrade"}) {
        print loc("* Database: Starting embedded database migration.\n");
        migrate_embedded_db($opts, $answers);
    }

    return 1;
}

sub postgresql_start {
    system('service postgresql status >&/dev/null');
    system('service postgresql start >&/dev/null') if ($? >> 8);
    return ($? >> 8);
}

sub postgresql_setup_embedded_db {
    my $opts = shift;
    my $answers = shift;

    if (not is_embedded_db($opts)) {
        return 0;
    }

    if ($opts->{"skip-db-install"} or $opts->{"upgrade"} and not is_db_migration()) {
        print loc("** Database: Embedded database installation SKIPPED.\n");
        return 0;
    }

    if (not -x '/usr/bin/spacewalk-setup-embedded-postgresql') {
        print loc(<<EOQ);
The spacewalk-setup-embedded-postgresql does not seem to be available.
You might want to use --external-db command line option.
EOQ
        exit 24;
    }

    if (-d "/var/lib/pgsql/data/base" and
        ! system(qq{/usr/bin/spacewalk-setup-embedded-postgresql check --db $answers->{'db-name'}})) {
        my $shared_dir = SHARED_DIR;
        print loc(<<EOQ);
The embedded database appears to be already installed. Either rerun
this script with the --skip-db-install option, or use the
'/usr/bin/spacewalk-setup-embedded-postgresql remove --db $answers->{'db-name'} --user $answers->{'db-user'}'
script to remove the embedded database and try again.
EOQ

        exit 13;
    }

    if (not $opts->{"skip-db-diskspace-check"}) {
        system_or_exit(['python', SHARED_DIR .
            '/embedded_diskspace_check.py', '/var/lib/pgsql/data', '12288'], 14,
            'There is not enough space available for the embedded database.');
    }
    else {
        print loc("** Database: Embedded database diskspace check SKIPPED!\n");
    }

    printf loc(<<EOQ, DB_INSTALL_LOG_FILE);
** Database: Installing the database:
** Database: This is a long process that is logged in:
** Database:   %s
EOQ

    if (have_selinux()) {
      local *X; open X, '>', DB_INSTALL_LOG_FILE and close X;
      system('/sbin/restorecon', DB_INSTALL_LOG_FILE);
    }
    print_progress(-init_message => "*** Progress: #",
        -log_file_name => DB_INSTALL_LOG_FILE,
		-log_file_size => DB_INSTALL_LOG_SIZE,
		-err_message => "Could not install database.\n",
		-err_code => 15,
		-system_opts => [ "/usr/bin/spacewalk-setup-embedded-postgresql",
                                  "create",
                                  "--db", $answers->{'db-name'},
                                  "--user", $answers->{'db-user'},
                                  "--password", $answers->{'db-password'}]);

    print loc("** Database: Installation complete.\n");

    return 1;
}

sub postgresql_populate_db {
    my $opts = shift;
    my $answers = shift;

    print Spacewalk::Setup::loc("** Database: Populating database.\n");

    if ($opts->{"skip-db-population"} or ($opts->{"upgrade"} and not is_db_migration())) {
        print Spacewalk::Setup::loc("** Database: Skipping database population.\n");
        return 1;
    }

    if ($opts->{"clear-db"}) {
        print Spacewalk::Setup::loc("** Database: --clear-db option used.  Clearing database.\n");
        my $dbh = get_dbh($answers);
        postgresql_clear_db($dbh);
    }

    if (postgresql_test_db_schema($answers)) {
        ask(
            -noninteractive => $opts->{"non-interactive"},
            -question => "The Database has schema.  Would you like to clear the database",
            -test => qr/(Y|N)/i,
            -answer => \$answers->{'clear-db'},
            -default => 'Y',
        );

        if ($answers->{"clear-db"} =~ /Y/i) {
            print Spacewalk::Setup::loc("** Database: Clearing database.\n");
            my $dbh = get_dbh($answers);
            postgresql_clear_db($dbh);
            print Spacewalk::Setup::loc("** Database: Re-populating database.\n");
        }
        else {
            print Spacewalk::Setup::loc("** Database: The database already has schema.  Skipping database population.\n");
            return 1;
        }
    }

    my $sat_schema = POSTGRESQL_SCHEMA_FILE;
    my $sat_schema_deploy = POSTGRESQL_DEPLOY_FILE;

    system_or_exit([ "/usr/bin/rhn-config-schema.pl",
                   "--source=" . $sat_schema,
                   "--target=" . $sat_schema_deploy,
                   "--tablespace-name=None" ],
                   22,
                   'There was a problem populating the deploy.sql file.',
                   );

    my $logfile = DB_POP_LOG_FILE;

    my @opts = ('spacewalk-sql', '--select-mode-direct', $sat_schema_deploy);

    print_progress(-init_message => "*** Progress: #",
        -log_file_name => Spacewalk::Setup::DB_POP_LOG_FILE,
        -log_file_size => Spacewalk::Setup::PG_POP_LOG_SIZE,
        -err_message => "Could not populate database.\n",
        -err_code => 23,
        -system_opts => [@opts]);

    return 1;
}

# Check if the database appears to already have schema loaded:
sub postgresql_test_db_schema {
    my $answers = shift;
    my $dbh = get_dbh($answers);

    # Assumption, if web_customer table exists then schema exists:
    my $sth = $dbh->prepare("SELECT tablename from pg_tables where schemaname='public' and tablename='web_customer'");

    $sth->execute;
    my ($row) = $sth->fetchrow;
    $sth->finish;
    $dbh->disconnect();
    return $row ? 1 : 0;
}

# Clear the PostgreSQL schema by deleting the 'public' schema with cascade, 
# then re-creating it. Also delete all the other known schemas that
# Spacewalk might have created.

my $POSTGRESQL_CLEAR_SCHEMA = <<EOS;
	drop schema if exists rpm cascade ;
	drop schema if exists rhn_exception cascade ;
	drop schema if exists rhn_config cascade ;
	drop schema if exists rhn_server cascade ;
	drop schema if exists rhn_entitlements cascade ;
	drop schema if exists rhn_bel cascade ;
	drop schema if exists rhn_cache cascade ;
	drop schema if exists rhn_channel cascade ;
	drop schema if exists rhn_config_channel cascade ;
	drop schema if exists rhn_org cascade ;
	drop schema if exists rhn_user cascade ;
	drop schema if exists public cascade ;
	create schema public authorization postgres ;
EOS
sub postgresql_clear_db {
	my $dbh = shift;

	print loc("** Database: Shutting down spacewalk services that may be using DB.\n");

	# The --exclude=postgresql is needed for embedded database Satellites.
	system_debug('/usr/sbin/spacewalk-service', '--exclude=postgresql', 'stop');

	print loc("** Database: Services stopped.  Clearing DB.\n");

	local $dbh->{RaiseError} = 0;
	local $dbh->{PrintError} = 1;
	local $dbh->{PrintWarn} = 0;
	local $dbh->{AutoCommit} = 1;
	for my $c (split /\n/, $POSTGRESQL_CLEAR_SCHEMA) {
		$dbh->do($c);
	}
	$dbh->disconnect;
	return 1;
}

sub embedded_oracle_start {
  if (-x "/etc/init.d/oracle") {
      system("service oracle start >&/dev/null");
  } else {
      system("runuser", "oracle", "-l", "-c", "lsnrctl start >&/dev/null");
      system("runuser", "oracle", "-l", "-c", "echo startup|ORACLE_SID=rhnsat sqlplus '/ as sysdba' >&/dev/null");
  }
}

sub embedded_oracle_stop {
  if (-x "/etc/init.d/oracle") {
      system("service oracle stop >& /dev/null");
  } else {
      system("runuser", "oracle", "-l", "-c", "lsnrctl stop >&/dev/null");
      system("runuser", "oracle", "-l", "-c",
        "echo shutdown immediate|ORACLE_SID=rhnsat sqlplus '/ as sysdba' >&/dev/null");
  }
}

sub migrate_embedded_db {
  my $opts = shift;
  my $answers = shift;

  # FIXME: Test sufficient disk space for migration
  print loc("** Database: Starting embedded Oracle database.\n");
  embedded_oracle_start();

  my $emb_oracle_creds = {
    'db-backend' => 'oracle',
    'db-host' => 'localhost',
    'db-port' => 1521,
  };

  $emb_oracle_creds->{'db-name'} = $answers->{'embedded-oracle-name'} || 'rhnsat';
  $emb_oracle_creds->{'db-user'} = $answers->{'embedded-oracle-user'} || 'rhnsat';
  $emb_oracle_creds->{'db-password'} = $answers->{'embedded-oracle-password'} || 'rhnsat';

  print loc("** Database: Trying to connect to embedded Oracle database: ");
  if (_oracle_check_connect_info($emb_oracle_creds) != 2) {
    print loc("failed.\n*** Please make sure you are using correct Oracle database login credentials.\n");
    exit 1;
  } else {
    print loc("succeded.\n");
  }

  print loc("** Database: Migrating data.\n");
  print loc("*** Database: Migration process logged at: " . DB_MIGRATION_LOG_FILE . "\n");
  log_rotate(DB_MIGRATION_LOG_FILE);
  system_or_exit(["/bin/bash", "-c",
	"(set -o pipefail; /usr/bin/spacewalk-dump-schema" .
	" --db=" . $emb_oracle_creds->{'db-name'} .
	" --user=" . $emb_oracle_creds->{'db-user'} .
	" --password=" . $emb_oracle_creds->{'db-password'} . " | spacewalk-sql" .
	" --verbose" .
	" --select-mode-direct" .
	" - ) > " . DB_MIGRATION_LOG_FILE . ' 2>&1'],
	1,
	"*** Data migration failed.");

  print loc("** Database: Data migration successfully completed.\n");
  print loc("** Database: Stoping embedded Oracle database.\n");
  embedded_oracle_stop();
}



########################
# Oracle Specific Code #
########################

# Parent Oracle setup function:
sub oracle_setup_db {
    my $opts = shift;
    my $answers = shift;

    print loc("* Setting up Oracle environment.\n");

    oracle_check_for_users_and_groups($opts);

    print loc("* Setting up database.\n");
    oracle_setup_embedded_db($opts, $answers);
    oracle_setup_db_connection($opts, $answers);
    oracle_test_db_settings($opts, $answers);
    write_rhn_conf($answers, 'db-backend', 'db-name', 'db-user', 'db-password');
    oracle_populate_db($opts, $answers);
}


sub oracle_check_for_users_and_groups {
    my $opts = shift;
    if (is_embedded_db($opts)) {
        my @required_users = qw/oracle/;
        my @required_groups = qw/oracle dba/;

        check_users_exist(@required_users);
        check_groups_exist(@required_groups);
    }
}

sub oracle_setup_embedded_db {
    my $opts = shift;
    my $answers = shift;

    if (not is_embedded_db($opts)) {
        return 0;
    } else {
        $answers->{'db-user'} = 'rhnsat' if not defined $answers->{'db-user'};
        $answers->{'db-password'} = 'rhnsat' if not defined $answers->{'db-password'};
        $answers->{'db-name'} = 'rhnsat.world';
        $answers->{'db-host'} = 'localhost';
        $answers->{'db-port'} = 1521;
    }


    if ($opts->{'upgrade'}) {
        printf loc(<<EOQ, DB_UPGRADE_LOG_FILE);
** Database: Upgrading the database server to latest Oracle 10g:
** Database: This is a long process that is logged in:
** Database: %s
EOQ
        print_progress(-init_message => "*** Progress: #",
                   -log_file_name => DB_UPGRADE_LOG_FILE,
                   -log_file_size => DB_UPGRADE_LOG_SIZE,
                   -err_message => "Could not upgrade database.\n",
                   -err_code => 15,
                   -system_opts => ['/sbin/runuser', 'oracle', '-c',
                                    SHARED_DIR . '/oracle/upgrade-db.sh' .
                                    " --user $answers->{'db-user'}"]);

        system_or_exit(['service', 'oracle', 'restart'], 41,
                       'Could not restart oracle service');

        return 0;
    }

    if ($opts->{"skip-db-install"} || $opts->{"upgrade"}) {
        print loc("** Database: Embedded database installation SKIPPED.\n");

        return 0;
    }

    if (-d "/rhnsat/data") {
        my $shared_dir = SHARED_DIR;
        print loc(<<EOQ);
The embedded database appears to be already installed. Either rerun
this script with the --skip-db-install option, or use the
'$shared_dir/oracle/remove-db.sh' script to remove the embedded database and try
again.
EOQ

        exit 13;
    }

    if (not $opts->{"skip-db-diskspace-check"}) {
        system_or_exit(['python', SHARED_DIR .
            '/embedded_diskspace_check.py'], 14,
            'There is not enough space available for the embedded database.');
    }
    else {
        print loc("** Database: Embedded database diskspace check SKIPPED!\n");
    }

    printf loc(<<EOQ, DB_INSTALL_LOG_FILE);
** Database: Installing the database:
** Database: This is a long process that is logged in:
** Database:   %s
EOQ

    if (have_selinux()) {
      local *X; open X, '>', DB_INSTALL_LOG_FILE and close X;
      system('/sbin/restorecon', DB_INSTALL_LOG_FILE);
    }
    print_progress(-init_message => "*** Progress: #",
        -log_file_name => DB_INSTALL_LOG_FILE,
		-log_file_size => DB_INSTALL_LOG_SIZE,
		-err_message => "Could not install database.\n",
		-err_code => 15,
		-system_opts => [ SHARED_DIR . "/oracle/install-db.sh",
                        "--user", $answers->{'db-user'}, "--password", $answers->{'db-password'}]);

    print loc("** Database: Installation complete.\n");

    sleep(5); # We need to sleep because sometimes the database doesn't
            # come back up fast enough.

    return 1;
}

sub oracle_setup_db_connection {
    my $opts = shift;
    my $answers = shift;

    print loc("** Database: Setting up database connection for Oracle backend.\n");
    my $connected;

    while (not $connected) {
        oracle_get_database_answers($opts, $answers);

        my $dbh;

        eval {
            oracle_check_db_version($answers);
        };
        if ($@) {
            print loc("Could not connect to the database.  Your connection information may be incorrect.  Error: %s\n", $@);
            if (is_embedded_db($opts) or $opts->{"non-interactive"}) {
                exit 19;
            }

            delete @{$answers}{qw/db-host db-port db-user db-name db-password/};
        }
        else {
            $connected = 1;
        }
    }

    return 1;
}

sub oracle_check_db_version {
    my $answers = shift;

    my $dbh = get_dbh($answers);

    my ($v, $c);

    my $query = <<EOQ;
BEGIN
  dbms_utility.db_version(:v, :c);
END;
EOQ

    my $sth = $dbh->prepare($query);
    $sth->bind_param_inout(':v', \$v, 4096);
    $sth->bind_param_inout(':c', \$c, 4096);

    $sth->execute();
    $sth->finish();
    $dbh->disconnect();

    my $version = join('.', (split(/\./, $v))[0 .. 2]);
    my @allowed_db_versions = qw/11.2.0 11.1.0 10.2.0/;

    unless (grep { $version eq $_ } @allowed_db_versions) {
        die "Version [$version] is not supported (does not match "
                . join(', ', @allowed_db_versions) . ").\n";
    }

    return 1;
}

sub oracle_test_db_settings {
  my $opts = shift;
  my $answers = shift;

  print loc("** Database: Testing database connection.\n");

  oracle_check_db_privs($answers);
  oracle_check_db_tablespace_settings($answers);
  oracle_check_db_charsets($answers);

  return 1;
}

sub oracle_check_db_privs {
    my $answers = shift;

    my $dbh = get_dbh($answers);

    my $sth = $dbh->prepare(<<EOQ);
SELECT DISTINCT privilege
  FROM (
          SELECT USP.privilege
            FROM user_sys_privs USP
        UNION
          SELECT RSP.privilege
            FROM role_sys_privs RSP,
                 user_role_privs URP
           WHERE RSP.role = URP.granted_role
        UNION
          SELECT RSP.privilege
            FROM role_sys_privs RSP,
                 role_role_privs RRP,
                 user_role_privs URP1,
                 user_role_privs URP2
           WHERE URP1.granted_role = RRP.role
             AND RRP.role = URP2.granted_role
             AND URP2.granted_role = RSP.role
       )
 WHERE privilege = ?
EOQ

    my @required_privs =
    ('ALTER SESSION',
        'CREATE SEQUENCE',
        'CREATE SYNONYM',
        'CREATE TABLE',
        'CREATE VIEW',
        'CREATE PROCEDURE',
        'CREATE TRIGGER',
        'CREATE TYPE',
        'CREATE SESSION',
    );

    my @errs;

    foreach my $priv (@required_privs) {
        $sth->execute($priv);
        my ($got_priv) = $sth->fetchrow();

        unless ($got_priv) {
            push @errs, loc("User '%s' does not have the '%s' privilege.", $answers->{'db-user'}, $priv);
        }
    }

    if (@errs) {
        print loc("Tablespace errors:\n  %s\n", join("\n  ", @errs));
        exit 21;
    }

    $sth->finish();
    $dbh->disconnect();

    return 0;
}

# returns 0 if the tablespace settings are good, dies with error(s) otherwise
sub oracle_check_db_tablespace_settings {
    my $answers = shift;

    my $tablespace_name = oracle_get_default_tablespace_name($answers);

    my $dbh = get_dbh($answers);

    my $sth = $dbh->prepare(<<EOQ);
SELECT UT.status, UT.contents, UT.logging
  FROM user_tablespaces UT
 WHERE UT.tablespace_name = ?
EOQ

    $sth->execute($tablespace_name);
    my $row = $sth->fetchrow_hashref;
    $sth->finish;
    $dbh->disconnect();

    unless (ref $row eq 'HASH' and (%{$row})) {
        print loc("Tablespace '%s' does not appear to exist.\n", $tablespace_name);
    }

    my %expectations = (STATUS => 'ONLINE',
        CONTENTS => 'PERMANENT',
        LOGGING => 'LOGGING',
    );
    my @errs = ();

    foreach my $column (keys %expectations) {
        if ($row->{$column} ne $expectations{$column}) {
            push @errs, loc("tablespace %s has %s set to %s where %s is expected",
                $tablespace_name, $column, $row->{$column}, $expectations{$column});
        }
    }

    if (@errs) {
        print loc("Tablespace errors: %s\n", join(';', @errs));
        exit 21;
    }

    return 1;
}

sub oracle_check_db_charsets {
    my $answers = shift;

    my %nls_database_parameters = get_nls_database_parameters($answers);

    my @ALLOWED_CHARSETS = qw/UTF8 AL32UTF8/;

    unless (exists $nls_database_parameters{NLS_CHARACTERSET} and
        grep { $nls_database_parameters{NLS_CHARACTERSET} eq $_ } @ALLOWED_CHARSETS) {
        print loc("Database is using an invalid (non-UTF8) character set: (NLS_CHARACTERSET = %s)\n", $nls_database_parameters{NLS_CHARACTERSET});
        exit 21;
    }

    return 0;
}

sub oracle_populate_db {
    my $opts = shift;
    my $answers = shift;

    print loc("** Database: Populating database.\n");

    if ($opts->{"skip-db-population"} || $opts->{"upgrade"}) {
        print loc("** Database: Skipping database population.\n");
        return 1;
    }

    my $tablespace_name = oracle_get_default_tablespace_name($answers);

    oracle_populate_tablespace_name($tablespace_name);

    if ($opts->{"clear-db"}) {
        print loc("** Database: --clear-db option used.  Clearing database.\n");
        clear_db($answers);
    }

    if (oracle_test_db_schema($answers)) {
        ask(
            -noninteractive => $opts->{"non-interactive"},
            -question => "The Database has schema.  Would you like to clear the database",
            -test => qr/(Y|N)/i,
            -answer => \$answers->{'clear-db'},
            -default => 'Y',
        );

        if ($answers->{"clear-db"} =~ /Y/i) {
            print loc("** Database: Clearing database.\n");

            clear_db($answers);

            print loc("** Database: Re-populating database.\n");
        }
        else {
            print loc("** Database: The database already has schema.  Skipping database population.\n");

            return 1;
        }
    }

    my $sat_schema_deploy =
        File::Spec->catfile(DEFAULT_RHN_ETC_DIR, 'oracle', 'deploy.sql');
    my $logfile = DB_POP_LOG_FILE;

    my @opts = ('spacewalk-sql', '--select-mode-direct', $sat_schema_deploy);

    if (have_selinux()) {
      local *X; open X, '>', DB_POP_LOG_FILE and close X;
      system('/sbin/restorecon', DB_POP_LOG_FILE);
    }
    print_progress(-init_message => "*** Progress: #",
        -log_file_name => DB_POP_LOG_FILE,
        -log_file_size => ORA_POP_LOG_SIZE,
        -err_message => "Could not populate database.\n",
        -err_code => 23,
        -system_opts => [@opts]);

    return 1;
}

sub oracle_populate_tablespace_name {
  my $tablespace_name = shift;

  my $sat_schema = File::Spec->catfile(DEFAULT_RHN_ETC_DIR, 'oracle', 'main.sql');
  my $sat_schema_deploy =
    File::Spec->catfile(DEFAULT_RHN_ETC_DIR, 'oracle', 'deploy.sql');

  system_or_exit([ "/usr/bin/rhn-config-schema.pl",
		   "--source=" . $sat_schema,
		   "--target=" . $sat_schema_deploy,
		   "--tablespace-name=${tablespace_name}" ],
		 22,
		 'There was a problem populating the universe.deploy.sql file.',
		);

  return 1;
}


sub oracle_test_db_schema {
  my $answers = shift;

  my $dbh = get_dbh($answers);

  my $sth = $dbh->prepare(<<'EOQ');
SELECT 1
  FROM user_objects
 WHERE object_name <> 'PLAN_TABLE'
   and object_type <> 'LOB'
   and object_name not like 'BIN$%'
   and rownum = 1
EOQ

  $sth->execute;
  my ($row) = $sth->fetchrow;
  $sth->finish;

  $dbh->disconnect();

  return $row ? 1 : 0;
}

sub get_dbh {
        my $answers = shift;

        my $dbh_attributes = {
                RaiseError => 1,
                PrintError => 0,
                Taint => 0,
                AutoCommit => 0,
        };

        my $backend = $answers->{'db-backend'};
        if ($backend eq 'oracle') {
                my $dbh = DBI->connect("dbi:Oracle:$answers->{'db-name'}",
                        $answers->{'db-user'},
                        $answers->{'db-password'},
                        $dbh_attributes);

                # Bugzilla 466747: On s390x, stty: standard input: Bad file descriptor
                # For some reason DBI mistakenly sets FD_CLOEXEC on a stdin file descriptor
                # here. This made it impossible for us to succesfully call `stty -echo`
                # later in the code. Following two lines work around the problem.

                my $flags = fcntl(STDIN, F_GETFD, 0);
                fcntl(STDIN, F_SETFD, $flags & ~FD_CLOEXEC);

                return $dbh;
        }

        if ($backend eq 'postgresql') {
		my $dsn = "dbi:Pg:dbname=$answers->{'db-name'}";
		if ($answers->{'db-host'} ne '') {
			$dsn .= ";host=$answers->{'db-host'}";
			if ($answers->{'db-port'} ne '') {
				$dsn .= ";port=$answers->{'db-port'}";
			}
		}
                my $dbh = DBI->connect($dsn,
                        $answers->{'db-user'},
                        $answers->{'db-password'},
                        $dbh_attributes);

                return $dbh;
        }

        die "Unknown db-backend [$backend]\n";
}

# Find the default tablespace name for the given (oracle) user.
sub oracle_get_default_tablespace_name {
  my $answers = shift;

  my $dbh = get_dbh($answers);

  my $sth = $dbh->prepare(<<EOQ);
SELECT UU.default_tablespace
  FROM user_users UU
 WHERE UU.username = upper(?)
EOQ

  $sth->execute($answers->{'db-user'});

  my ($ts) = $sth->fetchrow();
  $sth->finish;
  $dbh->disconnect();

  if (not $ts) {
    print loc("No tablespace found for user '%s'\n", $answers->{'db-user'});
    exit 20;
  }

  return $ts;
}

# Function to check that we have SELinux, in the sense that we are on
# system with modular SELinux (> RHEL 4), and the module spacewalk is loaded.
my $have_selinux;
sub have_selinux {
	return $have_selinux if defined $have_selinux;
	if ( ! -x "/usr/sbin/selinuxenabled" ) {
		$have_selinux = 0;
	} elsif (system(q!/usr/sbin/selinuxenabled && /usr/sbin/semodule -l 2> /dev/null | grep '^spacewalk\b' 2>&1 > /dev/null!)) {
		$have_selinux = 0;
	} else {
		$have_selinux = 1;
	}
	return $have_selinux;
}

sub generate_satcon_dict {
	my %params = validate(@_, { conf_file => { default => DEFAULT_SATCON_DICT },
		tree => { default => DEFAULT_RHN_SATCON_TREE },});

	system_or_exit([ "/usr/bin/satcon-build-dictionary.pl",
		"--tree=" . $params{tree},
		"--target=" . $params{conf_file} ],
		28,
		'There was a problem building the satcon dictionary.');

	return 1;
}

sub satcon_deploy {
	my %params = validate(@_, { conf_file => { default => DEFAULT_SATCON_DICT },
				tree => { default => DEFAULT_RHN_SATCON_TREE },
				dest => { default => '/etc' },
				backup => { default => DEFAULT_BACKUP_DIR },
				});

	$params{backup} =~ s/\s+$//;
	my @opts = ("--source=" . $params{tree}, "--dest=" . $params{dest},
		"--conf=" . $params{conf_file}, "--backupdir=" . $params{backup});

	system_or_exit([ "/usr/bin/satcon-deploy-tree.pl", @opts ],	30,
		'There was a problem deploying the satellite configuration.');

	return 1;
}

sub generate_server_pem {
	my %params = validate(@_, { ssl_dir => 1, system => 1, out_file => 0 });

	my @opts;
	push @opts, '--ssl-dir=' . File::Spec->catfile($params{ssl_dir}, $params{system});

	if ($params{out_file}) {
		push @opts, '--out-file=' . $params{out_file};
	}
	my $opts = join(' ', @opts);

	my $content;
	local * FH;
	open(FH, '-|', "/usr/bin/rhn-generate-pem.pl $opts")
		or die "Could not generate server.pem file: $OS_ERROR";

	my @content = <FH>;
	close(FH);

	if (not $params{out_file}) {
		$content = join('', @content);
	}

	return $content;
}

sub backup_file {
    my $dir = shift;
    my $file = shift;
    my $backup_suffix = shift || '-swsave';

    system("cp", "--backup=numbered", "$dir/$file", "$dir/$file$backup_suffix");

    if ( $? >> 8 ) {
        die loc("An error ocurred while attempting to back up your original $file\n");
    } else {
        print loc("** $dir/$file has been backed up to $file$backup_suffix\n");
    }
}

sub update_monitoring_scout {
	# This routine fixes monitoring problem described in bug #511052
	# Earlier Satellites (3.7) set rhn_sat_node.ip and rhn_sat_cluster.vip
	# to '127.0.0.1' during installation / monitoring activation. These
	# values need to be set to ip address of satellite for
	# MonitoringAccessHandler.pm to operate properly.

	my $opts = shift;
	my $answers = shift;

	return unless ($opts->{'upgrade'});

	my $host = gethostbyname($answers->{'hostname'});
	my $ip_addr = inet_ntoa($host);

	my $dbh = get_dbh($answers);

	# If IP address for satellite / spacewalk scout was set to 127.0.0.1, it needs to be updated
	my $sql1 = q{
		update rhn_sat_node
			set ip = ?,
			last_update_user = 'upgrade',
			last_update_date = current_timestamp
		where ip = '127.0.0.1' and
			recid = 2};

	my $sql2 = q{
		update rhn_sat_cluster
			set vip = ?,
			last_update_user = 'upgrade',
			last_update_date = current_timestamp
		where vip = '127.0.0.1' and
			recid = 1};

	# If IP address for satellite / spacewalk scout was not set, it needs to be updated
	my $sql3 = q{
		update rhn_sat_node
			set ip = ?,
			last_update_user = 'upgrade',
			last_update_date = current_timestamp
		where ip is null and
			recid = 2};

	my $sql4 = q{
		update rhn_sat_cluster
			set vip = ?,
			last_update_user = 'upgrade',
			last_update_date = current_timestamp
		where vip is null and
			recid = 1};

	$dbh->do($sql1, {}, ($ip_addr));
	$dbh->do($sql2, {}, ($ip_addr));
	$dbh->do($sql3, {}, ($ip_addr));
	$dbh->do($sql4, {}, ($ip_addr));

	$dbh->commit;
	$dbh->disconnect;
}

sub update_monitoring_ack_enqueuer {
	my $opts = shift;
	my $answers = shift;

	return unless ($opts->{'upgrade'});

	my $l = '/etc/smrsh/ack_enqueuer.pl';
	my $t = '/usr/bin/ack_enqueuer.pl';

	# '/opt/notification/scripts/ack_enqueuer.pl' was the old location
	# '/usr/bin/ack_enqueuer.pl' is the new location
	if (-l $l && readlink($l) eq '/opt/notification/scripts/ack_enqueuer.pl') {
		unlink($l);
		symlink($t, $l);
	}
}

# Write subset of $answers to /etc/rhn/rhn.conf.
sub write_rhn_conf {
	my $answers = shift;

	my $rhnconf = DEFAULT_RHN_CONF_LOCATION;
	local *RHNCONF;
	open RHNCONF, '>', $rhnconf or die "Error writing [$rhnconf]: $!\n";
	for my $n (@_) {
		if (defined $answers->{$n}) {
			my $name = $n;
			$name =~ s!-!_!g;
			print RHNCONF "$name = $answers->{$n}\n";
		}
	}
	close RHNCONF;
}

=head1 DESCRIPTION

Spacewalk::Setup is a module which provides the guts of the
spacewalk-setup program. In will run the necessary steps to configure
the Spacewalk server.

=head1 OPTIONS

=over 8

=item B<--help>

Print this help message.

=item B<--answer-file=<filename>>

Indicates the location of an answer file to be use for answering
questions asked during the installation process.
See answers.txt for an example.

=item B<--non-interactive>

For use only with --answer-file.  If the --answer-file doesn't provide
a required response, exit instead of prompting the user.

=item B<--re-register>

Register the system with RHN, even if it is already registered.

=item B<--disconnected>

Install the satellite in disconnected mode.

=item B<--clear-db>

Clear any pre-existing database schema before installing.
This will destroy any data in the Satellite database and re-create
empty Satellite schema.

=item B<--skip-system-version-test>

Do not test the Red Hat Enterprise Linux version before installing.

=item B<--skip-selinux-test>

On RHEL 5 and Fedoras, SELinux should be in Permissive or Enforcing
mode for the installation and setup to proceed properly. If you are
certain that you are not in Disabled mode or you want to install in
Disabled anyway, re-run the installer with the flag
--skip-selinux-test.

On RHEL 4, SELinux is not supported, so it must be Disabled or
Permissive, not Enforcing. If you are certain that you are not in
Enforcing mode or you know what you're doing, re-run the installer
with the flag --skip-selinux-test.

=item B<--skip-fqdn-test>

Do not verify that the system has a valid hostname.  RHN Satellite
requires that the hostname be properly set during installation.
Using this option may result in a Satellite server that is not fully
functional.

=item B<--skip-db-install>

Do not install the embedded database.  This option may be useful if you
are re-installing the satellite, and do not want to clear the database.

=item B<--skip-db-diskspace-check>

Do not check to make sure there is enough free disk space to install
the embedded database.

=item B<--skip-db-population>

Do not populate the database schema.

=item B<--skip-gpg-key-import>

Do not import Red Hat's GPG key.

=item B<--skip-ssl-cert-generation>

Do not generate the SSL certificates for the Satellite.

=item B<--skip-ssl-vhost-setup>

Do not configure the default SSL virtual host for Spacewalk.

Note that if you choose to have Spacewalk setup skip this step,
it's up to you to ensure that the following are included
in the virtual host definition:

RewriteEngine on
RewriteOptions inherit
SSLProxyEngine on

=item B<--upgrade>

Only runs necessary steps for a Satellite upgrade.

=item B<--skip-services-check>

Proceed with upgrade if services are already stopped.

=item B<--run-updater=<yes|no>>

Set to 'yes' to automatically install needed packages from RHN, provided the system is registered. Set to 'no' to terminate the installer if any needed packages are missing.

=item B<--run-cobbler>

Only runs the necessary steps to setup cobbler

=item B<--enable-tftp=<yes|no>>

Set to 'yes' to automatically enable tftp and xinetd services needed for Cobbler PXE provisioning functionality. Set to 'no' if you do not want the installer to enable these services.

=item B<--external-db>

Assume the RHN Satellite installation uses an external database (RHN Satellite only).

=back

=head1 SEE ALSO

See documentation at L<https://fedorahosted.org/spacewalk/> for more
details and the Spacewalk server, its configuration and use..

=head1 AUTHOR

Devan Goodwin, C<< <dgoodwin at redhat.com> >>

=head1 BUGS

Please report any bugs using or feature requests using
L<https://bugzilla.redhat.com/enter_bug.cgi?product=Spacewalk>.

=head1 COPYRIGHT & LICENSE

Copyright (c) 2008--2012 Red Hat, Inc.

This software is licensed to you under the GNU General Public License,
version 2 (GPLv2). There is NO WARRANTY for this software, express or
implied, including the implied warranties of MERCHANTABILITY or FITNESS
FOR A PARTICULAR PURPOSE. You should have received a copy of GPLv2
along with this software; if not, see
http://www.gnu.org/licenses/old-licenses/gpl-2.0.txt.

Red Hat trademarks are not licensed under GPLv2. No permission is
granted to use or replicate Red Hat trademarks that are incorporated
in this software or its documentation.

=cut

1; # End of Spacewalk::Setup<|MERGE_RESOLUTION|>--- conflicted
+++ resolved
@@ -48,16 +48,14 @@
 use constant DEFAULT_RHN_CONF_LOCATION =>
   '/etc/rhn/rhn.conf';
 
-<<<<<<< HEAD
 use constant DEFAULT_PROXY_CONF_LOCATION =>
   '/etc/sysconfig/proxy';
 
 use constant DEFAULT_PROXYAUTH_CONF_LOCATION =>
   '/root/.curlrc';
-=======
+
 use constant DEFAULT_UP2DATE_LOCATION =>
   '/etc/sysconfig/rhn/up2date';
->>>>>>> 4869bc83
 
 use constant DEFAULT_RHN_ETC_DIR =>
   '/etc/sysconfig/rhn';
@@ -93,18 +91,14 @@
 
 use constant DB_INSTALL_LOG_SIZE => 11416;
 
-<<<<<<< HEAD
+use constant DB_MIGRATION_LOG_FILE =>
+  '/var/log/rhn/rhn_db_migration.log';
+
 our $DEFAULT_DOC_ROOT = "/var/www/html";
 if ( -e '/etc/SuSE-release' )
 {
     $DEFAULT_DOC_ROOT = '/srv/www/htdocs';
 }
-=======
-use constant DB_MIGRATION_LOG_FILE =>
-  '/var/log/rhn/rhn_db_migration.log';
-
-
->>>>>>> 4869bc83
 
 my $DEBUG;
 $DEBUG = 0;
@@ -136,22 +130,15 @@
             "enable-tftp:s",
                     "external-db",
                     "db-only",
-<<<<<<< HEAD
-                    "ncc",
-=======
             "rhn-http-proxy:s",
             "rhn-http-proxy-username:s",
             "rhn-http-proxy-password:s",
->>>>>>> 4869bc83
+                    "ncc",
 		   );
 
   my $usage = loc("usage: %s %s\n",
 		  $0,
-<<<<<<< HEAD
-		  "[ --help ] [ --answer-file=<filename> ] [ --non-interactive ] [ --skip-system-version-test ] [ --skip-selinux-test ] [ --skip-fqdn-test ] [ --skip-db-install ] [ --skip-db-diskspace-check ] [ --skip-db-population ] [ --skip-gpg-key-import ] [ --skip-ssl-cert-generation ] [--skip-ssl-vhost-setup] [ --skip-services-check ] [ --clear-db ] [ --re-register ] [ --disconnected ] [ --upgrade ] [ --run-updater=<yes|no>] [--run-cobbler] [ --enable-tftp=<yes|no>] [--ncc]" );
-=======
-		  "[ --help ] [ --answer-file=<filename> ] [ --non-interactive ] [ --skip-system-version-test ] [ --skip-selinux-test ] [ --skip-fqdn-test ] [ --skip-db-install ] [ --skip-db-diskspace-check ] [ --skip-db-population ] [ --skip-gpg-key-import ] [ --skip-ssl-cert-generation ] [--skip-ssl-vhost-setup] [ --skip-services-check ] [ --clear-db ] [ --re-register ] [ --disconnected ] [ --upgrade ] [ --run-updater=<yes|no>] [--run-cobbler] [ --enable-tftp=<yes|no>] [--external-db]" );
->>>>>>> 4869bc83
+		  "[ --help ] [ --answer-file=<filename> ] [ --non-interactive ] [ --skip-system-version-test ] [ --skip-selinux-test ] [ --skip-fqdn-test ] [ --skip-db-install ] [ --skip-db-diskspace-check ] [ --skip-db-population ] [ --skip-gpg-key-import ] [ --skip-ssl-cert-generation ] [--skip-ssl-vhost-setup] [ --skip-services-check ] [ --clear-db ] [ --re-register ] [ --disconnected ] [ --upgrade ] [ --run-updater=<yes|no>] [--run-cobbler] [ --enable-tftp=<yes|no>] [--external-db] [--ncc]" );
 
   # Terminate if any errors were encountered parsing the command line args:
   my %opts;
