--- conflicted
+++ resolved
@@ -94,18 +94,14 @@
 use constant DB_MIGRATION_LOG_FILE =>
   '/var/log/rhn/rhn_db_migration.log';
 
-<<<<<<< HEAD
+use constant ORACLE_RHNCONF_BACKUP =>
+  '/tmp/oracle-rhn.conf';
+
 our $DEFAULT_DOC_ROOT = "/var/www/html";
 if ( -e '/etc/SuSE-release' )
 {
     $DEFAULT_DOC_ROOT = '/srv/www/htdocs';
 }
-=======
-use constant ORACLE_RHNCONF_BACKUP =>
-  '/tmp/oracle-rhn.conf';
-
-
->>>>>>> 8c492e12
 
 my $DEBUG;
 $DEBUG = 0;
@@ -1737,9 +1733,7 @@
 my $have_selinux;
 sub have_selinux {
 	return $have_selinux if defined $have_selinux;
-	if ( ! -x "/usr/sbin/selinuxenabled" ) {
-		$have_selinux = 0;
-	} elsif (system(q!/usr/sbin/selinuxenabled && /usr/sbin/semodule -l 2> /dev/null | grep '^spacewalk\b' 2>&1 > /dev/null!)) {
+	if (system(q!/usr/sbin/selinuxenabled && /usr/sbin/semodule -l 2> /dev/null | grep '^spacewalk\b' 2>&1 > /dev/null!)) {
 		$have_selinux = 0;
 	} else {
 		$have_selinux = 1;
