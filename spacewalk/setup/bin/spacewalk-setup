#!/usr/bin/perl
#
# Copyright (c) 2008--2014 Red Hat, Inc.
#
# This software is licensed to you under the GNU General Public License,
# version 2 (GPLv2). There is NO WARRANTY for this software, express or
# implied, including the implied warranties of MERCHANTABILITY or FITNESS
# FOR A PARTICULAR PURPOSE. You should have received a copy of GPLv2
# along with this software; if not, see
# http://www.gnu.org/licenses/old-licenses/gpl-2.0.txt.
#
# Red Hat trademarks are not licensed under GPLv2. No permission is
# granted to use or replicate Red Hat trademarks that are incorporated
# in this software or its documentation.

use strict;
use warnings;

use English;

use Params::Validate qw(validate);
Params::Validate::validation_options(strip_leading => "-");

use Mail::RFC822::Address ();
use File::Spec ();
use File::Copy;
use DBI ();
use Digest::SHA qw/sha256_hex/;
use DateTime ();
use Sys::Hostname ();
use Spacewalk::Setup ();
use Fcntl qw(F_GETFD F_SETFD FD_CLOEXEC);
use IO::Socket ();
use RHN::DB ();
use File::Copy;
use MIME::Base64;

my $DEBUG;
$DEBUG = 0;

# force autoflush on stdout write
$|++;

use constant DEFAULT_CA_CERT_NAME =>
  'RHN-ORG-TRUSTED-SSL-CERT';

use constant COBBLER_20_COMMAND => 'cobbler20-setup';
use constant COBBLER_COMMAND => 'spacewalk-setup-cobbler';

my %opts = Spacewalk::Setup::parse_options();

my %answers = ();
my @skip = ();
push @skip, Spacewalk::Setup::EMBEDDED_DB_ANSWERS
    if not Spacewalk::Setup::is_embedded_db(\%opts);
Spacewalk::Setup::load_answer_file(\%opts, \%answers, \@skip);
my $product_name = $answers{'product_name'} || 'Spacewalk';

my $hn = `/bin/hostname -f`;
chomp($hn);
$hn = Sys::Hostname::hostname if(!defined $hn || $hn eq "");
$answers{hostname} ||= "$hn";

if (not defined $opts{"clear-db"} and defined $answers{"clear-db"} and
    $answers{"clear-db"} =~ /Y/i){
    $opts{'clear-db'} = 1;
}

$opts{"skip-db-install"} = 1 if $opts{"clear-db"};

# Skip the logfile init, normally just used when called from install.pl,
# which already did this.
if (not $opts{"skip-logfile-init"}) {
    Spacewalk::Setup::init_log_files($product_name, @ARGV);
}

if (Spacewalk::Setup::have_selinux()) {
    print Spacewalk::Setup::loc("* Setting up SELinux..\n");
    Spacewalk::Setup::system_or_exit(['/usr/sbin/spacewalk-selinux-enable', ''], 42,
               'Could not enable selinux policy.');
}

if ($opts{"run-cobbler"}) {
    print Spacewalk::Setup::loc("* Setting up Cobbler..\n");
    setup_cobbler(\%opts, \%answers);
    exit 0;
}

my %rhnOptions = ();
if (-e Spacewalk::Setup::DEFAULT_RHN_CONF_LOCATION) {
    Spacewalk::Setup::read_config(Spacewalk::Setup::DEFAULT_RHN_CONF_LOCATION,
        \%rhnOptions);
}

setup_cc(\%opts, \%answers);

setup_default_proxy(\%answers);

choose_database_schema(\%answers);

# If Oracle was selected, call the Oracle specific setup script. If it turns
# out we need a PostgreSQL specific setup script as well, refactor this to
# something generic.
if ($answers{'db-backend'} eq 'oracle') {
    Spacewalk::Setup::oracle_setup_db(\%opts, \%answers);
}
elsif ($answers{'db-backend'} eq 'postgresql') {
    Spacewalk::Setup::postgresql_setup_db(\%opts, \%answers);
}
else {
    die "No idea how to install to database: " . $answers{'db-backend'};
}

if ($opts{'db-only'}) {
    exit;
}

remove_old_jvm(\%opts, \%answers);
remove_tomcat_cache(\%opts);

print Spacewalk::Setup::loc("* Setting up users and groups.\n");
setup_users_and_groups();

setup_services();
setup_gpg(\%opts);

setup_admin_email(\%opts, \%answers, \%rhnOptions);

print Spacewalk::Setup::loc("* Performing initial configuration.\n");
my $config_opts = populate_initial_configs(\%opts, \%answers);
mkdir_mount_points($config_opts->{'mount_point'},
<<<<<<< HEAD
	$config_opts->{'mount_point'} . '/packages',
	$config_opts->{'kickstart_mount_point'});
=======
        $config_opts->{'mount_point'} . '/redhat',
        $config_opts->{'kickstart_mount_point'});
>>>>>>> a165cfa9
setup_sudoers();

print Spacewalk::Setup::loc("* Activating $product_name.\n");
load_satellite_certificate(\%opts, \%answers);

print Spacewalk::Setup::loc("* Configuring apache SSL virtual host.\n");
setup_mod_ssl(\%opts, \%answers);

print Spacewalk::Setup::loc("* Configuring tomcat.\n");
setup_tomcat(\%opts, \%answers);

print Spacewalk::Setup::loc("* Configuring jabberd.\n");
setup_jabberd(\%opts, \%answers);

print Spacewalk::Setup::loc("* Creating SSL certificates.\n");
setup_ssl_certs(\%opts, \%answers);

print Spacewalk::Setup::loc("* Deploying configuration files.\n");
populate_final_configs(\%opts, \%answers);

print Spacewalk::Setup::loc("* Update configuration in database.\n");
final_db_config(\%opts, \%answers);

print Spacewalk::Setup::loc("* Setting up Cobbler..\n");
setup_cobbler(\%opts, \%answers);

if ($opts{'upgrade'}) {
  Spacewalk::Setup::postgresql_start() if (Spacewalk::Setup::is_embedded_db(\%opts));

  print Spacewalk::Setup::loc("This portion of the $product_name upgrade process has successfully completed.\n");
  if ($product_name =~ /Satellite/) {
    print Spacewalk::Setup::loc("Please refer to appropriate upgrade document in /etc/sysconfig/rhn/satellite-upgrade\n");
    print Spacewalk::Setup::loc("for any remaining steps in the process.\n");
  }
} else {
  print Spacewalk::Setup::loc("* Restarting services.\n");
  Spacewalk::Setup::system_or_exit(['/usr/sbin/spacewalk-service', 'restart'], 40,
               'Could not restart spacewalk services.');
  wait_for_tomcat($answers{hostname}) or exit 56;
  print Spacewalk::Setup::loc("Installation complete.\n");
  print Spacewalk::Setup::loc("Visit https://%s to create the $product_name administrator account.\n", $answers{hostname});
}

exit 0;



sub choose_database_schema {
    my $answers = shift;

    my %is_valid_schema = (
        'oracle' => 1,
        'postgresql' => 1,
        );

    my $question = "Choose your database backend ("
        . join(", ", sort(keys(%is_valid_schema)))
        . ")";

    Spacewalk::Setup::ask(
            -noninteractive => $opts{"non-interactive"},
            -question => $question,
            -test => sub {
                my $text = shift;
                $is_valid_schema{$text}
            },
            -answer => \$answers->{'db-backend'});

}

sub remove_old_jvm {
        my $opts = shift;
        my $answers = shift;

        return unless (($opts{"upgrade"}) and ($product_name =~ /Satellite/));

        my $jvm_list = Spacewalk::Setup::SHARED_DIR . "/old-jvm-list";

        local *F;
        open F, $jvm_list or die "Error opening [$jvm_list]: $!\n";
        my @jvms = <F>;
        close F;
        chomp @jvms;

        my $remove;

        foreach my $jvm (@jvms) {
                system("rpm -q $jvm >& /dev/null");
                $remove .= " $jvm" unless $? >> 8;
        }

        if ($remove) {
                print Spacewalk::Setup::loc("Setup found following old java packages:\n");
                foreach my $p (split (" ", $remove)) {
                        print Spacewalk::Setup::loc("\t$p\n");
                }
        } else {
                return;
        }

        Spacewalk::Setup::ask(
                -noninteractive => $opts{"non-interactive"},
                -question => "Should setup remove these packages",
                -test => sub { my $text = shift; return $text =~ /^[YyNn]/ },
                -answer => \$answers->{"remove-old-jvm"},
                -default => 'Y',
        );
        unless ( $answers->{"remove-old-jvm"} =~ /^[Yy]/ ) {
                print Spacewalk::Setup::loc("** Skipping removal of old java packages.\n");
                return;
        }

        my $result = `rpm -e $remove 2>&1`;
        if ($? >> 8) {
                print Spacewalk::Setup::loc("** Error occurred while removing the packages:\n");
                print Spacewalk::Setup::loc($result);
        }
}

sub remove_tomcat_cache {
        my $opts = shift;

        return unless ($opts->{'upgrade'});

        my @dirs = glob "/var/cache/tomcat?/work";
        if (scalar @dirs > 0) {
                system("rm -rf /var/cache/tomcat?/work/* > /dev/null 2>&1");
        }
}

sub setup_cobbler {
  my $opts = shift;
  my $answers = shift;

  my $cobbler_version = `rpm -q --queryformat '%{version}' cobbler`;

  # newer versions of Cobbler don't ship the config templates
  if ($cobbler_version =~ /2\.0/) {
    # Cobbler 2.0 can use the old helper script
    system(COBBLER_20_COMMAND);
  } else {
    system(COBBLER_COMMAND, '--macros', "hostname:$answers->{'hostname'}");

    my $skip_rhnconf = 0;
    open(FILE, "<" . Spacewalk::Setup::DEFAULT_RHN_CONF_LOCATION);
    while (<FILE>) {
        if ($_ =~ /^cobbler\.host/) {
          $skip_rhnconf = 1;
          last;
        }
    }
    close(FILE);

    if (!$skip_rhnconf) {
      open(FILE, ">>" . Spacewalk::Setup::DEFAULT_RHN_CONF_LOCATION);
      print FILE "#cobbler host name\n";
      print FILE "cobbler.host = " . $answers->{'hostname'} . "\n";
      close(FILE);
    }
    if ( system("/sbin/checkproc /usr/bin/cobblerd") == 0 ) {
      system("cobbler sync");
    }
  }

  Spacewalk::Setup::ask(
    -noninteractive => $opts{"non-interactive"},
    -question => "Cobbler requires tftp and xinetd services be turned on for PXE provisioning functionality. Enable these services",
    -test => sub { my $text = shift; return $text =~ /^[YyNn]/ },
    -answer => \$answers->{"enable-tftp"},
    -default => 'Y',
  );

  if ($opts{'enable-tftp'}) {
    $answers{'enable-tftp'} = $opts{'enable-tftp'};
  }

  if (($answers{'enable-tftp'} and $answers{'enable-tftp'} =~ /^[Yy]/) || $opts{"non-interactive"}) {
      if (-e '/usr/lib/systemd/system/tftp.socket') {
        system("systemctl --quiet enable tftp.socket");
      } else {
        #system("chkconfig tftp on");
        #system("chkconfig xinetd on");
        system("chkconfig atftpd on");
      }
  }
}

sub setup_admin_email {
  my $opts = shift;
  my $answers = shift;
  my $rhnoptions = shift;

  if ($rhnoptions->{'traceback_mail'}) {
    $answers->{'admin-email'} = $rhnoptions->{'traceback_mail'};
  } else {
    Spacewalk::Setup::ask(
        -noninteractive => $opts{"non-interactive"},
        -question => "Admin Email Address",
        -test => sub { my $text = shift;
                       valid_multiple_email($text) && length($text) <= 128 },
        -answer => \$answers{'admin-email'});
  }
}

sub setup_default_proxy {
    my $answers = shift;
    my %proxyOptions = ();
    if(! -e Spacewalk::Setup::DEFAULT_PROXY_CONF_LOCATION)
    {
        return;
    }
    Spacewalk::Setup::read_config(Spacewalk::Setup::DEFAULT_PROXY_CONF_LOCATION,
        \%proxyOptions);
    $proxyOptions{'PROXY_ENABLED'} =~ s/^[\s"]*//;
    $proxyOptions{'PROXY_ENABLED'} =~ s/[\s"]*$//;
    if (lc($proxyOptions{PROXY_ENABLED}) ne "yes")
    {
        return;
    }
    if ($proxyOptions{'HTTP_PROXY'} =~ /https?:\/\/([^\/"]+)\/?/)
    {
        $answers{'rhn-http-proxy'} = $1
            if not defined $answers{'rhn-http-proxy'};
    }
    if (! -e Spacewalk::Setup::DEFAULT_PROXYAUTH_CONF_LOCATION)
    {
        return;
    }
    open(RC, "< ".Spacewalk::Setup::DEFAULT_PROXYAUTH_CONF_LOCATION) and do
    {
        while(<RC>)
        {
            if($_ =~ /^[\s-]+proxy-user\s*=?\s*"([^:]+:.+)"\s*$/&& defined $1 && $1 ne "")
            {
                my $creds = $1;
                $creds =~ s/\\"/"/g;
                my ($user, $pass) = split(/:/, $creds, 2);
                $answers{'rhn-http-proxy-username'} = $user
                    if not defined $answers{'rhn-http-proxy-username'};
                $answers{'rhn-http-proxy-password'} = $pass
                    if not defined $answers{'rhn-http-proxy-password'};
                last;
            }
        }
    };
}

sub setup_cc {
  my $opts = shift;
  my $answers = shift;

  if (! ($opts{"ncc"} || $opts{"scc"}))
  {
    # no customer center connection wanted
    $answers{'setup-ncc'} = 'N';
    $answers{'setup-scc'} = 'N';
    return;
  }
  $opts{disconnected} = 1;
  if ($opts{"ncc"})
  {
      $answers{'setup-ncc'} = 'Y';
      $answers{'setup-scc'} = 'N';
      Spacewalk::Setup::ask(
          -noninteractive => $opts{"non-interactive"},
          -question => "NCC Mirror Credential Username",
          -test => sub { my $text = shift;
                         return $text =~ /\S+/ && length($text) <= 128 },
          -answer => \$answers{'ncc-user'});

      Spacewalk::Setup::ask(
          -noninteractive => $opts{"non-interactive"},
          -question => "NCC Mirror Credential Password",
          -test => sub { my $text = shift;
                         return $text =~ /\S+/ && length($text) <= 128 },
          -answer => \$answers{'ncc-pass'},
          -password => 1);

      Spacewalk::Setup::ask(
          -noninteractive => $opts{"non-interactive"},
          -question => "NCC Email Address",
          -test => sub { my $text = shift;
              valid_multiple_email($text) && length($text) <= 128 },
          -answer => \$answers{'ncc-email'});
  }
  else
  {
      $answers{'setup-scc'} = 'Y';
      $answers{'setup-ncc'} = 'N';
      Spacewalk::Setup::ask(
          -noninteractive => $opts{"non-interactive"},
          -question => "SCC Mirror Credential Username",
          -test => sub { my $text = shift;
                         return $text =~ /\S+/ && length($text) <= 128 },
          -answer => \$answers{'scc-user'});

      Spacewalk::Setup::ask(
          -noninteractive => $opts{"non-interactive"},
          -question => "SCC Mirror Credential Password",
          -test => sub { my $text = shift;
                         return $text =~ /\S+/ && length($text) <= 128 },
          -answer => \$answers{'scc-pass'},
          -password => 1);
  }
}
sub setup_sudoers {
  Spacewalk::Setup::system_or_exit(['/usr/bin/spacewalk-setup-sudoers', ''], 1,
    'Could not setup sudo for Spacewalk commands.');
  return;
}

sub passwords_match {
  my $password_1 = shift;
  my $password_2 = shift;

  if ($password_1 eq $password_2) {
    return 1;
  }

  print Spacewalk::Setup::loc("Passwords did not match, please try again.\n");

  return 0;
}

sub valid_ssl_cert_password {
  my $password = shift;

  my $ret;

  if (not $password) {
    print Spacewalk::Setup::loc("You must enter a password.\n");
    return 0;
  }

  if ($password =~ /([\t\r\n\f\013&+%\'\`\\\"=\#)])/) {
    $ret = $1;
  }

  if ($ret) {
    print Spacewalk::Setup::loc("Invalid character: '%s'.\n", $ret);
    return 0;
  }

  return 1;
}

sub valid_cert_countries {
  my $answers = shift;

  my $dbh = Spacewalk::Setup::get_dbh($answers);
  my $sth = $dbh->prepare(<<EOQ);
SELECT  VC.code AS CODE,
          VC.short_name AS NAME
     FROM valid_countries VC
ORDER BY VC.short_name
EOQ

  $sth->execute;

  my ($by_code, $by_name);

  while (my ($code, $name) = $sth->fetchrow) {
    $by_code->{$code} = $name;
    $by_name->{$name} = $code;
  }

  $sth->finish();
  $dbh->disconnect();

  return ($by_code, $by_name);
}

sub default_cert_expiration {
  my $dt = DateTime->now;
  my $dt2 = new DateTime (year => 2038, month => 1, day => 18);
  my $diff = $dt2 - $dt;

  return $diff->years - 1;
}


sub setup_mod_ssl {
  my $opts = shift;
  my $answers = shift;

  if ($opts{"skip-ssl-vhost-setup"}) {
    print Spacewalk::Setup::loc("** Skipping SSL virtual host configuration.\n");
    return;
  }
  Spacewalk::Setup::ask(
    -noninteractive => $opts{"non-interactive"},
    -question => "Should setup configure apache's default ssl server for you (saves original ssl.conf)",
    -test => sub { my $text = shift; return $text =~ /^[YyNn]/ },
    -answer => \$answers->{"ssl-config-sslvhost"},
    -default => 'Y',
  );
  unless ( $answers->{"ssl-config-sslvhost"} =~ /^[Yy]/ ) {
    print Spacewalk::Setup::loc("** Skipping SSL virtual host configuration.\n");
    return;
  }

  system('/usr/bin/spacewalk-setup-httpd');

}

sub setup_tomcat {
  my $opts = shift;
  my $answers = shift;

  Spacewalk::Setup::system_or_exit(['/usr/bin/spacewalk-setup-tomcat', ''], 43,
               'Could not setup tomcat.');
  return;
}

sub setup_jabberd {
  my $opts = shift;
  my $answers = shift;

  system('rpm -q jabberd >& /dev/null');
  if ($? >> 8 == 0) {
    system("/usr/bin/spacewalk-setup-jabberd", "--macros", "hostname:$answers->{'hostname'}");
  }
}

sub setup_ssl_certs {
  my $opts = shift;
  my $answers = shift;

  if ($opts{"skip-ssl-cert-generation"} || $opts{"upgrade"}) {
    print Spacewalk::Setup::loc("** Skipping SSL certificate generation.\n");
    return;
  }

  my ($password_1, $password_2);

  unless ($answers->{"ssl-password"}) {
    do {
      ($password_1, $password_2) = (undef, undef); # clear previous passwords
      Spacewalk::Setup::ask(
        -noninteractive => $opts{"non-interactive"},
        -question => "CA certificate password",
          -test => \&valid_ssl_cert_password,
          -answer => \$password_1,
          -password => 1,
         );

      Spacewalk::Setup::ask(
        -noninteractive => $opts{"non-interactive"},
          -question => "Re-enter CA certificate password",
          -test => \&valid_ssl_cert_password,
          -answer => \$password_2,
          -password => 1,
         );
    } until (passwords_match($password_1, $password_2));

    $answers->{"ssl-password"} ||= $password_1;
  };

  Spacewalk::Setup::ask(
      -noninteractive => $opts{"non-interactive"},
      -question => "Organization",
      -test => sub { my $text = shift;
                     return $text =~ /\S/ && length($text) <= 128 },
      -answer => \$answers->{"ssl-set-org"},
     );

  Spacewalk::Setup::ask(
      -noninteractive => $opts{"non-interactive"},
      -question => "Organization Unit",
      -test => sub { my $text = shift;
                     return $text =~ /\S/ && length($text) <= 128 },
      -default => $answers->{'hostname'},
      -answer => \$answers->{"ssl-set-org-unit"},
     );

  $answers->{"ssl-set-common-name"} ||= $answers->{hostname};

  Spacewalk::Setup::ask(
      -noninteractive => $opts{"non-interactive"},
      -question => 'Email Address',
      -test => sub { my $text = shift;
                     valid_multiple_email($text) && length($text) <= 128 },
      -default => $answers->{'admin-email'},
      -answer => \$answers->{'ssl-set-email'},
     );

  Spacewalk::Setup::ask(
      -noninteractive => $opts{"non-interactive"},
      -question => 'City',
      -test => sub { my $text = shift;
                     $text =~ /\S+/ && length($text) < 128 },
      -answer => \$answers->{'ssl-set-city'},
     );

  Spacewalk::Setup::ask(
      -noninteractive => $opts{"non-interactive"},
      -question => 'State',
      -test => sub { my $text = shift;
                     length($text) > 0 && length($text) < 128 },
      -answer => \$answers->{'ssl-set-state'},
     );

  my ($by_code, $by_name) = valid_cert_countries($answers);

  while (not $answers->{'ssl-set-country'}
         or not (exists $by_code->{$answers->{'ssl-set-country'}}
                 or exists $by_name->{$answers->{'ssl-set-country'}})) {
    Spacewalk::Setup::ask(
        -noninteractive => $opts{"non-interactive"},
        -question => 'Country code (Examples: "US", "JP", "IN", or type "?" to see a list)',
        -test => sub { my $text = shift;
                       exists $by_code->{$text} or exists $by_name->{$text} or $text eq '?' },
        -answer => \$answers->{'ssl-set-country'},
       );

    if ($answers->{'ssl-set-country'} eq '?') {
      print_country_list($by_name);
      $answers->{'ssl-set-country'} = "";
    }
  }

  if (my $code = $by_name->{$answers->{'ssl-set-country'}}) {
    $answers->{'ssl-set-country'} = $code;
  }

  $answers->{'ssl-ca-cert-expiration'} ||= default_cert_expiration();
  $answers->{'ssl-server-cert-expiration'} ||= default_cert_expiration();

  my @hostname_parts = split(/\./, $answers->{hostname});
  my $system_name;

  if (scalar @hostname_parts > 2) {
    $system_name = join('.', splice(@hostname_parts, 0, -2));
  }
  else {
    $system_name = join('.', @hostname_parts);
  }

  $answers->{'ssl-server-rpm'} ||= 'rhn-org-httpd-ssl-key-pair-' . $system_name;
  $answers->{'ssl-dir'} ||= '/root/ssl-build';

  print Spacewalk::Setup::loc("** SSL: Generating CA certificate.\n");

  generate_ca_cert(-dir => $answers->{'ssl-dir'},
                   -password => $answers->{'ssl-password'},
                   '-set-country' => $answers->{'ssl-set-country'},
                   '-set-state' => $answers->{'ssl-set-state'},
                   '-set-city' => $answers->{'ssl-set-city'},
                   '-set-org' => $answers->{'ssl-set-org'},
                   '-set-org-unit' => $answers->{'ssl-set-org-unit'},
                   '-set-common-name' => $answers->{'ssl-set-common-name'},
                   '-cert-expiration' => $answers->{'ssl-ca-cert-expiration'},
                  );

  print Spacewalk::Setup::loc("** SSL: Deploying CA certificate.\n");

  deploy_ca_cert("-source-dir" => $answers->{'ssl-dir'},
<<<<<<< HEAD
		 "-target-dir" => $Spacewalk::Setup::DEFAULT_DOC_ROOT."/pub");
=======
                 "-target-dir" => '/var/www/html/pub');
>>>>>>> a165cfa9

  print Spacewalk::Setup::loc("** SSL: Generating server certificate.\n");

  generate_server_cert(-dir => $answers->{'ssl-dir'},
                       -password => $answers->{'ssl-password'},
                       '-set-country' => $answers->{'ssl-set-country'},
                       '-set-state' => $answers->{'ssl-set-state'},
                       '-set-city' => $answers->{'ssl-set-city'},
                       '-set-org' => $answers->{'ssl-set-org'},
                       '-set-org-unit' => $answers->{'ssl-set-org-unit'},
                       '-cert-expiration' => $answers->{'ssl-server-cert-expiration'},
                       '-set-email' => $answers->{'ssl-set-email'},
                       '-set-hostname' => $answers->{'hostname'},
                      );

  print Spacewalk::Setup::loc("** SSL: Storing SSL certificates.\n");

  install_server_cert(-dir => $answers->{'ssl-dir'},
                      -system => $system_name);

  Spacewalk::Setup::generate_server_pem(-ssl_dir => $answers->{'ssl-dir'},
                      -system => $system_name,
                      -out_file => '/etc/pki/spacewalk/jabberd/server.pem');

  store_ssl_cert(-ssl_dir => $answers->{'ssl-dir'});
}

sub print_country_list {
  my $by_name = shift;

  foreach my $name (sort keys %{$by_name}) {
    printf("%s\t%s\n", $by_name->{$name}, $name);
  }

  return
}
sub generate_ca_cert {
  my %params = validate(@_, {
                             dir => 1,
                             password => 1,
                             'set-country' => 1,
                             'set-state' => 1,
                             'set-city' => 1,
                             'set-org' => 1,
                             'set-org-unit' => 1,
                             'set-common-name' => 0,
                             'cert-expiration' => 1, # In years
                            });

  $params{'cert-expiration'} *= 365;

  my @opts = ( "--gen-ca", "--force" );

  foreach my $name (keys %params) {
    next unless ($params{$name});

    push @opts, qq(--$name=$params{$name});
  }

  Spacewalk::Setup::system_or_exit(['/usr/bin/rhn-ssl-tool', @opts], 35, 'Could not generate CA certificate.');

  return;
}

sub generate_server_cert {
  my %params = validate(@_, {
                             dir => 1,
                             password => 1,
                             'set-country' => 1,
                             'set-state' => 1,
                             'set-city' => 1,
                             'set-org' => 1,
                             'set-org-unit' => 1,
                             'cert-expiration' => 1,
                             'set-email' => 1,
                             'set-hostname' => 1,
                            });

  $params{'cert-expiration'} *= 365;

  my @opts = "--gen-server";

  foreach my $name (keys %params) {
    next unless ($params{$name});

    push @opts, qq(--$name=$params{$name});
  }

  Spacewalk::Setup::system_or_exit(['/usr/bin/rhn-ssl-tool', @opts], 36, 'Could not generate server certificate.');

  return;
}

sub deploy_ca_cert {
  my %params = validate(@_, { "source-dir" => 1,
                              "target-dir" => 1 });

  my @opts;

  foreach my $key (keys %params) {
    push @opts, qq(--$key=$params{$key});
  }

  Spacewalk::Setup::system_or_exit(['/usr/bin/rhn-deploy-ca-cert.pl', @opts], 37, 'Could not deploy CA certificate.');

  return;
}

sub install_server_cert {
  my %params = validate(@_, { dir => 1,
                              system => 1 });

  my @opts;

  push @opts, '--dir=' . File::Spec->catfile($params{dir}, $params{system});

  Spacewalk::Setup::system_or_exit(['/usr/bin/rhn-install-ssl-cert.pl', @opts], 38, 'Could not deploy SSL certificate.');

  return;
}

sub store_ssl_cert {
  my %params = validate(@_, { ssl_dir => 1,
                              ca_cert => { default => DEFAULT_CA_CERT_NAME },
                            });


  my $cert_path = File::Spec->catfile($params{ssl_dir}, $params{ca_cert});
  my @opts = ("--ca-cert=${cert_path}");

  Spacewalk::Setup::system_or_exit(['/usr/bin/rhn-ssl-dbstore', @opts], 39,
                 "There was a problem storing the SSL certificate.");

  return;
}

sub satellite_activate {
  my %params = validate(@_, { filename => 1,
                              sanity_only => 0,
                              disconnected => 0,
                            });

  if($opts{"skip-db-population"}) {
      # If the DB exists, we expect orgs and entitlements are already there.
      # This should also fix bsc#900956
      return 1;
  }

  my @args = ('--rhn-cert', $params{filename});

  if ($params{sanity_only}) {
    push @args, '--sanity-only';
  }

  if ($params{disconnected}) {
    push @args, '--disconnected';
  }

  # Only need to run the local checks the first time.
  if ($params{sanity_only}) {
    local_sat_cert_checks($params{filename});
  }

  my $ret = Spacewalk::Setup::system_debug('/usr/bin/rhn-satellite-activate',
                   @args);

  my %retcodes = (
                  10 => 'Could not parse certificate file',
                  11 => 'Certificate expired',
                  12 => "Unknown $product_name version",
                  20 => 'Remote activation failure',
                  30 => 'Local activation failure',
                  40 => 'Channel population failure',
                  80 => 'No management entitlements remaining',
                  82 => "$product_name channel not found",
                  83 => "No $product_name channel entitlements remaining",
                  84 => "Invalid $product_name certificate",
                  85 => 'Unknown activation error',
                  86 => "$product_name has no base channel on parent server",
                  87 => "No $product_name channel available for this version",
                  127 => 'Unhandled error',
                 );

  if ($ret) {
    my $exit_value = $? >> 8;

    die "(satellite_activation_failed) $retcodes{$exit_value}\n\n"
      if exists $retcodes{$exit_value};

    die "There was a problem validating the satellite certificate: $exit_value\n\n";
  }

  return 1;
}

sub local_sat_cert_checks {
  my $filename = shift;

  open(CERT, $filename) or die "Could not open '$filename': $OS_ERROR\n";
  my @data = <CERT>;
  close(CERT);

  my $cert_str = join('', @data);
  my ($signature, $cert);

  eval {
    ($signature, $cert) = Sat::Cert->parse_cert($cert_str);
  };
  if ($@) {
    die "(parse_error) Error parsing satellite cert: $@\n";
  }

  return 1;

  my $sat_version = 0; #PXT::Config->get('version');
  my $cert_version = $cert->get_field('satellite-version');

  #The cert version should be less specific than the sat version.
  my $match_length = length($cert_version);
  $sat_version = substr($sat_version, 0, $match_length);
  unless ($sat_version eq $cert_version) {
    die "(satellite_activation_failed) The version of the supplied cert ($cert_version)"
      . " did not match the version of this satellite ($sat_version)\n";
  }

  return;
}

sub load_satellite_certificate {
  my $opts = shift;
  my $answers = shift;

  if ($opts->{'upgrade'}) {
    print Spacewalk::Setup::loc("** Certificate not activated.\n");
    print Spacewalk::Setup::loc("** Upgrade process requires the certificate to be activated after the schema is upgraded.\n");
    return;
  }

  Spacewalk::Setup::ask(
      -noninteractive => $opts{"non-interactive"},
      -question => "Where is your satellite certificate file",
      -test => sub { my $text = shift; return (-e File::Spec->canonpath($text) and not -d File::Spec->canonpath($text)) },
      -answer => \$answers->{'satellite-cert-file'});

  print Spacewalk::Setup::loc("** Loading $product_name Certificate.\n");

  open(FH, $answers->{'satellite-cert-file'})
    or die "Could not open '" . $answers->{'satellite-cert-file'} . "' - $OS_ERROR.\n";

  my $cert_contents = do { local $INPUT_RECORD_SEPARATOR; <FH> };

  if (not $cert_contents) {
    print Spacewalk::Setup::loc("No data found in '%s'.\n", $answers->{'satellite-cert-file'});
    exit 34;
  }

  my %activate_options;

  if ($opts->{disconnected}) {
    $activate_options{"-disconnected"} = 1;
  }

  eval {
    print Spacewalk::Setup::loc("** Verifying certificate locally.\n");

    satellite_activate(-filename => $answers->{'satellite-cert-file'},
                       -sanity_only => 1,
                      );

    print Spacewalk::Setup::loc("** Activating $product_name.\n");

    satellite_activate(-filename => $answers->{'satellite-cert-file'},
                       %activate_options);
  };

  if ($@) {
    my $E = $@;

    my $msg;

    if ($E =~ /\(satellite_activation_failed\) (.*)/) {
      $msg = $1;
      print Spacewalk::Setup::loc("There was a problem activating the satellite: %s.\n", $msg);
      exit 31;
    }
    elsif ($E =~ /\(parse_error\) (.*)/) {
      $msg = $1;
      print Spacewalk::Setup::loc($msg);
      exit 32;
    }
    else {
      $msg = $E;
      print Spacewalk::Setup::loc($msg);
      exit 33;
    }
  }

  return 1;
}

sub populate_initial_configs {
    my $opts = shift;
    my $answers = shift;

    # TODO: This may need to be addressed. Can query this for postgresql with
    # "show client_encoding;":
    my $charset = 'UTF8';
    if ($answers{'db-backend'} eq 'oracle') {
        my %nls_database_paramaters = Spacewalk::Setup::get_nls_database_parameters($answers);
        $charset = $nls_database_paramaters{NLS_CHARACTERSET};
    }

    # Define some db specific settings:
    Spacewalk::Setup::set_hibernate_conf($answers);

  my %config_opts =
    (
     mount_point => $answers->{'mount-point'} || '/var/spacewalk',
     kickstart_mount_point => $answers->{'kickstart-mount-point'} || $answers->{'mount-point'} || '/var/spacewalk',
     serverDOTsatelliteDOThttp_proxy => ($opts->{'rhn-http-proxy'} ? $opts->{'rhn-http-proxy'} : $answers->{'rhn-http-proxy'}) || '',
     serverDOTsatelliteDOThttp_proxy_username => ($opts->{'rhn-http-proxy'} ? $opts->{'rhn-http-proxy-username'} : $answers->{'rhn-http-proxy-username'}) || '',
     serverDOTsatelliteDOThttp_proxy_password => ($opts->{'rhn-http-proxy'} ? $opts->{'rhn-http-proxy-password'} :$answers->{'rhn-http-proxy-password'}) || '',
     webDOTis_monitoring_backend => 0,
     webDOTis_monitoring_scout => 0,
     webDOTenable_solaris_support => 0,
     osadispatcherDOTosa_ssl_cert => $Spacewalk::Setup::DEFAULT_DOC_ROOT."/pub/RHN-ORG-TRUSTED-SSL-CERT",
     encrypted_passwords => 1,
     db_backend => $answers->{'db-backend'},
     db_user => $answers->{'db-user'},
     db_password => $answers->{'db-password'},
     db_name => $answers->{'db-name'},
     db_host => $answers->{'db-host'},
     db_port => $answers->{'db-port'},
     db_ssl_enabled => $answers->{'db-ssl-enabled'},
     hibernate_dialect => $answers->{'hibernate.dialect'},
     hibernate_driver => $answers->{'hibernate.connection.driver_class'},
     hibernate_driver_proto => $answers->{'hibernate.connection.driver_proto'},
     traceback_mail => $answers->{'admin-email'},
     jabberDOThostname => $answers->{hostname},
     serverDOTsatelliteDOTca_chain => '/usr/share/rhn/RHNS-CA-CERT',
     serverDOTnls_lang => 'english.' . $charset,
     server_secret_key => generate_secret(),
     webDOTssl_available => $opts->{'skip-ssl-cert-generation'} ? 0 : 1,
     monitoringDOTdbname => $answers->{'db-name'},
     monitoringDOTusername => $answers->{'db-user'},
     monitoringDOTpassword => $answers->{'db-password'},
     monitoringDOTsmonDOTaddr => '127.0.0.1',
     monitoringDOTsmonDOTfqdn => 'localhost',
     monitoringDOTsmonDOTtestaddr => '127.0.0.1',
     monitoringDOTsmonDOTtestfqdn => 'localhost',
     monitoringDOTorahome => '/opt/oracle',
     monitoringDOTdbd => 'Oracle',
     monitoringDOTscout_shared_key => '', # blank for now.
     cobblerDOThost => $answers->{hostname},
     serverDOTsusemanagerDOTmirrcred_email => '',
     serverDOTsusemanagerDOTmirrcred_user => '',
     serverDOTsusemanagerDOTmirrcred_pass => '',
     );

    for ($config_opts{'db_password'}) {
        s/\\/\\\\/g if defined $_;
    }

  my %rhnopt = ();
  if ($answers->{disconnected} || $opts->{disconnected}) {
    $rhnopt{'server.satellite.rhn_parent'} = '';
    $rhnopt{'disconnected'} = "1";
  }
  else {
    $rhnopt{'server.satellite.rhn_parent'} = $answers->{'rhn-parent'} || 'satellite.rhn.redhat.com';
  }
  for my $key (qw/product_name web.version enable_nvrea web.subscribe_proxy_channel force_package_upload
          web.l10n_resourcebundles web.default_mail_from/) {
    if (defined($answers->{$key})) {
      $rhnopt{$key} = $answers->{$key};
    }
  }

  if ($answers->{'setup-ncc'} && $answers->{'setup-ncc'} =~ /^[Yy]/)
  {
      $rhnopt{'server.susemanager.mirrcred_user'}  = $answers->{'ncc-user'};
      $rhnopt{'server.susemanager.mirrcred_pass'}  = $answers->{'ncc-pass'};
      $rhnopt{'server.susemanager.mirrcred_email'} = $answers->{'ncc-email'};
      $config_opts{'serverDOTsusemanagerDOTmirrcred_email'} = $answers->{'ncc-email'};
      $config_opts{'serverDOTsusemanagerDOTmirrcred_user'} = $answers->{'ncc-user'};
      $config_opts{'serverDOTsusemanagerDOTmirrcred_pass'} = $answers->{'ncc-pass'};
  }
  elsif ($answers->{'setup-scc'} && $answers->{'setup-scc'} =~ /^[Yy]/)
  {
      my %mgrDefaults = ();
      if (-e Spacewalk::Setup::DEFAULT_SUSEMANAGER_CONF)
      {
          Spacewalk::Setup::read_config(Spacewalk::Setup::DEFAULT_SUSEMANAGER_CONF, \%mgrDefaults);
      }
      $mgrDefaults{'scc_url'} = Spacewalk::Setup::DEFAULT_SCC_URL if (not $mgrDefaults{'scc_url'});

      # SCC - write to DB
      my $st = sprintf("insert into suseCredentials (id, user_id, type_id, username, password, url)
                        values (sequence_nextval('suse_credentials_id_seq'), NULL,
                                (select id from suseCredentialsType where label = 'scc'),
                                 '%s', '%s', '%s');",
                       $answers->{'scc-user'},
                       encode_base64($answers->{'scc-pass'}),
                       $mgrDefaults{'scc_url'}
                      );
      Spacewalk::Setup::system_or_exit(["/bin/bash", "-c",
                                        "echo \"$st\" | spacewalk-sql --select-mode - 2>&1"],
                                       1, "*** Setup Mirror Credentials failed.");

      my $apache_gid = getgrnam('www');
      if ($apache_gid && -e Spacewalk::Setup::NCC_CREDENTIAL_FILE) {
          chown -1, $apache_gid, Spacewalk::Setup::NCC_CREDENTIAL_FILE;
          chmod 0640, Spacewalk::Setup::NCC_CREDENTIAL_FILE;
      }
  }
  Spacewalk::Setup::write_config( \%rhnopt,
                '/var/lib/rhn/rhn-satellite-prep/etc/rhn/rhn.conf' );

    foreach my $opt_name (qw/session_swap_secret session_secret/) {
        foreach my $i (1 .. 4) {
            $config_opts{"${opt_name}_${i}"} = generate_secret();
        }
    }

  Spacewalk::Setup::generate_satcon_dict();
  Spacewalk::Setup::write_config(\%config_opts, Spacewalk::Setup::DEFAULT_SATCON_DICT);

  Spacewalk::Setup::satcon_deploy();

    return \%config_opts;
}

# given a list of directories (by default, /var/satellite)
# check if they exist and if they do not exist, create them
# with apache as owner
sub mkdir_mount_points {
  system('/usr/bin/spacewalk-make-mount-points', @_);
}

sub populate_final_configs {
  my $options = shift;
  my $answers = shift;

  Spacewalk::Setup::satcon_deploy(-tree => '/var/lib/rhn/rhn-satellite-prep/etc/rhn',
                -dest => '/etc/rhn');

  return;
}


sub final_db_config {
  my $options = shift;
  my $answers = shift;

  my $dbh = Spacewalk::Setup::get_dbh($answers);
  my $sth = $dbh->prepare(<<EOQ);
SELECT TS.value
  FROM rhnTemplateString TS
 WHERE TS.label = 'hostname'
EOQ

  $sth->execute();
  my ($current_hostname) = $sth->fetchrow();

  unless ($current_hostname) {
    $sth = $dbh->prepare(<<EOQ);
INSERT
  INTO rhnTemplateString
       (id, category_id, label, value, description)
VALUES (sequence_nextval('rhn_template_str_id_seq'),
        (SELECT TC.id FROM rhnTemplateCategory TC WHERE TC.label = 'org_strings'),
        'hostname',
        ?,
        'Host name for the Red Hat Satellite')
EOQ

    $sth->execute($answers->{hostname});

    if ($DEBUG) {
      $dbh->rollback();
    }
    else {
      $dbh->commit();
    }

  }

  $sth->finish;
  $dbh->disconnect();

  return;
}

sub setup_monitoring {
  my $opts = shift;
  my $answers = shift;

  # write monitoring config to DB.
  my %mon_config =
    (
     RHN_ADMIN_EMAIL => $answers->{'admin-email'},
     MAIL_MX => $answers->{'mail-mx'} || 'localhost',
     MDOM => $answers->{mdom} || $answers->{hostname},
     RHN_SAT_HOSTNAME => $answers->{hostname},
     XPROTO => 'https',
     RHN_SAT_WEB_PORT => 443
    );

  update_monitoring_config($answers, \%mon_config);

  # Bugzilla 466747: On s390x, stty: standard input: Bad file descriptor
  # For some reason DBI mistakenly sets FD_CLOEXEC on a stdin file descriptor
  # here. This made it impossible for us to succesfully call `stty -echo`
  # later in the code. Following two lines work around the problem.

  my $flags = fcntl(STDIN, F_GETFD, 0);
  fcntl(STDIN, F_SETFD, $flags & ~FD_CLOEXEC);

  return 1;
}

sub update_monitoring_config {
  my $answers = shift;
  my $mon_config = shift;

  my $dbh = Spacewalk::Setup::get_dbh($answers);
  my $sth = $dbh->prepare(<<EOQ);
    UPDATE rhn_config_macro
    SET    definition = ?,
           last_update_user = 'installer',
           last_update_date = CURRENT_TIMESTAMP
    WHERE  name = ?
EOQ

  foreach my $name (keys %{$mon_config}) {
    $sth->execute($name, $mon_config->{$name});
  }

  if ($DEBUG) {
    $dbh->rollback();
  }
  else {
    $dbh->commit();
  }

  $dbh->disconnect();

  return;
}

sub generate_secret {
  return sha256_hex(random_bits(4096));
}

sub random_bits {
  my $n = shift;

  open(RANDOM, '/dev/urandom') or die "could not open /dev/urandom for reading!\n";
  binmode(RANDOM);
  my $rand_data;
  my $result = read(RANDOM, $rand_data, $n >> 3);
  close(RANDOM);

  unless (defined $result) {
    die "could not read from /dev/urandom!\n";
  }

  return $rand_data;
}

sub setup_gpg {
  my $opts = shift;

  if ($opts->{"skip-gpg-key-import"}) {
    print Spacewalk::Setup::loc("** GPG: Skipping gpg key import\n");
    return 0;
  }

  print Spacewalk::Setup::loc("** GPG: Initializing GPG and importing key.\n");

  unless (-d '/root/.gnupg') {
    print Spacewalk::Setup::loc("** GPG: Creating /root/.gnupg directory\n");
    Spacewalk::Setup::system_or_exit(['mkdir', '-m', '700', '/root/.gnupg'], 12, 'Could not create /root/.gnupg');
  }

  Spacewalk::Setup::system_or_exit(['/usr/bin/gpg', '--list-keys'], 12, 'Could not run gpg.');

  my $key_path = '/usr/share/rhn/RHN-GPG-KEY';
  if ( ! (-e $key_path) ) {
    if ( -e '/etc/fedora-release' ) {

      # this is a fedora system
      $key_path = '/etc/pki/rpm-gpg/RPM-GPG-KEY-fedora';

    } elsif ( -e '/etc/redhat-release' ) {

      # need to read the file to see if it's a Red Hat or CentOS system.
      # we only want to import the key if it's a Red Hat system because
      # the file doesn't exist on a CentOS system.
      open(RELEASE, '/etc/redhat-release') or die "Could not open '/etc/redhat-release': $OS_ERROR\n";
      my @release = <RELEASE>;
      close(RELEASE);

      my $rel_str = join('', @release);

      # this is a RHEL system... RHEL 5 path.
      if ( $rel_str =~ m/^Red Hat/ ) {
        $key_path = '/etc/pki/rpm-gpg/RPM-GPG-KEY-redhat-release';
      }
    }
  }

  Spacewalk::Setup::system_or_exit(['/usr/bin/gpg', '--import', $key_path], 12, 'Could not import public GPG key.');

  return 1;
}

# Satellite services are handled by chkconfig now.
sub setup_services {
  Spacewalk::Setup::system_or_exit(["/usr/sbin/spacewalk-service", "--level", "35", "enable"], 11, 'Could not turn spacewalk services on.');

  return 1;
}

sub setup_users_and_groups {
  if(-e '/etc/SuSE-release')
  {
    # Check to be sure the required users and groups exist.
    my @required_groups = qw/www/;
    Spacewalk::Setup::check_groups_exist(@required_groups);

    # Need user tomcat in the apache group so the Java stack can read the same
    # configuration files as the rest of the application.
    (undef, undef, my $apache_group_id, my $apache_group_members) = getgrnam("www");
    if (not defined $apache_group_id) {
        print Spacewalk::Setup::loc("The group 'www' should exist.\n");
    }
    if (not grep { $_ eq 'tomcat' } split /\s+/, $apache_group_members) {
        Spacewalk::Setup::system_or_exit(['/usr/sbin/usermod', '-G', 'www', '-a', 'tomcat'], 9,
            'Could not add tomcat to the www group.');
        # If you have for example NIS before passwd in nsswitch.conf, the usermod
        # will not modify what the system uses. Let's check.
        (undef, undef, undef, my $test_apache_group_members) = getgrnam("www");
        if (not grep { $_ eq 'tomcat' } split /\s+/, $test_apache_group_members) {
            print Spacewalk::Setup::loc("The usermod failed to add tomcat to www group.\n");
            exit 87;
        }
    }
  }
  else
  {
    # Check to be sure the required users and groups exist.
    my @required_groups = qw/apache/;
    Spacewalk::Setup::check_groups_exist(@required_groups);

    # Need user tomcat in the apache group so the Java stack can read the same
    # configuration files as the rest of the application.
    (undef, undef, my $apache_group_id, my $apache_group_members) = getgrnam("apache");
    if (not defined $apache_group_id) {
      print Spacewalk::Setup::loc("The group 'apache' should exist.\n");
    }
    if (not grep { $_ eq 'tomcat' } split /\s+/, $apache_group_members) {
        Spacewalk::Setup::system_or_exit(['/usr/sbin/usermod', '-G', 'apache', '-a', 'tomcat'], 9,
            'Could not add tomcat to the apache group.');
        # If you have for example NIS before passwd in nsswitch.conf, the usermod
        # will not modify what the system uses. Let's check.
        (undef, undef, undef, my $test_apache_group_members) = getgrnam("apache");
        if (not grep { $_ eq 'tomcat' } split /\s+/, $test_apache_group_members) {
            print Spacewalk::Setup::loc("The usermod failed to add tomcat to apache group.\n");
            exit 87;
        }
    }
  }

    return 1;
}

sub valid_multiple_email {
  my $text = shift || '';

  my @addys = grep { $_ } split(/[\s,]+/, $text);
  my $valid = 1;

  foreach my $addy (@addys) {
    if (not Mail::RFC822::Address::valid($text)) {
      print Spacewalk::Setup::loc("'%s' does not appear to be a valid email address.\n", $text);
      $valid = 0;
    }
  }

  unless (@addys) {
    print Spacewalk::Setup::loc("You must enter an email address.\n");

    $valid = 0;
  }

  return $valid;
}

sub wait_for_tomcat {
    my $hostname = shift;

    for (my $i = 0; $i < 20; $i++) {
        IO::Socket::INET->new(
            PeerAddr => 'localhost',
            PeerPort => '8009',
            Proto    => 'tcp'
        ) and last;
        sleep 5;
    }

    for (my $i = 0; $i < 20; $i++) {
        my $retval = system("/usr/bin/curl -fkIL http://$hostname/ > /dev/null 2>&1");
        if ($retval) {
            sleep 5;
        }
        else {
            return 1;
        }
    }
    print "Tomcat failed to start properly or the installer ran out of tries.  Please check /var/log/tomcat*/catalina.out for errors.\n";
    return 0;
}

package Sat::Cert;

use XML::LibXML;
use IO::File;

sub new {
  my $class = shift;

  my $self = bless { }, $class;

  $self->_init();

  return $self;
}

sub parse_cert {
  my $class = shift;
  my $data = shift;

  $data =~ s/^\s+$//gm;

  my $p = new XML::LibXML;
  my $doc = $p->parse_string($data);
  my $root = $doc->getDocumentElement();

  die "invalid root\n" unless $root->getName eq 'rhn-cert';

  my ($signature_node) = $root->findnodes('rhn-cert-signature');
  my $signature = $signature_node ? $signature_node->getFirstChild->getData : undef;

  my @fields;
  my @extended_fields;

  foreach my $field_node ($root->findnodes('rhn-cert-field')) {
    my $name = $field_node->getAttribute('name');

    my @attributes = map { $_->getName } $field_node->getAttributes;

    # more than 1 means we had something besides name
    if (@attributes > 1) {
      push @extended_fields, [ $name, map { $_, $field_node->getAttribute($_) } grep { $_ ne 'name' } @attributes ];
    }
    else {
      if ($field_node->getFirstChild) {
        my $value = $field_node->getFirstChild->getData;

        push @fields, [ $name, $value ];
      }
      else {
        push @fields, [ $name, '' ];
      }
    }
  }

  my $cert = new $class;
  $cert->set_field($_->[0], $_->[1]) foreach @fields;

  $cert->push_field("name", @$_) foreach @extended_fields;

  return $signature, $cert;
}

sub add_field {
  my $self = shift;
  my @fields = shift;

  push @{$self->{fields}}, @fields;
}

sub set_field {
  my $self = shift;
  my $field = shift;
  my $val = shift;

  die "Field '$field' not allowed\n" unless grep { $_ eq $field } @{$self->{fields}};
  $self->{field_values}->{$field} = $val;
}

sub push_field {
  my $self = shift;
  my %vals = @_;

  my $field = delete $vals{name};
  die "no field in @_\n" unless $field;

  push @{$self->{field_values}->{$field}}, \%vals;
}

sub get_field {
  my $self = shift;
  my $field = shift;

  return $self->{field_values}->{$field};
}

sub set_required_fields {
  my $self = shift;
  my @fields = @_;

  $self->{required_fields} = \@fields;
}

sub _init {
  my $self = shift;

  my @fields = qw/product owner issued expires slots/;

  $self->add_field($_) foreach @fields;
  $self->set_required_fields(@fields);

  my @optional_fields = qw/virtualization_host virtualization_host_platform monitoring-slots provisioning-slots nonlinux-slots channel-families satellite-version generation/;
  $self->add_field($_) foreach @optional_fields;

  return;
}

sub version {
  my $self = shift;

  return $self->get_field('satellite-version');
}

__END__<|MERGE_RESOLUTION|>--- conflicted
+++ resolved
@@ -129,13 +129,8 @@
 print Spacewalk::Setup::loc("* Performing initial configuration.\n");
 my $config_opts = populate_initial_configs(\%opts, \%answers);
 mkdir_mount_points($config_opts->{'mount_point'},
-<<<<<<< HEAD
-	$config_opts->{'mount_point'} . '/packages',
-	$config_opts->{'kickstart_mount_point'});
-=======
-        $config_opts->{'mount_point'} . '/redhat',
+        $config_opts->{'mount_point'} . '/packages',
         $config_opts->{'kickstart_mount_point'});
->>>>>>> a165cfa9
 setup_sudoers();
 
 print Spacewalk::Setup::loc("* Activating $product_name.\n");
@@ -693,11 +688,7 @@
   print Spacewalk::Setup::loc("** SSL: Deploying CA certificate.\n");
 
   deploy_ca_cert("-source-dir" => $answers->{'ssl-dir'},
-<<<<<<< HEAD
-		 "-target-dir" => $Spacewalk::Setup::DEFAULT_DOC_ROOT."/pub");
-=======
-                 "-target-dir" => '/var/www/html/pub');
->>>>>>> a165cfa9
+                 "-target-dir" => $Spacewalk::Setup::DEFAULT_DOC_ROOT."/pub");
 
   print Spacewalk::Setup::loc("** SSL: Generating server certificate.\n");
 
