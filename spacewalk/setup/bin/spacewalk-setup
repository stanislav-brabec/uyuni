--- conflicted
+++ resolved
@@ -961,46 +961,6 @@
 
     my %config_opts =
     (
-<<<<<<< HEAD
-        mount_point => $answers->{'mount-point'} || '/var/satellite',
-        kickstart_mount_point => $answers->{'kickstart-mount-point'} || $answers->{'mount-point'} || '/var/satellite',
-        serverDOTsatelliteDOThttp_proxy => $answers->{'rhn-http-proxy'} || '',
-        serverDOTsatelliteDOThttp_proxy_username => $answers->{'rhn-http-proxy-username'} || '',
-        serverDOTsatelliteDOThttp_proxy_password => $answers->{'rhn-http-proxy-password'} || '',
-        webDOTis_monitoring_backend => 0,
-        webDOTis_monitoring_scout => 0,
-        webDOTenable_solaris_support => 0,
-        jabberDOThostname => $answers->{hostname},
-        osadispatcherDOTosa_ssl_cert => '/var/www/html/pub/RHN-ORG-TRUSTED-SSL-CERT',
-        encrypted_passwords => 1,
-        default_db => sprintf('%s/%s@%s', @{$answers}{qw/db-user db-password db-sid/}),
-        db_backend => $answers->{'db-backend'},
-        db_user => $answers->{'db-user'},
-        db_password => $answers->{'db-password'},
-        db_sid => $answers->{'db-sid'},
-        db_host => $answers->{'db-host'},
-        db_port => $answers->{'db-port'},
-        hibernate_dialect => $hibernate_dialect,
-        hibernate_driver => $hibernate_driver,
-        hibernate_url => $hibernate_url,
-        traceback_mail => $answers->{'admin-email'},
-        jabberDOTusername => 'rhn-dispatcher-sat',
-        jabberDOTpassword => 'rhn-dispatcher-' . random_password(6),
-        serverDOTsatelliteDOTca_chain => '/usr/share/rhn/RHNS-CA-CERT',
-        serverDOTnls_lang => 'english.' . $charset,
-        server_secret_key => generate_secret(),
-        webDOTssl_available => $opts->{'skip-ssl-cert-generation'} ? 0 : 1,
-        monitoringDOTdbname => $answers->{'db-sid'},
-        monitoringDOTusername => $answers->{'db-user'},
-        monitoringDOTpassword => $answers->{'db-password'},
-        monitoringDOTsmonDOTaddr => '127.0.0.1',
-        monitoringDOTsmonDOTfqdn => 'localhost',
-        monitoringDOTsmonDOTtestaddr => '127.0.0.1',
-        monitoringDOTsmonDOTtestfqdn => 'localhost',
-        monitoringDOTorahome => '/opt/oracle',
-        monitoringDOTdbd => 'Oracle',
-        monitoringDOTscout_shared_key => '', # blank for now.
-=======
      mount_point => $answers->{'mount-point'} || '/var/satellite',
      kickstart_mount_point => $answers->{'kickstart-mount-point'} || $answers->{'mount-point'} || '/var/satellite',
      serverDOTsatelliteDOThttp_proxy => $answers->{'rhn-http-proxy'} || '',
@@ -1036,7 +996,6 @@
      monitoringDOTdbd => 'Oracle',
      monitoringDOTscout_shared_key => '', # blank for now.
      cobblerDOThost => $answers->{hostname}
->>>>>>> a31165f2
     );
 
     for ($config_opts{'db_password'}) {
