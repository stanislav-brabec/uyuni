#!/usr/bin/perl
#
# Copyright (c) 2008--2017 Red Hat, Inc.
#
# This software is licensed to you under the GNU General Public License,
# version 2 (GPLv2). There is NO WARRANTY for this software, express or
# implied, including the implied warranties of MERCHANTABILITY or FITNESS
# FOR A PARTICULAR PURPOSE. You should have received a copy of GPLv2
# along with this software; if not, see
# http://www.gnu.org/licenses/old-licenses/gpl-2.0.txt.
#
# Red Hat trademarks are not licensed under GPLv2. No permission is
# granted to use or replicate Red Hat trademarks that are incorporated
# in this software or its documentation.

use strict;
use warnings;

use English;

use Params::Validate qw(validate);
Params::Validate::validation_options(strip_leading => "-");

use Mail::RFC822::Address ();
use File::Spec ();
use File::Copy;
use DBI ();
use Digest::SHA qw/sha256_hex/;
use DateTime ();
use Sys::Hostname ();
use Spacewalk::Setup ();
use Fcntl qw(F_GETFD F_SETFD FD_CLOEXEC);
use IO::Socket ();
use RHN::DB ();
use File::Copy;
use MIME::Base64;

my $DEBUG;
$DEBUG = 0;

# force autoflush on stdout write
$|++;

use constant DEFAULT_CA_CERT_NAME =>
  'RHN-ORG-TRUSTED-SSL-CERT';

use constant COBBLER_20_COMMAND => 'cobbler20-setup > /dev/null';
use constant COBBLER_COMMAND => 'spacewalk-setup-cobbler';

my %opts = Spacewalk::Setup::parse_options();

my %answers = ();
my @skip = ();
push @skip, Spacewalk::Setup::EMBEDDED_DB_ANSWERS
    if not Spacewalk::Setup::is_embedded_db(\%opts);
Spacewalk::Setup::load_answer_file(\%opts, \%answers, \@skip);
my $product_name = $answers{'product_name'} || 'Spacewalk';

my $hn = `/bin/hostname -f`;
chomp($hn);
$hn = Sys::Hostname::hostname if(!defined $hn || $hn eq "");
$answers{hostname} ||= "$hn";

if (not defined $opts{"clear-db"} and defined $answers{"clear-db"} and
    $answers{"clear-db"} =~ /Y/i){
    $opts{'clear-db'} = 1;
}

$opts{"skip-db-install"} = 1 if $opts{"clear-db"};

# Skip the logfile init, normally just used when called from install.pl,
# which already did this.
if (not $opts{"skip-logfile-init"}) {
    Spacewalk::Setup::init_log_files($product_name, @ARGV);
}

if (Spacewalk::Setup::have_selinux()) {
    print Spacewalk::Setup::loc("* Setting up SELinux..\n");
    Spacewalk::Setup::system_or_exit(['/usr/sbin/spacewalk-selinux-enable', ''], 42,
               'Could not enable selinux policy.');
}

if ($opts{"run-cobbler"}) {
    print Spacewalk::Setup::loc("* Setting up Cobbler..\n");
    setup_cobbler(\%opts, \%answers);
    exit 0;
}

my %rhnOptions = ();
if (-e Spacewalk::Setup::DEFAULT_RHN_CONF_LOCATION) {
    Spacewalk::Setup::read_config(Spacewalk::Setup::DEFAULT_RHN_CONF_LOCATION,
        \%rhnOptions);
}

setup_cc(\%opts, \%answers);

setup_default_proxy(\%answers);

choose_database_schema(\%answers);

# If Oracle was selected, call the Oracle specific setup script. If it turns
# out we need a PostgreSQL specific setup script as well, refactor this to
# something generic.
if ($answers{'db-backend'} eq 'oracle') {
    Spacewalk::Setup::oracle_setup_db(\%opts, \%answers);
}
elsif ($answers{'db-backend'} eq 'postgresql') {
    Spacewalk::Setup::postgresql_setup_db(\%opts, \%answers);
}
else {
    die "No idea how to install to database: " . $answers{'db-backend'};
}

if ($opts{'db-only'}) {
    exit;
}

print Spacewalk::Setup::loc("* Configuring tomcat.\n");
setup_tomcat(\%opts, \%answers);

remove_old_jvm(\%opts, \%answers);
remove_tomcat_cache(\%opts);

print Spacewalk::Setup::loc("* Setting up users and groups.\n");
setup_users_and_groups();

setup_services();
setup_gpg(\%opts);

setup_admin_email(\%opts, \%answers, \%rhnOptions);

print Spacewalk::Setup::loc("* Performing initial configuration.\n");
my $config_opts = populate_initial_configs(\%opts, \%answers);
mkdir_mount_points($config_opts->{'mount_point'},
        $config_opts->{'mount_point'} . '/packages',
        $config_opts->{'mount_point'} . '/systems',
        $config_opts->{'kickstart_mount_point'});
chmod 0775, $config_opts->{'mount_point'} . '/systems';
my $www_gid = getgrnam "www";
chown -1, $www_gid, $config_opts->{'mount_point'} . '/systems';

setup_sudoers();


print Spacewalk::Setup::loc("* Configuring apache SSL virtual host.\n");
setup_mod_ssl(\%opts, \%answers);

print Spacewalk::Setup::loc("* Configuring jabberd.\n");
setup_jabberd(\%opts, \%answers);

print Spacewalk::Setup::loc("* Creating SSL certificates.\n");
setup_ssl_certs(\%opts, \%answers);

print Spacewalk::Setup::loc("* Deploying configuration files.\n");
populate_final_configs(\%opts, \%answers);

if(not $opts{"skip-db-population"}) {
    print Spacewalk::Setup::loc("* Update configuration in database.\n");
    final_db_config(\%opts, \%answers);
}

print Spacewalk::Setup::loc("* Setting up Cobbler..\n");
setup_cobbler(\%opts, \%answers);

if ($opts{'upgrade'}) {
  Spacewalk::Setup::postgresql_start() if (Spacewalk::Setup::is_embedded_db(\%opts));

  print Spacewalk::Setup::loc("This portion of the $product_name upgrade process has successfully completed.\n");
  if ($product_name =~ /Satellite/) {
    print Spacewalk::Setup::loc("Please refer to appropriate upgrade document in /etc/sysconfig/rhn/satellite-upgrade\n");
    print Spacewalk::Setup::loc("for any remaining steps in the process.\n");
  }
} else {
  if (!$opts{'skip-services-restart'}){
      print Spacewalk::Setup::loc("* Restarting services.\n");
      Spacewalk::Setup::system_or_exit(['/usr/sbin/spacewalk-service', 'restart'], 40,
                   'Could not restart spacewalk services.');
      wait_for_tomcat() or exit 56;
  }
  print Spacewalk::Setup::loc("Installation complete.\n");
  print Spacewalk::Setup::loc("Visit https://%s to create the $product_name administrator account.\n", $answers{hostname});
}

exit 0;



sub choose_database_schema {
    my $answers = shift;

    my %is_valid_schema = (
        'oracle' => 1,
        'postgresql' => 1,
        );

    my $question = "Choose your database backend ("
        . join(", ", sort(keys(%is_valid_schema)))
        . ")";

    Spacewalk::Setup::ask(
            -noninteractive => $opts{"non-interactive"},
            -question => $question,
            -test => sub {
                my $text = shift;
                $is_valid_schema{$text}
            },
            -answer => \$answers->{'db-backend'});

}

sub remove_old_jvm {
        my $opts = shift;
        my $answers = shift;

        return unless (($opts{"upgrade"}) and ($product_name =~ /Satellite/));

        my $jvm_list = Spacewalk::Setup::SHARED_DIR . "/old-jvm-list";

        local *F;
        open F, $jvm_list or die "Error opening [$jvm_list]: $!\n";
        my @jvms = <F>;
        close F;
        chomp @jvms;

        my $remove;

        foreach my $jvm (@jvms) {
                system("rpm -q $jvm >& /dev/null");
                $remove .= " $jvm" unless $? >> 8;
        }

        if ($remove) {
                print Spacewalk::Setup::loc("Setup found following old java packages:\n");
                foreach my $p (split (" ", $remove)) {
                        print Spacewalk::Setup::loc("\t$p\n");
                }
        } else {
                return;
        }

        Spacewalk::Setup::ask(
                -noninteractive => $opts{"non-interactive"},
                -question => "Should setup remove these packages",
                -test => sub { my $text = shift; return $text =~ /^[YyNn]/ },
                -answer => \$answers->{"remove-old-jvm"},
                -default => 'Y',
        );
        unless ( $answers->{"remove-old-jvm"} =~ /^[Yy]/ ) {
                print Spacewalk::Setup::loc("** Skipping removal of old java packages.\n");
                return;
        }

        my $result = `rpm -e $remove 2>&1`;
        if ($? >> 8) {
                print Spacewalk::Setup::loc("** Error occurred while removing the packages:\n");
                print Spacewalk::Setup::loc($result);
        }
}

sub remove_tomcat_cache {
        my $opts = shift;

        return unless ($opts->{'upgrade'});

        my @dirs = glob "/var/cache/tomcat?/work";
        if (scalar @dirs > 0) {
                system("rm -rf /var/cache/tomcat?/work/* > /dev/null 2>&1");
        }
}

sub setup_cobbler {
  my $opts = shift;
  my $answers = shift;

  my $cobbler_version = `rpm -q --queryformat '%{version}' cobbler`;

  # newer versions of Cobbler don't ship the config templates
  if ($cobbler_version =~ /2\.0/) {
    # Cobbler 2.0 can use the old helper script
    system(COBBLER_20_COMMAND);
  } else {
    system(COBBLER_COMMAND, '--macros', "hostname:$answers->{'hostname'}");

    my $skip_rhnconf = 0;
    open(FILE, "<" . Spacewalk::Setup::DEFAULT_RHN_CONF_LOCATION);
    while (<FILE>) {
        if ($_ =~ /^cobbler\.host/) {
          $skip_rhnconf = 1;
          last;
        }
    }
    close(FILE);

    if (!$skip_rhnconf) {
      open(FILE, ">>" . Spacewalk::Setup::DEFAULT_RHN_CONF_LOCATION);
      print FILE "#cobbler host name\n";
      print FILE "cobbler.host = " . $answers->{'hostname'} . "\n";
      close(FILE);
    }
    if ( system("/sbin/checkproc /usr/bin/cobblerd") == 0 ) {
      system("cobbler sync");
    }
  }

  Spacewalk::Setup::ask(
    -noninteractive => $opts{"non-interactive"},
    -question => "Cobbler requires tftp and xinetd services be turned on for PXE provisioning functionality. Enable these services",
    -test => sub { my $text = shift; return $text =~ /^[YyNn]/ },
    -answer => \$answers->{"enable-tftp"},
    -default => 'Y',
  );

  if ($opts{'enable-tftp'}) {
    $answers{'enable-tftp'} = $opts{'enable-tftp'};
  }

  if (($answers{'enable-tftp'} and $answers{'enable-tftp'} =~ /^[Yy]/) || $opts{"non-interactive"}) {
      if (-e '/usr/lib/systemd/system/tftp.socket') {
        system("systemctl --quiet enable tftp.socket 2>&1");
      } else {
        system("systemctl --quiet enable atftpd.service 2>&1");
        system("systemctl start atftpd.service 2>&1");
      }
  }
}

sub setup_admin_email {
  my $opts = shift;
  my $answers = shift;
  my $rhnoptions = shift;

  if ($rhnoptions->{'traceback_mail'}) {
    $answers->{'admin-email'} = $rhnoptions->{'traceback_mail'};
  } else {
    Spacewalk::Setup::ask(
        -noninteractive => $opts{"non-interactive"},
        -question => "Admin Email Address",
        -test => sub { my $text = shift;
                       valid_multiple_email($text) && length($text) <= 128 },
        -answer => \$answers{'admin-email'});
  }
}

sub setup_default_proxy {
    my $answers = shift;
    my %proxyOptions = ();
    if(! -e Spacewalk::Setup::DEFAULT_PROXY_CONF_LOCATION)
    {
        return;
    }
    Spacewalk::Setup::read_config(Spacewalk::Setup::DEFAULT_PROXY_CONF_LOCATION,
        \%proxyOptions);
    $proxyOptions{'PROXY_ENABLED'} =~ s/^[\s"]*//;
    $proxyOptions{'PROXY_ENABLED'} =~ s/[\s"]*$//;
    if (lc($proxyOptions{PROXY_ENABLED}) ne "yes")
    {
        return;
    }
    if ($proxyOptions{'HTTP_PROXY'} =~ /https?:\/\/([^\/"]+)\/?/)
    {
        $answers{'rhn-http-proxy'} = $1
            if not defined $answers{'rhn-http-proxy'};
    }
    if (! -e Spacewalk::Setup::DEFAULT_PROXYAUTH_CONF_LOCATION)
    {
        return;
    }
    open(RC, "< ".Spacewalk::Setup::DEFAULT_PROXYAUTH_CONF_LOCATION) and do
    {
        while(<RC>)
        {
            if($_ =~ /^[\s-]+proxy-user\s*=?\s*"([^:]+:.+)"\s*$/&& defined $1 && $1 ne "")
            {
                my $creds = $1;
                $creds =~ s/\\"/"/g;
                my ($user, $pass) = split(/:/, $creds, 2);
                $answers{'rhn-http-proxy-username'} = $user
                    if not defined $answers{'rhn-http-proxy-username'};
                $answers{'rhn-http-proxy-password'} = $pass
                    if not defined $answers{'rhn-http-proxy-password'};
                last;
            }
        }
    };
}

sub setup_cc {
  my $opts = shift;
  my $answers = shift;

  if (! $opts{"scc"})
  {
    # no customer center connection wanted
    $answers{'setup-scc'} = 'N';
    return;
  }
  $opts{disconnected} = 1;
  $answers{'setup-scc'} = 'Y';
  Spacewalk::Setup::ask(
      -noninteractive => $opts{"non-interactive"},
      -question => "SCC Organization Credential Username",
      -test => sub { my $text = shift;
                     return $text =~ /\S+/ && length($text) <= 128 },
      -answer => \$answers{'scc-user'});

  Spacewalk::Setup::ask(
      -noninteractive => $opts{"non-interactive"},
      -question => "SCC Organization Credential Password",
      -test => sub { my $text = shift;
                     return $text =~ /\S+/ && length($text) <= 128 },
      -answer => \$answers{'scc-pass'},
      -password => 1);
}

sub setup_sudoers {
  Spacewalk::Setup::system_or_exit(['/usr/bin/spacewalk-setup-sudoers', ''], 1,
    'Could not setup sudo for Spacewalk commands.');
  return;
}

sub passwords_match {
  my $password_1 = shift;
  my $password_2 = shift;

  if ($password_1 eq $password_2) {
    return 1;
  }

  print Spacewalk::Setup::loc("Passwords did not match, please try again.\n");

  return 0;
}

sub valid_ssl_cert_password {
  my $password = shift;

  my $ret;

  if (not $password) {
    print Spacewalk::Setup::loc("You must enter a password.\n");
    return 0;
  }

  if ($password =~ /([\t\r\n\f\013&+%\'\`\\\"=\#)])/) {
    $ret = $1;
  }

  if ($ret) {
    print Spacewalk::Setup::loc("Invalid character: '%s'.\n", $ret);
    return 0;
  }

  return 1;
}

sub valid_cert_countries {
  my $answers = shift;

  my $dbh = Spacewalk::Setup::get_dbh($answers);
  my $sth = $dbh->prepare(<<EOQ);
SELECT  VC.code AS CODE,
          VC.short_name AS NAME
     FROM valid_countries VC
ORDER BY VC.short_name
EOQ

  $sth->execute;

  my ($by_code, $by_name);

  while (my ($code, $name) = $sth->fetchrow) {
    $by_code->{$code} = $name;
    $by_name->{$name} = $code;
  }

  $sth->finish();
  $dbh->disconnect();

  return ($by_code, $by_name);
}

sub default_cert_expiration {
  my $dt = DateTime->now;
  my $dt2 = new DateTime (year => 2038, month => 1, day => 18);
  my $diff = $dt2 - $dt;

  return $diff->years - 1;
}


sub setup_mod_ssl {
  my $opts = shift;
  my $answers = shift;

  if ($opts{"skip-ssl-vhost-setup"}) {
    print Spacewalk::Setup::loc("** Skipping SSL virtual host configuration.\n");
    return;
  }
  Spacewalk::Setup::ask(
    -noninteractive => $opts{"non-interactive"},
    -question => "Should setup configure apache's default ssl server for you (saves original ssl.conf)",
    -test => sub { my $text = shift; return $text =~ /^[YyNn]/ },
    -answer => \$answers->{"ssl-config-sslvhost"},
    -default => 'Y',
  );
  unless ( $answers->{"ssl-config-sslvhost"} =~ /^[Yy]/ ) {
    print Spacewalk::Setup::loc("** Skipping SSL virtual host configuration.\n");
    return;
  }

  system('/usr/bin/spacewalk-setup-httpd');

}

sub setup_tomcat {
  my $opts = shift;
  my $answers = shift;

  Spacewalk::Setup::system_or_exit(['/usr/bin/spacewalk-setup-tomcat', ''], 43,
               'Could not setup tomcat.');
  return;
}

sub setup_jabberd {
  my $opts = shift;
  my $answers = shift;

  system('rpm -q jabberd >& /dev/null');
  if ($? >> 8 == 0) {
    system("/usr/bin/spacewalk-setup-jabberd", "--macros", "hostname:$answers->{'hostname'}");
  }
}

sub setup_ssl_certs {
  my $opts = shift;
  my $answers = shift;
  Spacewalk::Setup::ask(
    -noninteractive => $opts{"non-interactive"},
    -question => "Do you want to import exising certificates?",
    -test => sub { my $text = shift; return $text =~ /^[YyNn]/ },
    -answer => \$answers->{"ssl-use-existing-certs"},
    -default => 'N',
  );

  my $use_own_certs = $answers->{'ssl-use-existing-certs'} &&
                      $answers->{'ssl-use-existing-certs'} =~ /^[Yy]/;

  if ($opts{"skip-ssl-cert-generation"} || $opts{"upgrade"}) {
    print Spacewalk::Setup::loc("** Skipping SSL certificate generation.\n");
    return;
  }

  if (!$use_own_certs) {
      my ($password_1, $password_2);

      unless ($answers->{"ssl-password"}) {
        do {
          ($password_1, $password_2) = (undef, undef); # clear previous passwords
          Spacewalk::Setup::ask(
            -noninteractive => $opts{"non-interactive"},
            -question => "CA certificate password",
              -test => \&valid_ssl_cert_password,
              -answer => \$password_1,
              -password => 1,
             );

          Spacewalk::Setup::ask(
            -noninteractive => $opts{"non-interactive"},
              -question => "Re-enter CA certificate password",
              -test => \&valid_ssl_cert_password,
              -answer => \$password_2,
              -password => 1,
             );
        } until (passwords_match($password_1, $password_2));

        $answers->{"ssl-password"} ||= $password_1;
      };

<<<<<<< HEAD
      Spacewalk::Setup::ask(
          -noninteractive => $opts{"non-interactive"},
          -question => "Cname alias of the machine (comma seperated)",
          -test => sub { my $text = shift;
                         return length($text) <= 128 },
          -answer => \$answers->{"ssl-set-cnames"},
         );

      Spacewalk::Setup::ask(
          -noninteractive => $opts{"non-interactive"},
          -question => "Organization",
          -test => sub { my $text = shift;
                         return $text =~ /\S/ && length($text) <= 128 },
          -answer => \$answers->{"ssl-set-org"},
         );
=======
  unless ($answers->{"ssl-password"}) {
    unless ($opts{"skip-ssl-ca-generation"})
    {
      do {
        ($password_1, $password_2) = (undef, undef); # clear previous passwords
        Spacewalk::Setup::ask(
          -noninteractive => $opts{"non-interactive"},
          -question => "CA certificate password",
            -test => \&valid_ssl_cert_password,
            -answer => \$password_1,
            -password => 1,
           );

        Spacewalk::Setup::ask(
          -noninteractive => $opts{"non-interactive"},
            -question => "Re-enter CA certificate password",
            -test => \&valid_ssl_cert_password,
            -answer => \$password_2,
            -password => 1,
           );
      } until (passwords_match($password_1, $password_2));
    } else{
      do{
	$password_1 = undef;
        Spacewalk::Setup::ask(
          -noninteractive => $opts{"non-interactive"},
          -question => "CA certificate password",
            -test => \&valid_ssl_cert_password,
            -answer => \$password_1,
            -password => 1,
           );
      } until (check_ca_key($password_1)==0);
    }
    $answers->{"ssl-password"} ||= $password_1;
  };

  Spacewalk::Setup::ask(
      -noninteractive => $opts{"non-interactive"},
      -question => "Cname alias of the machine (comma seperated)",
      -test => sub { my $text = shift;
                     return length($text) <= 128 },
      -answer => \$answers->{"ssl-set-cnames"},
     );
>>>>>>> 8f55f4eb

      Spacewalk::Setup::ask(
          -noninteractive => $opts{"non-interactive"},
          -question => "Organization Unit",
          -test => sub { my $text = shift;
                         return $text =~ /\S/ && length($text) <= 128 },
          -default => $answers->{'hostname'},
          -answer => \$answers->{"ssl-set-org-unit"},
         );

      $answers->{"ssl-set-common-name"} ||= $answers->{hostname};

      Spacewalk::Setup::ask(
          -noninteractive => $opts{"non-interactive"},
          -question => 'Email Address',
          -test => sub { my $text = shift;
                         valid_multiple_email($text) && length($text) <= 128 },
          -default => $answers->{'admin-email'},
          -answer => \$answers->{'ssl-set-email'},
         );

      Spacewalk::Setup::ask(
          -noninteractive => $opts{"non-interactive"},
          -question => 'City',
          -test => sub { my $text = shift;
                         $text =~ /\S+/ && length($text) < 128 },
          -answer => \$answers->{'ssl-set-city'},
         );

      Spacewalk::Setup::ask(
          -noninteractive => $opts{"non-interactive"},
          -question => 'State',
          -test => sub { my $text = shift;
                         length($text) > 0 && length($text) < 128 },
          -answer => \$answers->{'ssl-set-state'},
         );

      my ($by_code, $by_name) = valid_cert_countries($answers);

      while (not $answers->{'ssl-set-country'}
             or not (exists $by_code->{$answers->{'ssl-set-country'}}
                     or exists $by_name->{$answers->{'ssl-set-country'}})) {
        Spacewalk::Setup::ask(
            -noninteractive => $opts{"non-interactive"},
            -question => 'Country code (Examples: "US", "JP", "IN", or type "?" to see a list)',
            -test => sub { my $text = shift;
                           exists $by_code->{$text} or exists $by_name->{$text} or $text eq '?' },
            -answer => \$answers->{'ssl-set-country'},
           );

        if ($answers->{'ssl-set-country'} eq '?') {
          print_country_list($by_name);
          $answers->{'ssl-set-country'} = "";
        }
      }

      if (my $code = $by_name->{$answers->{'ssl-set-country'}}) {
        $answers->{'ssl-set-country'} = $code;
      }

      $answers->{'ssl-ca-cert-expiration'} ||= default_cert_expiration();
      $answers->{'ssl-server-cert-expiration'} ||= default_cert_expiration();
  } else {
      Spacewalk::Setup::ask(
          -noninteractive => $opts{"non-interactive"},
          -question => "Path to CA Certificate",
          -test => sub { my $text = shift;
                         length($text) > 0 && -r $text && -s $text },
          -answer => \$answers->{"ssl-ca-cert"},
         );
      Spacewalk::Setup::ask(
          -noninteractive => $opts{"non-interactive"},
          -question => "Path to Server Certificate",
          -test => sub { my $text = shift;
                         length($text) > 0 && -r $text && -s $text },
          -answer => \$answers->{"ssl-server-cert"},
         );
      Spacewalk::Setup::ask(
          -noninteractive => $opts{"non-interactive"},
          -question => "Path to Server Key",
          -test => sub { my $text = shift;
                         length($text) > 0 && -r $text && -s $text },
          -answer => \$answers->{"ssl-server-key"},
         );
  }

  my @hostname_parts = split(/\./, $answers->{hostname});
  my $system_name;

  if (scalar @hostname_parts > 2) {
    $system_name = join('.', splice(@hostname_parts, 0, -2));
  }
  else {
    $system_name = join('.', @hostname_parts);
  }

  $answers->{'ssl-server-rpm'} ||= 'rhn-org-httpd-ssl-key-pair-' . $system_name;
  $answers->{'ssl-dir'} ||= '/root/ssl-build';

<<<<<<< HEAD
  if (!$use_own_certs) {
      print Spacewalk::Setup::loc("** SSL: Generating CA certificate.\n");
      generate_ca_cert(-dir => $answers->{'ssl-dir'},
=======
  unless ($opts->{"skip-ssl-ca-generation"}) {
    print Spacewalk::Setup::loc("** SSL: Generating CA certificate.\n");

    generate_ca_cert(-dir => $answers->{'ssl-dir'},
                     -password => $answers->{'ssl-password'},
                     '-set-country' => $answers->{'ssl-set-country'},
                     '-set-state' => $answers->{'ssl-set-state'},
                     '-set-city' => $answers->{'ssl-set-city'},
                     '-set-org' => $answers->{'ssl-set-org'},
                     '-set-org-unit' => $answers->{'ssl-set-org-unit'},
                     '-set-common-name' => $answers->{'ssl-set-common-name'},
                     '-cert-expiration' => $answers->{'ssl-ca-cert-expiration'},
                    );
  } else {
    check_ca_cert();
    print Spacewalk::Setup::loc("** SSL: Generating CA rpm from present CA cert.\n");

    generate_ca_rpm(-dir => $answers->{'ssl-dir'});
  }

  print Spacewalk::Setup::loc("** SSL: Deploying CA certificate.\n");

  deploy_ca_cert("-source-dir" => $answers->{'ssl-dir'},
                 "-target-dir" => '/var/www/html/pub',
                 "-trust-dir" => '/etc/pki/ca-trust/source/anchors');

  print Spacewalk::Setup::loc("** SSL: Generating server certificate.\n");

  generate_server_cert(-dir => $answers->{'ssl-dir'},
>>>>>>> 8f55f4eb
                       -password => $answers->{'ssl-password'},
                       '-set-country' => $answers->{'ssl-set-country'},
                       '-set-state' => $answers->{'ssl-set-state'},
                       '-set-city' => $answers->{'ssl-set-city'},
                       '-set-org' => $answers->{'ssl-set-org'},
                       '-set-org-unit' => $answers->{'ssl-set-org-unit'},
                       '-set-common-name' => $answers->{'ssl-set-common-name'},
                       '-cert-expiration' => $answers->{'ssl-ca-cert-expiration'},
                      );
  } else {
    my @opts = ( "--gen-ca",
                 "--rpm-only",
                 "--from-ca-cert=$answers->{'ssl-ca-cert'}" );
    Spacewalk::Setup::system_or_exit(['/usr/bin/rhn-ssl-tool', @opts], 35, 'Could not import CA certificate.');
  }

  print Spacewalk::Setup::loc("** SSL: Deploying CA certificate.\n");

  deploy_ca_cert("-source-dir" => $answers->{'ssl-dir'},
                 "-target-dir" => $Spacewalk::Setup::DEFAULT_DOC_ROOT."/pub",
                 "-trust-dir" => $Spacewalk::Setup::CA_TRUST_DIR);

  if (!$use_own_certs) {
      print Spacewalk::Setup::loc("** SSL: Generating server certificate.\n");
      generate_server_cert(-dir => $answers->{'ssl-dir'},
                           -password => $answers->{'ssl-password'},
                           '-set-country' => $answers->{'ssl-set-country'},
                           '-set-state' => $answers->{'ssl-set-state'},
                           '-set-city' => $answers->{'ssl-set-city'},
                           '-set-org' => $answers->{'ssl-set-org'},
                           '-set-org-unit' => $answers->{'ssl-set-org-unit'},
                           '-cert-expiration' => $answers->{'ssl-server-cert-expiration'},
                           '-set-email' => $answers->{'ssl-set-email'},
                           '-set-hostname' => $answers->{'hostname'},
                           '-set-cnames' => $answers->{'ssl-set-cnames'},
                          );
  } else {
    my @opts = ( "--gen-server",
                 "--rpm-only",
                 "--from-server-cert=$answers->{'ssl-server-cert'}",
                 "--from-server-key=$answers->{'ssl-server-key'}" );
    Spacewalk::Setup::system_or_exit(['/usr/bin/rhn-ssl-tool', @opts], 35, 'Could not import Server certificate and key.');
  }

  print Spacewalk::Setup::loc("** SSL: Storing SSL certificates.\n");

  install_server_cert(-dir => $answers->{'ssl-dir'},
                      -system => $system_name);

  Spacewalk::Setup::generate_server_pem(-ssl_dir => $answers->{'ssl-dir'},
                      -system => $system_name,
                      -out_file => '/etc/pki/spacewalk/jabberd/server.pem');

  store_ssl_cert(-ssl_dir => $answers->{'ssl-dir'});
}

sub print_country_list {
  my $by_name = shift;

  foreach my $name (sort keys %{$by_name}) {
    printf("%s\t%s\n", $by_name->{$name}, $name);
  }

  return
}
sub generate_ca_cert {
  my %params = validate(@_, {
                             dir => 1,
                             password => 1,
                             'set-country' => 1,
                             'set-state' => 1,
                             'set-city' => 1,
                             'set-org' => 1,
                             'set-org-unit' => 1,
                             'set-common-name' => 0,
                             'cert-expiration' => 1, # In years
                            });

  $params{'cert-expiration'} *= 365;

  my @opts = ( "--gen-ca", "--force" );

  foreach my $name (keys %params) {
    next unless ($params{$name});

    push @opts, qq(--$name=$params{$name});
  }

  Spacewalk::Setup::system_or_exit(['/usr/bin/rhn-ssl-tool', @opts], 35, 'Could not generate CA certificate.');

  return;
}

sub generate_ca_rpm {
  my %params = validate(@_, {dir => 1});

  my @opts = ( "--gen-ca", "--rpm-only", "--dir=$params{dir}" );

  Spacewalk::Setup::system_or_exit(['/usr/bin/rhn-ssl-tool', @opts], 35, 'Could not generate CA certificate.');

  return;
}

sub generate_server_cert {
  my %params = validate(@_, {
                             dir => 1,
                             password => 1,
                             'set-country' => 1,
                             'set-state' => 1,
                             'set-city' => 1,
                             'set-org' => 1,
                             'set-org-unit' => 1,
                             'cert-expiration' => 1,
                             'set-email' => 1,
                             'set-hostname' => 1,
                             'set-cnames' => 0,
                            });

  $params{'cert-expiration'} *= 365;

  my @opts = "--gen-server";

  foreach my $name (keys %params) {
    next unless ($params{$name});

    if ($name eq "set-cnames") {
      foreach my $alias (split(/\s*,\s*/, $params{$name})) {
        chomp($alias);
        next if length($alias) <= 0;
        push @opts, qq(--set-cname=$alias);
      }
    }
    else {
      push @opts, qq(--$name=$params{$name});
    }
  }

  Spacewalk::Setup::system_or_exit(['/usr/bin/rhn-ssl-tool', @opts], 36, 'Could not generate server certificate.');

  return;
}

sub deploy_ca_cert {
  my %params = validate(@_, { "source-dir" => 1,
                              "target-dir" => 1,
                              "trust-dir" => 1 });

  my @opts;

  foreach my $key (keys %params) {
    push @opts, qq(--$key=$params{$key});
  }

  Spacewalk::Setup::system_or_exit(['/usr/bin/rhn-deploy-ca-cert.pl', @opts], 37, 'Could not deploy CA certificate.');

  return;
}

sub install_server_cert {
  my %params = validate(@_, { dir => 1,
                              system => 1 });

  my @opts;

  push @opts, '--dir=' . File::Spec->catfile($params{dir}, $params{system});

  Spacewalk::Setup::system_or_exit(['/usr/bin/rhn-install-ssl-cert.pl', @opts], 38, 'Could not deploy SSL certificate.');

  return;
}

sub store_ssl_cert {
  my %params = validate(@_, { ssl_dir => 1,
                              ca_cert => { default => DEFAULT_CA_CERT_NAME },
                            });


  my $cert_path = File::Spec->catfile($params{ssl_dir}, $params{ca_cert});
  my @opts = ("--ca-cert=${cert_path}");

  Spacewalk::Setup::system_or_exit(['/usr/bin/rhn-ssl-dbstore', @opts], 39,
                 "There was a problem storing the SSL certificate.");

  return;
}

sub populate_initial_configs {
    my $opts = shift;
    my $answers = shift;

    # TODO: This may need to be addressed. Can query this for postgresql with
    # "show client_encoding;":
    my $charset = 'UTF8';
    if ($answers{'db-backend'} eq 'oracle') {
        my %nls_database_paramaters = Spacewalk::Setup::get_nls_database_parameters($answers);
        $charset = $nls_database_paramaters{NLS_CHARACTERSET};
    }

    # Define some db specific settings:
    Spacewalk::Setup::set_hibernate_conf($answers);

  my %config_opts =
    (
     mount_point => $answers->{'mount-point'} || '/var/spacewalk',
     kickstart_mount_point => $answers->{'kickstart-mount-point'} || $answers->{'mount-point'} || '/var/spacewalk',
     serverDOTsatelliteDOThttp_proxy => ($opts->{'rhn-http-proxy'} ? $opts->{'rhn-http-proxy'} : $answers->{'rhn-http-proxy'}) || '',
     serverDOTsatelliteDOThttp_proxy_username => ($opts->{'rhn-http-proxy'} ? $opts->{'rhn-http-proxy-username'} : $answers->{'rhn-http-proxy-username'}) || '',
     serverDOTsatelliteDOThttp_proxy_password => ($opts->{'rhn-http-proxy'} ? $opts->{'rhn-http-proxy-password'} :$answers->{'rhn-http-proxy-password'}) || '',
     osadispatcherDOTosa_ssl_cert => $Spacewalk::Setup::DEFAULT_DOC_ROOT."/pub/RHN-ORG-TRUSTED-SSL-CERT",
     encrypted_passwords => 1,
     db_backend => $answers->{'db-backend'},
     db_user => $answers->{'db-user'},
     db_password => $answers->{'db-password'},
     db_name => $answers->{'db-name'},
     db_host => $answers->{'db-host'},
     db_port => $answers->{'db-port'},
     db_ssl_enabled => $answers->{'db-ssl-enabled'},
     hibernate_dialect => $answers->{'hibernate.dialect'},
     hibernate_driver => $answers->{'hibernate.connection.driver_class'},
     hibernate_driver_proto => $answers->{'hibernate.connection.driver_proto'},
     traceback_mail => $answers->{'admin-email'},
     jabberDOThostname => $answers->{hostname},
     serverDOTsatelliteDOTca_chain => '/usr/share/rhn/RHNS-CA-CERT',
     serverDOTnls_lang => 'english.' . $charset,
     server_secret_key => generate_secret(),
     webDOTssl_available => $opts->{'skip-ssl-cert-generation'} ? 0 : 1,
     cobblerDOThost => $answers->{hostname},
     serverDOTsusemanagerDOTmirrcred_email => '',
     serverDOTsusemanagerDOTmirrcred_user => '',
     serverDOTsusemanagerDOTmirrcred_pass => '',
     );

    for ($config_opts{'db_password'}) {
        s/\\/\\\\/g if defined $_;
    }

  my %rhnopt = ();
  if ($answers->{disconnected} || $opts->{disconnected}) {
    $rhnopt{'server.satellite.rhn_parent'} = '';
    $rhnopt{'disconnected'} = "1";
  }
  else {
    $rhnopt{'server.satellite.rhn_parent'} = $answers->{'rhn-parent'} || 'satellite.rhn.redhat.com';
  }
  for my $key (qw/product_name web.version enable_nvrea web.subscribe_proxy_channel force_package_upload
          web.l10n_resourcebundles web.default_mail_from/) {
    if (defined($answers->{$key})) {
      $rhnopt{$key} = $answers->{$key};
    }
  }

  if ($answers->{'setup-scc'} && $answers->{'setup-scc'} =~ /^[Yy]/)
  {
      my %mgrDefaults = ();
      if (-e Spacewalk::Setup::DEFAULT_SUSEMANAGER_CONF)
      {
          Spacewalk::Setup::read_config(Spacewalk::Setup::DEFAULT_SUSEMANAGER_CONF, \%mgrDefaults);
      }
      $mgrDefaults{'scc_url'} = Spacewalk::Setup::DEFAULT_SCC_URL if (not $mgrDefaults{'scc_url'});

      # SCC - write to DB
      my $st = sprintf("insert into suseCredentials (id, user_id, type_id, username, password, url)
                        values (sequence_nextval('suse_credentials_id_seq'), NULL,
                                (select id from suseCredentialsType where label = 'scc'),
                                 '%s', '%s', '%s');",
                       $answers->{'scc-user'},
                       encode_base64($answers->{'scc-pass'}),
                       $mgrDefaults{'scc_url'}
                      );
      Spacewalk::Setup::system_or_exit(["/bin/bash", "-c",
                                        "echo \"$st\" | spacewalk-sql --select-mode - 2>&1"],
                                       1, "*** Setup Organization Credentials failed.");

      my $apache_gid = getgrnam('www');
      if ($apache_gid && -e Spacewalk::Setup::SCC_CREDENTIAL_FILE) {
          chown -1, $apache_gid, Spacewalk::Setup::SCC_CREDENTIAL_FILE;
          chmod 0640, Spacewalk::Setup::SCC_CREDENTIAL_FILE;
      }
  }
  Spacewalk::Setup::write_config( \%rhnopt,
                '/var/lib/rhn/rhn-satellite-prep/etc/rhn/rhn.conf' );

    foreach my $opt_name (qw/session_swap_secret session_secret/) {
        foreach my $i (1 .. 4) {
            $config_opts{"${opt_name}_${i}"} = generate_secret();
        }
    }

  Spacewalk::Setup::generate_satcon_dict();
  Spacewalk::Setup::write_config(\%config_opts, Spacewalk::Setup::DEFAULT_SATCON_DICT);

  Spacewalk::Setup::satcon_deploy();

    return \%config_opts;
}

# given a list of directories (by default, /var/satellite)
# check if they exist and if they do not exist, create them
# with apache as owner
sub mkdir_mount_points {
  system('/usr/bin/spacewalk-make-mount-points', @_);
}

sub populate_final_configs {
  my $options = shift;
  my $answers = shift;

  Spacewalk::Setup::satcon_deploy(-tree => '/var/lib/rhn/rhn-satellite-prep/etc/rhn',
                -dest => '/etc/rhn');

  return;
}


sub final_db_config {
  my $options = shift;
  my $answers = shift;

  my $dbh = Spacewalk::Setup::get_dbh($answers);
  my $sth = $dbh->prepare(<<EOQ);
SELECT TS.value
  FROM rhnTemplateString TS
 WHERE TS.label = 'hostname'
EOQ

  $sth->execute();
  my ($current_hostname) = $sth->fetchrow();

  unless ($current_hostname) {
    $sth = $dbh->prepare(<<EOQ);
INSERT
  INTO rhnTemplateString
       (id, category_id, label, value, description)
VALUES (sequence_nextval('rhn_template_str_id_seq'),
        (SELECT TC.id FROM rhnTemplateCategory TC WHERE TC.label = 'org_strings'),
        'hostname',
        ?,
        'Host name for the Red Hat Satellite')
EOQ

    $sth->execute($answers->{hostname});

    if ($DEBUG) {
      $dbh->rollback();
    }
    else {
      $dbh->commit();
    }

  }

  $sth->finish;
  $dbh->disconnect();

  return;
}

sub generate_secret {
  return sha256_hex(random_bits(4096));
}

sub random_bits {
  my $n = shift;

  open(RANDOM, '/dev/urandom') or die "could not open /dev/urandom for reading!\n";
  binmode(RANDOM);
  my $rand_data;
  my $result = read(RANDOM, $rand_data, $n >> 3);
  close(RANDOM);

  unless (defined $result) {
    die "could not read from /dev/urandom!\n";
  }

  return $rand_data;
}

sub setup_gpg {
  my $opts = shift;

  if ($opts->{"skip-gpg-key-import"}) {
    print Spacewalk::Setup::loc("** GPG: Skipping gpg key import\n");
    return 0;
  }

  print Spacewalk::Setup::loc("** GPG: Initializing GPG and importing key.\n");

  unless (-d '/root/.gnupg') {
    print Spacewalk::Setup::loc("** GPG: Creating /root/.gnupg directory\n");
    Spacewalk::Setup::system_or_exit(['mkdir', '-m', '700', '/root/.gnupg'], 12, 'Could not create /root/.gnupg');
  }

  Spacewalk::Setup::system_or_exit(['/usr/bin/gpg', '--list-keys'], 12, 'Could not run gpg.');

  my $key_path = '/usr/share/rhn/RHN-GPG-KEY';
  if ( ! (-e $key_path) ) {
    if ( -e '/etc/fedora-release' ) {

      # this is a fedora system
      $key_path = '/etc/pki/rpm-gpg/RPM-GPG-KEY-fedora';

    } elsif ( -e '/etc/redhat-release' ) {

      # need to read the file to see if it's a Red Hat or CentOS system.
      # we only want to import the key if it's a Red Hat system because
      # the file doesn't exist on a CentOS system.
      open(RELEASE, '/etc/redhat-release') or die "Could not open '/etc/redhat-release': $OS_ERROR\n";
      my @release = <RELEASE>;
      close(RELEASE);

      my $rel_str = join('', @release);

      # this is a RHEL system... RHEL 5 path.
      if ( $rel_str =~ m/^Red Hat/ ) {
        $key_path = '/etc/pki/rpm-gpg/RPM-GPG-KEY-redhat-release';
      }
    }
  }

  Spacewalk::Setup::system_or_exit(['/usr/bin/gpg', '--import', $key_path], 12, 'Could not import public GPG key.');

  return 1;
}

# Satellite services are handled by chkconfig now.
sub setup_services {
  Spacewalk::Setup::system_or_exit(["/usr/sbin/spacewalk-service", "--level", "35", "enable"], 11, 'Could not turn spacewalk services on.');

  return 1;
}

sub setup_users_and_groups {
  if(-e '/etc/SuSE-release')
  {
    # Check to be sure the required users and groups exist.
    my @required_groups = qw/www/;
    Spacewalk::Setup::check_groups_exist(@required_groups);

    # Need user tomcat in the apache group so the Java stack can read the same
    # configuration files as the rest of the application.
    (undef, undef, my $apache_group_id, my $apache_group_members) = getgrnam("www");
    if (not defined $apache_group_id) {
        print Spacewalk::Setup::loc("The group 'www' should exist.\n");
    }
    if (not grep { $_ eq 'tomcat' } split /\s+/, $apache_group_members) {
        Spacewalk::Setup::system_or_exit(['/usr/sbin/usermod', '-G', 'www', '-a', 'tomcat'], 9,
            'Could not add tomcat to the www group.');
        # If you have for example NIS before passwd in nsswitch.conf, the usermod
        # will not modify what the system uses. Let's check.
        (undef, undef, undef, my $test_apache_group_members) = getgrnam("www");
        if (not grep { $_ eq 'tomcat' } split /\s+/, $test_apache_group_members) {
            print Spacewalk::Setup::loc("The usermod failed to add tomcat to www group.\n");
            exit 87;
        }
    }
  }
  else
  {
    # Check to be sure the required users and groups exist.
    my @required_groups = qw/apache/;
    Spacewalk::Setup::check_groups_exist(@required_groups);

    # Need user tomcat in the apache group so the Java stack can read the same
    # configuration files as the rest of the application.
    (undef, undef, my $apache_group_id, my $apache_group_members) = getgrnam("apache");
    if (not defined $apache_group_id) {
      print Spacewalk::Setup::loc("The group 'apache' should exist.\n");
    }
    if (not grep { $_ eq 'tomcat' } split /\s+/, $apache_group_members) {
        Spacewalk::Setup::system_or_exit(['/usr/sbin/usermod', '-G', 'apache', '-a', 'tomcat'], 9,
            'Could not add tomcat to the apache group.');
        # If you have for example NIS before passwd in nsswitch.conf, the usermod
        # will not modify what the system uses. Let's check.
        (undef, undef, undef, my $test_apache_group_members) = getgrnam("apache");
        if (not grep { $_ eq 'tomcat' } split /\s+/, $test_apache_group_members) {
            print Spacewalk::Setup::loc("The usermod failed to add tomcat to apache group.\n");
            exit 87;
        }
    }
  }

    return 1;
}

sub check_ca_key{
  my $password = shift;
  return Spacewalk::Setup::system_debug('/usr/bin/rhn-ssl-tool',"--check-key", "--password=$password");
}

sub check_ca_cert{
  return Spacewalk::Setup::system_debug('/usr/bin/rhn-ssl-tool',"--check-cert");
}

sub valid_multiple_email {
  my $text = shift || '';

  my @addys = grep { $_ } split(/[\s,]+/, $text);
  my $valid = 1;

  foreach my $addy (@addys) {
    if (not Mail::RFC822::Address::valid($text)) {
      print Spacewalk::Setup::loc("'%s' does not appear to be a valid email address.\n", $text);
      $valid = 0;
    }
  }

  unless (@addys) {
    print Spacewalk::Setup::loc("You must enter an email address.\n");

    $valid = 0;
  }

  return $valid;
}

sub wait_for_tomcat {

    for (my $i = 0; $i < 20; $i++) {
        IO::Socket::INET->new(
            PeerAddr => 'localhost',
            PeerPort => '8009',
            Proto    => 'tcp'
        ) and last;
        sleep 5;
    }

    for (my $i = 0; $i < 20; $i++) {
        my $retval = system("/usr/bin/curl -fkIL http://localhost/ > /dev/null 2>&1");
        if ($retval) {
            sleep 5;
        }
        else {
            return 1;
        }
    }
    print "Tomcat failed to start properly or the installer ran out of tries.  Please check /var/log/tomcat6/catalina.out or /var/log/tomcat/catalina.\$(date +%Y-%m-%d).log for errors.\n";
    return 0;
}
<|MERGE_RESOLUTION|>--- conflicted
+++ resolved
@@ -554,29 +554,41 @@
       my ($password_1, $password_2);
 
       unless ($answers->{"ssl-password"}) {
-        do {
-          ($password_1, $password_2) = (undef, undef); # clear previous passwords
-          Spacewalk::Setup::ask(
-            -noninteractive => $opts{"non-interactive"},
-            -question => "CA certificate password",
+        unless ($opts{"skip-ssl-ca-generation"})
+        {
+          do {
+            ($password_1, $password_2) = (undef, undef); # clear previous passwords
+            Spacewalk::Setup::ask(
+              -noninteractive => $opts{"non-interactive"},
+              -question => "CA certificate password",
               -test => \&valid_ssl_cert_password,
               -answer => \$password_1,
               -password => 1,
-             );
-
-          Spacewalk::Setup::ask(
-            -noninteractive => $opts{"non-interactive"},
+            );
+
+            Spacewalk::Setup::ask(
+              -noninteractive => $opts{"non-interactive"},
               -question => "Re-enter CA certificate password",
               -test => \&valid_ssl_cert_password,
               -answer => \$password_2,
               -password => 1,
-             );
-        } until (passwords_match($password_1, $password_2));
-
+            );
+          } until (passwords_match($password_1, $password_2));
+        } else {
+          do {
+	    $password_1 = undef;
+            Spacewalk::Setup::ask(
+              -noninteractive => $opts{"non-interactive"},
+              -question => "CA certificate password",
+              -test => \&valid_ssl_cert_password,
+              -answer => \$password_1,
+              -password => 1,
+            );
+          } until (check_ca_key($password_1)==0);
+        }
         $answers->{"ssl-password"} ||= $password_1;
       };
 
-<<<<<<< HEAD
       Spacewalk::Setup::ask(
           -noninteractive => $opts{"non-interactive"},
           -question => "Cname alias of the machine (comma seperated)",
@@ -592,51 +604,6 @@
                          return $text =~ /\S/ && length($text) <= 128 },
           -answer => \$answers->{"ssl-set-org"},
          );
-=======
-  unless ($answers->{"ssl-password"}) {
-    unless ($opts{"skip-ssl-ca-generation"})
-    {
-      do {
-        ($password_1, $password_2) = (undef, undef); # clear previous passwords
-        Spacewalk::Setup::ask(
-          -noninteractive => $opts{"non-interactive"},
-          -question => "CA certificate password",
-            -test => \&valid_ssl_cert_password,
-            -answer => \$password_1,
-            -password => 1,
-           );
-
-        Spacewalk::Setup::ask(
-          -noninteractive => $opts{"non-interactive"},
-            -question => "Re-enter CA certificate password",
-            -test => \&valid_ssl_cert_password,
-            -answer => \$password_2,
-            -password => 1,
-           );
-      } until (passwords_match($password_1, $password_2));
-    } else{
-      do{
-	$password_1 = undef;
-        Spacewalk::Setup::ask(
-          -noninteractive => $opts{"non-interactive"},
-          -question => "CA certificate password",
-            -test => \&valid_ssl_cert_password,
-            -answer => \$password_1,
-            -password => 1,
-           );
-      } until (check_ca_key($password_1)==0);
-    }
-    $answers->{"ssl-password"} ||= $password_1;
-  };
-
-  Spacewalk::Setup::ask(
-      -noninteractive => $opts{"non-interactive"},
-      -question => "Cname alias of the machine (comma seperated)",
-      -test => sub { my $text = shift;
-                     return length($text) <= 128 },
-      -answer => \$answers->{"ssl-set-cnames"},
-     );
->>>>>>> 8f55f4eb
 
       Spacewalk::Setup::ask(
           -noninteractive => $opts{"non-interactive"},
@@ -736,14 +703,8 @@
   $answers->{'ssl-server-rpm'} ||= 'rhn-org-httpd-ssl-key-pair-' . $system_name;
   $answers->{'ssl-dir'} ||= '/root/ssl-build';
 
-<<<<<<< HEAD
-  if (!$use_own_certs) {
-      print Spacewalk::Setup::loc("** SSL: Generating CA certificate.\n");
-      generate_ca_cert(-dir => $answers->{'ssl-dir'},
-=======
-  unless ($opts->{"skip-ssl-ca-generation"}) {
+  unless ($opts->{"skip-ssl-ca-generation"} || $use_own_certs) {
     print Spacewalk::Setup::loc("** SSL: Generating CA certificate.\n");
-
     generate_ca_cert(-dir => $answers->{'ssl-dir'},
                      -password => $answers->{'ssl-password'},
                      '-set-country' => $answers->{'ssl-set-country'},
@@ -754,37 +715,16 @@
                      '-set-common-name' => $answers->{'ssl-set-common-name'},
                      '-cert-expiration' => $answers->{'ssl-ca-cert-expiration'},
                     );
-  } else {
-    check_ca_cert();
-    print Spacewalk::Setup::loc("** SSL: Generating CA rpm from present CA cert.\n");
-
-    generate_ca_rpm(-dir => $answers->{'ssl-dir'});
-  }
-
-  print Spacewalk::Setup::loc("** SSL: Deploying CA certificate.\n");
-
-  deploy_ca_cert("-source-dir" => $answers->{'ssl-dir'},
-                 "-target-dir" => '/var/www/html/pub',
-                 "-trust-dir" => '/etc/pki/ca-trust/source/anchors');
-
-  print Spacewalk::Setup::loc("** SSL: Generating server certificate.\n");
-
-  generate_server_cert(-dir => $answers->{'ssl-dir'},
->>>>>>> 8f55f4eb
-                       -password => $answers->{'ssl-password'},
-                       '-set-country' => $answers->{'ssl-set-country'},
-                       '-set-state' => $answers->{'ssl-set-state'},
-                       '-set-city' => $answers->{'ssl-set-city'},
-                       '-set-org' => $answers->{'ssl-set-org'},
-                       '-set-org-unit' => $answers->{'ssl-set-org-unit'},
-                       '-set-common-name' => $answers->{'ssl-set-common-name'},
-                       '-cert-expiration' => $answers->{'ssl-ca-cert-expiration'},
-                      );
-  } else {
+  } elsif ($use_own_certs) {
     my @opts = ( "--gen-ca",
                  "--rpm-only",
                  "--from-ca-cert=$answers->{'ssl-ca-cert'}" );
     Spacewalk::Setup::system_or_exit(['/usr/bin/rhn-ssl-tool', @opts], 35, 'Could not import CA certificate.');
+  } else {
+    check_ca_cert();
+    print Spacewalk::Setup::loc("** SSL: Generating CA rpm from present CA cert.\n");
+
+    generate_ca_rpm(-dir => $answers->{'ssl-dir'});
   }
 
   print Spacewalk::Setup::loc("** SSL: Deploying CA certificate.\n");
