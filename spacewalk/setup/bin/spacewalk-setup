--- conflicted
+++ resolved
@@ -74,28 +74,9 @@
         \%rhnOptions);
 }
 
-<<<<<<< HEAD
 setup_ncc(\%opts, \%answers);
 
 setup_default_proxy(\%answers);
-=======
-my %up2dateOptions = ();
-if (-e Spacewalk::Setup::DEFAULT_UP2DATE_LOCATION) {
-    Spacewalk::Setup::read_config(Spacewalk::Setup::DEFAULT_UP2DATE_LOCATION,
-        \%up2dateOptions);
-
-    if ($up2dateOptions{'enableProxy'}) {
-        $answers{'rhn-http-proxy'} = $up2dateOptions{'httpProxy'}
-            if not defined $answers{'rhn-http-proxy'};
-        if ($up2dateOptions{'enableProxyAuth'}) {
-            $answers{'rhn-http-proxy-username'} = $up2dateOptions{'proxyUser'}
-                if not defined $answers{'rhn-http-proxy-username'};
-            $answers{'rhn-http-proxy-password'} = $up2dateOptions{'proxyPassword'}
-                if not defined $answers{'rhn-http-proxy-password'};
-        }
-    }
-}
->>>>>>> 4869bc83
 
 choose_database_schema(\%answers);
 
@@ -162,18 +143,6 @@
 print Spacewalk::Setup::loc("* Setting up Cobbler..\n");
 setup_cobbler(\%opts, \%answers);
 
-<<<<<<< HEAD
-print Spacewalk::Setup::loc("* Restarting services.\n");
-Spacewalk::Setup::system_or_exit(['/usr/sbin/spacewalk-service', 'restart'], 40,
-	       'Could not restart spacewalk services.');
-
-wait_for_tomcat($answers{hostname}) or exit 56;
-
-Spacewalk::Setup::upgrade_stop_services(\%opts);
-Spacewalk::Setup::oracle_upgrade_start_db(\%opts);
-
-=======
->>>>>>> 4869bc83
 if ($opts{'upgrade'}) {
   if (Spacewalk::Setup::is_embedded_db() and Spacewalk::Setup::is_db_migration()) {
     Spacewalk::Setup::postgresql_start();
@@ -298,13 +267,9 @@
       print FILE "cobbler.host = " . $answers->{'hostname'} . "\n";
       close(FILE);
     }
-<<<<<<< HEAD
     if ( system("/sbin/checkproc /usr/bin/cobblerd") == 0 ) {
       system("cobbler sync");
     }
-=======
-    system("/usr/bin/cobbler sync");
->>>>>>> 4869bc83
   }
 
   Spacewalk::Setup::ask(
@@ -638,16 +603,6 @@
   my $answers = shift;
 
   my ($tomcatconf_content_orig, $tomcatconf_content);
-<<<<<<< HEAD
-  my $which_tomcat = qx{rpm -q --requires spacewalk-java};
-  my ($tomcatX) = ($which_tomcat =~ m/\b(tomcat\d)\b/m);
-  my $tomcatdir  = "/etc/$tomcatX";
-  my $tomcatconf = "$tomcatX.conf";
-  my $serverxml = "server.xml";
-  my $contextxml = "context.xml";
-  my $webxml = "web.xml";
-  die "$tomcatdir/$tomcatconf does not exist.\n" unless (-f "$tomcatdir/$tomcatconf");
-=======
   my @tomcat_confs = grep { -f $_ } glob("/etc/tomcat*/tomcat*.conf");
   if (@tomcat_confs < 1) {
     die "Couldn't find tomcat config file (/etc/tomcat*/tomcat*.conf).\n";
@@ -656,7 +611,6 @@
   }
 
   my $tomcatfile = $tomcat_confs[0];
->>>>>>> 4869bc83
 
   {
     open FILE, '<', $tomcatfile
@@ -718,20 +672,20 @@
   {
     local $/ = undef;
     local *FILE;
-    open FILE, "$tomcatdir/$contextxml"
-      or die "Error opening $tomcatdir/$contextxml: $!\n";
+    open FILE, "$tomcatdir/context.xml"
+      or die "Error opening $tomcatdir/context.xml: $!\n";
     my $contextxml_content_orig = <FILE>;
     close FILE;
 
-    my $template = Spacewalk::Setup::SHARED_DIR . "/$contextxml.xsl";
-    my $contextxml_content = qx{/usr/bin/xsltproc $template $tomcatdir/$contextxml};
+    my $template = Spacewalk::Setup::SHARED_DIR . "/context.xml.xsl";
+    my $contextxml_content = qx{/usr/bin/xsltproc $template $tomcatdir/context.xml};
     die "There was an error running xsltproc\n" if $?;
     if ($contextxml_content ne $contextxml_content_orig) {
-      Spacewalk::Setup::backup_file($tomcatdir, $contextxml);
-
-      open FILE, ">$tomcatdir/$contextxml"
-        or die "Error opening [$tomcatdir/$contextxml]: $!\n";
-      chmod 0644, "$tomcatdir/$contextxml";
+      Spacewalk::Setup::backup_file($tomcatdir, context.xml);
+
+      open FILE, ">$tomcatdir/context.xml"
+        or die "Error opening [$tomcatdir/context.xml]: $!\n";
+      chmod 0644, "$tomcatdir/context.xml";
       print FILE $contextxml_content;
       close FILE;
     }
@@ -1213,19 +1167,11 @@
 
   my %config_opts =
     (
-<<<<<<< HEAD
      mount_point => $answers->{'mount-point'} || '/var/spacewalk',
      kickstart_mount_point => $answers->{'kickstart-mount-point'} || $answers->{'mount-point'} || '/var/spacewalk',
-     serverDOTsatelliteDOThttp_proxy => $answers->{'rhn-http-proxy'} || '',
-     serverDOTsatelliteDOThttp_proxy_username => $answers->{'rhn-http-proxy-username'} || '',
-     serverDOTsatelliteDOThttp_proxy_password => $answers->{'rhn-http-proxy-password'} || '',
-=======
-     mount_point => $answers->{'mount-point'} || '/var/satellite',
-     kickstart_mount_point => $answers->{'kickstart-mount-point'} || $answers->{'mount-point'} || '/var/satellite',
      serverDOTsatelliteDOThttp_proxy => ($opts->{'rhn-http-proxy'} ? $opts->{'rhn-http-proxy'} : $answers->{'rhn-http-proxy'}) || '',
      serverDOTsatelliteDOThttp_proxy_username => ($opts->{'rhn-http-proxy'} ? $opts->{'rhn-http-proxy-username'} : $answers->{'rhn-http-proxy-username'}) || '',
      serverDOTsatelliteDOThttp_proxy_password => ($opts->{'rhn-http-proxy'} ? $opts->{'rhn-http-proxy-password'} :$answers->{'rhn-http-proxy-password'}) || '',
->>>>>>> 4869bc83
      webDOTis_monitoring_backend => 0,
      webDOTis_monitoring_scout => 0,
      webDOTenable_solaris_support => 0,
@@ -1545,7 +1491,7 @@
     # Check to be sure the required users and groups exist.
     my @required_groups = qw/apache/;
     Spacewalk::Setup::check_groups_exist(@required_groups);
-    
+
     # Need user tomcat in the apache group so the Java stack can read the same
     # configuration files as the rest of the application.
     (undef, undef, my $apache_group_id, my $apache_group_members) = getgrnam("apache");
