--- conflicted
+++ resolved
@@ -1030,26 +1030,11 @@
      serverDOTnls_lang => 'english.' . $charset,
      server_secret_key => generate_secret(),
      webDOTssl_available => $opts->{'skip-ssl-cert-generation'} ? 0 : 1,
-<<<<<<< HEAD
-     monitoringDOTdbname => $answers->{'db-name'},
-     monitoringDOTusername => $answers->{'db-user'},
-     monitoringDOTpassword => $answers->{'db-password'},
-     monitoringDOTsmonDOTaddr => '127.0.0.1',
-     monitoringDOTsmonDOTfqdn => 'localhost',
-     monitoringDOTsmonDOTtestaddr => '127.0.0.1',
-     monitoringDOTsmonDOTtestfqdn => 'localhost',
-     monitoringDOTorahome => '/opt/oracle',
-     monitoringDOTdbd => 'Oracle',
-     monitoringDOTscout_shared_key => '', # blank for now.
      cobblerDOThost => $answers->{hostname},
      serverDOTsusemanagerDOTmirrcred_email => '',
      serverDOTsusemanagerDOTmirrcred_user => '',
      serverDOTsusemanagerDOTmirrcred_pass => '',
      );
-=======
-     cobblerDOThost => $answers->{hostname}
-    );
->>>>>>> ad8983ef
 
     for ($config_opts{'db_password'}) {
         s/\\/\\\\/g if defined $_;
