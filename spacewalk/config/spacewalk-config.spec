--- conflicted
+++ resolved
@@ -15,11 +15,7 @@
 
 Name: spacewalk-config
 Summary: Spacewalk Configuration
-<<<<<<< HEAD
-Version: 1.7.2.3
-=======
 Version: 1.9.1
->>>>>>> 4869bc83
 Release: 1%{?dist}
 URL: http://fedorahosted.org/spacewalk
 Source0: https://fedorahosted.org/releases/s/p/spacewalk/%{name}-%{version}.tar.gz
@@ -111,6 +107,7 @@
 rm -rf $RPM_BUILD_ROOT
 
 %files
+%defattr(-,root,root,-)
 %config(noreplace) %{_sysconfdir}/rhn/satellite-httpd/conf/rhn/rhn_monitoring.conf
 %config(noreplace) %{apacheconfdir}/conf.d/zz-spacewalk-www.conf
 %config(noreplace) %{_sysconfdir}/webapp-keyring.gpg
@@ -161,6 +158,7 @@
     /sbin/chkconfig --del satellite-httpd
     %{__perl} -i -ne 'print unless /satellite-httpd\.pid/' /etc/logrotate.d/httpd
 fi
+
 # Set the group to allow Apache to access the conf files ...
 chgrp %{apache_group} /etc/rhn /etc/rhn/rhn.conf /etc/rhn/cluster.ini 2> /dev/null || :
 # ... once we restrict access to some files that were too open in
