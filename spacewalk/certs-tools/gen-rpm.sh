#!/bin/bash
#
# Copyright (c) 2008 Red Hat, Inc.
#
# This software is licensed to you under the GNU General Public License,
# version 2 (GPLv2). There is NO WARRANTY for this software, express or
# implied, including the implied warranties of MERCHANTABILITY or FITNESS
# FOR A PARTICULAR PURPOSE. You should have received a copy of GPLv2
# along with this software; if not, see
# http://www.gnu.org/licenses/old-licenses/gpl-2.0.txt.
#
# Red Hat trademarks are not licensed under GPLv2. No permission is
# granted to use or replicate Red Hat trademarks that are incorporated
# in this software or its documentation.
#
# Builds an rpm out of command line options
#
# $Id$

PATH=$PATH:/usr/bin

NAME=useless
EPOCH=
VERSION=1.0.0
RELEASE=1
ARCH=noarch
GROUP="RHN/Dummy"
SUMMARY="Dummy package"
DESCRIPTION="The package description"
PACKAGER="(none)"
VENDOR="(none)"

usage() {
    echo "Usage:"
    echo "$0 [OPTIONS] [FILES]"
    echo "Builds an rpm from the specified command line options, optionally"
    echo "including files"
    echo
    echo "  OPTIONS:"
    echo "    --help          display usage and exit"
    echo "    --name          use this name for the rpm [$NAME]"
    echo "    --epoch         use this epoch [default is null]"
    echo "    --version       use this version [$VERSION]"
    echo "    --release       use this release [$RELEASE]"
    echo "    --arch          build the package for this arch [$ARCH]"
    echo "    --group         group this package belongs [$GROUP]"
    echo "    --packager      packager [$PACKAGER]"
    echo "    --vendor        vendor [$VENDOR]"
    echo "    --summary       package summary"
    echo "    --description   package description"
    echo "    --requires      make the generated rpm require this"
    echo "    --provides      make the generated rpm provide this"
    echo "    --conflicts     make the generated rpm conflict with this"
    echo "    --obsoletes     make the generated rpm obsolete with this"
    echo "    --buildreq      make the generated source rpm require this to build"
    echo "    --post          path to a postinstall script"
    echo "    --pre           path to a preinstall script"
    echo "    --postun        path to a post-uninstall script"
    echo "    --preun         path to a pre-uninstall script"
    echo
    echo "  FILES: <file-spec>*"
    echo "    <file-spec> ::== <dest-path>[:mode]=<source-path>"
    echo "      adds <source-path> in the RPM package, at <dest-path>"
    echo "      NOTE: <dest-path> has to be a filename"
    echo
    echo "Example:"
    echo "  $0 --name useless --version 0.99 --release 1 /var/foo=/var/log/messages"
    exit $1
}

ensure_file_exists() {
    file=$1
    sectname=$2

    if [ "$file" -a ! -s "$file" ]; then
        echo "Cannot read $sectname section from $file"
        exit -1
    fi

}

# Generates the post/pre/postun/preun sections
generate_section() {
    file=$1
    sectname=$2
    if [ "$file" ]; then
        echo "%$sectname"
        cat $file
        echo
    fi
}

# Builds the requires/provides/conflicts/obsoletes
generate_depend_section() {
    sectname=$1
    shift
    while [ "$1" ]; do
        val=$1
        shift
        echo "$sectname: $val"
    done | sort | uniq
}

# Array we use for grabbing the files
declare -a PARAMS
declare -a REQUIRES
declare -a PROVIDES
declare -a CONFLICTS
declare -a OBSOLETES
declare -a BUILDREQS

POST=""
PRE=""
POSTUN=""
PREUN=""

while true; do
    case "$1" in
        --help)
            usage 0
            ;;
        --name)
            case "$2" in
                "") echo "No parameter specified for --name"; break;;
                *)  NAME=$2; shift 2;;
            esac;;
        --epoch)
            case "$2" in
                "") echo "No parameter specified for --epoch"; break;;
                *)  EPOCH=$2; shift 2;;
            esac;;
        --version)
            case "$2" in
                "") echo "No parameter specified for --version"; break;;
                *)  VERSION=$2; shift 2;;
            esac;;
        --release)
            case "$2" in
                "") echo "No parameter specified for --release"; break;;
                *)  RELEASE=$2; shift 2;;
            esac;;
        --arch)
            case "$2" in
                "") echo "No parameter specified for --arch"; break;;
                *)  ARCH=$2; shift 2;;
            esac;;
        --group)
            case "$2" in
                "") echo "No parameter specified for --group"; break;;
                *)  GROUP=$2; shift 2;;
            esac;;
        --summary)
            case "$2" in
                "") echo "No parameter specified for --summary"; break;;
                *)  SUMMARY=$2; shift 2;;
            esac;;
        --description)
            case "$2" in
                "") echo "No parameter specified for --description"; break;;
                *)  DESCRIPTION=$2; shift 2;;
            esac;;
        --packager)
            case "$2" in
                "") echo "No parameter specified for --packager"; break;;
                *)  PACKAGER=$2; shift 2;;
            esac;;
        --vendor)
            case "$2" in
                "") echo "No parameter specified for --vendor"; break;;
                *)  VENDOR=$2; shift 2;;
            esac;;
        --post)
            case "$2" in
                "") echo "No parameter specified for --post"; break;;
                *)  POST=$2; shift 2;;
            esac;;
        --pre)
            case "$2" in
                "") echo "No parameter specified for --pre"; break;;
                *)  PRE=$2; shift 2;;
            esac;;
        --postun)
            case "$2" in
                "") echo "No parameter specified for --postun"; break;;
                *)  POSTUN=$2; shift 2;;
            esac;;
        --preun)
            case "$2" in
                "") echo "No parameter specified for --preun"; break;;
                *)  PREUN=$2; shift 2;;
            esac;;
        --requires)
            case "$2" in
                "") echo "No parameter specified for --requires"; break;;
                *)  REQUIRES[${#REQUIRES[*]}]=$2; shift 2;;
            esac;;
        --provides)
            case "$2" in
                "") echo "No parameter specified for --provides"; break;;
                *)  PROVIDES[${#PROVIDES[*]}]=$2; shift 2;;
            esac;;
        --conflicts)
            case "$2" in
                "") echo "No parameter specified for --conflicts"; break;;
                *)  CONFLICTS[${#CONFLICTS[*]}]=$2; shift 2;;
            esac;;
        --obsoletes)
            case "$2" in
                "") echo "No parameter specified for --obsoletes"; break;;
                *)  OBSOLETES[${#OBSOLETES[*]}]=$2; shift 2;;
            esac;;
        --buildreq)
            case "$2" in
                "") echo "No parameter specified for --buildreq"; break;;
                *)  BUILDREQ[${#BUILDREQ[*]}]=$2; shift 2;;
            esac;;
        "") break;;
        *)
            ftwo=`echo $1 | (read -n 2 foo; echo $foo)`
            if [ $ftwo == '--' ]; then
                echo "Unknown option $1"
                usage 1
            fi
            PARAMS[${#PARAMS[*]}]=$1
            shift
    esac
done

ensure_file_exists "$PRE" "pre"
ensure_file_exists "$POST" "post"
ensure_file_exists "$PREUN" "preun"
ensure_file_exists "$POSTUN" "postun"

# End of the command-line processing stage

RPM_BUILD_DIR=/tmp/$NAME-$VERSION-build
DIRNAME=$NAME-$VERSION
TARBALL=$NAME-$VERSION.tar.gz

echo "Building $NAME-$VERSION-$RELEASE.$ARCH.rpm"

rm -rf $RPM_BUILD_DIR
install --verbose -d $RPM_BUILD_DIR/$DIRNAME

# Prepare the tar file
i=0
while [ $i -lt ${#PARAMS[*]} ]; do
    echo ${PARAMS[$i]} | (
        IFS== read dstmod src
        echo ${dstmod} | (IFS=: read dst mod
            echo "${src} -> ${RPM_BUILD_DIR}/${DIRNAME}/${dst}"
            mkdir --parents --verbose ${RPM_BUILD_DIR}/${DIRNAME}/`dirname "${dst}"`; cp ${src} ${RPM_BUILD_DIR}/${DIRNAME}/${dst}
        )
    )
    i=$[$i+1]
done

# Build the install section
installsect=`i=0
while [ $i -lt ${#PARAMS[*]} ]; do
    echo ${PARAMS[$i]} | (
        IFS== read dstmod src
        echo ${dstmod} | (IFS=: read dst mod
            echo "install --verbose -d \\\$RPM_BUILD_ROOT\`dirname ${dst}\`"
            echo "install --verbose .${dst} \\\$RPM_BUILD_ROOT${dst}")
    )
    i=$[$i+1]
done | sort | uniq | while read line; do echo -n "$line\n"; done`

# Build the file section
filesect=`i=0
while [ $i -lt ${#PARAMS[*]} ]; do
    echo ${PARAMS[$i]} | (
        IFS== read dstmod src
        echo ${dstmod} | (IFS=: read dst mod
            # Now split mod into the actual mode, the user and the group
            # Default to 0644,-,-
            # NOTE there's already a %defattr(-,root,root), so if there's no u
            # or g defined, set it to '-' by default
            echo $mod | (IFS=, read m u g
                echo "%attr(${m:-0644},${u:--},${g:--}) ${dst}"
            )
        )
    )
    i=$[$i+1]
done | sort | uniq | while read line; do echo -n "$line\n"; done`

cat > $RPM_BUILD_DIR/$DIRNAME/$NAME.spec << EOF
Name: $NAME
$(if [ -n "$EPOCH" ]; then echo "Epoch: $EPOCH"; fi)
Version: $VERSION
Release: $RELEASE
Group: $GROUP
License: GPL
BuildArch: $ARCH
Source: %{name}-%{version}.tar.gz
BuildRoot: /var/tmp/%{name}-%{version}-root
Summary: $SUMMARY
Packager: $PACKAGER
Vendor: $VENDOR
`generate_depend_section Requires "${REQUIRES[@]}"`
`generate_depend_section Provides "${PROVIDES[@]}"`
`generate_depend_section Conflicts "${CONFLICTS[@]}"`
`generate_depend_section Obsoletes "${OBSOLETES[@]}"`
`generate_depend_section BuildRequires "${BUILDREQ[@]}"`

%description
`echo -e $DESCRIPTION`

%prep
%setup

%build

%install
rm -rf \$RPM_BUILD_ROOT
install -d \$RPM_BUILD_ROOT
`echo -e $installsect`

%clean
rm -rf \$RPM_BUILD_ROOT

`generate_section "$POST" post`
`generate_section "$PRE" pre`
`generate_section "$POSTUN" postun`
`generate_section "$PREUN" preun`

%files
%defattr(-,root,root)
`echo -e $filesect`
EOF

# Build the tarball
(cd $RPM_BUILD_DIR; tar cf - $DIRNAME | gzip -c > $RPM_BUILD_DIR/$TARBALL)
rm -rf $RPM_BUILD_DIR/$DIRNAME

# Build the rpm from that tarball
# Use binary_payload w9.gzdio as e.g. lzma is not supported on older systems
RPMOPTS="--define \"_topdir $RPM_BUILD_DIR\"\
 --define '_builddir    %{_topdir}'\
 --define '_sourcedir   %{_topdir}'\
 --define '_specdir     %{_topdir}'\
 --define '_rpmdir      %{_topdir}'\
<<<<<<< HEAD
 --define '_binary_payload w9.gzdio'\
=======
>>>>>>> 4869bc83
 --define '_srcrpmdir   %{_topdir}'\
 --define '_source_filedigest_algorithm md5'\
 --define '_binary_filedigest_algorithm md5'\
 --define '_source_payload nil'\
 --define '_binary_payload nil'\
 "

eval "rpmbuild -ta $RPMOPTS --clean $RPM_BUILD_DIR/$TARBALL" || exit 1

mv $RPM_BUILD_DIR/$ARCH/$NAME-$VERSION-$RELEASE.$ARCH.rpm .
mv $RPM_BUILD_DIR/$NAME-$VERSION-$RELEASE.src.rpm .
rm -rf $RPM_BUILD_DIR<|MERGE_RESOLUTION|>--- conflicted
+++ resolved
@@ -335,16 +335,11 @@
 rm -rf $RPM_BUILD_DIR/$DIRNAME
 
 # Build the rpm from that tarball
-# Use binary_payload w9.gzdio as e.g. lzma is not supported on older systems
 RPMOPTS="--define \"_topdir $RPM_BUILD_DIR\"\
  --define '_builddir    %{_topdir}'\
  --define '_sourcedir   %{_topdir}'\
  --define '_specdir     %{_topdir}'\
  --define '_rpmdir      %{_topdir}'\
-<<<<<<< HEAD
- --define '_binary_payload w9.gzdio'\
-=======
->>>>>>> 4869bc83
  --define '_srcrpmdir   %{_topdir}'\
  --define '_source_filedigest_algorithm md5'\
  --define '_binary_filedigest_algorithm md5'\
