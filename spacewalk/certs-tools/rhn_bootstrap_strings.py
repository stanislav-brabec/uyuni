#
# Copyright (c) 2008--2017 Red Hat, Inc.
#
# This software is licensed to you under the GNU General Public License,
# version 2 (GPLv2). There is NO WARRANTY for this software, express or
# implied, including the implied warranties of MERCHANTABILITY or FITNESS
# FOR A PARTICULAR PURPOSE. You should have received a copy of GPLv2
# along with this software; if not, see
# http://www.gnu.org/licenses/old-licenses/gpl-2.0.txt.
#
# Red Hat trademarks are not licensed under GPLv2. No permission is
# granted to use or replicate Red Hat trademarks that are incorporated
# in this software or its documentation.
#
#
# shell script function library for rhn-bootstrap
#

import string
import os.path


_header = """\
#!/bin/bash
echo "{productName} Client bootstrap script v4.0"

# This file was autogenerated. Minor manual editing of this script (and
# possibly the client-config-overrides.txt file) may be necessary to complete
# the bootstrap setup. Once customized, the bootstrap script can be triggered
# in one of two ways (the first is preferred):
#
#   (1) centrally, from the {productName} via ssh (i.e., from the
#       {productName}):
#         cd {apachePubDirectory}/bootstrap/
#         cat bootstrap-<edited_name>.sh | ssh root@<client-hostname> /bin/bash
#
#   ...or...
#
#   (2) in a decentralized manner, executed on each client, via wget or curl:
#         wget -qO- https://<hostname>/pub/bootstrap/bootstrap-<edited_name>.sh | /bin/bash
#         ...or...
#         curl -Sks https://<hostname>/pub/bootstrap/bootstrap-<edited_name>.sh | /bin/bash

# SECURITY NOTE:
#   Use of these scripts via the two methods discussed is the most expedient
#   way to register machines to your {productName}. Since "wget" is used
#   throughout the script to download various files, a "Man-in-the-middle"
#   attack is theoretically possible.
#
#   The actual registration process is performed securely via SSL, so the risk
#   is minimized in a sense. This message merely serves as a warning.
#   Administrators need to appropriately weigh their concern against the
#   relative security of their internal network.

# PROVISIONING/KICKSTART NOTE:
#   If provisioning a client, ensure the proper CA SSL public certificate is
#   configured properly in the post section of your kickstart profiles (the
#   {productName} or hosted web user interface).

# UP2DATE/RHN_REGISTER VERSIONING NOTE:
#   This script will not work with very old versions of up2date and
#   rhn_register.


echo
echo
echo "MINOR MANUAL EDITING OF THIS FILE MAY BE REQUIRED!"
echo
echo "If this bootstrap script was created during the initial installation"
echo "of a {productName}, the ACTIVATION_KEYS, and ORG_GPG_KEY values will"
echo "probably *not* be set (see below). If this is the case, please do the"
echo "following:"
echo "  - copy this file to a name specific to its use."
echo "    (e.g., to bootstrap-SOME_NAME.sh - like bootstrap-web-servers.sh.)"
echo "  - on the website create an activation key or keys for the system(s) to"
echo "    be registered."
echo "  - edit the values of the VARIABLES below (in this script) as"
echo "    appropriate:"
echo "    - ACTIVATION_KEYS needs to reflect the activation key(s) value(s)"
echo "      from the website. XKEY or XKEY,YKEY"
echo "      Please note that if you are using this script to boostrap minions,"
echo "      only the FIRST activation key will be used. Multiple activation keys"
echo "      are not supported with salt"
echo "    - ORG_GPG_KEY needs to be set to the name(s) of the corporate public"
echo "      GPG key filename(s) (residing in {apachePubDirectory}) if appropriate. XKEY or XKEY,YKEY"
echo
echo "Verify that the script variable settings are correct:"
echo "    - CLIENT_OVERRIDES should be only set differently if a customized"
echo "      client-config-overrides-VER.txt file was created with a different"
echo "      name."
echo "    - ensure the value of HOSTNAME is correct."
echo "    - ensure the value of ORG_CA_CERT is correct."
echo
echo "Enable this script: comment (with #'s) this block (or, at least just"
echo "the exit below, if present)"
echo
{exit_call}

# can be edited, but probably correct (unless created during initial install):
# NOTE: ACTIVATION_KEYS *must* be used to bootstrap a client machine.
ACTIVATION_KEYS={activation_keys}
ORG_GPG_KEY={org_gpg_key}

# can be edited, but probably correct:
CLIENT_OVERRIDES={overrides}
HOSTNAME={hostname}

ORG_CA_CERT={orgCACert}
ORG_CA_CERT_IS_RPM_YN={isRpmYN}

USING_SSL={using_ssl}
USING_GPG={using_gpg}

REGISTER_THIS_BOX=1

ALLOW_CONFIG_ACTIONS={allow_config_actions}
ALLOW_REMOTE_COMMANDS={allow_remote_commands}

# this variable is only relevant for traditional clients and is ignored on salt minions
FULLY_UPDATE_THIS_BOX={up2dateYN}

# Set if you want to specify profilename for client systems.
# NOTE: Make sure it's set correctly if any external command is used.
#
# ex. PROFILENAME="foo.example.com"  # For specific client system
#     PROFILENAME=`hostname -s`      # Short hostname
#     PROFILENAME=`hostname -f`      # FQDN
PROFILENAME=""   # Empty by default to let it be set automatically.

# After registration, before updating the system (or at least the installer)
# disable all repos not provided by SUSE Manager.
DISABLE_LOCAL_REPOS=1

# Disable yasts automatic online update feature in case it is enabled
# on the client. Leaving automatic online update enabled, the client would
# continue to update himself independently from SUSE Manager requests.
DISABLE_YAST_AUTOMATIC_ONLINE_UPDATE=1

# SUSE Manager Specific settings:
#
# - Alternate location of the client tool repos providing the zypp-plugin-spacewalk
# and packges required for registration. Unless they are already installed on the
# client this repo is expected to provide them for SLE-10/SLE-11 based clients:
#   ${{CLIENT_REPOS_ROOT}}/sle/VERSION/PATCHLEVEL
# If empty, the SUSE Manager repositories provided at https://${{HOSTNAME}}/pub/repositories
# are used.
CLIENT_REPOS_ROOT=

#
# -----------------------------------------------------------------------------
# DO NOT EDIT BEYOND THIS POINT -----------------------------------------------
# -----------------------------------------------------------------------------
#

#
# do not try to register a SUSE Manager server at itself
#
MYNAME=`hostname -f`
LCMYNAME=`echo $MYNAME | tr '[:upper:]' '[:lower:]'`
LCHOSTNAME=`echo $HOSTNAME | tr '[:upper:]' '[:lower:]'`

if [ $LCMYNAME == $LCHOSTNAME ]; then
    echo "Name of client and of SUSE Manager server are the same."
    echo "Do not try to register a SUSE Manager server at itself!"
    echo "Aborting."
    exit 1
fi

# an idea from Erich Morisse (of Red Hat).
# use either wget *or* curl
# Also check to see if the version on the
# machine supports the insecure mode and format
# command accordingly.

if [ -x /usr/bin/wget ] ; then
    output=`LANG=en_US /usr/bin/wget --no-check-certificate 2>&1`
    error=`echo $output | grep "unrecognized option"`
    if [ -z "$error" ] ; then
        FETCH="/usr/bin/wget -nv -r -nd --no-check-certificate"
    else
        FETCH="/usr/bin/wget -nv -r -nd"
    fi
elif [ -x /usr/bin/curl ] ; then
    output=`LANG=en_US /usr/bin/curl -k 2>&1`
    error=`echo $output | grep "is unknown"`
    if [ -z "$error" ] ; then
        FETCH="/usr/bin/curl -ksSOf"
    else
        FETCH="/usr/bin/curl -sSOf"
    fi
else
    echo "To be able to download files, please install either 'wget' or 'curl'"
    exit 1
fi

HTTP_PUB_DIRECTORY=http://${{HOSTNAME}}/{pubname}
HTTPS_PUB_DIRECTORY=https://${{HOSTNAME}}/{pubname}
if [ $USING_SSL -eq 0 ] ; then
    HTTPS_PUB_DIRECTORY=${{HTTP_PUB_DIRECTORY}}
fi

INSTALLER=up2date
if [ -x /usr/bin/zypper ] ; then
    INSTALLER=zypper
elif [ -x /usr/bin/yum ] ; then
    INSTALLER=yum
fi

if [ ! -w . ] ; then
    echo ""
    echo "*** ERROR: $(pwd):"
    echo "    No permission to write to the current directory."
    echo "    Please execute this script in a directory where downloaded files can be stored."
    echo ""
    exit 1
fi
"""


def getHeader(productName, options, orgCACert, isRpmYN, pubname, apachePubDirectory):
    # 11/22/16 options.gpg_key is now a comma-separated list of path.
    # Removing paths from options.gpg_key
<<<<<<< HEAD
    org_gpg_key = ",".join([os.path.basename(gpg_key) for gpg_key in options.gpg_key.split(",")])
    exit_call = " " if options.activation_keys or options.salt else "exit 1"

    return _header.format(productName=productName,
                          apachePubDirectory=apachePubDirectory,
                          exit_call=exit_call,
                          activation_keys=options.activation_keys,
                          org_gpg_key=org_gpg_key,
                          overrides=options.overrides,
                          hostname=options.hostname,
                          orgCACert=orgCACert,
                          isRpmYN=isRpmYN,
                          using_ssl=0 if bool(options.no_ssl) else 1,
                          using_gpg=0 if bool(options.no_gpg) else 1,
                          allow_config_actions=options.allow_config_actions,
                          allow_remote_commands=options.allow_remote_commands,
                          up2dateYN=options.up2date,
                          pubname=pubname)

def getRegistrationStackSh(saltEnabled):
    """
    Determines which packages and repositories needs to be
    installed in order to register this system against SUMa server.
    """
    PKG_NAME = saltEnabled and ['salt', 'salt-minion'] or ['spacewalk-check', 'spacewalk-client-setup',
                                                           'spacewalk-client-tools', 'zypp-plugin-spacewalk']
    PKG_NAME_YUM = saltEnabled and ['salt', 'salt-minion'] or []

    PKG_NAME_UPDATE = list(PKG_NAME)
    PKG_NAME_UPDATE.extend(['zypper', 'rhnlib', 'openssl'])

    PKG_NAME_UPDATE_YUM = list(PKG_NAME_YUM)
    PKG_NAME_UPDATE_YUM.extend(saltEnabled and ['yum', 'rhnlib', 'openssl'] or ['yum-rhn-plugin', 'yum', 'rhnlib', 'openssl'])
=======
    org_gpg_key = ",".join([os.path.basename(gpg_key) for gpg_key in org_gpg_key.split(",")])
>>>>>>> 8e70ad39

    return """\
echo
echo "CLEANING UP OLD SUSE MANAGER REPOSITORIES"
echo "-------------------------------------------------"

function clean_up_old_trad_repos() {{
  local trad_client_repo_prefix="spacewalk:"
  
  for file in $1/$trad_client_repo_prefix*.repo; do
    if [ -f "$file" ] ; then
      echo "Removing $(realpath "$file")"
      rm -f $(realpath "$file")
    fi
  done
}}

function clean_up_old_salt_repos() {{
  local salt_minion_channels_file="susemanager:channels.repo"

  if [ -f "$1/$salt_minion_channels_file" ] ; then
    echo "Removing $1/$salt_minion_channels_file"
    rm -f "$1/$salt_minion_channels_file"
  fi
}}

function clean_up_old_repos() {{
  local suse_os_repos_path="/etc/zypp/repos.d"
  local redhat_os_repos_path="/etc/yum.repos.d"
  
  clean_up_old_salt_repos $suse_os_repos_path
  clean_up_old_salt_repos $redhat_os_repos_path

  clean_up_old_trad_repos $suse_os_repos_path
  clean_up_old_trad_repos $redhat_os_repos_path
}}

clean_up_old_repos
echo
echo "CHECKING THE REGISTRATION STACK"
echo "-------------------------------------------------"

function test_repo_exists() {{
  local repourl="$CLIENT_REPO_URL"

  $FETCH $repourl/repodata/repomd.xml
  if [ ! -f "repomd.xml" ] ; then
    echo "Bootstrap repo '$repourl' does not exist."
    repourl=""
    CLIENT_REPO_URL=""
  fi
  rm -f repomd.xml
}}

function setup_bootstrap_repo() {{
  local repopath="$CLIENT_REPO_FILE"
  local reponame="$CLIENT_REPO_NAME"
  local repourl="$CLIENT_REPO_URL"

  test_repo_exists

  if [ -n "$CLIENT_REPO_URL" ]; then
    echo " adding client software repository at $repourl"
    cat <<EOF >"$repopath"
[$reponame]
name=$reponame
baseurl=$repourl
enabled=1
autorefresh=1
keeppackages=0
gpgcheck=0
EOF
  fi
}}

function remove_bootstrap_repo() {{
  local repopath="$CLIENT_REPO_FILE"

  rm -f $repopath
}}

if [ "$INSTALLER" == yum ]; then
    function getY_CLIENT_CODE_BASE() {{
        local BASE=""
        local VERSION=""
        if [ -f /etc/redhat-release ]; then
            grep -v '^#' /etc/redhat-release | grep -q '\(CentOS\|Red Hat\)' && BASE="res"
            VERSION=`grep -v '^#' /etc/redhat-release | grep -Po '(?<=release )\d+'`
        fi
        Y_CLIENT_CODE_BASE="${{BASE:-unknown}}"
        Y_CLIENT_CODE_VERSION="${{VERSION:-unknown}}"
    }}

    function getY_MISSING() {{
        local NEEDED="{PKG_NAME_YUM}"
        Y_MISSING=""
        for P in $NEEDED; do
            rpm -q "$P" || Y_MISSING="$Y_MISSING $P"
        done
    }}

    echo "* check for necessary packages being installed..."
    getY_CLIENT_CODE_BASE
    echo "* client codebase is ${{Y_CLIENT_CODE_BASE}}-${{Y_CLIENT_CODE_VERSION}}"
    getY_MISSING

    CLIENT_REPOS_ROOT="${{CLIENT_REPOS_ROOT:-https://${{HOSTNAME}}/pub/repositories}}"
    CLIENT_REPO_URL="${{CLIENT_REPOS_ROOT}}/${{Y_CLIENT_CODE_BASE}}/${{Y_CLIENT_CODE_VERSION}}/bootstrap"
    CLIENT_REPO_NAME="susemanager:bootstrap"
    CLIENT_REPO_FILE="/etc/yum.repos.d/$CLIENT_REPO_NAME.repo"

    setup_bootstrap_repo

    if [ -z "$Y_MISSING" ]; then
        echo "  no packages missing."
    else
        echo "* going to install missing packages..."

        yum -y install $Y_MISSING

        for P in $Y_MISSING; do
            rpm -q "$P" || {{
            echo "ERROR: Failed to install all missing packages."
            exit 1
        }}
        done
    fi
    # try update main packages for registration from any repo which is available
    yum -y upgrade {PKG_NAME_UPDATE_YUM} ||:
fi
if [ "$INSTALLER" == zypper ]; then
  function getZ_CLIENT_CODE_BASE() {{
    local BASE=""
    local VERSION=""
    local PATCHLEVEL=""
    if [ -r /etc/SuSE-release ]; then
      grep -q 'Enterprise' /etc/SuSE-release && BASE='sle'
      eval $(grep '^\(VERSION\|PATCHLEVEL\)' /etc/SuSE-release | tr -d '[:blank:]')
    elif [ -r /etc/os-release ]; then
      grep -q 'Enterprise' /etc/os-release && BASE='sle'
      VERSION="$(grep '^\(VERSION_ID\)' /etc/os-release | sed -n 's/.*"\([[:digit:]]\+\).*/\\1/p')"
      PATCHLEVEL="$(grep '^\(VERSION_ID\)' /etc/os-release | sed -n 's/.*\.\([[:digit:]]*\).*/\\1/p')"
    fi
    Z_CLIENT_CODE_BASE="${{BASE:-unknown}}"
    Z_CLIENT_CODE_VERSION="${{VERSION:-unknown}}"
    Z_CLIENT_CODE_PATCHLEVEL="${{PATCHLEVEL:-0}}"
  }}

  function getZ_MISSING() {{
    local NEEDED="{PKG_NAME}"
    if [ "$Z_CLIENT_CODE_BASE" == "sle" -a "$Z_CLIENT_CODE_VERSION" == "10" ]; then
      # (bnc#789373) Code 10 product migration requires 'xsltproc' being installed
      which 'xsltproc' || NEEDED="$NEEDED libxslt"
    fi
    Z_MISSING=""
    for P in $NEEDED; do
      rpm -q "$P" || Z_MISSING="$Z_MISSING $P"
    done
  }}

  function getZ_ZMD_TODEL() {{
    local ZMD_STACK="zmd rug libzypp-zmd-backend yast2-registration zen-updater zmd-inventory suseRegister-jeos"
    if rpm -q suseRegister --qf '%{{VERSION}}' | grep -q '^\(0\.\|1\.[0-3]\)\(\..*\)\?$'; then
      # we need the new suseRegister >= 1.4, so wipe an old one too
      ZMD_STACK="$ZMD_STACK suseRegister suseRegisterInfo spacewalk-client-tools"
    fi
    Z_ZMD_TODEL=""
    for P in $ZMD_STACK; do
      rpm -q "$P" && Z_ZMD_TODEL="$Z_ZMD_TODEL $P"
    done
  }}

  echo "* check for necessary packages being installed..."
  # client codebase determines repo url to use and whether additional
  # preparations are needed before installing the missing packages.
  getZ_CLIENT_CODE_BASE
  echo "* client codebase is ${{Z_CLIENT_CODE_BASE}}-${{Z_CLIENT_CODE_VERSION}}-sp${{Z_CLIENT_CODE_PATCHLEVEL}}"

  getZ_MISSING

  CLIENT_REPOS_ROOT="${{CLIENT_REPOS_ROOT:-${{HTTPS_PUB_DIRECTORY}}/repositories}}"
  CLIENT_REPO_URL="${{CLIENT_REPOS_ROOT}}/${{Z_CLIENT_CODE_BASE}}/${{Z_CLIENT_CODE_VERSION}}/${{Z_CLIENT_CODE_PATCHLEVEL}}/bootstrap"
  CLIENT_REPO_NAME="susemanager:bootstrap"
  CLIENT_REPO_FILE="/etc/zypp/repos.d/$CLIENT_REPO_NAME.repo"

  test_repo_exists

  if [ -z "$Z_MISSING" ]; then
    echo "  no packages missing."
    setup_bootstrap_repo
  else
    echo "* going to install missing packages..."

    # code10 requires removal of the ZMD stack first
    if [ "$Z_CLIENT_CODE_BASE" == "sle" ]; then
      if [ "$Z_CLIENT_CODE_VERSION" = "10" ]; then
	echo "* check whether to remove the ZMD stack first..."
	getZ_ZMD_TODEL
	if [ -z "$Z_ZMD_TODEL" ]; then
	  echo "  ZMD stack is not installed. No need to remove it."
	else
	  echo "  Disable and remove the ZMD stack..."
	  # stop any running zmd
	  if [ -x /usr/sbin/rczmd ]; then
	    /usr/sbin/rczmd stop
	  fi
	  rpm -e --nodeps $Z_ZMD_TODEL || {{
	    echo "ERROR: Failed remove the ZMD stack."
	    exit 1
	  }}
	fi
      fi
    fi

    # way to add the client software repository depends on the zypp version actually
    # installed (original code 10 via 'zypper sa', or code 11 like via .repo files)
    #
    # Note: We try to install the missing packages even if adding the repo fails.
    # Might be some other system repo provides them instead.
    if rpm -q zypper --qf '%{{VERSION}}' | grep -q '^0\(\..*\)\?$'; then

      # code10 zypper has no --gpg-auto-import-keys and no reliable return codes.
      if [ -n "$CLIENT_REPO_URL" ]; then
        echo "  adding client software repository at $CLIENT_REPO_URL"
        zypper --non-interactive --no-gpg-checks sd $CLIENT_REPO_NAME
        zypper --non-interactive --no-gpg-checks sa $CLIENT_REPO_URL $CLIENT_REPO_NAME
        zypper --non-interactive --no-gpg-checks refresh "$CLIENT_REPO_NAME"
      fi
      zypper --non-interactive --no-gpg-checks in $Z_MISSING
      for P in $Z_MISSING; do
	rpm -q "$P" || {{
	  echo "ERROR: Failed to install all missing packages."
	  exit 1
	}}
      done
      setup_bootstrap_repo
    else

      setup_bootstrap_repo

      zypper --non-interactive --gpg-auto-import-keys refresh "$CLIENT_REPO_NAME"
      # install missing packages
      zypper --non-interactive in $Z_MISSING
      for P in $Z_MISSING; do
	rpm -q "$P" || {{
	  echo "ERROR: Failed to install all missing packages."
	  exit 1
	}}
      done

    fi
  fi

  # on code10 we need to convert metadata of installed products
  if [ "$Z_CLIENT_CODE_BASE" == "sle" ]; then
    if [ "$Z_CLIENT_CODE_VERSION" = "10" ]; then
      test -e "/usr/share/zypp/migrate/10-11.migrate.products.sh" && {{
	echo "* check whether we have to to migrate metadata..."
	sh /usr/share/zypp/migrate/10-11.migrate.products.sh || {{
	  echo "ERROR: Failed to migrate product metadata."
	  exit 1
	}}
      }}
    fi
  fi

  # try update main packages for registration from any repo which is available
  zypper --non-interactive up {PKG_NAME_UPDATE} ||:
fi

remove_bootstrap_repo

""".format(PKG_NAME=' '.join(PKG_NAME), PKG_NAME_YUM=' '.join(PKG_NAME_YUM),
           PKG_NAME_UPDATE=' '.join(PKG_NAME_UPDATE),
           PKG_NAME_UPDATE_YUM=' '.join(PKG_NAME_UPDATE_YUM))

def getConfigFilesSh():
    return """\
echo
echo "UPDATING RHN_REGISTER/UP2DATE CONFIGURATION FILES"
echo "-------------------------------------------------"
echo "* downloading necessary files"
echo "  client_config_update.py..."
rm -f client_config_update.py
$FETCH ${HTTPS_PUB_DIRECTORY}/bootstrap/client_config_update.py
echo "  ${CLIENT_OVERRIDES}..."
rm -f ${CLIENT_OVERRIDES}
$FETCH ${HTTPS_PUB_DIRECTORY}/bootstrap/${CLIENT_OVERRIDES}

if [ ! -f "client_config_update.py" ] ; then
    echo "ERROR: client_config_update.py was not downloaded"
    exit 1
fi
if [ ! -f "${CLIENT_OVERRIDES}" ] ; then
    echo "ERROR: ${CLIENT_OVERRIDES} was not downloaded"
    exit 1
fi

"""

def getUp2dateScriptsSh():
    return """\
echo "* running the update scripts"
if [ -f "/etc/sysconfig/rhn/rhn_register" ] ; then
    echo "  . rhn_register config file"
    /usr/bin/python -u client_config_update.py /etc/sysconfig/rhn/rhn_register ${CLIENT_OVERRIDES}
fi
if [ -f "/etc/sysconfig/rhn/up2date" ] ; then
  echo "  . up2date config file"
  /usr/bin/python -u client_config_update.py /etc/sysconfig/rhn/up2date ${CLIENT_OVERRIDES}
fi

"""


def getGPGKeyImportSh():
    return """\
echo
echo "PREPARE GPG KEYS AND CORPORATE PUBLIC CA CERT"
echo "-------------------------------------------------"
if [ ! -z "$ORG_GPG_KEY" ] ; then
    echo
    echo "* importing organizational GPG keys"
    for GPG_KEY in $(echo "$ORG_GPG_KEY" | tr "," " "); do
        rm -f ${GPG_KEY}
        $FETCH ${HTTPS_PUB_DIRECTORY}/${GPG_KEY}
        # get the major version of up2date
        # this will also work for RHEL 5 and systems where no up2date is installed
        res=$(LC_ALL=C rpm -q --queryformat '%{version}' up2date | sed -e 's/\..*//g')
        if [ "x$res" == "x2" ] ; then
            gpg $(up2date --gpg-flags) --import $GPG_KEY
        else
            rpm --import $GPG_KEY
        fi
    done
else
    echo "* no organizational GPG keys to import"
fi

"""


def getCorpCACertSh():
    return """\
echo
if [ $USING_SSL -eq 1 ] ; then

    CERT_DIR=/usr/share/rhn
    TRUST_DIR=/etc/pki/ca-trust/source/anchors
    UPDATE_TRUST_CMD="/usr/bin/update-ca-trust extract"

    if [  $ORG_CA_CERT_IS_RPM_YN -eq 1 ] ; then
      # get name from config
      CERT_FILE=$(basename $(sed -n 's/^sslCACert *= *//p' "${CLIENT_OVERRIDES}"))
    else
      CERT_FILE=${ORG_CA_CERT}
    fi

    function updateCertificates() {
        if [ -d /etc/pki/ca-trust/source/anchors ]; then
            TRUST_DIR=/etc/pki/ca-trust/source/anchors
        elif [ -d /etc/pki/trust/anchors/ -a -x /usr/sbin/update-ca-certificates ]; then
            # SLE 12
            TRUST_DIR=/etc/pki/trust/anchors
            UPDATE_TRUST_CMD="/usr/sbin/update-ca-certificates"
        elif [ -d /etc/ssl/certs -a -x /usr/bin/c_rehash ]; then
            # SLE 11
            TRUST_DIR=/etc/ssl/certs
            UPDATE_TRUST_CMD="/usr/bin/c_rehash"
            rm -f $TRUST_DIR/RHN-ORG-TRUSTED-SSL-CERT.pem
            rm -f $TRUST_DIR/RHN-ORG-TRUSTED-SSL-CERT-*.pem
            if [ -f $CERT_DIR/$CERT_FILE ]; then
                ln -sf $CERT_DIR/$CERT_FILE $TRUST_DIR/RHN-ORG-TRUSTED-SSL-CERT.pem
                if [ $(grep -- "-----BEGIN CERTIFICATE-----" $CERT_DIR/$CERT_FILE | wc -l) -gt 1 ]; then
                    csplit -b "%02d.pem" -f $TRUST_DIR/RHN-ORG-TRUSTED-SSL-CERT- $CERT_DIR/$CERT_FILE '/-----BEGIN CERTIFICATE-----/' '{*}'
                fi
            fi
            $UPDATE_TRUST_CMD >/dev/null
            return
        fi

        if [ ! -d $TRUST_DIR ]; then
            return
        fi

        if [ -f $CERT_DIR/$CERT_FILE ]; then
            ln -sf $CERT_DIR/$CERT_FILE $TRUST_DIR
        else
            rm -f $TRUST_DIR/$CERT_FILE
        fi

        $UPDATE_TRUST_CMD
    }

    echo "* attempting to install corporate public CA cert"

    test -d ${CERT_DIR} || mkdir -p ${CERT_DIR}
    rm -f ${ORG_CA_CERT}
    $FETCH ${HTTPS_PUB_DIRECTORY}/${ORG_CA_CERT}

    if [ $ORG_CA_CERT_IS_RPM_YN -eq 1 ] ; then
        rpm -Uvh --force --replacefiles --replacepkgs ${ORG_CA_CERT}
        rm -f ${ORG_CA_CERT}
    else
        mv ${ORG_CA_CERT} ${CERT_DIR}
    fi

    if [  $ORG_CA_CERT_IS_RPM_YN -eq 0 ] ; then
        # symlink & update certificates is already done in rpm post-install script
        # no need to be done again if we have installed rpm
        echo "* update certificates"
        updateCertificates
    fi
else
    echo "* configured not to use SSL: don't install corporate public CA cert"
fi

"""


#5/16/05 wregglej 159437 - changed script to use rhn-actions-control
def getAllowConfigManagement():
    return """\
if [ $ALLOW_CONFIG_ACTIONS -eq 1 ] ; then
    echo
    echo "* setting permissions to allow configuration management"
    echo "  NOTE: use an activation key to subscribe to the tools"
    if [ "$INSTALLER" == zypper ] ; then
        echo "        channel and zypper install/update rhncfg-actions"
    elif [ "$INSTALLER" == yum ] ; then
        echo "        channel and yum upgrade rhncfg-actions"
    else
        echo "        channel and up2date rhncfg-actions"
    fi
    if [ -x "/usr/bin/rhn-actions-control" ] ; then
        rhn-actions-control --enable-all
        rhn-actions-control --disable-run
    else
        echo "Error setting permissions for configuration management."
        echo "    Please ensure that the activation key subscribes the"
        if [ "$INSTALLER" == zypper ] ; then
            echo "    system to the tools channel and zypper install/update rhncfg-actions."
        elif [ "$INSTALLER" == yum ] ; then
            echo "    system to the tools channel and yum updates rhncfg-actions."
        else
            echo "    system to the tools channel and up2dates rhncfg-actions."
        fi
        exit
    fi
fi

"""


#5/16/05 wregglej 158437 - changed script to use rhn-actions-control
def getAllowRemoteCommands():
    return """\
if [ $ALLOW_REMOTE_COMMANDS -eq 1 ] ; then
    echo
    echo "* setting permissions to allow remote commands"
    echo "  NOTE: use an activation key to subscribe to the tools"
    if [ "$INSTALLER" == zypper ] ; then
        echo "        channel and zypper update rhncfg-actions"
    elif [ "$INSTALLER" == yum ] ; then
        echo "        channel and yum upgrade rhncfg-actions"
    else
        echo "        channel and up2date rhncfg-actions"
    fi
    if [ -x "/usr/bin/rhn-actions-control" ] ; then
        rhn-actions-control --enable-run
    else
        echo "Error setting permissions for remote commands."
        echo "    Please ensure that the activation key subscribes the"
        if [ "$INSTALLER" == zypper ] ; then
            echo "    system to the tools channel and zypper updates rhncfg-actions."
        elif [ "$INSTALLER" == yum ] ; then
            echo "    system to the tools channel and yum updates rhncfg-actions."
        else
            echo "    system to the tools channel and up2dates rhncfg-actions."
        fi
        exit
    fi
fi

"""


def getRegistrationSh(productName):
    return """\
echo
echo "REGISTRATION"
echo "------------"
# Should have created an activation key or keys on the {productName}'s
# website and edited the value of ACTIVATION_KEYS above.
#
# If you require use of several different activation keys, copy this file and
# change the string as needed.
#
if [ -z "$ACTIVATION_KEYS" ] ; then
    echo "*** ERROR: in order to bootstrap {productName} clients, an activation key or keys"
    echo "           must be created in the {productName} web user interface, and the"
    echo "           corresponding key or keys string (XKEY,YKEY,...) must be mapped to"
    echo "           the ACTIVATION_KEYS variable of this script."
    exit 1
fi

if [ $REGISTER_THIS_BOX -eq 1 ] ; then
    echo "* registering"
    files=""
    directories=""
    if [ $ALLOW_CONFIG_ACTIONS -eq 1 ] ; then
        for i in "/etc/sysconfig/rhn/allowed-actions /etc/sysconfig/rhn/allowed-actions/configfiles"; do
            [ -d "$i" ] || (mkdir -p $i && directories="$i $directories")
        done
        [ -f /etc/sysconfig/rhn/allowed-actions/configfiles/all ] || files="$files /etc/sysconfig/rhn/allowed-actions/configfiles/all"
        [ -n "$files" ] && touch  $files
    fi
    if [ -z "$PROFILENAME" ] ; then
        profilename_opt=""
    else
        profilename_opt="--profilename=$PROFILENAME"
    fi
    /usr/sbin/rhnreg_ks --force --activationkey "$ACTIVATION_KEYS" $profilename_opt
    RET="$?"
    [ -n "$files" ] && rm -f $files
    [ -n "$directories" ] && rmdir $directories
    if [ $RET -eq 0 ]; then
      echo
      echo "*** this system should now be registered, please verify ***"
      echo
    else
      echo
      echo "*** Error: Registering the system failed."
      echo
      exit 1
    fi
else
    echo "* explicitly not registering"
fi

""".format(productName=productName)

def getRegistrationSaltSh(productName):
    return """\
echo
echo "REGISTRATION"
echo "------------"
# Should have created an activation key or keys on the {productName}'s
# website and edited the value of ACTIVATION_KEYS above.
#
# If you require use of several different activation keys, copy this file and
# change the string as needed.
#

MINION_ID_FILE="/etc/salt/minion_id"
SUSEMANAGER_MASTER_FILE="/etc/salt/minion.d/susemanager.conf"

if [ $REGISTER_THIS_BOX -eq 1 ] ; then
    echo "* registering"

    echo "$MYNAME" > "$MINION_ID_FILE"
    echo "master: $HOSTNAME" > "$SUSEMANAGER_MASTER_FILE"

    if [ -n "$ACTIVATION_KEYS" ] ; then
        cat <<EOF >>"$SUSEMANAGER_MASTER_FILE"
grains:
    susemanager:
        activation_key: "$(echo $ACTIVATION_KEYS | cut -d, -f1)"
EOF
    fi
fi

echo "* removing TLS certificate used for bootstrap"
echo "  (will be re-added via salt state)"

removeTLSCertificate

echo "* starting salt daemon and enabling it during boot"

if [ -f /usr/lib/systemd/system/salt-minion.service ] ; then
    systemctl enable salt-minion
    systemctl restart salt-minion
else
    /etc/init.d/salt-minion restart
    /sbin/chkconfig --add salt-minion
fi
echo "-bootstrap complete-"
""".format(productName=productName)


def removeTLSCertificate():
    """
    This method adds bash instructions to the bootstrap script to correctly
    remove TLS certificate used to install salt packages to bootstrap the
    minion.
    Since TLS certificates will be installed again with a Salt state during
    onboarding, this is required to avoid duplicates in TLS certificates.
    """

    return """\
function removeTLSCertificate() {
    CERT_DIR=/usr/share/rhn
    TRUST_DIR=/etc/pki/ca-trust/source/anchors
    UPDATE_TRUST_CMD="/usr/bin/update-ca-trust extract"

    if [ $ORG_CA_CERT_IS_RPM_YN -eq 1 ] ; then
        CERT_FILE=$(basename $(sed -n 's/^sslCACert *= *//p' "${CLIENT_OVERRIDES}"))
        rpm -e `basename ${ORG_CA_CERT} .rpm`
    else
        CERT_FILE=${ORG_CA_CERT}
        rm -f /usr/share/rhn/${ORG_CA_CERT}
    fi
    updateCertificates
}

    """


def getUp2dateTheBoxSh(productName, saltEnabled):
    if saltEnabled:
        PKG_NAME_ZYPPER = PKG_NAME_ZYPPER_SYNC = \
        PKG_NAME_YUM = PKG_NAME_YUM_SYNC = "salt salt-minion"
    else:
        PKG_NAME_ZYPPER = "zypp-plugin-spacewalk"
        PKG_NAME_YUM = "yum-rhn-plugin"
        PKG_NAME_ZYPPER_SYNC = PKG_NAME_ZYPPER + "; rhn-profile-sync"
        PKG_NAME_YUM_SYNC = PKG_NAME_YUM + "; rhn-profile-sync"

    return """\
echo
echo "OTHER ACTIONS"
echo "------------------------------------------------------"
SALT_ENABLED={saltEnabled}
if [ $DISABLE_YAST_AUTOMATIC_ONLINE_UPDATE -eq 1 ]; then
    YAOU_SYSCFGFILE="/etc/sysconfig/automatic_online_update"
    if [ -f "$YAOU_SYSCFGFILE" ]; then
      echo "* Disable YAST automatic online update."
      sed -i 's/^ *AOU_ENABLE_CRONJOB.*/AOU_ENABLE_CRONJOB="false"/' "$YAOU_SYSCFGFILE"
      for D in /etc/cron.*; do
	test -L $D/opensuse.org-online_update && rm $D/opensuse.org-online_update
      done
    fi
fi
if [ "$INSTALLER" == zypper ] ; then
  test -d /var/lib/suseRegister && touch /var/lib/suseRegister/neverRegisterOnBoot
fi
if [ $DISABLE_LOCAL_REPOS -eq 1 ] && [ $SALT_ENABLED -eq 0 ] ; then
    if [ "$INSTALLER" == zypper ] ; then
	echo "* Disable all repos not provided by SUSE Manager Server."
	zypper ms -d --all
	zypper ms -e --medium-type plugin
	zypper mr -d --all
	zypper mr -e --medium-type plugin
	zypper mr -e "$CLIENT_REPO_NAME"
    elif [ "$INSTALLER" == yum ] ; then
        echo "* Disable all repos not provided by SUSE Manager Server.";
	for F in /etc/yum.repos.d/*.repo; do
	  test -f "$F" || continue
	  # parse throught the file and make sure each repo section contains 'enabled=0'
	  awk '
	    BEGIN           {{ saw=0 }}
	    /^ *[[]/        {{ if ( saw==1 ) print "enabled=0"; else saw=1 }}
	    /^ *enabled *=/ {{ print "enabled=0"; saw=2; next }}
			    {{ print }}
	    END             {{ if ( saw==1 ) print "enabled=0" }}
	  ' "$F" > "$F.bootstrap.tmp" && mv "$F.bootstrap.tmp" "$F"
	  test -f  "$F.bootstrap.tmp" && {{
	    echo "*** Error: Failed to process '$F'; check manually if all repos inside are disabled."
	    rm "$F.bootstrap.tmp"
	  }}
	done
    fi
fi
if [ $FULLY_UPDATE_THIS_BOX -eq 1 ] ; then
    if [ "$INSTALLER" == zypper ] ; then
        echo "zypper --non-interactive up zypper {PKG_NAME_ZYPPER_SYNC}; zypper --non-interactive up (conditional)"
    elif [ "$INSTALLER" == yum ] ; then
        echo "yum -y upgrade yum {PKG_NAME_YUM_SYNC}; yum upgrade (conditional)"
    else
        echo "up2date up2date; up2date -p; up2date -uf (conditional)"
    fi
else
    if [ "$INSTALLER" == zypper ] ; then
        echo "zypper --non-interactive up zypper {PKG_NAME_ZYPPER_SYNC}"
    elif [ "$INSTALLER" == yum ] ; then
        echo "yum -y upgrade yum {PKG_NAME_YUM_SYNC}"
    else
        echo "up2date up2date; up2date -p"
    fi
fi
echo "but any post configuration action can be added here.  "
echo "------------------------------------------------------"
if [ $FULLY_UPDATE_THIS_BOX -eq 1 ] ; then
    echo "* completely updating the box"
else
    echo "* ensuring $INSTALLER itself is updated"
fi
if [ "$INSTALLER" == zypper ] ; then
    zypper lr -u
    if [ $SALT_ENABLED -eq 0 ] ; then
        zypper --non-interactive ref -s
    fi
    zypper --non-interactive up zypper {PKG_NAME_ZYPPER}
    if [ $SALT_ENABLED -eq 0 ] ; then
        if [ -x /usr/sbin/rhn-profile-sync ] ; then
            /usr/sbin/rhn-profile-sync
        else
            echo "Error updating system info in {productName}."
            echo "    Please ensure that rhn-profile-sync in installed and rerun it."
        fi
    fi
    if [ $FULLY_UPDATE_THIS_BOX -eq 1 ] ; then
        zypper --non-interactive up
    fi
elif [ "$INSTALLER" == yum ] ; then
    yum repolist
    /usr/bin/yum -y upgrade yum {PKG_NAME_YUM}
    if [ $SALT_ENABLED -eq 0 ] ; then
        if [ -x /usr/sbin/rhn-profile-sync ] ; then
            /usr/sbin/rhn-profile-sync
        else
            echo "Error updating system info in {productName}."
            echo "    Please ensure that rhn-profile-sync in installed and rerun it."
        fi
    fi
    if [ $FULLY_UPDATE_THIS_BOX -eq 1 ] ; then
        /usr/bin/yum -y upgrade
    fi
else
    /usr/sbin/up2date up2date
    /usr/sbin/up2date -p
    if [ $FULLY_UPDATE_THIS_BOX -eq 1 ] ; then
        /usr/sbin/up2date -uf
    fi
fi
echo "-bootstrap complete-"
""".format(saltEnabled=saltEnabled,
           PKG_NAME_ZYPPER_SYNC=PKG_NAME_ZYPPER_SYNC,
           PKG_NAME_YUM_SYNC=PKG_NAME_YUM_SYNC,
           PKG_NAME_ZYPPER=PKG_NAME_ZYPPER,
           PKG_NAME_YUM=PKG_NAME_YUM,
           productName=productName)<|MERGE_RESOLUTION|>--- conflicted
+++ resolved
@@ -220,8 +220,7 @@
 def getHeader(productName, options, orgCACert, isRpmYN, pubname, apachePubDirectory):
     # 11/22/16 options.gpg_key is now a comma-separated list of path.
     # Removing paths from options.gpg_key
-<<<<<<< HEAD
-    org_gpg_key = ",".join([os.path.basename(gpg_key) for gpg_key in options.gpg_key.split(",")])
+    org_gpg_key = ",".join([os.path.basename(gpg_key) for gpg_key in org_gpg_key.split(",")])
     exit_call = " " if options.activation_keys or options.salt else "exit 1"
 
     return _header.format(productName=productName,
@@ -254,9 +253,6 @@
 
     PKG_NAME_UPDATE_YUM = list(PKG_NAME_YUM)
     PKG_NAME_UPDATE_YUM.extend(saltEnabled and ['yum', 'rhnlib', 'openssl'] or ['yum-rhn-plugin', 'yum', 'rhnlib', 'openssl'])
-=======
-    org_gpg_key = ",".join([os.path.basename(gpg_key) for gpg_key in org_gpg_key.split(",")])
->>>>>>> 8e70ad39
 
     return """\
 echo
