--- conflicted
+++ resolved
@@ -136,59 +136,6 @@
     return httpProxy
 
 
-<<<<<<< HEAD
-def getExistingOverridesConfig(overrides):
-    """ Fetch previously set values from the overrides file.
-        These values will be used to set the defaults for the commandline.
-        Sensible defaults are chosen for any settings left blank.
-        FIXME: I don't use this yet.
-    """
-
-    d = {
-            'enableProxy':      None,
-            'enableProxyAuth':  None,
-            'httpProxy':        None,
-            'proxyUser':        None,
-            'proxyPassword':    None,
-            'serverURL':        '',
-            'sslCACert':        '',
-            'useGPG':           1,
-        }
-    if os.path.exists(overrides):
-        d.update(readConfigFile(overrides))
-
-    # now let's fill in any blanks with sensible defaults.
-    if not d['serverURL']:
-        d['serverURL'] = 'https://' + socket.getfqdn() + '/XMLRPC'
-
-    d['sslCACert'] = d['sslCACert'] or DEFAULT_CA_CERT_PATH
-
-    # http_proxy can be one of None, '' or 'something:port'
-    # None means leave the configuration alone.
-    # '' or 'something:port' means remap it.
-    if d['httpProxy'] == '':
-        d['proxyUser'] = ''
-        d['enableProxy'] = 0
-    elif d['httpProxy'] is None:
-        d['proxyUser'] = None
-        d['enableProxy'] = None # means no change
-    else:
-        d['enableProxy'] = 1
-
-    if d['proxyUser'] == '':
-        d['proxyPassword'] = ''
-        d['enableProxyAuth'] = 0
-    elif d['proxyUser'] is None:
-        d['proxyPassword'] = None
-        d['enableProxyAuth'] = None # means no change
-    else:
-        d['enableProxyAuth'] = 1
-
-    return d
-
-
-=======
->>>>>>> e9a53d65
 def processCACertPath(options):
     isRpmYN = 0
 
