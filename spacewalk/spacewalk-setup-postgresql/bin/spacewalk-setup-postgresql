--- conflicted
+++ resolved
@@ -82,14 +82,10 @@
 PG_IDENT="$PG_DATA/pg_ident.conf"
 POSTGRESQL="$PG_DATA/postgresql.conf"
 PORT=5432
-<<<<<<< HEAD
-PG_PIDFILE="$PG_DATA/postmaster.pid"
-=======
 PG_PIDFILE="/var/run/postmaster.$PORT.pid"
 if isSUSE ; then
     PG_PIDFILE="$PG_DATA/postmaster.pid"
 fi
->>>>>>> a7743dd8
 PG_SOCKET="/tmp/.s.PGSQL.$PORT"
 SPACEWALK_TARGET="/usr/lib/systemd/system/spacewalk.target"
 SERVICE_LIST="/etc/rhn/service-list"
@@ -216,29 +212,16 @@
     postgresql_service status >& /dev/null && postgresql_service stop
     postgresql_service start
 
-<<<<<<< HEAD
-    if /usr/bin/lsof /proc > /dev/null ; then
-        while [ -f "$PG_PIDFILE" ] ; do
-            # wait for postmaster to be ready
-            /usr/bin/lsof -t -p $(head -1 "$PG_PIDFILE" 2>/dev/null) -a "$PG_SOCKET" > /dev/null  \
-=======
     if $LSOF /proc > /dev/null ; then
         while [ -f "$PG_PIDFILE" ] ; do
             # wait for postmaster to be ready
             $LSOF -t -p $(cat "$PG_PIDFILE" 2>/dev/null) -a "$PG_SOCKET" > /dev/null  \
->>>>>>> a7743dd8
                 && break
             sleep 1
         done
     fi
 
     if ! exists_db ; then
-<<<<<<< HEAD
-            su - postgres -c "createdb -E UTF8 '$PGNAME'"
-    fi
-    if ! exists_plpgsql ; then
-            su - postgres -c "createlang plpgsql '$PGNAME'"
-=======
             $RUNUSER - postgres -c "createdb -E UTF8 '$PGNAME'"
     fi
     if ! exists_plpgsql ; then
@@ -246,17 +229,9 @@
     fi
     if ! exists_pltclu ; then
             $RUNUSER - postgres -c "createlang pltclu '$PGNAME'"
->>>>>>> a7743dd8
-    fi
-#    if ! exists_pltclu ; then
-#            su - postgres -c "createlang pltclu '$PGNAME'"
-#    fi
+    fi
     if ! exists_user ; then
-<<<<<<< HEAD
-            su - postgres -c "yes '$PGPASSWORD' | createuser -P -sDR '$PGUSER'" 2>/dev/null
-=======
             $RUNUSER - postgres -c "yes '$PGPASSWORD' | createuser -P -sDR '$PGUSER'" 2>/dev/null
->>>>>>> a7743dd8
     fi
 
     postgresql_service reload
@@ -280,17 +255,10 @@
         exit 1
     fi
     if exists_db ; then
-<<<<<<< HEAD
-            su - postgres -c "dropdb '$PGNAME'"
-    fi
-    if exists_user ; then
-            su - postgres -c "dropuser '$PGUSER'"
-=======
             $RUNUSER - postgres -c "dropdb '$PGNAME'"
     fi
     if exists_user ; then
             $RUNUSER - postgres -c "dropuser '$PGUSER'"
->>>>>>> a7743dd8
     fi
 }
 
@@ -334,11 +302,7 @@
 }
 
 exists_db() {
-<<<<<<< HEAD
-    EXISTS=$(su - postgres -c 'psql -t -c "select datname from pg_database where datname='"'$PGNAME'"';"')
-=======
     EXISTS=$($RUNUSER - postgres -c 'psql -t -c "select datname from pg_database where datname='"'$PGNAME'"';"')
->>>>>>> a7743dd8
     if [ "x$EXISTS" == "x $PGNAME" ] ; then
         return 0
     else
@@ -347,11 +311,7 @@
 }
 
 exists_plpgsql() {
-<<<<<<< HEAD
-    EXISTS=$(su - postgres -c 'psql -At -c "select lanname from pg_catalog.pg_language where lanname='"'plpgsql'"';"'" $PGNAME")
-=======
     EXISTS=$($RUNUSER - postgres -c 'psql -At -c "select lanname from pg_catalog.pg_language where lanname='"'plpgsql'"';"'" $PGNAME")
->>>>>>> a7743dd8
     if [ "x$EXISTS" == "xplpgsql" ] ; then
         return 0
     else
@@ -360,11 +320,7 @@
 }
 
 exists_pltclu() {
-<<<<<<< HEAD
-    EXISTS=$(su - postgres -c 'psql -At -c "select lanname from pg_catalog.pg_language where lanname='"'pltclu'"';"'" $PGNAME")
-=======
     EXISTS=$($RUNUSER - postgres -c 'psql -At -c "select lanname from pg_catalog.pg_language where lanname='"'pltclu'"';"'" $PGNAME")
->>>>>>> a7743dd8
     if [ "x$EXISTS" == "xpltclu" ] ; then
         return 0
     else
@@ -373,11 +329,7 @@
 }
 
 exists_user() {
-<<<<<<< HEAD
-    EXISTS=$(su - postgres -c 'psql -t -c "select usename from pg_user where usename='"'$PGUSER'"';"')
-=======
     EXISTS=$($RUNUSER - postgres -c 'psql -t -c "select usename from pg_user where usename='"'$PGUSER'"';"')
->>>>>>> a7743dd8
     if [ "x$EXISTS" == "x $PGUSER" ] ; then
         return 0
     else
