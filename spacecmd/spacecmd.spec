--- conflicted
+++ resolved
@@ -4,11 +4,7 @@
 %endif
 
 Name:        spacecmd
-<<<<<<< HEAD
-Version:     2.1.22.1
-=======
 Version:     2.1.24
->>>>>>> 5aa46b94
 Release:     1%{?dist}
 Summary:     Command-line interface to Spacewalk and Satellite servers
 
