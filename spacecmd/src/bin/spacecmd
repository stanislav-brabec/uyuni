#!/usr/bin/python
#
# Licensed under the GNU General Public License Version 3
#
# This program is free software; you can redistribute it and/or modify
# it under the terms of the GNU General Public License as published by
# the Free Software Foundation; either version 3 of the License, or
# (at your option) any later version.
#
# This program is distributed in the hope that it will be useful,
# but WITHOUT ANY WARRANTY; without even the implied warranty of
# MERCHANTABILITY or FITNESS FOR A PARTICULAR PURPOSE.  See the
# GNU General Public License for more details.
#
# You should have received a copy of the GNU General Public License
# along with this program; if not, write to the Free Software
# Foundation, Inc., 51 Franklin Street, Fifth Floor, Boston, MA 02110-1301 USA.
#
# Copyright 2013 Aron Parsons <aronparsons@gmail.com>
#

""" spacecmd - a command line interface to Spacewalk """

import logging, os, re, sys, xmlrpclib, codecs, locale
<<<<<<< HEAD
from ConfigParser import SafeConfigParser, NoOptionError
=======
from ConfigParser import SafeConfigParser
>>>>>>> 4f1c3dcf
from optparse import Option, OptionParser

_INTRO = '''Welcome to spacecmd, a command-line interface to Spacewalk.

Type: 'help' for a list of commands
      'help <cmd>' for command-specific help
      'quit' to quit
'''

_SYSTEM_CONF_FILE = '/etc/spacecmd.conf'

if __name__ == '__main__':
<<<<<<< HEAD
=======
    # disable no-member error message
    # pylint: disable=E1101

>>>>>>> 4f1c3dcf
    if not sys.stdout.isatty():
        sys.stdout = codecs.getwriter(locale.getpreferredencoding())(sys.stdout)

    optionsTable = [
        Option('-u', '--username', action='store',
               help='use this username to connect to the server'),
        Option('-p', '--password', action='store',
               help='use this password to connect to the server'),
        Option('-s', '--server', action='store',
               help='connect to this server [default: localhost]'),
        Option('--nossl', action='store_true',
               help='use HTTP instead of HTTPS'),
        Option('--nohistory', action='store_true',
                help='do not store command history'),
        Option('-y', '--yes', action='store_true',
               help='answer yes for all questions'),
        Option('-q', '--quiet', action='store_true',
               help='print only error messages'),
        Option('-d', '--debug', action='count',
               help='print debug messages (can be passed multiple times)'),
    ]

    usage = 'usage: %prog [options] [command]'

    parser = OptionParser(option_list=optionsTable, usage=usage)
    (options, args) = parser.parse_args()

    # determine the logging level
    if options.debug:
        level = logging.DEBUG
    elif options.quiet:
        level = logging.ERROR
    else:
        level = logging.INFO

    # configure logging
    logging.basicConfig(level=level, format='%(levelname)s: %(message)s')

    # files are loaded from ~/.spacecmd/
    conf_dir = os.path.expanduser('~/.spacecmd')
    user_conf_file = os.path.join(conf_dir, 'config')

    # server-specifics will be loaded from the configuration file later
    config = SafeConfigParser()

    # prevent readline from outputting escape sequences to non-terminals
    if not sys.stdout.isatty():
        logging.debug('stdout is not a TTY, setting TERM=dumb')
        os.environ['TERM'] = 'dumb'

    # import our Cmd subclass after we settle our TERM value
    from spacecmd.shell import SpacewalkShell

    # create an instance of the shell
    shell = SpacewalkShell(options, conf_dir, config)

    # set the default server to localhost
    if shell.options.server:
        shell.config['server'] = shell.options.server
    else:
        shell.config['server'] = 'localhost'

    # create an empty configuration file if one's not present
    if not os.path.isfile(user_conf_file):
        try:
            # create ~/.spacecmd
            if not os.path.isdir(conf_dir):
                logging.debug('Creating %s', conf_dir)
                os.mkdir(conf_dir, 0700)

            # create a template configuration file
            logging.debug('Creating configuration file: %s', user_conf_file)
            handle = open(user_conf_file, 'w')
            handle.write('[spacecmd]\n')
            handle.close()
        except IOError:
            logging.error('Could not create %s', user_conf_file)

    # load options from configuration files
    files_read = config.read( [ _SYSTEM_CONF_FILE, user_conf_file ] )

    for item in files_read:
        logging.debug('Read configuration from %s', item)

    # load the default configuration section
    shell.load_config_section('spacecmd')

    # run a single command from the command line
    if len(args):
        try:
            # rebuild the command and quote all arguments to be safe
            # except for help command
            command = args[0]

            if command == 'help':
                command = ' '.join(args)
            elif len(args) > 1:
                command += ' %s' % ' '.join("'%s'" % s for s in args[1:])

            # run the command
            precmd = shell.precmd(command)
            shell.print_result(shell.onecmd( precmd ), precmd)
        except KeyboardInterrupt:
            print
            print 'User Interrupt'
        except Exception, detail:
            # get the relevant part of a XML-RPC fault
            if isinstance(detail, xmlrpclib.Fault):
                detail = detail.faultString

            if shell.options.debug:
                # print the traceback when debugging
                logging.exception(detail)
            else:
                logging.error(detail)

            sys.exit(1)
    else:
        if not shell.options.quiet:
            print _INTRO

        if not shell.do_login(''):
            sys.exit(1)

        # stay in the interactive shell forever
        while True:
            try:
                shell.cmdloop()
            except KeyboardInterrupt:
                print
            except SystemExit:
                sys.exit(0)
            except Exception, detail:
                # get the relevant part of a XML-RPC fault
                if isinstance(detail, xmlrpclib.Fault):
                    detail = detail.faultString

                    # the session expired
                    if re.search('Could not find session', detail, re.I):
                        shell.session = ''

                if shell.options.debug:
                    # print the traceback when debugging
                    logging.exception(detail)
                else:
                    logging.error(detail)

# vim:ts=4:expandtab:<|MERGE_RESOLUTION|>--- conflicted
+++ resolved
@@ -22,11 +22,7 @@
 """ spacecmd - a command line interface to Spacewalk """
 
 import logging, os, re, sys, xmlrpclib, codecs, locale
-<<<<<<< HEAD
-from ConfigParser import SafeConfigParser, NoOptionError
-=======
 from ConfigParser import SafeConfigParser
->>>>>>> 4f1c3dcf
 from optparse import Option, OptionParser
 
 _INTRO = '''Welcome to spacecmd, a command-line interface to Spacewalk.
@@ -39,12 +35,9 @@
 _SYSTEM_CONF_FILE = '/etc/spacecmd.conf'
 
 if __name__ == '__main__':
-<<<<<<< HEAD
-=======
     # disable no-member error message
     # pylint: disable=E1101
 
->>>>>>> 4f1c3dcf
     if not sys.stdout.isatty():
         sys.stdout = codecs.getwriter(locale.getpreferredencoding())(sys.stdout)
 
