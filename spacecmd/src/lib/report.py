#
# Licensed under the GNU General Public License Version 3
#
# This program is free software; you can redistribute it and/or modify
# it under the terms of the GNU General Public License as published by
# the Free Software Foundation; either version 3 of the License, or
# (at your option) any later version.
#
# This program is distributed in the hope that it will be useful,
# but WITHOUT ANY WARRANTY; without even the implied warranty of
# MERCHANTABILITY or FITNESS FOR A PARTICULAR PURPOSE.  See the
# GNU General Public License for more details.
#
# You should have received a copy of the GNU General Public License
# along with this program; if not, write to the Free Software
# Foundation, Inc., 51 Franklin Street, Fifth Floor, Boston, MA 02110-1301 USA.
#
# Copyright 2013 Aron Parsons <aronparsons@gmail.com>
#

# NOTE: the 'self' variable is an instance of SpacewalkShell

# wildcard import
# pylint: disable=W0401,W0614

# unused argument
# pylint: disable=W0613

# invalid function name
# pylint: disable=C0103

from operator import itemgetter
from spacecmd.utils import *


def help_report_inactivesystems(self):
    print('report_inactivesystems: List all inactive systems')
    print('usage: report_inactivesystems [DAYS]')


def do_report_inactivesystems(self, args):
    arg_parser = get_argument_parser()

    (args, _options) = parse_command_arguments(args, arg_parser)

    # allow the user to set a limit on the number of days
    if len(args) == 1:
        try:
            days = int(args[0])
        except ValueError:
            # default to a week when passed a bad argument
            days = 7

        systems = self.client.system.listInactiveSystems(self.session, days)
    else:
        # use the server's default period if no argument was passed
        systems = self.client.system.listInactiveSystems(self.session)

    if systems:
        max_size = max_length([s.get('name') for s in systems])

        print('%s  %s  %s' % ('System ID ', 'System'.ljust(max_size), 'Last Checkin'))
        print(('----------  '+'-' * max_size) + '  ------------')

        for s in sorted(systems, key=itemgetter('name')):
            print('%s  %s  %s' % (s.get('id'),s.get('name').ljust(max_size),
                                  s.get('last_checkin')))

####################


def help_report_outofdatesystems(self):
    print('report_outofdatesystems: List all out-of-date systems')
    print('usage: report_outofdatesystems')


def do_report_outofdatesystems(self, args):
    systems = self.client.system.listOutOfDateSystems(self.session)

    max_size = max_length([s.get('name') for s in systems])

    report = {}
    for system in systems:
        report[system.get('name')] = system.get('outdated_pkg_count')

    if report:
        print('%s  %s' % ('System'.ljust(max_size), 'Packages'))
        print(('-' * max_size) + '  --------')

        for system in sorted(report):
            print('%s       %s' %
                  (system.ljust(max_size), str(report[system]).rjust(3)))

####################


def help_report_ungroupedsystems(self):
    print('report_ungroupedsystems: List all ungrouped systems')
    print('usage: report_ungroupedsystems')


def do_report_ungroupedsystems(self, args):
    systems = self.client.system.listUngroupedSystems(self.session)
    systems = [s.get('name') for s in systems]

    if systems:
        print('\n'.join(sorted(systems)))

####################


def help_report_errata(self):
    print('report_errata: List all errata and how many systems they affect')
    print('usage: report_errata [ERRATA|search:XXX ...]')

# XXX: performance is terrible due to all the API calls


def do_report_errata(self, args):
    arg_parser = get_argument_parser()

    (args, _options) = parse_command_arguments(args, arg_parser)

    if not args:
        print('All errata requested - this may take a few minutes, please be patient!')

    errata_list = self.expand_errata(args)

    report = {}
    for erratum in errata_list:
        logging.debug('Getting affected systems for %s' % erratum)

        affected = self.client.errata.listAffectedSystems(self.session, erratum)

        num_affected = len(affected)
        if num_affected:
            report[erratum] = num_affected

    # XXX: max(list, key=len) in >2.5
    max_size = 0
    for e in report:
        size = len(e)
        if size > max_size:
            max_size = size

    if report:
        print('%s  # Systems' % ('Errata'.ljust(max_size)))
        print('%s  ---------' % ('------'.ljust(max_size)))
        for erratum in sorted(report):
            print('%s        %s' %
                  (erratum.ljust(max_size), str(report[erratum]).rjust(3)))

####################


def help_report_ipaddresses(self):
    print('report_ipaddresses: List the hostname and IP of each system')
    print('usage: report_ipaddresses [<SYSTEMS>]')
<<<<<<< HEAD
    print()
=======
    print('')
>>>>>>> 7c6fdeee
    print(self.HELP_SYSTEM_OPTS)


def do_report_ipaddresses(self, args):
    arg_parser = get_argument_parser()

    (args, _options) = parse_command_arguments(args, arg_parser)

    if args:
        # use the systems listed in the SSM
        if re.match('ssm', args[0], re.I):
            systems = self.ssm.keys()
        else:
            systems = self.expand_systems(args)
    else:
        systems = self.get_system_names()

    report = {}
    for system in systems:
        system_id = self.get_system_id(system)
        network = self.client.system.getNetwork(self.session, system_id)
        report[system] = {'hostname': network.get('hostname'),
                          'ip': network.get('ip')}

    # XXX: max(list, key=len) in >2.5
    system_max_size = 0
    for s in report:
        size = len(s)
        if size > system_max_size:
            system_max_size = size

    hostname_max_size = 0
    for h in [report[h]['hostname'] for h in report]:
        size = len(h)
        if size > hostname_max_size:
            hostname_max_size = size

    if report:
        print('%s  %s  IP' % ('System'.ljust(system_max_size),
                              'Hostname'.ljust(hostname_max_size)))

        print('%s  %s  --' % ('------'.ljust(system_max_size),
                              '--------'.ljust(hostname_max_size)))

        for system in sorted(report):
            print('%s  %s  %s' %
<<<<<<< HEAD
                (system.ljust(system_max_size),
                 report[system]['hostname'].ljust(hostname_max_size),
                 report[system]['ip'].ljust(15)))
=======
                  (system.ljust(system_max_size),
                   report[system]['hostname'].ljust(hostname_max_size),
                   report[system]['ip'].ljust(15)))
>>>>>>> 7c6fdeee

####################


def help_report_kernels(self):
    print('report_kernels: List the running kernel of each system')
    print('usage: report_kernels [<SYSTEMS>]')
<<<<<<< HEAD
    print()
=======
    print('')
>>>>>>> 7c6fdeee
    print(self.HELP_SYSTEM_OPTS)


def do_report_kernels(self, args):
    arg_parser = get_argument_parser()

    (args, _options) = parse_command_arguments(args, arg_parser)

    if args:
        # use the systems listed in the SSM
        if re.match('ssm', args[0], re.I):
            systems = self.ssm.keys()
        else:
            systems = self.expand_systems(args)
    else:
        systems = self.get_system_names()

    report = {}
    for system in systems:
        system_id = self.get_system_id(system)
        kernel = self.client.system.getRunningKernel(self.session, system_id)
        report[system] = kernel

    # XXX: max(list, key=len) in >2.5
    system_max_size = 0
    for s in report:
        size = len(s)
        if size > system_max_size:
            system_max_size = size

    if report:
        print('%s  Kernel' % ('System'.ljust(system_max_size)))

        print('%s  ------' % ('------'.ljust(system_max_size)))

        for system in sorted(report):
            print('%s  %s' % (system.ljust(system_max_size), report[system]))

####################


def help_report_duplicates(self):
    print('report_duplicates: List duplicate system profiles')
    print('usage: report_duplicates')


def do_report_duplicates(self, args):
    add_separator = False

    dupes_by_profile = []
    for system in self.get_system_names():
        if self.get_system_names().count(system) > 1:
            if system not in dupes_by_profile:
                dupes_by_profile.append(system)

    if dupes_by_profile:
        add_separator = True

        for item in dupes_by_profile:
            print('%s:' % item)

            # get some details for each duplicate
            systems = self.client.system.searchByName(self.session,
                                                      '^%s$' % item)

            print('System ID   Last Checkin')
            print('----------  -----------------')

            for dupe in systems:
                print('%i  %s' % (dupe.get('id'), dupe.get('last_checkin')))

            if len(dupes_by_profile) > 1:
<<<<<<< HEAD
                print()
=======
                print('')
>>>>>>> 7c6fdeee

    if self.check_api_version('10.11'):
        dupes_by_ip = self.client.system.listDuplicatesByIp(self.session)
        dupes_by_mac = self.client.system.listDuplicatesByMac(self.session)
        dupes_by_hostname = \
            self.client.system.listDuplicatesByHostname(self.session)

        if dupes_by_ip:
            if add_separator:
                print(self.SEPARATOR)
            add_separator = True

            for item in dupes_by_ip:
                print('%s:' % item.get('ip'))

                print('System ID   Last Checkin')
                print('----------  -----------------')

                for dupe in item.get('systems'):
                    print('%i  %s' % (dupe.get('systemId'),
                                      dupe.get('last_checkin')))

                if len(dupes_by_ip) > 1:
<<<<<<< HEAD
                    print()
=======
                    print('')
>>>>>>> 7c6fdeee

        if dupes_by_mac:
            if add_separator:
                print(self.SEPARATOR)
            add_separator = True

            for item in dupes_by_mac:
                print('%s:' % item.get('mac').upper())

                print('System ID   Last Checkin')
                print('----------  -----------------')

                for dupe in item.get('systems'):
                    print('%i  %s' % (dupe.get('systemId'),
                                      dupe.get('last_checkin')))

                if len(dupes_by_mac) > 1:
<<<<<<< HEAD
                    print()
=======
                    print('')
>>>>>>> 7c6fdeee

        if dupes_by_hostname:
            if add_separator:
                print(self.SEPARATOR)
            add_separator = True

            for item in dupes_by_hostname:
                print('%s:' % item.get('hostname'))

                print('System ID   Last Checkin')
                print('----------  -----------------')

                for dupe in item.get('systems'):
                    print('%i  %s' % (dupe.get('systemId'),
                                      dupe.get('last_checkin')))

                if len(dupes_by_hostname) > 1:
<<<<<<< HEAD
                    print()
=======
                    print('')
>>>>>>> 7c6fdeee
<|MERGE_RESOLUTION|>--- conflicted
+++ resolved
@@ -156,11 +156,7 @@
 def help_report_ipaddresses(self):
     print('report_ipaddresses: List the hostname and IP of each system')
     print('usage: report_ipaddresses [<SYSTEMS>]')
-<<<<<<< HEAD
-    print()
-=======
     print('')
->>>>>>> 7c6fdeee
     print(self.HELP_SYSTEM_OPTS)
 
 
@@ -207,15 +203,9 @@
 
         for system in sorted(report):
             print('%s  %s  %s' %
-<<<<<<< HEAD
-                (system.ljust(system_max_size),
-                 report[system]['hostname'].ljust(hostname_max_size),
-                 report[system]['ip'].ljust(15)))
-=======
                   (system.ljust(system_max_size),
                    report[system]['hostname'].ljust(hostname_max_size),
                    report[system]['ip'].ljust(15)))
->>>>>>> 7c6fdeee
 
 ####################
 
@@ -223,11 +213,7 @@
 def help_report_kernels(self):
     print('report_kernels: List the running kernel of each system')
     print('usage: report_kernels [<SYSTEMS>]')
-<<<<<<< HEAD
-    print()
-=======
     print('')
->>>>>>> 7c6fdeee
     print(self.HELP_SYSTEM_OPTS)
 
 
@@ -300,11 +286,7 @@
                 print('%i  %s' % (dupe.get('id'), dupe.get('last_checkin')))
 
             if len(dupes_by_profile) > 1:
-<<<<<<< HEAD
-                print()
-=======
                 print('')
->>>>>>> 7c6fdeee
 
     if self.check_api_version('10.11'):
         dupes_by_ip = self.client.system.listDuplicatesByIp(self.session)
@@ -328,11 +310,7 @@
                                       dupe.get('last_checkin')))
 
                 if len(dupes_by_ip) > 1:
-<<<<<<< HEAD
-                    print()
-=======
                     print('')
->>>>>>> 7c6fdeee
 
         if dupes_by_mac:
             if add_separator:
@@ -350,11 +328,7 @@
                                       dupe.get('last_checkin')))
 
                 if len(dupes_by_mac) > 1:
-<<<<<<< HEAD
-                    print()
-=======
                     print('')
->>>>>>> 7c6fdeee
 
         if dupes_by_hostname:
             if add_separator:
@@ -372,8 +346,4 @@
                                       dupe.get('last_checkin')))
 
                 if len(dupes_by_hostname) > 1:
-<<<<<<< HEAD
-                    print()
-=======
-                    print('')
->>>>>>> 7c6fdeee
+                    print('')