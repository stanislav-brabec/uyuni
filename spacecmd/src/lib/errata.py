--- conflicted
+++ resolved
@@ -143,13 +143,8 @@
         systems += systemlist
     systems = list(set(systems))
 
-<<<<<<< HEAD
-    if not len(systems):
+    if not systems:
         logging.warning('No patches to apply')
-=======
-    if not systems:
-        logging.warning('No errata to apply')
->>>>>>> a1975211
         return
 
     # a summary of which errata we're going to apply
@@ -211,13 +206,8 @@
                         errata_to_apply.append(e.get('id'))
                         break
 
-<<<<<<< HEAD
-            if not len(errata_to_apply):
+            if not errata_to_apply:
                 logging.warning('No patches to schedule for %s' % system)
-=======
-            if not errata_to_apply:
-                logging.warning('No errata to schedule for %s' % system)
->>>>>>> a1975211
                 continue
 
             # this results in one action per erratum for each server
@@ -449,13 +439,8 @@
     # allow globbing and searching via arguments
     errata = self.expand_errata(args)
 
-<<<<<<< HEAD
-    if not len(errata):
+    if not errata:
         logging.warning('No patches to delete')
-=======
-    if not errata:
-        logging.warning('No errata to delete')
->>>>>>> a1975211
         return
 
     print 'Erratum            Channels'
@@ -505,13 +490,8 @@
 
     channels = args[1:]
 
-<<<<<<< HEAD
-    if not len(errata):
+    if not errata:
         logging.warning('No patches to publish')
-=======
-    if not errata:
-        logging.warning('No errata to publish')
->>>>>>> a1975211
         return
 
     print '\n'.join(sorted(errata))
