--- conflicted
+++ resolved
@@ -104,11 +104,7 @@
         print('Virtualization Types')
         print('--------------------')
         print('\n'.join(sorted(self.VIRT_TYPES)))
-<<<<<<< HEAD
-        print()
-=======
         print('')
->>>>>>> 7c6fdeee
 
         options.virt_type = prompt_user('Virtualization Type [none]:')
         if options.virt_type == '' or options.virt_type not in self.VIRT_TYPES:
@@ -117,29 +113,17 @@
         options.distribution = ''
         while options.distribution == '':
             trees = self.do_distribution_list('', True)
-<<<<<<< HEAD
-            print()
-            print('Distributions')
-            print('-------------')
-            print('\n'.join(sorted(trees)))
-            print()
-=======
             print('')
             print('Distributions')
             print('-------------')
             print('\n'.join(sorted(trees)))
             print('')
->>>>>>> 7c6fdeee
 
             options.distribution = prompt_user('Select:')
 
         options.root_password = ''
         while options.root_password == '':
-<<<<<<< HEAD
-            print()
-=======
             print('')
->>>>>>> 7c6fdeee
             password1 = getpass('Root Password: ')
             password2 = getpass('Repeat Password: ')
 
@@ -251,11 +235,7 @@
         print('Virtualization Types')
         print('--------------------')
         print('\n'.join(sorted(self.VIRT_TYPES)))
-<<<<<<< HEAD
-        print()
-=======
         print('')
->>>>>>> 7c6fdeee
 
         options.virt_type = prompt_user('Virtualization Type [none]:')
         if options.virt_type == '' or options.virt_type not in self.VIRT_TYPES:
@@ -264,19 +244,11 @@
         options.distribution = ''
         while options.distribution == '':
             trees = self.do_distribution_list('', True)
-<<<<<<< HEAD
-            print()
-            print('Distributions')
-            print('-------------')
-            print('\n'.join(sorted(trees)))
-            print()
-=======
             print('')
             print('Distributions')
             print('-------------')
             print('\n'.join(sorted(trees)))
             print('')
->>>>>>> 7c6fdeee
 
             options.distribution = prompt_user('Select:')
     else:
@@ -1885,11 +1857,7 @@
         print('Type:        %s' % script.get('script_type'))
         print('Chroot:      %s' % script.get('chroot'))
         print('Interpreter: %s' % script.get('interpreter'))
-<<<<<<< HEAD
-        print()
-=======
         print('')
->>>>>>> 7c6fdeee
         print('Contents')
         print('--------')
         print(script.get('contents'))
@@ -1988,11 +1956,7 @@
     if options.file:
         options.contents = read_file(options.file)
 
-<<<<<<< HEAD
-    print()
-=======
     print('')
->>>>>>> 7c6fdeee
     print('Profile Name:   %s' % options.profile)
     print('Execution Time: %s' % options.execution_time)
     print('Chroot:         %s' % options.chroot)
@@ -2052,11 +2016,7 @@
 
     if not script_id:
         while script_id == 0:
-<<<<<<< HEAD
-            print()
-=======
             print('')
->>>>>>> 7c6fdeee
             userinput = prompt_user('Script ID:', noblank=True)
 
             try:
@@ -2096,19 +2056,11 @@
 
     if is_interactive(options):
         profiles = self.do_kickstart_list('', True)
-<<<<<<< HEAD
-        print()
-        print('Kickstart Profiles')
-        print('------------------')
-        print('\n'.join(sorted(profiles)))
-        print()
-=======
         print('')
         print('Kickstart Profiles')
         print('------------------')
         print('\n'.join(sorted(profiles)))
         print('')
->>>>>>> 7c6fdeee
 
         options.name = prompt_user('Original Profile:', noblank=True)
 
@@ -2618,11 +2570,7 @@
         print('Update Types')
         print('--------------------')
         print('\n'.join(sorted(self.UPDATE_TYPES)))
-<<<<<<< HEAD
-        print()
-=======
         print('')
->>>>>>> 7c6fdeee
 
         options.update_type = prompt_user('Update Type [none]:')
         if options.update_type == '' or options.update_type not in self.UPDATE_TYPES:
@@ -2696,11 +2644,7 @@
             print("Kickstart Label: %s" % label)
             print("noBase:          %s" % software_details.get("noBase"))
             print("ignoreMissing:   %s" % software_details.get("ignoreMissing"))
-<<<<<<< HEAD
-            print()
-=======
             print('')
->>>>>>> 7c6fdeee
 
 ####################
 
