--- conflicted
+++ resolved
@@ -1244,13 +1244,8 @@
             if channel in package.get('providing_channels'):
                 package_ids.append(package.get('id'))
 
-<<<<<<< HEAD
-    if not len(errata_details):
+    if not errata_details:
         logging.warning('No patches to remove')
-=======
-    if not errata_details:
-        logging.warning('No errata to remove')
->>>>>>> a1975211
         return
 
     print_errata_list(errata_details)
@@ -1398,13 +1393,8 @@
                                                 parse_time_input(begin_date),
                                                 parse_time_input(end_date))
 
-<<<<<<< HEAD
-    if not len(errata):
+    if not errata:
         logging.warning('No patches found between the given dates')
-=======
-    if not errata:
-        logging.warning('No errata found between the given dates')
->>>>>>> a1975211
         return
 
     if options.publish:
@@ -1567,13 +1557,8 @@
                 if source_channel in package.get('providing_channels'):
                     package_ids.append(package.get('id'))
 
-<<<<<<< HEAD
-    if not len(errata):
+    if not errata:
         logging.warning('No patch to add')
-=======
-    if not errata:
-        logging.warning('No errata to add')
->>>>>>> a1975211
         return
 
     # show the user which errata will be added
@@ -2414,15 +2399,10 @@
         details = self.client.channel.software.getDetails(self.session, args[0])
         repos = [r.get('label') for r in details.get('contentSources')]
 
-<<<<<<< HEAD
-        if len(repos):
-            print '\n'.join(sorted(repos))
+    if repos:
+        print '\n'.join(sorted(repos))
     else:
         self.help_softwarechannel_listrepos()
-=======
-    if repos:
-        print '\n'.join(sorted(repos))
->>>>>>> a1975211
 
 ####################
 
