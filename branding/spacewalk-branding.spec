--- conflicted
+++ resolved
@@ -17,11 +17,7 @@
 %endif
 
 Name:       spacewalk-branding
-<<<<<<< HEAD
-Version:    2.7.2.6
-=======
 Version:    2.7.4
->>>>>>> 7e1632d6
 Release:    1%{?dist}
 Summary:    Spacewalk branding data
 
@@ -30,15 +26,9 @@
 URL:        https://github.com/spacewalkproject/spacewalk/
 Source0:    https://github.com/spacewalkproject/spacewalk/archive/%{name}-%{version}.tar.gz
 BuildRoot:  %{_tmppath}/%{name}-%{version}-%{release}-root-%(%{__id_u} -n)
-<<<<<<< HEAD
 #BuildArch:  noarch
-BuildRequires: java-devel >= 1.5.0
+BuildRequires: java-1.8.0-openjdk-devel
 BuildRequires: nodejs
-=======
-BuildArch:  noarch
-
-BuildRequires: java-1.8.0-openjdk-devel
->>>>>>> 7e1632d6
 BuildRequires: nodejs-less
 Requires:      httpd
 %if 0%{?suse_version}
