<<<<<<< HEAD
/** styles for content nav (for example, the sdc grey navigation bar is a content nav **/
/*+clearfix {*/
.content-nav UL:after
{
	content: ".";
	display: block;
	height: 0;
	clear: both;
	visibility: hidden;
	font-size: 0;
}
.content-nav UL
{
	display: inline-block;
}
.content-nav UL
{
/*\*/
	display: block;
/**/
	-height: 1px;
}
/*+}*/
.content-nav
{
	margin: 0;
	border-bottom: 1px solid #DDD;
}
.content-nav A:visited
{
}
/*[clearfix]*/.content-nav UL
{
	list-style-type: none;
	margin: 0;
	padding: 0;
	display: table-row;
}
.content-nav LI
{
	display: table-cell;
	vertical-align: middle;
}
.content-nav LI A
{
	display: inline-block;
	margin: 4px;
	padding: 4px 8px;
	text-align: center;
	border: 1px solid #FFFFFF;
}
A.content-nav-selected-link
{
	color: #444 !important;
	font-weight: normal;
	background-color: #E4EDF6;
	/*+border-radius:5px;*/
	-moz-border-radius: 5px;
	-webkit-border-radius: 5px;
	-khtml-border-radius: 5px;
	border-radius: 5px 5px 5px 5px;
	border: 1px solid #89A7C6 !important;
	text-decoration: none !important;
}
DIV.contentnav-row2 DIV.top
{
	height: 1px;
	border-top: 1px solid #DDD;
}
DIV.contentnav-row2 DIV.bottom
{
	border-bottom: 1px solid #DDD;
}
=======
/** styles for content nav (for example, the sdc grey navigation bar is a content nav **/

.content-nav {
	margin: 0;
        padding: 0;
}

.content-nav a:visited {
    color: #06c;
}

.content-nav ul {
        list-style-type: none;
        margin: 0;
        padding: 0;
        font-size: 10px;
        font-family: "Luxi Sans", verdana, arial, sans-serif;
        }

.content-nav:after,
.content-nav ul:after {
        content: ".";
        display: block;
        height: 1px;
        margin-top: -1px;
        overflow: hidden;
        clear: both;
        visibility: hidden;
        }

ul.content-nav-rowone,
ul.content-nav-rowthree {
        margin-left: 10px;
        }

ul.content-nav-rowone {
        border-bottom: 3px solid #e6e6e6;
        margin-bottom: -4px;
}

ul.content-nav-rowone li {
    margin-bottom: -1px;
    }

ul.content-nav-rowone li, ul.content-nav-rowthree li {
        float: left;
}

ul.content-nav-rowone li a, ul.content-nav-rowthree li a {
        display: block;
        padding: 4px 8px;
}

ul.content-nav-rowtwo {
        padding-bottom: 6px;
        margin-right: 8px;
        }

ul.content-nav-rowtwo li {
        display: inline;
        padding-left: 18px;
}

a.content-nav-selected-link {
        color: #444;
        font-weight: 900;
        }

ul.content-nav-rowone a.content-nav-selected-link {
        color: #444;
        font-weight: 900;
        background-color: #e6e6e6;
        border-radius: 5px 5px 0 0;
        }

ul.content-nav-rowthree a.content-nav-selected-link {
        color: #444;
        font-weight: 900;
        background-color: #e6e6e6;
        border-radius: 0 0 5px 5px;
        }
div.contentnav-row2 {
        background: #e6e6e6;
        padding-top: 2px;
        clear: left;
        border-radius: 5px;
        margin-right: -5px;
        }

div.contentnav-row2 a.content-nav-selected-link {
        color: #444;
        font-weight: 900;
}

div.contentnav-row2 div.top {
        margin-left: 8px;
	height: 6px;
	font-size: 0;
        }
>>>>>>> 47d65378
<|MERGE_RESOLUTION|>--- conflicted
+++ resolved
@@ -1,4 +1,3 @@
-<<<<<<< HEAD
 /** styles for content nav (for example, the sdc grey navigation bar is a content nav **/
 /*+clearfix {*/
 .content-nav UL:after
@@ -50,126 +49,25 @@
 	text-align: center;
 	border: 1px solid #FFFFFF;
 }
-A.content-nav-selected-link
-{
-	color: #444 !important;
-	font-weight: normal;
-	background-color: #E4EDF6;
-	/*+border-radius:5px;*/
-	-moz-border-radius: 5px;
-	-webkit-border-radius: 5px;
-	-khtml-border-radius: 5px;
-	border-radius: 5px 5px 5px 5px;
-	border: 1px solid #89A7C6 !important;
-	text-decoration: none !important;
+A.content-nav-selected-link
+{
+	color: #444 !important;
+	font-weight: normal;
+	background-color: #E4EDF6;
+	/*+border-radius:5px;*/
+	-moz-border-radius: 5px;
+	-webkit-border-radius: 5px;
+	-khtml-border-radius: 5px;
+	border-radius: 5px 5px 5px 5px;
+	border: 1px solid #89A7C6 !important;
+	text-decoration: none !important;
 }
-DIV.contentnav-row2 DIV.top
-{
-	height: 1px;
-	border-top: 1px solid #DDD;
-}
-DIV.contentnav-row2 DIV.bottom
-{
-	border-bottom: 1px solid #DDD;
-}
-=======
-/** styles for content nav (for example, the sdc grey navigation bar is a content nav **/
-
-.content-nav {
-	margin: 0;
-        padding: 0;
-}
-
-.content-nav a:visited {
-    color: #06c;
-}
-
-.content-nav ul {
-        list-style-type: none;
-        margin: 0;
-        padding: 0;
-        font-size: 10px;
-        font-family: "Luxi Sans", verdana, arial, sans-serif;
-        }
-
-.content-nav:after,
-.content-nav ul:after {
-        content: ".";
-        display: block;
-        height: 1px;
-        margin-top: -1px;
-        overflow: hidden;
-        clear: both;
-        visibility: hidden;
-        }
-
-ul.content-nav-rowone,
-ul.content-nav-rowthree {
-        margin-left: 10px;
-        }
-
-ul.content-nav-rowone {
-        border-bottom: 3px solid #e6e6e6;
-        margin-bottom: -4px;
-}
-
-ul.content-nav-rowone li {
-    margin-bottom: -1px;
-    }
-
-ul.content-nav-rowone li, ul.content-nav-rowthree li {
-        float: left;
-}
-
-ul.content-nav-rowone li a, ul.content-nav-rowthree li a {
-        display: block;
-        padding: 4px 8px;
-}
-
-ul.content-nav-rowtwo {
-        padding-bottom: 6px;
-        margin-right: 8px;
-        }
-
-ul.content-nav-rowtwo li {
-        display: inline;
-        padding-left: 18px;
-}
-
-a.content-nav-selected-link {
-        color: #444;
-        font-weight: 900;
-        }
-
-ul.content-nav-rowone a.content-nav-selected-link {
-        color: #444;
-        font-weight: 900;
-        background-color: #e6e6e6;
-        border-radius: 5px 5px 0 0;
-        }
-
-ul.content-nav-rowthree a.content-nav-selected-link {
-        color: #444;
-        font-weight: 900;
-        background-color: #e6e6e6;
-        border-radius: 0 0 5px 5px;
-        }
-div.contentnav-row2 {
-        background: #e6e6e6;
-        padding-top: 2px;
-        clear: left;
-        border-radius: 5px;
-        margin-right: -5px;
-        }
-
-div.contentnav-row2 a.content-nav-selected-link {
-        color: #444;
-        font-weight: 900;
-}
-
-div.contentnav-row2 div.top {
-        margin-left: 8px;
-	height: 6px;
-	font-size: 0;
-        }
->>>>>>> 47d65378
+DIV.contentnav-row2 DIV.top
+{
+	height: 1px;
+	border-top: 1px solid #DDD;
+}
+DIV.contentnav-row2 DIV.bottom
+{
+	border-bottom: 1px solid #DDD;
+}