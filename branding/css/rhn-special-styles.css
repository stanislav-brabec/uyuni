--- conflicted
+++ resolved
@@ -1,4 +1,3 @@
-<<<<<<< HEAD
 /*index*/
 .ssm-overview TD, .ssm-overview TH
 {
@@ -45,10 +44,10 @@
 	font-weight: normal;
 	vertical-align: middle;
 }
-#login_page .clearBox, #relogin_page .clearBox
-{
-	margin-left: auto;
-	margin-right: auto;
+#login_page .clearBox, #relogin_page .clearBox
+{
+	margin-left: auto;
+	margin-right: auto;
 }
 #relogin_page H1
 {
@@ -129,60 +128,11 @@
 	list-style: none;
 	padding-top: 10px;
 	padding-bottom: 10px;
-=======
-/** This stylesheet is for styles that are created especially for particular pages and are not really used across the entire webui. **/
-
- .clearBox {
-        width: 279px;
-        padding-top: 7px;
-        margin-bottom: 15px;
-        }
-
- .clearBox .label {
-	clear: left;
- }
- 
- .clearBoxInner {
-        width: 100%;
-        padding-bottom: 7px;
-        }
-
- .clearBoxBody {
-        padding: 5px 14px;
-        border: 1px solid #b4b4b4;
-        border-radius: 10px;
-        }
-
- .clearBoxBody h2 {
-        font-size: small;
-        }
-
-/** End login box styles **/
-
-/** used for system entitlements page for virtual systems **/
-
-.asterisk {
-  color:                #cc0000;
-  font-weight:          bold;
-  font-size:            x-large;
-  vertical-align:       sub;
-  font-family:          sans-serif;
-  line-height:      .6em;
-}
-
-/** used for the help desk page **/
-
-ul#help-url-list li {
-  list-style: none;
-  padding-top: 10px;
-  padding-bottom: 10px;
->>>>>>> 04d56a67
 }
 UL#help-url-list LI A
 {
 	font-weight: bold;
 }
-<<<<<<< HEAD
 /** used for the FAQ pages in the help section **/
 UL#faq-list
 {
@@ -211,6 +161,7 @@
 {
 	padding-top: 2em;
 }
+
 /** used on the login page **/
 H1#rhn_welcome
 {
@@ -365,6 +316,7 @@
 {
 	color: #000000;
 }
+
 /** ssm **/
 .ssm-overview TH
 {
@@ -382,6 +334,7 @@
 {
 	border: none;
 }
+
 /** terms and conditions **/
 DIV.termsandconditions
 {
@@ -531,21 +484,21 @@
 	text-decoration: line-through;
 }
 /** api doc rounded table of contents box **/
-DIV.rounded-box
-{
-	float: right;
-	margin: 10px;
-	border-left: 1px solid #DDDDDD;
-	padding-left: 10px;
-}
-DIV.rounded-box UL
-{
-	/*[disabled]border-right:1px solid #B4B19A;*/
-	margin: 0px;
-	padding-top: 10px;
-	padding-bottom: 10px;
-	padding-right: 10px;
-	list-style-image: url('/img/parent_node.gif');
+DIV.rounded-box
+{
+	float: right;
+	margin: 10px;
+	border-left: 1px solid #DDDDDD;
+	padding-left: 10px;
+}
+DIV.rounded-box UL
+{
+	/*[disabled]border-right:1px solid #B4B19A;*/
+	margin: 0px;
+	padding-top: 10px;
+	padding-bottom: 10px;
+	padding-right: 10px;
+	list-style-image: url('/img/parent_node.gif');
 }
 DIV.rounded-box H2
 {
@@ -561,148 +514,10 @@
 DIV.rounded-box H2 A
 {
 	color: #888A85;
-=======
-
-/** used on the login page **/
-
-#rhn_welcome {
-        background-image: url(/img/rhn_welcome3.gif);
-        background-position: 0 0;
-        background-repeat: no-repeat;
-        height: 40px;
-        }
-
-#contentLeft {
-        float: left;
-        margin-top: 20px;
-}
-
-#contentRight {
-        margin: 0 15px 0 295px;
-}
-
-/**/
-
-.preference {
-        margin: 0 30px 0 30px;
-        text-align: left;
-        font-size: 0.9em;
-        font-weight: bold;
-        color: #444;
-}
-
-.schedule-action-interface {
-  color: black;
-}
-
-.schedule-action-interface th {
-        background-color: #fff;
-        padding: 2px;
-        border: none;
-        color: black;
-        text-align: left;
-}
-
-.ok-explanation img {
-        border: none;
-        vertical-align: middle;
-        padding: 2px 0 4px 0;
-}
-
-td.comparison {
-        padding: 10px;
-}
-
-/** ssm **/
-
-.ssm-overview th {
-        font-weight: bold;
-        color: #999;
-        border: none;
-        text-align: right;
-        padding: 6px;
-}
-
-/** config mgmt feature file diff styles **/
-
-.oldfile {
-    float: left;
-    width: 48%;
-    font-family: 'monospace';
-}
-
-.newfile {
-    float: right;
-    width: 48%;
-    font-family: 'monospace';
-}
-
-.changed {
-    background-color: #f5f3c4;
-    border-radius: 15px;
-}
-
-.oldfile .deleted {
-    background-color: #f5c4c4;
-    border-radius: 15px;
-}
-
-.newfile .deleted {
-    background-color: #d4d4d4;
-    border-radius: 15px;
-}
-
-.oldfile .inserted {
-    background-color: #d4d4d4;
-    border-radius: 15px;
-}
-
-.newfile .inserted {
-    background-color: #c5f4c4;
-    border-radius: 15px;
-}
-
-/* style for overridden config files */
-
-.overridden-file {
-    color: #0066cc;
-    text-decoration: line-through;
-}
-
-/** api doc rounded table of contents box **/
-
-div.rounded-box {
-  float: right;
-  border-bottom: 1px solid #b4b19a;
-  background-color: white;
-}
-
-div.rounded-box ul {
-  border-left: 1px solid #b4b19a;
-  border-right: 1px solid #b4b19a;
-  margin: 0px;
-  padding-top: 10px;
-  padding-bottom: 10px;
-  padding-right: 10px;
-  list-style-image: url(/img/parent_node.gif);
-}
-
-
-div.rounded-box h2 {
-    border: 0px !important;
-    padding-bottom: 3px;
-    padding-left: 5px;
-    padding-right: 5px;
-    margin-bottom: 0px;
-    background-color: #b4b19a;
-    color: white;
-    text-align: center;
->>>>>>> 04d56a67
     padding-top: 2px;
     border-radius: 10px 10px 0 0;
 }
 /** SDC fancy system info box showing system status (towards top of SDC > details page **/
-<<<<<<< HEAD
 .systeminfo
 {
 	/*[disabled]background:#E4EDF6;*/
@@ -743,83 +558,55 @@
 	top: 9px;
 	left: 8px;
 }
-/** Fancy bar for complex/multiple submit buttons for a page's form. used on the system entitlements page, will be used on virt guest list **/
-TABLE.entitle-bar
-{
-	width: 100%;
-	border-collapse: collapse;
-	border-spacing: 0;
-	margin-top: 12px;
-}
-TABLE.entitle-bar TR
-{
-	width: 100%;
-	background-image: url('/img/entitle-bar.png');
-	height: 33px;
-	background-repeat: no-repeat;
-	background-position: left;
-}
-TABLE.entitle-bar TD
-{
-	padding: 12px 0px;
-	background-image: none;
-	background-position: 20% 0%;
-}
-/** table styles for language selections on locale preferences page **/
-TABLE.langselect TD
-{
-	padding-right: 10px;
-	vertical-align: top;
-	width: 33%;
-}
-/** banner adds in lower left corner **/
-DIV.buy-now
-{
-	text-align: left;
-	padding-top: 16px;
-}
-DIV.buy-now IMG
-{
-	border: 0;
-=======
-
-.systeminfo {
-    background: #eeeeee;
-    border-radius: 15px;
-    margin-bottom: 10px;
-}
-
-.systeminfo-clear {
-    clear: both;
-}
-
-.systeminfo-full {
-    width: 90%;
-    margin-top: 8px;
-    vertical-align: top;
-    float: left;
-    margin-left: 8px
-}
-
-.systeminfo-left {
-    width: 30%;
-    margin-top: 8px;
-    vertical-align: top;
-    float: left;
-    margin-left: 8px
-}
-
-div.systeminfo-left img {
-    float: left;
-    margin-right: 10px;
-}
 .systeminfo-right {
     font-size: x-small;
     width: 60%;
     margin-top: 8px;
     vertical-align: middle;
     float: right;
->>>>>>> 04d56a67
+    background-image: url(/img/rhn-bar-background.gif);
+}
+
+/** Fancy bar for complex/multiple submit buttons for a page's form. used on the system entitlements page, will be used on virt guest list **/
+TABLE.entitle-bar
+{
+	width: 100%;
+	border-collapse: collapse;
+	border-spacing: 0;
+	margin-top: 12px;
+}
+TABLE.entitle-bar TR
+{
+	width: 100%;
+	background-image: url('/img/entitle-bar.png');
+	height: 33px;
+	background-repeat: no-repeat;
+	background-position: left;
+}
+TABLE.entitle-bar TD
+{
+	padding: 12px 0px;
+	background-image: none;
+	background-position: 20% 0%;
+}
+
+/** table styles for language selections on locale preferences page **/
+TABLE.langselect TD
+{
+	padding-right: 10px;
+	vertical-align: top;
+	width: 33%;
+}
+
+/** banner adds in lower left corner **/
+DIV.buy-now
+{
+	text-align: left;
+	padding-top: 16px;
+}
+DIV.buy-now IMG
+{
+	border: 0;
 }
 /** styles for advanced search forms (eg advanced system search, advanced package search **/
 .search-choices FORM
@@ -836,7 +623,6 @@
 	margin-left: 40px;
 }
 /** misc **/
-<<<<<<< HEAD
 DIV.marketing-summary
 {
 	margin: 0 2%;
@@ -869,18 +655,4 @@
 DIV.search-choices-group .details TH
 {
 	text-align: left;
-=======
-
-div.marketing-summary a {
-  text-decoration: underline;
-  font-weight: bold;
-  cursor: pointer
-}
-
-.debug-profile {
-  background-color: #eee;
-  border: 1px solid #ccc;
-  margin: 20px 40px;
-  padding: 8px;
->>>>>>> 04d56a67
 }