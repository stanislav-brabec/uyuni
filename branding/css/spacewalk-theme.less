--- conflicted
+++ resolved
@@ -459,21 +459,6 @@
 /* spacewalk toolbar: contains the H1 of each page + the toolbar */
 .spacewalk-toolbar-h1 {
 	margin-bottom: 1.5em;
-<<<<<<< HEAD
-	.spacewalk-toolbar {
-		.pull-right;
-		padding: .5em 1em;
-		a {
-			border-right:1px solid @gray-light;
-			padding: 0 .5em
-		}
-		a:hover {
-			text-decoration: none;
-		}
-		a:last-child {
-			border-right:0
-		}
-=======
 }
 
 .spacewalk-toolbar {
@@ -488,7 +473,6 @@
 	}
 	a:last-child {
 		border-right:0
->>>>>>> 4db14ff8
 	}
 }
 
