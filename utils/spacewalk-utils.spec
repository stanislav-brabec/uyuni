%define rhnroot %{_prefix}/share/rhn
%if 0%{?fedora}
%{!?pylint_check: %global pylint_check 1}
%endif

Name:		spacewalk-utils
<<<<<<< HEAD
Version:	2.7.8.1
=======
Version:	2.7.10
>>>>>>> ad775ab8
Release:	1%{?dist}
Summary:	Utilities that may be run against a Spacewalk server.

Group:		Applications/Internet
License:	GPLv2 and GPLv3+
URL:		https://github.com/spacewalkproject/spacewalk
Source0:	https://github.com/spacewalkproject/spacewalk/archive/%{name}-%{version}.tar.gz
BuildRoot:	%{_tmppath}/%{name}-%{version}-%{release}-root-%(%{__id_u} -n)
BuildArch:      noarch

%if 0%{?pylint_check}
BuildRequires:  spacewalk-pylint >= 2.2
%endif
BuildRequires:  /usr/bin/docbook2man
BuildRequires:  docbook-utils
BuildRequires:  python
BuildRequires: /usr/bin/pod2man
%if 0%{?fedora} || 0%{?rhel} > 5
BuildRequires:  yum
BuildRequires:  spacewalk-config
BuildRequires:  spacewalk-backend >= 1.7.24
BuildRequires:  spacewalk-backend-libs >= 1.7.24
BuildRequires:  spacewalk-backend-tools >= 1.7.24
%endif

Requires:       bash
Requires:       cobbler
%if 0%{?fedora} >= 22
Recommends: cobbler20
%endif
Requires:       coreutils
%if ! 0%{?suse_version}
Requires:       initscripts
%endif
Requires:       iproute
Requires:       net-tools
Requires:       /usr/bin/spacewalk-sql
Requires:       perl-Satcon
%if 0%{?suse_version}
Requires:     perl = %{perl_version}
%else
Requires:     perl(:MODULE_COMPAT_%(eval "`%{__perl} -V:version`"; echo $version))
%endif
Requires:       python, rpm-python
%if 0%{?rhel} == 6
Requires:       python-argparse
%endif
Requires:       rhnlib >= 2.5.20
Requires:       rpm
%if ! 0%{?suse_version}
Requires:       setup
%endif
Requires:       spacewalk-admin
Requires:       spacewalk-certs-tools
Requires:       spacewalk-config
Requires:       spacewalk-setup
Requires:       spacewalk-backend
Requires:       spacewalk-backend-libs
Requires:       spacewalk-backend-tools >= 2.2.27
Requires:       spacewalk-reports
Requires:       yum-utils

Requires:       python-yaml
Requires:       python-ldap
Requires:       python-curses

%description
Generic utilities that may be run against a Spacewalk server.


%prep
%setup -q

%if  0%{?rhel} && 0%{?rhel} < 6
%define pod2man POD2MAN=pod2man
%endif
%if  0%{?suse_version} && 0%{?suse_version} < 1200
%define pod2man POD2MAN=pod2man
%endif

%build
make all %{?pod2man}

%install
rm -rf $RPM_BUILD_ROOT
install -d $RPM_BUILD_ROOT/%{rhnroot}
make install PREFIX=$RPM_BUILD_ROOT ROOT=%{rhnroot} \
    MANDIR=%{_mandir} %{?pod2man}
pushd %{buildroot}
find -name '*.py' -print0 | xargs -0 python %py_libdir/py_compile.py
popd


%clean
rm -rf $RPM_BUILD_ROOT

%check
%if 0%{?pylint_check}
# check coding style
spacewalk-pylint $RPM_BUILD_ROOT%{rhnroot}
%endif

%files
%defattr(-,root,root)
%config %{_sysconfdir}/rhn/spacewalk-common-channels.ini
%config(noreplace) %{_sysconfdir}/rhn/sw-ldap-user-sync.conf
%attr(755,root,root) %{_bindir}/*
%dir %{rhnroot}/utils
%{rhnroot}/utils/__init__.py*
%{rhnroot}/utils/systemSnapshot.py*
%{rhnroot}/utils/migrateSystemProfile.py*
%{rhnroot}/utils/cloneByDate.py*
%{rhnroot}/utils/depsolver.py*
%{_mandir}/man8/*
%dir /etc/rhn
%dir %{_datadir}/rhn
%doc COPYING.GPLv2 COPYING.GPLv3

%changelog
* Wed Mar 29 2017 Gennadii Altukhov <galt@redhat.com> 2.7.10-1
- 1305744 - add UTF-8 encoding before output on stdout

* Tue Mar 28 2017 Eric Herget <eherget@redhat.com> 2.7.9-1
- 1434564 - Update taskotop man page
- 1434564 - Add command line argument to optionally specify the number of times
  taskotop should iterate before exiting.
- 1434564 - Modify output columns to include task run end time and optional
  task run start time.  Drop the status column because its redundant.
- 1434564 - Add new 'each task' display mode
- docbook manpage for delete-old-systems-interactive
- rewrite delete-old-systems-interactive into python

* Wed Mar 15 2017 Eric Herget <eherget@redhat.com> 2.7.8-1
- 1432629 - add taskomaticd process info in optional header to taskotop
- remove system currency generation script

* Mon Mar 13 2017 Eric Herget <eherget@redhat.com> 2.7.7-1
- 1430901 - taskotop enhancements
- Updated links to github in spec files
- Migrating Fedorahosted to GitHub

* Wed Feb 15 2017 Gennadii Altukhov <galt@redhat.com> 2.7.6-1
- 1414855 - add exception processing in taskotop

* Tue Feb 14 2017 Grant Gainey 2.7.5-1
- 1404692 - tweaked manpage a bit

* Mon Feb 13 2017 Tomas Kasparek <tkasparek@redhat.com> 2.7.4-1
- 1404692 - fix sgml errors

* Fri Feb 10 2017 Tomas Kasparek <tkasparek@redhat.com> 2.7.3-1
- 1404692 - add additional info about taskotop

* Thu Feb 09 2017 Jan Dobes 2.7.2-1
- 1404692 - add basic help for taskotop
- 1403961 - add Fedora 25 repositories

* Mon Jan 23 2017 Jan Dobes 2.7.1-1
- use spacewalk 2.6 for openSUSE Leap 42.2
- add channels for openSUSE Leap 42.2
- 1402781 - solaris architecture was removed
- Bumping package versions for 2.7.

* Tue Nov 08 2016 Gennadii Altukhov <galt@redhat.com> 2.6.16-1
- Added repo urls and gpg keys for Fedora 24

* Fri Oct 21 2016 Gennadii Altukhov <galt@redhat.com> 2.6.15-1
- pylint fix: Too many nested blocks (6/5) (too-many-nested-blocks)

* Thu Oct 20 2016 Grant Gainey 2.6.14-1
- 1369888 - log synopsis with advisory
- 1382272 - Change last RPM to package

* Thu Oct 06 2016 Grant Gainey 2.6.13-1
- Fix tagging issue

* Thu Oct 06 2016 Grant Gainey
- 1382272 - Fix typos in/general cleanup of CBD manpage

* Thu Oct 06 2016 Grant Gainey 2.6.12-1
- 1382272 - Fix typos in/general cleanup of CBD manpage

* Wed Oct 05 2016 Grant Gainey 2.6.11-1
- 1369185 - Alphabetize c-b-d switches in help/manpage
- 1369185 - Add RPMs from 'discovered' dependencies to depsolv list in
  cloneByDate Add new switch, --skip-errata-depsolv, allowing one to choose to
  not do that. Added --skip-errata-depsolv to manpage

* Thu Sep 22 2016 Grant Gainey 2.6.10-1
- 1369888 - Added more summary-info to cbd, sorted various outputs

* Thu Sep 15 2016 Jan Dobes 2.6.9-1
- fixing pylint in spacewalk-utils

* Tue Sep 13 2016 Jan Dobes 2.6.8-1
- fixing pylint: unused import

* Mon Sep 12 2016 Jan Dobes 2.6.7-1
- Revert "don't add newer errata when processing dependencies"

* Thu Aug 18 2016 Grant Gainey 2.6.6-1
- 1366343 - correct typo in name of errata-clone.log file

* Wed Aug 17 2016 Grant Gainey 2.6.5-1
- 1367911 - fix recursion by removing *all* copies of a 'visited' rpm when
  doing dep-checking

* Fri Aug 12 2016 Grant Gainey 2.6.4-1
- 1366343 - clean up style warnings

* Thu Aug 11 2016 Grant Gainey 2.6.3-1
- 1366343 - Clean up logging, add CLI output summary, clean up manpage

* Mon Jul 18 2016 Tomas Lestach <tlestach@redhat.com> 2.6.2-1
- fix typo in spacwalk-clone-by-date man page

* Fri May 27 2016 Jan Dobes 2.6.1-1
- talk about spacewalk
- adding postgresql systemd path
- Bumping package versions for 2.6.

* Thu May 26 2016 Tomas Kasparek <tkasparek@redhat.com> 2.5.11-1
- updating spacewalk-common-channels with Spacewalk 2.5

* Wed May 25 2016 Tomas Kasparek <tkasparek@redhat.com> 2.5.10-1
- updating copyright years

* Wed May 04 2016 Gennadii Altukhov <galt@redhat.com> 2.5.9-1
- Add Fedora 23 repositories into spacewalk-common-channels config
- taskotop: a utility to monitor what Taskomatic is doing

* Thu Apr 14 2016 Jiri Precechtel <jprecech@redhat.com> 2.5.8-1
- 1103960 - removed escape of regular expressions, updated man page

* Fri Apr 01 2016 Jiri Precechtel <jprecech@redhat.com> 2.5.7-1
- 1103960 - spacewalk-clone-by-date - package names may contain special regexp
  chars now

* Mon Jan 25 2016 Grant Gainey 2.5.6-1
- Extended allowed delimiters to include '.'
- Add delimiter option for spacewalk-manage-channel-lifecycle

* Thu Jan 21 2016 Tomas Lestach <tlestach@redhat.com> 2.5.5-1
- add openSUSE Leap 42.1
- remove outdated openSUSE distribution 13.1
- Added UEK4 channels for Oracle Linux 6 and 7.

* Thu Jan 14 2016 Jan Dobes 2.5.4-1
- fixing typo in 'archs'

* Wed Dec 09 2015 Jan Dobes 2.5.3-1
- Updated Oracle yum repo URLs and added new repositories for OL6 and OL7.

* Thu Nov 26 2015 Tomas Kasparek <tkasparek@redhat.com> 2.5.2-1
- make clone-by-date python 2.4 compatible

* Mon Oct 12 2015 Tomas Kasparek <tkasparek@redhat.com> 2.5.1-1
- 1262348 - disable spacewalk-dump-schema functionality when rhn-upgrade
  package is found
- Bumping package versions for 2.5.

* Tue Sep 29 2015 Jan Dobes 2.4.19-1
- adding Spacewalk 2.4 entries
- adding F22
- update spacewalk nightly entries
- no nightly for all F20 and EL5 server

* Fri Sep 25 2015 Jan Dobes 2.4.18-1
- have version in name
- updating gpg
- Spacewalk 2.3 is not for el5 but is for el7
- removing Spacewalk 2.1 entries

* Thu Sep 24 2015 Jan Dobes 2.4.17-1
- Bumping copyright year.

* Mon Sep 21 2015 Jan Dobes 2.4.16-1
- fixing interactive run

* Tue Aug 18 2015 Tomas Kasparek <tkasparek@redhat.com> 2.4.15-1
- list[] vs list() - list[] is bad

* Fri Aug 07 2015 Jan Dobes 2.4.14-1
- use hostname instead of localhost for https connections

* Wed Aug 05 2015 Jan Dobes 2.4.13-1
- regenerate CA cert too

* Wed Aug 05 2015 Jan Dobes 2.4.12-1
- trust spacewalk CA certificate

* Thu Jul 30 2015 Tomas Kasparek <tkasparek@redhat.com> 2.4.11-1
- disable pylint warnings
- simplify expression
- remove unused variable

* Tue Jul 28 2015 Tomas Kasparek <tkasparek@redhat.com> 2.4.10-1
- prevent infinte recursion cycles in spacewalk-clone-by-date
- remove unused variable

* Fri Jul 24 2015 Tomas Kasparek <tkasparek@redhat.com> 2.4.9-1
- require cobbler20 - Spacewalk is not working with upstream cobbler anyway


* Tue Jul 14 2015 Jiri Dostal <jdostal@redhat.com> 2.4.8-1
- Bug 1077770 - Added error messages and fixed error codes

* Tue Jul 14 2015 Tomas Kasparek <tkasparek@redhat.com> 2.4.7-1
- satisfy pylint

* Tue Jul 14 2015 Tomas Kasparek <tkasparek@redhat.com> 2.4.6-1
- remove Except KeyboardInterrupt from imports
- don't add newer errata when processing dependencies

* Fri Jun 26 2015 Tomas Kasparek <tkasparek@redhat.com> 2.4.5-1
- Recommend cobbler20 with all packages requiring cobbler on Fedora 22

* Wed May 27 2015 Tomas Kasparek <tkasparek@redhat.com> 2.4.4-1
- fix pylint warning on Fedora 22

* Fri Apr 24 2015 Matej Kollar <mkollar@redhat.com> 2.4.3-1
- remove whitespace from .sgml files

* Wed Apr 08 2015 Jan Dobes 2.4.2-1
- RHEL 7 and recent Fedoras don't have hostname in /etc/sysconfig/network

* Wed Apr 01 2015 Stephen Herr <sherr@redhat.com> 2.4.1-1
- 1207846 - clone-by-date no longer can asynchronously clone errata
- Bumping package versions for 2.4.

* Wed Mar 25 2015 Grant Gainey 2.3.36-1
- Remove references to fedora18/19 and spacewalk20

* Mon Mar 23 2015 Grant Gainey 2.3.35-1
- Standardize pylint-check to only happen on Fedora

* Thu Mar 19 2015 Grant Gainey 2.3.34-1
- Spacewalk 2.3 repos for spacewalk-common-channels
- Updating copyright info for 2015

* Wed Mar 18 2015 Tomas Lestach <tlestach@redhat.com> 2.3.33-1
- Fix automatic assumption of first phase

* Fri Mar 13 2015 Tomas Lestach <tlestach@redhat.com> 2.3.32-1
- Added new public Oracle Linux channels and fix up channel names to match ULN
  /public-yum naming.

* Tue Feb 24 2015 Jan Dobes 2.3.31-1
- 1095841 - improve dumping script

* Mon Feb 16 2015 Stephen Herr <sherr@redhat.com> 2.3.30-1
- remove last references to monitoring code from hostname-rename script

* Tue Feb 03 2015 Grant Gainey 2.3.29-1
- spacewalk-final-archive manpage
- spacewalk-final-archive fixes and cleanup
- Archiving spacewalk data, first draft
- Setting ts=4 is wrong

* Tue Jan 27 2015 Grant Gainey 2.3.28-1
- 1177089 - Don't try to use 'createrepo --no-database' if createrepo doesn't
  know it
- 1162160 - Teach spacewalk-export to notice errors, teach spacewalk-export-
  channels to stop throwing them

* Mon Jan 26 2015 Matej Kollar <mkollar@redhat.com> 2.3.27-1
- Fix Pylint on Fedora 21: autopep8

* Fri Jan 16 2015 Tomas Lestach <tlestach@redhat.com> 2.3.26-1
- Fix wrong package dependency using yum without priorities

* Mon Jan 12 2015 Matej Kollar <mkollar@redhat.com> 2.3.25-1
- Getting rid of Tabs and trailing spaces in Python
- Getting rid of trailing spaces in Perl

* Fri Dec 19 2014 Tomas Lestach <tlestach@redhat.com> 2.3.24-1
- 1175637 - make the sql Oracle 10g compatible

* Wed Dec 17 2014 Jan Dobes 2.3.23-1
- 1175398 - introduce --host and --port parameter for external PostgreSQL

* Wed Dec 17 2014 Stephen Herr <sherr@redhat.com> 2.3.22-1
- drop monitoring code and monitoring schema

* Mon Dec 15 2014 Jan Dobes 2.3.21-1
- 1171675 - we do not support postgresql to upgrade from

* Wed Dec 10 2014 Michael Mraka <michael.mraka@redhat.com> 2.3.20-1
- added Fedora 21 channels

* Wed Dec 03 2014 Tomas Kasparek <tkasparek@redhat.com> 2.3.19-1
- remove unnecessary brackets

* Fri Nov 07 2014 Michael Mraka <michael.mraka@redhat.com> 2.3.18-1
- Updated spacewalk-common-channels.ini to include Oracle Linux 7
- remove openSUSE 12.3 from spacewalk-common-channels
- Add openSUSE 13.2 repositories to spacewalk-common-channels

* Thu Nov 06 2014 Stephen Herr <sherr@redhat.com> 2.3.17-1
- 1161040 - prevent empty dir creation by scbd

* Wed Oct 29 2014 Stephen Herr <sherr@redhat.com> 2.3.16-1
- 1158655 - fix error if blacklist / removelist not in scbd config file
- 1015963 - improve error messaging in scbd about optinos that don't make sense

* Thu Oct 23 2014 Tomas Lestach <tlestach@redhat.com> 2.3.15-1
- 1028933 - extending spacewalk-api man page with usage of boolean values

* Wed Oct 22 2014 Tomas Lestach <tlestach@redhat.com> 2.3.14-1
- 1028933 - detect invalid boolean/integer entries
- 1150697 - teach spacewalk-export that system-profiles org is organization_id

* Sun Sep 28 2014 Aron Parsons <aronparsons@gmail.com> 2.3.13-1
- spacewalk-manage-channel-lifecycle: put default phases in help output

* Fri Sep 12 2014 Michael Mraka <michael.mraka@redhat.com> 2.3.12-1
- Allow use of "-" symbol in phase names, e.g. "foo-test" instead of "foo_test"
- python2.4 compatibility

* Thu Sep 11 2014 Tomas Lestach <tlestach@redhat.com> 2.3.11-1
- 1140593 - use python2.4 compatible construct

* Thu Sep 04 2014 Jan Dobes 2.3.10-1
- export sequences from PostgreSQL properly

* Thu Aug 21 2014 Jan Dobes 2.3.9-1
- Oracle SQLPlus fixes
- cannot use hex characters in Oracle
- do not use substitution characters
- insert binaries in procedure due to Oracle SQLPlus limits
- print insert statement at once
- update documentation
- insert into Oracle tables - binaries
- insert into Oracle tables - sequences
- insert into Oracle tables - custom types
- insert into Oracle tables - timestamps
- insert into Oracle tables - insert statement
- disable and enable triggers and logging in Oracle
- disable and enable indexes in Oracle, set time format and control parameters
- add PostgreSQL binary type
- create array from custom types fetched from PostgreSQL
- support getting sequence names from PostgreSQL
- support getting table names from PostgreSQL
- support connection to PostgreSQL backend
- add new parameters for specify source and target database backend

* Tue Aug 12 2014 Stephen Herr <sherr@redhat.com> 2.3.8-1
- 1079263 - man page update: clone-by-date doesn't support 3rd party repos

* Mon Aug 11 2014 Tomas Lestach <tlestach@redhat.com> 2.3.7-1
- 1128680 - add spacewalk-reports dependency for spacewalk-utils

* Thu Aug 07 2014 Grant Gainey 2.3.6-1
- 1126928 - add sys-prof and kickstart-scripts to spacewalk-export
- 1114602 - Teach spacewalk-export that files in final tar should be owned by
  apache

* Thu Jul 31 2014 Grant Gainey 2.3.5-1
- Fix spacewalk-export to use config-files-latest not config-files
- 1123437 - Replace .format with %% to run on python2.4

* Thu Jul 31 2014 Michael Mraka <michael.mraka@redhat.com> 2.3.4-1
- 1122706 - Add config-files to list spacewalk-export knows

* Fri Jul 25 2014 Stephen Herr <sherr@redhat.com> 2.3.3-1
- 1123468 - improve clone-by-date dependency resolution

* Tue Jul 15 2014 Stephen Herr <sherr@redhat.com> 2.3.2-1
- 1119405 - Check if dest parent is cloned
- 1119405 - sw-clone-by-date man page update

* Mon Jul 14 2014 Stephen Herr <sherr@redhat.com> 2.3.1-1
- 1119411 - add dry-run to config file
- 1119411 - [RFE] sw-clone-by-date --dry-run
- 1119406 - make clone-by-date able to specify --parents from config file
- 1119405 - you should not have to specify both parent channels for clone-by-
  date
- Bumping package versions for 2.3.

* Fri Jul 11 2014 Milan Zazrivec <mzazrivec@redhat.com> 2.2.26-1
- Spacewalk 2.2 repos for spacewalk-common-channels
- fix copyright years

* Wed Jul 09 2014 Milan Zazrivec <mzazrivec@redhat.com> 2.2.25-1
- CentOS 7 + EPEL 7 channels

* Mon Jun 23 2014 Tomas Lestach <tlestach@redhat.com> 2.2.24-1
- let spacewalk-utils require a specific version of spacewalk-backend-tools

* Fri Jun 20 2014 Tomas Lestach <tlestach@redhat.com> 2.2.23-1
- minor fixes to spacewalk-export-channels man page

* Thu Jun 19 2014 Grant Gainey 2.2.22-1
- Added man-pg for spacewalk-export-channels Minor cleanup of spacewalk-export
  man-pg
- manpage for spacewalk-export
- Some PEP8 suggestions
- Restored spacewalk-report channels to export

* Thu Jun 12 2014 Grant Gainey 2.2.21-1
- Add spacewalk-export-channels to Makefile too
- Calling sudo inside may be problematic

* Wed Jun 11 2014 Tomas Lestach <tlestach@redhat.com> 2.2.20-1
- 1108138 - detect repositories with inaccessible metadata

* Mon Jun 09 2014 Tomas Lestach <tlestach@redhat.com> 2.2.19-1
- 1105904 - do not check size of missing files

* Fri Jun 06 2014 Michael Mraka <michael.mraka@redhat.com> 2.2.18-1
- fixed spacewalk-hostname-rename to work with postgresql backend

* Fri May 30 2014 Milan Zazrivec <mzazrivec@redhat.com> 2.2.17-1
- 1101545 - Added limitation of spacewlak-clone-by-date for RHEL4 and earlier
- new report: spacewalk-export-channels

* Fri May 23 2014 Stephen Herr <sherr@redhat.com> 2.2.16-1
- Adding spacewalk-manage-channel-lifecycle to spacewalk-utils
- spacewalk-manage-channel-lifecycle: Removed the whitespace
- spacewalk-manage-channel-lifecycle: Added better channel tree printing.
- spacewalk-manage-channel-lifecycle: Added multiple workflows.
- spacewalk-manage-channel-lifecycle: Removed dead variable.
- spacewalk-manage-channel-lifecycle: Fixing None-channel. Added real checks
  instead of blind try/except.
- spacewalk-manage-channel-lifecycle: Organizing imports

* Fri May 23 2014 Milan Zazrivec <mzazrivec@redhat.com> 2.2.15-1
- spec file polish

* Tue May 06 2014 Milan Zazrivec <mzazrivec@redhat.com> 2.2.14-1
- Assume raw mode if the directory with definition files doesn't exist

* Thu May 01 2014 Stephen Herr <sherr@redhat.com> 2.2.13-1
- Fixes from PR discussion
- Add spacewalk-export to utils

* Mon Apr 14 2014 Stephen Herr <sherr@redhat.com> 2.2.12-1
- 1073543 - checkstyle fix

* Mon Apr 14 2014 Stephen Herr <sherr@redhat.com> 2.2.11-1
- 1073543 - sw-clone-by-date validation update

* Thu Apr 03 2014 Stephen Herr <sherr@redhat.com> 2.2.10-1
- 1073543 - fix problem where --channels=src_label dst_label threw an error

* Fri Mar 21 2014 Stephen Herr <sherr@redhat.com> 2.2.9-1
- 1073543 - make it possible to specify description from clone-be-date

* Tue Mar 11 2014 Stephen Herr <sherr@redhat.com> 2.2.8-1
- 1073632 - fixing possible nonetype error

* Tue Mar 11 2014 Tomas Lestach <tlestach@redhat.com> 2.2.7-1
- 1058154 - let spacewalk-api send username and password as strings

* Fri Mar 07 2014 Stephen Herr <sherr@redhat.com> 2.2.6-1
- 1073632 - another pylint error

* Fri Mar 07 2014 Stephen Herr <sherr@redhat.com> 2.2.5-1
- 1015963 - fixing long lines in clone-by-date

* Thu Mar 06 2014 Stephen Herr <sherr@redhat.com> 2.2.4-1
- 1073632 - add option to clone-by-date to only clone specified errata
- 1073543 - Allow user to specify channel name through clone-by-date

* Fri Feb 28 2014 Tomas Lestach <tlestach@redhat.com> 2.2.3-1
- 1028933 - allow spacewalk-api to force integer and string values
- 1028933 - allow spacewalk-api to use boolean values

* Tue Feb 25 2014 Stephen Herr <sherr@redhat.com> 2.2.2-1
- 1069879 - spacwalk-repo-sync prints the same message for every channel.

* Tue Feb 25 2014 Tomas Lestach <tlestach@redhat.com> 2.2.1-1
- removing spacewalk18 and spacewalk19 channel repo configurations
- remove fc18 channel repo configurations
- Bumping package versions for 2.2.

* Thu Jan 30 2014 Stephen Herr <sherr@redhat.com> 2.1.27-1
- 1059910 - create api for channel errata syncing, have clone-by-date call it

* Wed Jan 29 2014 Tomas Kasparek <tkasparek@redhat.com> 2.1.26-1
- adding postgresql92-postgresql to possible db service names

* Thu Jan 16 2014 Matej Kollar <mkollar@redhat.com> 2.1.25-1
- Changed gpg keys so they match reality.
- Removing unsupported Fedora 17
- Adding Fedora 20 to spacewalk-common-channels
- adding 2.1 repositories to spacewalk-common-channels
- remove openSUSE 12.2 and add openSUSE 13.1 channels

* Tue Jan 14 2014 Matej Kollar <mkollar@redhat.com> 2.1.24-1
- Updating the copyright years info

* Wed Jan 08 2014 Michael Mraka <michael.mraka@redhat.com> 2.1.23-1
- fixed man page encoding

* Tue Nov 12 2013 Michael Mraka <michael.mraka@redhat.com> 2.1.22-1
- Added Oracle Linux channels for UEKR3, as well as Spacewalk 2.0 Server/Client
  for OL6 and Client for OL5

* Wed Oct 09 2013 Michael Mraka <michael.mraka@redhat.com> 2.1.21-1
- cleaning up old svn Ids

* Tue Oct 01 2013 Michael Mraka <michael.mraka@redhat.com> 2.1.20-1
- fixed pylint warning

* Mon Sep 30 2013 Michael Mraka <michael.mraka@redhat.com> 2.1.19-1
- removed trailing whitespaces

* Fri Sep 27 2013 Grant Gainey <ggainey@redhat.com> 2.1.18-1
- 1012963 - Don't use :table as a param-name in Oracle prepared stmts
- 1012934 - Oracle prepared-stmt cannot have semicolons

* Fri Sep 20 2013 Grant Gainey <ggainey@redhat.com> 2.1.17-1
- 1009657 - fixes spacewalk-hostname-rename issue when postgres and oracle are
  installed

* Thu Sep 12 2013 Michael Mraka <michael.mraka@redhat.com> 2.1.16-1
- shortened default yum repo label

* Wed Sep 11 2013 Grant Gainey <ggainey@redhat.com> 2.1.15-1
- 984611 - Fixed a number of spacewalk-archive-audit bugs found by QE

* Tue Sep 10 2013 Milan Zazrivec <mzazrivec@redhat.com> 2.1.14-1
- 1006305 - increase LongReadLen to 20M

* Mon Sep 09 2013 Michael Mraka <michael.mraka@redhat.com> 2.1.13-1
- 966644 - update the sw-clone-by-date man page

* Fri Aug 30 2013 Tomas Lestach <tlestach@redhat.com> 2.1.12-1
- removing, to be implemented in spacecmd
- 1002232 - remove extraneous error-log invoke

* Fri Aug 23 2013 Tomas Lestach <tlestach@redhat.com> 2.1.11-1
- 993047 - ignore, if activation key already exists

* Thu Aug 22 2013 Grant Gainey <ggainey@redhat.com> 2.1.10-1
- 999583 - Fixes to allow scripts to work on older versions of Python and
  Postgres
- adding i386 nightly channels
- adding nightly repositories for fedora19
- removing unused DEFAULT_USER and DEFAULT_PASSWORD

* Tue Aug 20 2013 Dimitar Yordanov <dyordano@redhat.com> 2.1.9-1
- sw abrt manage tool

* Mon Aug 19 2013 Tomas Kasparek <tkasparek@redhat.com> 2.1.8-1
- removing a LOT of trailing whitespaces

* Thu Aug 08 2013 Grant Gainey <ggainey@redhat.com> 2.1.7-1
- Get new scripts added to spacewalk-utils RPM

* Thu Aug 08 2013 Jan Dobes 2.1.6-1
- 972626 - just call waiting function
- Change detault username and password.

* Tue Aug 06 2013 Jan Dobes 2.1.5-1
- 972626 - simplier and more readable solution

* Tue Aug 06 2013 Jan Dobes 2.1.4-1
- 972626 - multiple tries if db will not start quick enough

* Mon Aug 05 2013 Grant Gainey <ggainey@redhat.com> 2.1.3-1
- 993254 - Script to enable us to purge audit-log tables

* Wed Jul 31 2013 Tomas Kasparek <tkasparek@redhat.com> 2.1.2-1
- adding 2.0 repositories to spacewalk-common-channels

* Tue Jul 30 2013 Dimitar Yordanov <dyordano@redhat.com> 2.1.1-1
- New simple tool for managing custom repositories.
- Bumping package versions for 2.1.

* Thu Jul 18 2013 Jiri Mikulka <jmikulka@redhat.com> 2.0.2-1
- dropping support for Fedora 17 in Spacewalk nightly

* Wed Jul 17 2013 Tomas Kasparek <tkasparek@redhat.com> 2.0.1-1
- Bumping package versions for 2.0.

* Wed Jul 17 2013 Tomas Kasparek <tkasparek@redhat.com> 1.10.19-1
- removing spacewalk18-client-fedora16 from spacewalk-common-channels
- removing spacewalk18-server-fedora16 from spacewalk-common-channels

* Wed Jul 17 2013 Tomas Kasparek <tkasparek@redhat.com> 1.10.18-1
- adding Fedora 19 to spacewalk-common-channel
- removing spacewalk-client-nightly-fedora16 from spacewalk-common-channels
- removing spacewalk-nightly on fedora16 from spacewalk-common-channels

* Tue Jul 16 2013 Grant Gainey <ggainey@redhat.com> 1.10.17-1
- 985136 - Clarify spacewalk-clone-by-date man page

* Tue Jul 09 2013 Grant Gainey <ggainey@redhat.com> 1.10.16-1
- 977878 - Set default-template-filenames for sync-setup

* Tue Jul 09 2013 Grant Gainey <ggainey@redhat.com> 1.10.15-1
- 977878 - Teach sync-setup about default-master and cacert

* Tue Jul 02 2013 Milan Zazrivec <mzazrivec@redhat.com> 1.10.14-1
- oracle -> postgresql: properly quote commas in evr_t constructor
- oracle -> pg migrations: filter plan_table_9i out

* Mon Jul 01 2013 Grant Gainey <ggainey@redhat.com> 1.10.13-1
- 977878 - spacewalk-sync-setup: Fix create-template to do the right then when re-run, and make
  --dry-run work
- 977878 - spacewalk-sync-setup: Move sync_setup to somewhere package-able, rename and add license
  stmt
- oracle -> pg migrations: filter plan_table_9i out

* Mon Jun 17 2013 Michael Mraka <michael.mraka@redhat.com> 1.10.12-1
- removed old CVS/SVN version ids
- branding fixes in man pages
- more branding cleanup

* Wed Jun 12 2013 Tomas Kasparek <tkasparek@redhat.com> 1.10.11-1
- rebrading RHN Satellite to Red Hat Satellite

* Wed May 22 2013 Tomas Lestach <tlestach@redhat.com> 1.10.10-1
- check to see if the key exists before initializing parent channel key

* Tue May 21 2013 Michael Mraka <michael.mraka@redhat.com> 1.10.9-1
- fixed promote phase naming errors

* Thu May 09 2013 Milan Zazrivec <mzazrivec@redhat.com> 1.10.8-1
- correctly quote the database name

* Tue May 07 2013 Jan Pazdziora 1.10.7-1
- disable, enable & rebuild indexes for migrations

* Tue Apr 30 2013 Michael Mraka <michael.mraka@redhat.com> 1.10.6-1
- EL4 is EOL'ed for a long time
- Fedora 16 is EOL'ed
- Spacewalk 1.7 is EOL'ed
- Added Oracle Linux 5 and 6 public channels

* Fri Apr 26 2013 Michael Mraka <michael.mraka@redhat.com> 1.10.5-1
- 956684 - don't print traceback on invalid date

* Mon Apr 08 2013 Stephen Herr <sherr@redhat.com> 1.10.4-1
- 948605 - fixing pylint error

* Fri Apr 05 2013 Stephen Herr <sherr@redhat.com> 1.10.3-1
- 947942 - Updating spacewalk-clone-by-date config file parsing and man page
- 947942 - add spacewalk-clone-by-date --use-update-date

* Wed Mar 27 2013 Michael Mraka <michael.mraka@redhat.com> 1.10.2-1
- add openSUSE 12.3 to spacewalk-common-channels config

* Thu Mar 14 2013 Jan Pazdziora 1.10.1-1
- 920514 - correcting spacewalk-common-channels.ini

* Fri Mar 01 2013 Stephen Herr <sherr@redhat.com> 1.9.17-1
- adding Spacewalk 1.9 channels to spacewalk-common-channels.ini
- Purging %%changelog entries preceding Spacewalk 1.0, in active packages.

* Thu Feb 28 2013 Jan Pazdziora 1.9.16-1
- Removing the dsn parameter from initDB, removing support for --db option.

* Thu Feb 21 2013 Michael Mraka <michael.mraka@redhat.com> 1.9.15-1
- fixed koji build

* Mon Feb 18 2013 Miroslav Suchý <msuchy@redhat.com> 1.9.14-1
- Buildrequire pod2man

* Wed Feb 13 2013 Michael Mraka <michael.mraka@redhat.com> 1.9.13-1
- fixed pylint warnings

* Wed Feb 13 2013 Michael Mraka <michael.mraka@redhat.com> 1.9.12-1
- removed Fedora 15 channels
- added Fedora 18 channel definitions

* Fri Jan 18 2013 Michael Mraka <michael.mraka@redhat.com> 1.9.11-1
- silence pylint warning

* Tue Jan 15 2013 Tomas Lestach <tlestach@redhat.com> 1.9.10-1
- 889317 - Removing now redundant validation check from spacewalk-clone-by-date
- 889317 - Add more thorough arg validation to spacewalk-clone-by-date
- 866930 - fixing exception if no date given and adding documentation
- 889317 - username check needs to happen after channel args length check
- Checkstyle fixes to make s390 buildhosts happy

* Mon Jan 07 2013 Stephen Herr <sherr@redhat.com> 1.9.9-1
- 892789 - add --parents option to spacewalk-clone-by-date

* Fri Dec 21 2012 Jan Pazdziora 1.9.8-1
- Silencing pylint warnings.

* Fri Dec 21 2012 Jan Pazdziora 1.9.7-1
- We cannot have except and finally in the same try block for python 2.4.

* Fri Dec 21 2012 Jan Pazdziora 1.9.6-1
- 889317 - fix short-sighted problem in previous patch
- 889317 - make sure the user passes two channels to spacewalk-clone-by-date
- Revert "889317 - migrate spacewalk-clone-by-date to argparse to avoid
  optparse bug"
- 889317 - migrate spacewalk-clone-by-date to argparse to avoid optparse bug
- 885782 - strip whitespace from spacewalk-clone-by-date conf file
- 870794 - don't create the clone channel if we're gonna error out due to lack
  of repodata

* Wed Dec 05 2012 Michael Mraka <michael.mraka@redhat.com> 1.9.5-1
- 866930 - do not traceback when called without --to_date

* Wed Nov 21 2012 Michael Mraka <michael.mraka@redhat.com> 1.9.4-1
- updated according to modified distchannel API

* Sun Nov 11 2012 Michael Calmer <mc@suse.de> 1.9.3-1
- add openSUSE 12.2 to common channels

* Tue Nov 06 2012 Tomas Lestach <tlestach@redhat.com> 1.9.2-1
- spacewalk-setup-cobbler does not use --enable-tftp option

* Wed Oct 31 2012 Jan Pazdziora 1.9.1-1
- fixed spacing in man page

* Wed Oct 31 2012 Jan Pazdziora 1.8.33-1
- Advertise the yum.spacewalkproject.org.

* Tue Oct 30 2012 Jan Pazdziora 1.8.32-1
- Adding Spacewalk 1.8 to spacewalk-common-channels.
- Update the copyright year.

* Mon Oct 22 2012 Jan Pazdziora 1.8.31-1
- Add support for schema transformations.

* Mon Oct 22 2012 Jan Pazdziora 1.8.30-1
- 822907 - spacewalk-hostname-rename knows to start postgresql

* Wed Sep 26 2012 Jan Pazdziora 1.8.29-1
- 860467 - note about packages not having erratas.

* Fri Sep 07 2012 Jan Pazdziora 1.8.28-1
- Format the timestamps as well.

* Fri Aug 31 2012 Jan Pazdziora 1.8.27-1
- 853025 - make sure the regular expressions actually match.

* Wed Aug 22 2012 Michael Mraka <michael.mraka@redhat.com> 1.8.26-1
- 812886 - the Enhancement Advisory is actually Product Enhancement Advisory.

* Fri Aug 10 2012 Michael Mraka <michael.mraka@redhat.com> 1.8.25-1
- added channel definitions for Fedora17

* Thu Aug 09 2012 Michael Mraka <michael.mraka@redhat.com> 1.8.24-1
- 817484 - fixed typo

* Mon Aug 06 2012 Tomas Lestach <tlestach@redhat.com> 1.8.23-1
- 843466 - prevent spacewalk-hostname-rename to fail with an IPv6 address

* Mon Aug 06 2012 Michael Mraka <michael.mraka@redhat.com> 1.8.22-1
- 817484 - strip non-number chars from date format

* Fri Jul 06 2012 Stephen Herr <sherr@redhat.com> 1.8.21-1
- 838131 - spacewalk-clone-by-date can clone only security errata

* Thu Jun 14 2012 Michael Mraka <michael.mraka@redhat.com> 1.8.20-1
- system.list_user_systems() now returns localtime

* Thu Jun 07 2012 Stephen Herr <sherr@redhat.com> 1.8.19-1
- 829485 - fixed type

* Thu Jun 07 2012 Stephen Herr <sherr@redhat.com> 1.8.18-1
- 829204 - updated man page for spacewalk-clone-by-date

* Wed Jun 06 2012 Stephen Herr <sherr@redhat.com> 1.8.17-1
- 829485 - Created new asyncronous api methods for cloning errata

* Wed May 23 2012 Stephen Herr <sherr@redhat.com> 1.8.16-1
- 824583 - spacewalk-clone-by-date failes with TypeError when on Postgres
  database.

* Mon May 21 2012 Jan Pazdziora 1.8.15-1
- Fix refsection build error.
- %%defattr is not needed since rpm 4.4

* Fri May 18 2012 Tomas Lestach <tlestach@redhat.com> 1.8.14-1
- use spacewalk-setup-cobbler instead of outdated cobbler-setup
- Revert "set localhost instead of hostname to tnsnames.ora and listener.ora"

* Wed May 16 2012 Michael Mraka <michael.mraka@redhat.com> 1.8.13-1
- added version for scientific linux default channel mapping

* Thu May 10 2012 Jan Pazdziora 1.8.12-1
- The plan_table is not part of our schema, do not dump it.

* Fri May 04 2012 Michael Mraka <michael.mraka@redhat.com> 1.8.11-1
- added dist_map_release for automatic OS->base channel mapping
- set dist release map via setDefaultMap
- removed fedora12/13/14 which are long time EOL

* Tue Apr 24 2012 Stephen Herr <sherr@redhat.com> 1.8.10-1
- 812810 - Better regex for getting system_id in apply_errata

* Mon Apr 23 2012 Miroslav Suchý <msuchy@redhat.com> 1.8.9-1
- 812886 - determine the advisory type by parsing "advisory_type"

* Mon Apr 23 2012 Miroslav Suchý <msuchy@redhat.com> 1.8.8-1
- 813281 - fix indetation

* Mon Apr 23 2012 Miroslav Suchý <msuchy@redhat.com> 1.8.7-1
- 813281 - implement -n for apply_errata

* Mon Apr 16 2012 Tomas Lestach <tlestach@redhat.com> 1.8.6-1
- 812812 - make generated SSL certificate publicly available
  (tlestach@redhat.com)

* Fri Apr 13 2012 Jan Pazdziora 1.8.5-1
- 810313 - new option to list snapshot details (mzazrivec@redhat.com)

* Thu Apr 05 2012 Michael Mraka <michael.mraka@redhat.com> 1.8.4-1
- made new pylint on Fedora 16 happy

* Tue Apr 03 2012 Jan Pazdziora 1.8.3-1
- 809444 - support for psql syntax (mzazrivec@redhat.com)

* Sun Mar 18 2012 Aron Parsons <aronparsons@gmail.com> 1.8.2-1
- added spacewalk-manage-channel-lifecycle script (aronparsons@gmail.com)
- spacewalk-clone-by-date manpage bugfixes/cleanups (shardy@redhat.com)

* Mon Mar 05 2012 Michael Mraka <michael.mraka@redhat.com> 1.8.1-1
- reused function from spacewalk.common.cli
- login(), logout() moved to spacewalk.common.cli
- use getUsernamePassword() from spacewalk.common.cli

* Fri Mar 02 2012 Jan Pazdziora 1.7.15-1
- We no longer build Spacewalk nightly on Fedora 14.
- Spacewalk 1.7 instead of 1.4 and 1.5.
- Update the copyright year info.

* Fri Feb 24 2012 Michael Mraka <michael.mraka@redhat.com> 1.7.14-1
- fixed pylint errors
- use spacewalk-pylint for coding style check

* Thu Feb 23 2012 Michael Mraka <michael.mraka@redhat.com> 1.7.13-1
- we are now just GPL

* Wed Feb 22 2012 Miroslav Suchý 1.7.12-1
- 788083 - IPv6 support in spacewalk-hostname-rename (mzazrivec@redhat.com)
- errata date clone - adding --skip-depsolve option, and fixing some man page
  errors (jsherril@redhat.com)
- errata date clone - fixing issue where repoclosure was not being passed all
  needed arguments (jsherril@redhat.com)
- errata date clone - fixing issue where raise was not called on an exception
  (jsherril@redhat.com)
- errata date clone - removing packages from remove list even if no errata are
  cloned (jsherril@redhat.com)
- errata date clone - better error message when repodata is missing
  (jsherril@redhat.com)
- errata date clone - man page fix, and catching if config file does not exist
  (jsherril@redhat.com)
- errata date clone - making regular expression syntax more apparent in docs
  (jsherril@redhat.com)
- errata date clone - pylint fixes (jsherril@redhat.com)
- errata date clone - do not dep solve if no packages were added
  (jsherril@redhat.com)
- errata date clone - adding ability to specify per-channel blacklists
  (jsherril@redhat.com)
- errata date clone - fixing issue where old metadata could be reused if the
  previous run did not complete (jsherril@redhat.com)
- errata date clone - improving user feedback in some cases
  (jsherril@redhat.com)
- errata date clone - adding regular expression support for package exclusion
  lists (jsherril@redhat.com)
- errata date clone - adding auth check to make sure that login is refreshed
  before session timeout (jsherril@redhat.com)
- errata date clone - changing meaning of blacklist to only remove packages
  based on delta, and adding removelist to remove packages based on full
  channel contents (jsherril@redhat.com)
- fixing some man page spelling errors (jsherril@redhat.com)

* Mon Feb 13 2012 Michael Mraka <michael.mraka@redhat.com> 1.7.11-1
- fixed spacewalk-common-channel glob matching

* Mon Feb 13 2012 Michael Mraka <michael.mraka@redhat.com> 1.7.10-1
- 591156 - fix for clone by date to use repodata dir for dep resolution

* Tue Feb 07 2012 Jan Pazdziora 1.7.9-1
- The COBBLER_SETTINGS_FILE is not used, we call cobbler-setup to do the work.
- errata date clone - fixing a few more issues with man page and adding a bit
  more user output (jsherril@redhat.com)
- errata date clone - another man page fix (jsherril@redhat.com)
- errata date clone - man page fix (jsherril@redhat.com)
- errata date clone - fixing man page formatting (jsherril@redhat.com)

* Thu Feb 02 2012 Justin Sherrill <jsherril@redhat.com> 1.7.8-1
- errata date clone - fixing imports (jsherril@redhat.com)

* Thu Feb 02 2012 Justin Sherrill <jsherril@redhat.com> 1.7.7-1
- errata date clone - fixing packaging to clone properly (jsherril@redhat.com)
- errata date clone - adding validate to man page (jsherril@redhat.com)

* Thu Feb 02 2012 Justin Sherrill <jsherril@redhat.com> 1.7.6-1
- errata date clone - fixing a few errors from pylint fixes
  (jsherril@redhat.com)

* Wed Feb 01 2012 Justin Sherrill <jsherril@redhat.com> 1.7.5-1
- pylint fixes (jsherril@redhat.com)

* Wed Feb 01 2012 Justin Sherrill <jsherril@redhat.com> 1.7.4-1
- adding initial spacewalk-clone-by-date (jsherril@redhat.com)

* Thu Jan 05 2012 Michael Mraka <michael.mraka@redhat.com> 1.7.3-1
- removed map and filter from bad-function list

* Thu Jan 05 2012 Michael Mraka <michael.mraka@redhat.com> 1.7.2-1
- pylint is required for coding style check

* Wed Jan 04 2012 Michael Mraka <michael.mraka@redhat.com> 1.7.1-1
- fixed coding style and pylint warnings
- added spacewalk-nightly-*-fedora16 definitions

* Wed Dec 21 2011 Milan Zazrivec <mzazrivec@redhat.com> 1.6.6-1
- Channel definitions for Spacewalk 1.6

* Wed Dec 21 2011 Milan Zazrivec <mzazrivec@redhat.com> 1.6.5-1
- update copyright info

* Wed Nov 23 2011 Jan Pazdziora 1.6.4-1
- Prevent Malformed UTF-8 character error upon dump.

* Fri Sep 09 2011 Michael Mraka <michael.mraka@redhat.com> 1.6.3-1
- updated spacewalk repos
- added scientific linux 6 repo
- added epel6 repos

* Thu Aug 11 2011 Miroslav Suchý 1.6.2-1
- do not mask original error by raise in execption

* Thu Jul 21 2011 Jan Pazdziora 1.6.1-1
- Adding centos6 and fedora15 repos. (jonathan.hoser@helmholtz-muenchen.de)

* Wed Jul 13 2011 Jan Pazdziora 1.5.4-1
- We get either undefined value or BLOB for the blob columns type.

* Fri May 20 2011 Michael Mraka <michael.mraka@redhat.com> 1.5.3-1
- fix broken (non-utf8) changelog entries

* Fri Apr 29 2011 Michael Mraka <michael.mraka@redhat.com> 1.5.2-1
- fixed base channel for spacewalk on F14
- added spacewalk nightly entries
- added spacewalk 1.4 entries

* Mon Apr 18 2011 Jan Pazdziora 1.5.1-1
- fix pattern bash matching (mzazrivec@redhat.com)

* Thu Mar 24 2011 Jan Pazdziora 1.4.3-1
- In spacewalk-dump-schema, use the default Oracle connect information from
  config file.

* Thu Mar 10 2011 Michael Mraka <michael.mraka@redhat.com> 1.4.2-1
- made spacewalk-hostname-rename working on postgresql


* Thu Feb 03 2011 Michael Mraka <michael.mraka@redhat.com> 1.4.1-1
- updated spacewalk-common-channel to spacewalk 1.3
- Bumping package versions for 1.4

* Tue Jan 04 2011 Michael Mraka <michael.mraka@redhat.com> 1.3.4-1
- fixed pylint errors

* Tue Dec 14 2010 Jan Pazdziora 1.3.3-1
- We need to check the return value of GetOptions and die if the parameters
  were not correct.

* Tue Nov 23 2010 Michael Mraka <michael.mraka@redhat.com> 1.3.2-1
- fixed pylint errors
- added spacewalk 1.2 channels and repos

* Fri Nov 19 2010 Michael Mraka <michael.mraka@redhat.com> 1.3.1-1
- re-added automatic external yum repo creation based on new API
- Bumping package versions for 1.3

* Fri Nov 05 2010 Miroslav Suchý <msuchy@redhat.com> 1.2.9-1
- 491331 - move /etc/sysconfig/rhn-satellite-prep to /var/lib/rhn/rhn-
  satellite-prep (msuchy@redhat.com)

* Mon Nov 01 2010 Jan Pazdziora 1.2.8-1
- As the table rhnPaidErrataTempCache is no more, we do not need to have check
  for temporary tables.

* Fri Oct 29 2010 Michael Mraka <michael.mraka@redhat.com> 1.2.7-1
- fixed spacewalk-common-channels
- updated spacewalk-common-channels to Spacewalk 1.1 and Fedora 13 and 14

* Tue Oct 26 2010 Jan Pazdziora 1.2.6-1
- Blobs (byteas) want double backslashes and octal values.

* Thu Oct 21 2010 Jan Pazdziora 1.2.5-1
- Adding spacewalk-dump-schema to the Makefile to be added to the rpm.
- Documentation (man page).
- For blobs, quote everything; for varchars, do not quote the UTF-8 characters.
- Export in UTF-8.
- To process the evr type, we need to handle the ARRAY ref.
- Skip the quartz tables, they get regenerated anyway.
- Escape characters that we need to escape.
- Use the ISO format for date.
- Dump records.
- No commit command, we run psql in autocommit.
- Fail if we try to dump lob longer than 10 MB.
- Do not dump copy commands for tables that are empty.
- For each table, print the copy command.
- Do not attempt to copy over temporary tables or we get error about
  rhnpaiderratatempcache.
- Initial table processing -- just purge for now.
- Stop on errors.
- Dump sequences.
- Process arguments and connect.
- Original stub of the schema dumper.

* Tue Oct 19 2010 Jan Pazdziora 1.2.4-1
- As Oracle XE is no longer managed by rhn-satellite, we need to change the
  logic in spacewalk-hostname-rename a bit as well.

* Tue Oct 05 2010 Tomas Lestach <tlestach@redhat.com> 1.2.3-1
- 639818 - fixing sys path (tlestach@redhat.com)

* Mon Oct 04 2010 Michael Mraka <michael.mraka@redhat.com> 1.2.2-1
- replaced local copy of compile.py with standard compileall module

* Thu Sep 09 2010 Tomas Lestach <tlestach@redhat.com> 1.2.1-1
- 599030 - check whether SSL certificate generation was successful
  (tlestach@redhat.com)
- use hostname as default value for organization unit (tlestach@redhat.com)
- enable also VPN IP (tlestach@redhat.com)
- bumping package versions for 1.2 (mzazrivec@redhat.com)

* Mon May 17 2010 Tomas Lestach <tlestach@redhat.com> 1.1.5-1
- changing package description (tlestach@redhat.com)
- do not check /etc/hosts file for actual hostname (tlestach@redhat.com)
- check for presence of bootstrap files before modifying them
  (tlestach@redhat.com)
- fixed typo (tlestach@redhat.com)
- set localhost instead of hostname to tnsnames.ora and listener.ora
  (tlestach@redhat.com)
- fixed a typo in the man page (tlestach@redhat.com)

* Tue Apr 27 2010 Tomas Lestach <tlestach@redhat.com> 1.1.4-1
- fixed Requires (tlestach@redhat.com)
- spacewalk-hostname-rename code cleanup (tlestach@redhat.com)

* Thu Apr 22 2010 Tomas Lestach <tlestach@redhat.com> 1.1.3-1
- adding requires to utils/spacewalk-utils.spec (tlestach@redhat.com)

* Wed Apr 21 2010 Tomas Lestach <tlestach@redhat.com> 1.1.2-1
- changes to spacewalk-hostname-rename script (tlestach@redhat.com)
- introducing spacewalk-hostname-rename.sh script (tlestach@redhat.com)

* Mon Apr 19 2010 Michael Mraka <michael.mraka@redhat.com> 1.1.1-1
- bumping spec files to 1.1 packages<|MERGE_RESOLUTION|>--- conflicted
+++ resolved
@@ -4,11 +4,7 @@
 %endif
 
 Name:		spacewalk-utils
-<<<<<<< HEAD
-Version:	2.7.8.1
-=======
 Version:	2.7.10
->>>>>>> ad775ab8
 Release:	1%{?dist}
 Summary:	Utilities that may be run against a Spacewalk server.
 
