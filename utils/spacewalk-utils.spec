%define rhnroot %{_prefix}/share/rhn

Name:		spacewalk-utils
<<<<<<< HEAD
Version:	2.1.27.6
=======
Version:	2.2.24
>>>>>>> 4f1c3dcf
Release:	1%{?dist}
Summary:	Utilities that may be run against a Spacewalk server.

Group:		Applications/Internet
License:	GPLv2 and GPLv3+
URL:		https://fedorahosted.org/spacewalk
Source0:	https://fedorahosted.org/releases/s/p/spacewalk/%{name}-%{version}.tar.gz
BuildRoot:	%{_tmppath}/%{name}-%{version}-%{release}-root-%(%{__id_u} -n)
BuildArch:      noarch

BuildRequires:  /usr/bin/docbook2man
BuildRequires:  docbook-utils
BuildRequires:  python
BuildRequires: /usr/bin/pod2man
<<<<<<< HEAD
%if 0%{?fedora} > 15 || 0%{?rhel} > 5 || 0%{?suse_version} > 1100
=======
%if 0%{?fedora} || 0%{?rhel} > 5
>>>>>>> 4f1c3dcf
# pylint check
BuildRequires:  spacewalk-pylint
BuildRequires:  yum
BuildRequires:  spacewalk-config
BuildRequires:  spacewalk-backend >= 1.7.24
BuildRequires:  spacewalk-backend-libs >= 1.7.24
BuildRequires:  spacewalk-backend-tools >= 1.7.24
%endif

Requires:       bash
Requires:       cobbler
Requires:       coreutils
%if ! 0%{?suse_version}
Requires:       initscripts
%endif
Requires:       iproute
Requires:       net-tools
Requires:       /usr/bin/spacewalk-sql
Requires:       perl-Satcon
%if 0%{?suse_version}
Requires:     perl = %{perl_version}
%else
Requires:     perl(:MODULE_COMPAT_%(eval "`%{__perl} -V:version`"; echo $version))
%endif
Requires:       python, rpm-python
Requires:       rhnlib >= 2.5.20
Requires:       rpm
%if ! 0%{?suse_version}
Requires:       setup
%endif
Requires:       spacewalk-admin
Requires:       spacewalk-certs-tools
Requires:       spacewalk-config
Requires:       spacewalk-setup
Requires:       spacewalk-backend
Requires:       spacewalk-backend-libs
Requires:       spacewalk-backend-tools >= 2.2.27
Requires:       yum-utils

Requires:       python-yaml
Requires:       python-ldap

%description
Generic utilities that may be run against a Spacewalk server.


%prep
%setup -q

%if  0%{?rhel} && 0%{?rhel} < 6
%define pod2man POD2MAN=pod2man
%endif
%if  0%{?suse_version} && 0%{?suse_version} < 1200
%define pod2man POD2MAN=pod2man
%endif

%build
make all %{?pod2man}

%install
rm -rf $RPM_BUILD_ROOT
install -d $RPM_BUILD_ROOT/%{rhnroot}
make install PREFIX=$RPM_BUILD_ROOT ROOT=%{rhnroot} \
    MANDIR=%{_mandir} %{?pod2man}


%clean
rm -rf $RPM_BUILD_ROOT

%check
<<<<<<< HEAD
%if 0%{?fedora} > 15 || 0%{?rhel} > 5 || 0%{?suse_version} > 1100
=======
%if 0%{?fedora} || 0%{?rhel} > 5
>>>>>>> 4f1c3dcf
# check coding style
spacewalk-pylint $RPM_BUILD_ROOT%{rhnroot}
%endif

%files
%defattr(-,root,root)
%config %{_sysconfdir}/rhn/spacewalk-common-channels.ini
%config(noreplace) %{_sysconfdir}/rhn/sw-ldap-user-sync.conf
%attr(755,root,root) %{_bindir}/*
%dir %{rhnroot}/utils
%{rhnroot}/utils/__init__.py*
%{rhnroot}/utils/systemSnapshot.py*
%{rhnroot}/utils/migrateSystemProfile.py*
%{rhnroot}/utils/cloneByDate.py*
%{rhnroot}/utils/depsolver.py*
%{_mandir}/man8/*
%dir /etc/rhn
%dir %{_datadir}/rhn
%doc COPYING.GPLv2 COPYING.GPLv3

%changelog
* Mon Jun 23 2014 Tomas Lestach <tlestach@redhat.com> 2.2.24-1
- let spacewalk-utils require a specific version of spacewalk-backend-tools

* Fri Jun 20 2014 Tomas Lestach <tlestach@redhat.com> 2.2.23-1
- minor fixes to spacewalk-export-channels man page

* Thu Jun 19 2014 Grant Gainey 2.2.22-1
- Added man-pg for spacewalk-export-channels Minor cleanup of spacewalk-export
  man-pg
- manpage for spacewalk-export
- Some PEP8 suggestions
- Restored spacewalk-report channels to export

* Thu Jun 12 2014 Grant Gainey 2.2.21-1
- Add spacewalk-export-channels to Makefile too
- Calling sudo inside may be problematic

* Wed Jun 11 2014 Tomas Lestach <tlestach@redhat.com> 2.2.20-1
- 1108138 - detect repositories with inaccessible metadata

* Mon Jun 09 2014 Tomas Lestach <tlestach@redhat.com> 2.2.19-1
- 1105904 - do not check size of missing files

* Fri Jun 06 2014 Michael Mraka <michael.mraka@redhat.com> 2.2.18-1
- fixed spacewalk-hostname-rename to work with postgresql backend

* Fri May 30 2014 Milan Zazrivec <mzazrivec@redhat.com> 2.2.17-1
- 1101545 - Added limitation of spacewlak-clone-by-date for RHEL4 and earlier
- new report: spacewalk-export-channels

* Fri May 23 2014 Stephen Herr <sherr@redhat.com> 2.2.16-1
- Adding spacewalk-manage-channel-lifecycle to spacewalk-utils
- spacewalk-manage-channel-lifecycle: Removed the whitespace
- spacewalk-manage-channel-lifecycle: Added better channel tree printing.
- spacewalk-manage-channel-lifecycle: Added multiple workflows.
- spacewalk-manage-channel-lifecycle: Removed dead variable.
- spacewalk-manage-channel-lifecycle: Fixing None-channel. Added real checks
  instead of blind try/except.
- spacewalk-manage-channel-lifecycle: Organizing imports

* Fri May 23 2014 Milan Zazrivec <mzazrivec@redhat.com> 2.2.15-1
- spec file polish

* Tue May 06 2014 Milan Zazrivec <mzazrivec@redhat.com> 2.2.14-1
- Assume raw mode if the directory with definition files doesn't exist

* Thu May 01 2014 Stephen Herr <sherr@redhat.com> 2.2.13-1
- Fixes from PR discussion
- Add spacewalk-export to utils

* Mon Apr 14 2014 Stephen Herr <sherr@redhat.com> 2.2.12-1
- 1073543 - checkstyle fix

* Mon Apr 14 2014 Stephen Herr <sherr@redhat.com> 2.2.11-1
- 1073543 - sw-clone-by-date validation update

* Thu Apr 03 2014 Stephen Herr <sherr@redhat.com> 2.2.10-1
- 1073543 - fix problem where --channels=src_label dst_label threw an error

* Fri Mar 21 2014 Stephen Herr <sherr@redhat.com> 2.2.9-1
- 1073543 - make it possible to specify description from clone-be-date

* Tue Mar 11 2014 Stephen Herr <sherr@redhat.com> 2.2.8-1
- 1073632 - fixing possible nonetype error

* Tue Mar 11 2014 Tomas Lestach <tlestach@redhat.com> 2.2.7-1
- 1058154 - let spacewalk-api send username and password as strings

* Fri Mar 07 2014 Stephen Herr <sherr@redhat.com> 2.2.6-1
- 1073632 - another pylint error

* Fri Mar 07 2014 Stephen Herr <sherr@redhat.com> 2.2.5-1
- 1015963 - fixing long lines in clone-by-date

* Thu Mar 06 2014 Stephen Herr <sherr@redhat.com> 2.2.4-1
- 1073632 - add option to clone-by-date to only clone specified errata
- 1073543 - Allow user to specify channel name through clone-by-date

* Fri Feb 28 2014 Tomas Lestach <tlestach@redhat.com> 2.2.3-1
- 1028933 - allow spacewalk-api to force integer and string values
- 1028933 - allow spacewalk-api to use boolean values

* Tue Feb 25 2014 Stephen Herr <sherr@redhat.com> 2.2.2-1
- 1069879 - spacwalk-repo-sync prints the same message for every channel.

* Tue Feb 25 2014 Tomas Lestach <tlestach@redhat.com> 2.2.1-1
- removing spacewalk18 and spacewalk19 channel repo configurations
- remove fc18 channel repo configurations
- Bumping package versions for 2.2.

* Thu Jan 30 2014 Stephen Herr <sherr@redhat.com> 2.1.27-1
- 1059910 - create api for channel errata syncing, have clone-by-date call it

* Wed Jan 29 2014 Tomas Kasparek <tkasparek@redhat.com> 2.1.26-1
- adding postgresql92-postgresql to possible db service names

* Thu Jan 16 2014 Matej Kollar <mkollar@redhat.com> 2.1.25-1
- Changed gpg keys so they match reality.
- Removing unsupported Fedora 17
- Adding Fedora 20 to spacewalk-common-channels
- adding 2.1 repositories to spacewalk-common-channels
- remove openSUSE 12.2 and add openSUSE 13.1 channels

* Tue Jan 14 2014 Matej Kollar <mkollar@redhat.com> 2.1.24-1
- Updating the copyright years info

* Wed Jan 08 2014 Michael Mraka <michael.mraka@redhat.com> 2.1.23-1
- fixed man page encoding

* Tue Nov 12 2013 Michael Mraka <michael.mraka@redhat.com> 2.1.22-1
- Added Oracle Linux channels for UEKR3, as well as Spacewalk 2.0 Server/Client
  for OL6 and Client for OL5

* Wed Oct 09 2013 Michael Mraka <michael.mraka@redhat.com> 2.1.21-1
- cleaning up old svn Ids

* Tue Oct 01 2013 Michael Mraka <michael.mraka@redhat.com> 2.1.20-1
- fixed pylint warning

* Mon Sep 30 2013 Michael Mraka <michael.mraka@redhat.com> 2.1.19-1
- removed trailing whitespaces

* Fri Sep 27 2013 Grant Gainey <ggainey@redhat.com> 2.1.18-1
- 1012963 - Don't use :table as a param-name in Oracle prepared stmts
- 1012934 - Oracle prepared-stmt cannot have semicolons

* Fri Sep 20 2013 Grant Gainey <ggainey@redhat.com> 2.1.17-1
- 1009657 - fixes spacewalk-hostname-rename issue when postgres and oracle are
  installed

* Thu Sep 12 2013 Michael Mraka <michael.mraka@redhat.com> 2.1.16-1
- shortened default yum repo label

* Wed Sep 11 2013 Grant Gainey <ggainey@redhat.com> 2.1.15-1
- 984611 - Fixed a number of spacewalk-archive-audit bugs found by QE

* Tue Sep 10 2013 Milan Zazrivec <mzazrivec@redhat.com> 2.1.14-1
- 1006305 - increase LongReadLen to 20M

* Mon Sep 09 2013 Michael Mraka <michael.mraka@redhat.com> 2.1.13-1
- 966644 - update the sw-clone-by-date man page

* Fri Aug 30 2013 Tomas Lestach <tlestach@redhat.com> 2.1.12-1
- removing, to be implemented in spacecmd
- 1002232 - remove extraneous error-log invoke

* Fri Aug 23 2013 Tomas Lestach <tlestach@redhat.com> 2.1.11-1
- 993047 - ignore, if activation key already exists

* Thu Aug 22 2013 Grant Gainey <ggainey@redhat.com> 2.1.10-1
- 999583 - Fixes to allow scripts to work on older versions of Python and
  Postgres
- adding i386 nightly channels
- adding nightly repositories for fedora19
- removing unused DEFAULT_USER and DEFAULT_PASSWORD

* Tue Aug 20 2013 Dimitar Yordanov <dyordano@redhat.com> 2.1.9-1
- sw abrt manage tool

* Mon Aug 19 2013 Tomas Kasparek <tkasparek@redhat.com> 2.1.8-1
- removing a LOT of trailing whitespaces

* Thu Aug 08 2013 Grant Gainey <ggainey@redhat.com> 2.1.7-1
- Get new scripts added to spacewalk-utils RPM

* Thu Aug 08 2013 Jan Dobes 2.1.6-1
- 972626 - just call waiting function
- Change detault username and password.

* Tue Aug 06 2013 Jan Dobes 2.1.5-1
- 972626 - simplier and more readable solution

* Tue Aug 06 2013 Jan Dobes 2.1.4-1
- 972626 - multiple tries if db will not start quick enough

* Mon Aug 05 2013 Grant Gainey <ggainey@redhat.com> 2.1.3-1
- 993254 - Script to enable us to purge audit-log tables

* Wed Jul 31 2013 Tomas Kasparek <tkasparek@redhat.com> 2.1.2-1
- adding 2.0 repositories to spacewalk-common-channels

* Tue Jul 30 2013 Dimitar Yordanov <dyordano@redhat.com> 2.1.1-1
- New simple tool for managing custom repositories.
- Bumping package versions for 2.1.

* Thu Jul 18 2013 Jiri Mikulka <jmikulka@redhat.com> 2.0.2-1
- dropping support for Fedora 17 in Spacewalk nightly

* Wed Jul 17 2013 Tomas Kasparek <tkasparek@redhat.com> 2.0.1-1
- Bumping package versions for 2.0.

* Wed Jul 17 2013 Tomas Kasparek <tkasparek@redhat.com> 1.10.19-1
- removing spacewalk18-client-fedora16 from spacewalk-common-channels
- removing spacewalk18-server-fedora16 from spacewalk-common-channels

* Wed Jul 17 2013 Tomas Kasparek <tkasparek@redhat.com> 1.10.18-1
- adding Fedora 19 to spacewalk-common-channel
- removing spacewalk-client-nightly-fedora16 from spacewalk-common-channels
- removing spacewalk-nightly on fedora16 from spacewalk-common-channels

* Tue Jul 16 2013 Grant Gainey <ggainey@redhat.com> 1.10.17-1
- 985136 - Clarify spacewalk-clone-by-date man page

* Tue Jul 09 2013 Grant Gainey <ggainey@redhat.com> 1.10.16-1
- 977878 - Set default-template-filenames for sync-setup

* Tue Jul 09 2013 Grant Gainey <ggainey@redhat.com> 1.10.15-1
- 977878 - Teach sync-setup about default-master and cacert

* Tue Jul 02 2013 Milan Zazrivec <mzazrivec@redhat.com> 1.10.14-1
- oracle -> postgresql: properly quote commas in evr_t constructor
- oracle -> pg migrations: filter plan_table_9i out

* Mon Jul 01 2013 Grant Gainey <ggainey@redhat.com> 1.10.13-1
- 977878 - spacewalk-sync-setup: Fix create-template to do the right then when re-run, and make
  --dry-run work
- 977878 - spacewalk-sync-setup: Move sync_setup to somewhere package-able, rename and add license
  stmt
- oracle -> pg migrations: filter plan_table_9i out

* Mon Jun 17 2013 Michael Mraka <michael.mraka@redhat.com> 1.10.12-1
- removed old CVS/SVN version ids
- branding fixes in man pages
- more branding cleanup

* Wed Jun 12 2013 Tomas Kasparek <tkasparek@redhat.com> 1.10.11-1
- rebrading RHN Satellite to Red Hat Satellite

* Wed May 22 2013 Tomas Lestach <tlestach@redhat.com> 1.10.10-1
- check to see if the key exists before initializing parent channel key

* Tue May 21 2013 Michael Mraka <michael.mraka@redhat.com> 1.10.9-1
- fixed promote phase naming errors

* Thu May 09 2013 Milan Zazrivec <mzazrivec@redhat.com> 1.10.8-1
- correctly quote the database name

* Tue May 07 2013 Jan Pazdziora 1.10.7-1
- disable, enable & rebuild indexes for migrations

* Tue Apr 30 2013 Michael Mraka <michael.mraka@redhat.com> 1.10.6-1
- EL4 is EOL'ed for a long time
- Fedora 16 is EOL'ed
- Spacewalk 1.7 is EOL'ed
- Added Oracle Linux 5 and 6 public channels

* Fri Apr 26 2013 Michael Mraka <michael.mraka@redhat.com> 1.10.5-1
- 956684 - don't print traceback on invalid date

* Mon Apr 08 2013 Stephen Herr <sherr@redhat.com> 1.10.4-1
- 948605 - fixing pylint error

* Fri Apr 05 2013 Stephen Herr <sherr@redhat.com> 1.10.3-1
- 947942 - Updating spacewalk-clone-by-date config file parsing and man page
- 947942 - add spacewalk-clone-by-date --use-update-date

* Wed Mar 27 2013 Michael Mraka <michael.mraka@redhat.com> 1.10.2-1
- add openSUSE 12.3 to spacewalk-common-channels config

* Thu Mar 14 2013 Jan Pazdziora 1.10.1-1
- 920514 - correcting spacewalk-common-channels.ini

* Fri Mar 01 2013 Stephen Herr <sherr@redhat.com> 1.9.17-1
- adding Spacewalk 1.9 channels to spacewalk-common-channels.ini
- Purging %%changelog entries preceding Spacewalk 1.0, in active packages.

* Thu Feb 28 2013 Jan Pazdziora 1.9.16-1
- Removing the dsn parameter from initDB, removing support for --db option.

* Thu Feb 21 2013 Michael Mraka <michael.mraka@redhat.com> 1.9.15-1
- fixed koji build

* Mon Feb 18 2013 Miroslav Suchý <msuchy@redhat.com> 1.9.14-1
- Buildrequire pod2man

* Wed Feb 13 2013 Michael Mraka <michael.mraka@redhat.com> 1.9.13-1
- fixed pylint warnings

* Wed Feb 13 2013 Michael Mraka <michael.mraka@redhat.com> 1.9.12-1
- removed Fedora 15 channels
- added Fedora 18 channel definitions

* Fri Jan 18 2013 Michael Mraka <michael.mraka@redhat.com> 1.9.11-1
- silence pylint warning

* Tue Jan 15 2013 Tomas Lestach <tlestach@redhat.com> 1.9.10-1
- 889317 - Removing now redundant validation check from spacewalk-clone-by-date
- 889317 - Add more thorough arg validation to spacewalk-clone-by-date
- 866930 - fixing exception if no date given and adding documentation
- 889317 - username check needs to happen after channel args length check
- Checkstyle fixes to make s390 buildhosts happy

* Mon Jan 07 2013 Stephen Herr <sherr@redhat.com> 1.9.9-1
- 892789 - add --parents option to spacewalk-clone-by-date

* Fri Dec 21 2012 Jan Pazdziora 1.9.8-1
- Silencing pylint warnings.

* Fri Dec 21 2012 Jan Pazdziora 1.9.7-1
- We cannot have except and finally in the same try block for python 2.4.

* Fri Dec 21 2012 Jan Pazdziora 1.9.6-1
- 889317 - fix short-sighted problem in previous patch
- 889317 - make sure the user passes two channels to spacewalk-clone-by-date
- Revert "889317 - migrate spacewalk-clone-by-date to argparse to avoid
  optparse bug"
- 889317 - migrate spacewalk-clone-by-date to argparse to avoid optparse bug
- 885782 - strip whitespace from spacewalk-clone-by-date conf file
- 870794 - don't create the clone channel if we're gonna error out due to lack
  of repodata

* Wed Dec 05 2012 Michael Mraka <michael.mraka@redhat.com> 1.9.5-1
- 866930 - do not traceback when called without --to_date

* Wed Nov 21 2012 Michael Mraka <michael.mraka@redhat.com> 1.9.4-1
- updated according to modified distchannel API

* Sun Nov 11 2012 Michael Calmer <mc@suse.de> 1.9.3-1
- add openSUSE 12.2 to common channels

* Tue Nov 06 2012 Tomas Lestach <tlestach@redhat.com> 1.9.2-1
- spacewalk-setup-cobbler does not use --enable-tftp option

* Wed Oct 31 2012 Jan Pazdziora 1.9.1-1
- fixed spacing in man page

* Wed Oct 31 2012 Jan Pazdziora 1.8.33-1
- Advertise the yum.spacewalkproject.org.

* Tue Oct 30 2012 Jan Pazdziora 1.8.32-1
- Adding Spacewalk 1.8 to spacewalk-common-channels.
- Update the copyright year.

* Mon Oct 22 2012 Jan Pazdziora 1.8.31-1
- Add support for schema transformations.

* Mon Oct 22 2012 Jan Pazdziora 1.8.30-1
- 822907 - spacewalk-hostname-rename knows to start postgresql

* Wed Sep 26 2012 Jan Pazdziora 1.8.29-1
- 860467 - note about packages not having erratas.

* Fri Sep 07 2012 Jan Pazdziora 1.8.28-1
- Format the timestamps as well.

* Fri Aug 31 2012 Jan Pazdziora 1.8.27-1
- 853025 - make sure the regular expressions actually match.

* Wed Aug 22 2012 Michael Mraka <michael.mraka@redhat.com> 1.8.26-1
- 812886 - the Enhancement Advisory is actually Product Enhancement Advisory.

* Fri Aug 10 2012 Michael Mraka <michael.mraka@redhat.com> 1.8.25-1
- added channel definitions for Fedora17

* Thu Aug 09 2012 Michael Mraka <michael.mraka@redhat.com> 1.8.24-1
- 817484 - fixed typo

* Mon Aug 06 2012 Tomas Lestach <tlestach@redhat.com> 1.8.23-1
- 843466 - prevent spacewalk-hostname-rename to fail with an IPv6 address

* Mon Aug 06 2012 Michael Mraka <michael.mraka@redhat.com> 1.8.22-1
- 817484 - strip non-number chars from date format

* Fri Jul 06 2012 Stephen Herr <sherr@redhat.com> 1.8.21-1
- 838131 - spacewalk-clone-by-date can clone only security errata

* Thu Jun 14 2012 Michael Mraka <michael.mraka@redhat.com> 1.8.20-1
- system.list_user_systems() now returns localtime

* Thu Jun 07 2012 Stephen Herr <sherr@redhat.com> 1.8.19-1
- 829485 - fixed type

* Thu Jun 07 2012 Stephen Herr <sherr@redhat.com> 1.8.18-1
- 829204 - updated man page for spacewalk-clone-by-date

* Wed Jun 06 2012 Stephen Herr <sherr@redhat.com> 1.8.17-1
- 829485 - Created new asyncronous api methods for cloning errata

* Wed May 23 2012 Stephen Herr <sherr@redhat.com> 1.8.16-1
- 824583 - spacewalk-clone-by-date failes with TypeError when on Postgres
  database.

* Mon May 21 2012 Jan Pazdziora 1.8.15-1
- Fix refsection build error.
- %%defattr is not needed since rpm 4.4

* Fri May 18 2012 Tomas Lestach <tlestach@redhat.com> 1.8.14-1
- use spacewalk-setup-cobbler instead of outdated cobbler-setup
- Revert "set localhost instead of hostname to tnsnames.ora and listener.ora"

* Wed May 16 2012 Michael Mraka <michael.mraka@redhat.com> 1.8.13-1
- added version for scientific linux default channel mapping

* Thu May 10 2012 Jan Pazdziora 1.8.12-1
- The plan_table is not part of our schema, do not dump it.

* Fri May 04 2012 Michael Mraka <michael.mraka@redhat.com> 1.8.11-1
- added dist_map_release for automatic OS->base channel mapping
- set dist release map via setDefaultMap
- removed fedora12/13/14 which are long time EOL

* Tue Apr 24 2012 Stephen Herr <sherr@redhat.com> 1.8.10-1
- 812810 - Better regex for getting system_id in apply_errata

* Mon Apr 23 2012 Miroslav Suchý <msuchy@redhat.com> 1.8.9-1
- 812886 - determine the advisory type by parsing "advisory_type"

* Mon Apr 23 2012 Miroslav Suchý <msuchy@redhat.com> 1.8.8-1
- 813281 - fix indetation

* Mon Apr 23 2012 Miroslav Suchý <msuchy@redhat.com> 1.8.7-1
- 813281 - implement -n for apply_errata

* Mon Apr 16 2012 Tomas Lestach <tlestach@redhat.com> 1.8.6-1
- 812812 - make generated SSL certificate publicly available
  (tlestach@redhat.com)

* Fri Apr 13 2012 Jan Pazdziora 1.8.5-1
- 810313 - new option to list snapshot details (mzazrivec@redhat.com)

* Thu Apr 05 2012 Michael Mraka <michael.mraka@redhat.com> 1.8.4-1
- made new pylint on Fedora 16 happy

* Tue Apr 03 2012 Jan Pazdziora 1.8.3-1
- 809444 - support for psql syntax (mzazrivec@redhat.com)

* Sun Mar 18 2012 Aron Parsons <aronparsons@gmail.com> 1.8.2-1
- added spacewalk-manage-channel-lifecycle script (aronparsons@gmail.com)
- spacewalk-clone-by-date manpage bugfixes/cleanups (shardy@redhat.com)

* Mon Mar 05 2012 Michael Mraka <michael.mraka@redhat.com> 1.8.1-1
- reused function from spacewalk.common.cli
- login(), logout() moved to spacewalk.common.cli
- use getUsernamePassword() from spacewalk.common.cli

* Fri Mar 02 2012 Jan Pazdziora 1.7.15-1
- We no longer build Spacewalk nightly on Fedora 14.
- Spacewalk 1.7 instead of 1.4 and 1.5.
- Update the copyright year info.

* Fri Feb 24 2012 Michael Mraka <michael.mraka@redhat.com> 1.7.14-1
- fixed pylint errors
- use spacewalk-pylint for coding style check

* Thu Feb 23 2012 Michael Mraka <michael.mraka@redhat.com> 1.7.13-1
- we are now just GPL

* Wed Feb 22 2012 Miroslav Suchý 1.7.12-1
- 788083 - IPv6 support in spacewalk-hostname-rename (mzazrivec@redhat.com)
- errata date clone - adding --skip-depsolve option, and fixing some man page
  errors (jsherril@redhat.com)
- errata date clone - fixing issue where repoclosure was not being passed all
  needed arguments (jsherril@redhat.com)
- errata date clone - fixing issue where raise was not called on an exception
  (jsherril@redhat.com)
- errata date clone - removing packages from remove list even if no errata are
  cloned (jsherril@redhat.com)
- errata date clone - better error message when repodata is missing
  (jsherril@redhat.com)
- errata date clone - man page fix, and catching if config file does not exist
  (jsherril@redhat.com)
- errata date clone - making regular expression syntax more apparent in docs
  (jsherril@redhat.com)
- errata date clone - pylint fixes (jsherril@redhat.com)
- errata date clone - do not dep solve if no packages were added
  (jsherril@redhat.com)
- errata date clone - adding ability to specify per-channel blacklists
  (jsherril@redhat.com)
- errata date clone - fixing issue where old metadata could be reused if the
  previous run did not complete (jsherril@redhat.com)
- errata date clone - improving user feedback in some cases
  (jsherril@redhat.com)
- errata date clone - adding regular expression support for package exclusion
  lists (jsherril@redhat.com)
- errata date clone - adding auth check to make sure that login is refreshed
  before session timeout (jsherril@redhat.com)
- errata date clone - changing meaning of blacklist to only remove packages
  based on delta, and adding removelist to remove packages based on full
  channel contents (jsherril@redhat.com)
- fixing some man page spelling errors (jsherril@redhat.com)

* Mon Feb 13 2012 Michael Mraka <michael.mraka@redhat.com> 1.7.11-1
- fixed spacewalk-common-channel glob matching

* Mon Feb 13 2012 Michael Mraka <michael.mraka@redhat.com> 1.7.10-1
- 591156 - fix for clone by date to use repodata dir for dep resolution

* Tue Feb 07 2012 Jan Pazdziora 1.7.9-1
- The COBBLER_SETTINGS_FILE is not used, we call cobbler-setup to do the work.
- errata date clone - fixing a few more issues with man page and adding a bit
  more user output (jsherril@redhat.com)
- errata date clone - another man page fix (jsherril@redhat.com)
- errata date clone - man page fix (jsherril@redhat.com)
- errata date clone - fixing man page formatting (jsherril@redhat.com)

* Thu Feb 02 2012 Justin Sherrill <jsherril@redhat.com> 1.7.8-1
- errata date clone - fixing imports (jsherril@redhat.com)

* Thu Feb 02 2012 Justin Sherrill <jsherril@redhat.com> 1.7.7-1
- errata date clone - fixing packaging to clone properly (jsherril@redhat.com)
- errata date clone - adding validate to man page (jsherril@redhat.com)

* Thu Feb 02 2012 Justin Sherrill <jsherril@redhat.com> 1.7.6-1
- errata date clone - fixing a few errors from pylint fixes
  (jsherril@redhat.com)

* Wed Feb 01 2012 Justin Sherrill <jsherril@redhat.com> 1.7.5-1
- pylint fixes (jsherril@redhat.com)

* Wed Feb 01 2012 Justin Sherrill <jsherril@redhat.com> 1.7.4-1
- adding initial spacewalk-clone-by-date (jsherril@redhat.com)

* Thu Jan 05 2012 Michael Mraka <michael.mraka@redhat.com> 1.7.3-1
- removed map and filter from bad-function list

* Thu Jan 05 2012 Michael Mraka <michael.mraka@redhat.com> 1.7.2-1
- pylint is required for coding style check

* Wed Jan 04 2012 Michael Mraka <michael.mraka@redhat.com> 1.7.1-1
- fixed coding style and pylint warnings
- added spacewalk-nightly-*-fedora16 definitions

* Wed Dec 21 2011 Milan Zazrivec <mzazrivec@redhat.com> 1.6.6-1
- Channel definitions for Spacewalk 1.6

* Wed Dec 21 2011 Milan Zazrivec <mzazrivec@redhat.com> 1.6.5-1
- update copyright info

* Wed Nov 23 2011 Jan Pazdziora 1.6.4-1
- Prevent Malformed UTF-8 character error upon dump.

* Fri Sep 09 2011 Michael Mraka <michael.mraka@redhat.com> 1.6.3-1
- updated spacewalk repos
- added scientific linux 6 repo
- added epel6 repos

* Thu Aug 11 2011 Miroslav Suchý 1.6.2-1
- do not mask original error by raise in execption

* Thu Jul 21 2011 Jan Pazdziora 1.6.1-1
- Adding centos6 and fedora15 repos. (jonathan.hoser@helmholtz-muenchen.de)

* Wed Jul 13 2011 Jan Pazdziora 1.5.4-1
- We get either undefined value or BLOB for the blob columns type.

* Fri May 20 2011 Michael Mraka <michael.mraka@redhat.com> 1.5.3-1
- fix broken (non-utf8) changelog entries

* Fri Apr 29 2011 Michael Mraka <michael.mraka@redhat.com> 1.5.2-1
- fixed base channel for spacewalk on F14
- added spacewalk nightly entries
- added spacewalk 1.4 entries

* Mon Apr 18 2011 Jan Pazdziora 1.5.1-1
- fix pattern bash matching (mzazrivec@redhat.com)

* Thu Mar 24 2011 Jan Pazdziora 1.4.3-1
- In spacewalk-dump-schema, use the default Oracle connect information from
  config file.

* Thu Mar 10 2011 Michael Mraka <michael.mraka@redhat.com> 1.4.2-1
- made spacewalk-hostname-rename working on postgresql


* Thu Feb 03 2011 Michael Mraka <michael.mraka@redhat.com> 1.4.1-1
- updated spacewalk-common-channel to spacewalk 1.3
- Bumping package versions for 1.4

* Tue Jan 04 2011 Michael Mraka <michael.mraka@redhat.com> 1.3.4-1
- fixed pylint errors

* Tue Dec 14 2010 Jan Pazdziora 1.3.3-1
- We need to check the return value of GetOptions and die if the parameters
  were not correct.

* Tue Nov 23 2010 Michael Mraka <michael.mraka@redhat.com> 1.3.2-1
- fixed pylint errors
- added spacewalk 1.2 channels and repos

* Fri Nov 19 2010 Michael Mraka <michael.mraka@redhat.com> 1.3.1-1
- re-added automatic external yum repo creation based on new API
- Bumping package versions for 1.3

* Fri Nov 05 2010 Miroslav Suchý <msuchy@redhat.com> 1.2.9-1
- 491331 - move /etc/sysconfig/rhn-satellite-prep to /var/lib/rhn/rhn-
  satellite-prep (msuchy@redhat.com)

* Mon Nov 01 2010 Jan Pazdziora 1.2.8-1
- As the table rhnPaidErrataTempCache is no more, we do not need to have check
  for temporary tables.

* Fri Oct 29 2010 Michael Mraka <michael.mraka@redhat.com> 1.2.7-1
- fixed spacewalk-common-channels
- updated spacewalk-common-channels to Spacewalk 1.1 and Fedora 13 and 14

* Tue Oct 26 2010 Jan Pazdziora 1.2.6-1
- Blobs (byteas) want double backslashes and octal values.

* Thu Oct 21 2010 Jan Pazdziora 1.2.5-1
- Adding spacewalk-dump-schema to the Makefile to be added to the rpm.
- Documentation (man page).
- For blobs, quote everything; for varchars, do not quote the UTF-8 characters.
- Export in UTF-8.
- To process the evr type, we need to handle the ARRAY ref.
- Skip the quartz tables, they get regenerated anyway.
- Escape characters that we need to escape.
- Use the ISO format for date.
- Dump records.
- No commit command, we run psql in autocommit.
- Fail if we try to dump lob longer than 10 MB.
- Do not dump copy commands for tables that are empty.
- For each table, print the copy command.
- Do not attempt to copy over temporary tables or we get error about
  rhnpaiderratatempcache.
- Initial table processing -- just purge for now.
- Stop on errors.
- Dump sequences.
- Process arguments and connect.
- Original stub of the schema dumper.

* Tue Oct 19 2010 Jan Pazdziora 1.2.4-1
- As Oracle XE is no longer managed by rhn-satellite, we need to change the
  logic in spacewalk-hostname-rename a bit as well.

* Tue Oct 05 2010 Tomas Lestach <tlestach@redhat.com> 1.2.3-1
- 639818 - fixing sys path (tlestach@redhat.com)

* Mon Oct 04 2010 Michael Mraka <michael.mraka@redhat.com> 1.2.2-1
- replaced local copy of compile.py with standard compileall module

* Thu Sep 09 2010 Tomas Lestach <tlestach@redhat.com> 1.2.1-1
- 599030 - check whether SSL certificate generation was successful
  (tlestach@redhat.com)
- use hostname as default value for organization unit (tlestach@redhat.com)
- enable also VPN IP (tlestach@redhat.com)
- bumping package versions for 1.2 (mzazrivec@redhat.com)

* Mon May 17 2010 Tomas Lestach <tlestach@redhat.com> 1.1.5-1
- changing package description (tlestach@redhat.com)
- do not check /etc/hosts file for actual hostname (tlestach@redhat.com)
- check for presence of bootstrap files before modifying them
  (tlestach@redhat.com)
- fixed typo (tlestach@redhat.com)
- set localhost instead of hostname to tnsnames.ora and listener.ora
  (tlestach@redhat.com)
- fixed a typo in the man page (tlestach@redhat.com)

* Tue Apr 27 2010 Tomas Lestach <tlestach@redhat.com> 1.1.4-1
- fixed Requires (tlestach@redhat.com)
- spacewalk-hostname-rename code cleanup (tlestach@redhat.com)

* Thu Apr 22 2010 Tomas Lestach <tlestach@redhat.com> 1.1.3-1
- adding requires to utils/spacewalk-utils.spec (tlestach@redhat.com)

* Wed Apr 21 2010 Tomas Lestach <tlestach@redhat.com> 1.1.2-1
- changes to spacewalk-hostname-rename script (tlestach@redhat.com)
- introducing spacewalk-hostname-rename.sh script (tlestach@redhat.com)

* Mon Apr 19 2010 Michael Mraka <michael.mraka@redhat.com> 1.1.1-1
- bumping spec files to 1.1 packages
<|MERGE_RESOLUTION|>--- conflicted
+++ resolved
@@ -1,11 +1,7 @@
 %define rhnroot %{_prefix}/share/rhn
 
 Name:		spacewalk-utils
-<<<<<<< HEAD
-Version:	2.1.27.6
-=======
 Version:	2.2.24
->>>>>>> 4f1c3dcf
 Release:	1%{?dist}
 Summary:	Utilities that may be run against a Spacewalk server.
 
@@ -20,11 +16,7 @@
 BuildRequires:  docbook-utils
 BuildRequires:  python
 BuildRequires: /usr/bin/pod2man
-<<<<<<< HEAD
-%if 0%{?fedora} > 15 || 0%{?rhel} > 5 || 0%{?suse_version} > 1100
-=======
-%if 0%{?fedora} || 0%{?rhel} > 5
->>>>>>> 4f1c3dcf
+%if 0%{?fedora} || 0%{?rhel} > 5 || 0%{?suse_version} > 1100
 # pylint check
 BuildRequires:  spacewalk-pylint
 BuildRequires:  yum
@@ -95,11 +87,7 @@
 rm -rf $RPM_BUILD_ROOT
 
 %check
-<<<<<<< HEAD
-%if 0%{?fedora} > 15 || 0%{?rhel} > 5 || 0%{?suse_version} > 1100
-=======
-%if 0%{?fedora} || 0%{?rhel} > 5
->>>>>>> 4f1c3dcf
+%if 0%{?fedora} || 0%{?rhel} > 5 || 0%{?suse_version} > 1100
 # check coding style
 spacewalk-pylint $RPM_BUILD_ROOT%{rhnroot}
 %endif
