--- conflicted
+++ resolved
@@ -1,11 +1,7 @@
 %define rhnroot %{_prefix}/share/rhn
 
 Name:		spacewalk-utils
-<<<<<<< HEAD
-Version:	1.5.1
-=======
 Version:	1.5.2
->>>>>>> 5211022d
 Release:	1%{?dist}
 Summary:	Utilities that may be run against a Spacewalk server.
 
@@ -84,14 +80,11 @@
 %dir %{_datadir}/rhn
 
 %changelog
-<<<<<<< HEAD
-=======
 * Fri Apr 29 2011 Michael Mraka <michael.mraka@redhat.com> 1.5.2-1
 - fixed base channel for spacewalk on F14
 - added spacewalk nightly entries
 - added spacewalk 1.4 entries
 
->>>>>>> 5211022d
 * Mon Apr 18 2011 Jan Pazdziora 1.5.1-1
 - fix pattern bash matching (mzazrivec@redhat.com)
 
