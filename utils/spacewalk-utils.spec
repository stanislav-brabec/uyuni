--- conflicted
+++ resolved
@@ -4,11 +4,7 @@
 %endif
 
 Name:		spacewalk-utils
-<<<<<<< HEAD
-Version:	2.7.10.4
-=======
 Version:	2.7.15
->>>>>>> 7e1632d6
 Release:	1%{?dist}
 Summary:	Utilities that may be run against a Spacewalk server.
 
