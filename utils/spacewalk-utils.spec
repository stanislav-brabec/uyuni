%define rhnroot %{_prefix}/share/rhn
%if 0%{?fedora} || 0%{?rhel} >= 7
%{!?pylint_check: %global pylint_check 1}
%endif

Name:		spacewalk-utils
<<<<<<< HEAD
Version:	2.8.17.1
=======
Version:	2.8.18
>>>>>>> 9104654f
Release:	1%{?dist}
Summary:	Utilities that may be run against a Spacewalk server.

Group:		Applications/Internet
License:	GPLv2 and GPLv3+
URL:		https://github.com/spacewalkproject/spacewalk
Source0:	https://github.com/spacewalkproject/spacewalk/archive/%{name}-%{version}.tar.gz
BuildRoot:	%{_tmppath}/%{name}-%{version}-%{release}-root-%(%{__id_u} -n)
BuildArch:      noarch

%if 0%{?pylint_check}
BuildRequires:  spacewalk-python2-pylint
%endif
BuildRequires:  /usr/bin/docbook2man
BuildRequires:  docbook-utils
BuildRequires:  python
BuildRequires: /usr/bin/pod2man
%if 0%{?fedora} || 0%{?rhel} > 5
BuildRequires:  yum
BuildRequires:  spacewalk-config
BuildRequires:  spacewalk-backend >= 1.7.24
BuildRequires:  spacewalk-backend-libs >= 1.7.24
BuildRequires:  spacewalk-backend-tools >= 1.7.24
%endif

Requires:       bash
Requires:       cobbler
%if 0%{?fedora} >= 22
Recommends: cobbler20
%endif
Requires:       coreutils
%if ! 0%{?suse_version}
Requires:       initscripts
%endif
Requires:       iproute
Requires:       net-tools
Requires:       /usr/bin/spacewalk-sql
Requires:       perl-Satcon
%if 0%{?suse_version}
Requires:     perl = %{perl_version}
%else
Requires:     perl(:MODULE_COMPAT_%(eval "`%{__perl} -V:version`"; echo $version))
%endif
Requires:       python, rpm-python
%if 0%{?rhel} == 6
Requires:       python-argparse
%endif
Requires:       rhnlib >= 2.5.20
Requires:       rpm
%if ! 0%{?suse_version}
Requires:       setup
%endif
Requires:       spacewalk-admin
Requires:       spacewalk-certs-tools
Requires:       spacewalk-config
Requires:       spacewalk-setup
Requires:       spacewalk-backend
Requires:       spacewalk-backend-libs
Requires:       spacewalk-backend-tools >= 2.2.27
Requires:       spacewalk-reports
Requires:       yum-utils

Requires:       python-yaml
Requires:       python-ldap
Requires:       python-curses

%description
Generic utilities that may be run against a Spacewalk server.


%prep
%setup -q

%if  0%{?rhel} && 0%{?rhel} < 6
%define pod2man POD2MAN=pod2man
%endif
%if  0%{?suse_version} && 0%{?suse_version} < 1200
%define pod2man POD2MAN=pod2man
%endif

%build
make all %{?pod2man}

%install
install -d $RPM_BUILD_ROOT/%{rhnroot}
make install PREFIX=$RPM_BUILD_ROOT ROOT=%{rhnroot} \
    MANDIR=%{_mandir} %{?pod2man}
pushd %{buildroot}
find -name '*.py' -print0 | xargs -0 python %py_libdir/py_compile.py
popd


%check
%if 0%{?pylint_check}
# check coding style
spacewalk-python2-pylint $RPM_BUILD_ROOT%{rhnroot}
%endif

%files
%defattr(-,root,root)
%config %{_sysconfdir}/rhn/spacewalk-common-channels.ini
%config(noreplace) %{_sysconfdir}/rhn/sw-ldap-user-sync.conf
%attr(755,root,root) %{_bindir}/*
%dir %{rhnroot}/utils
%{rhnroot}/utils/__init__.py*
%{rhnroot}/utils/systemSnapshot.py*
%{rhnroot}/utils/migrateSystemProfile.py*
%{rhnroot}/utils/cloneByDate.py*
%{rhnroot}/utils/depsolver.py*
%{_mandir}/man8/*
%dir /etc/rhn
%dir %{_datadir}/rhn
%doc COPYING.GPLv2 COPYING.GPLv3

%changelog
* Thu Apr 26 2018 Jiri Dostal <jdostal@redhat.com> 2.8.18-1
- reflect copr.fedorainfracloud.org packages moving for spacewalk-2.8

* Thu Mar 29 2018 Jiri Dostal <jdostal@redhat.com> 2.8.17-1
- Update gpgs in database
- Update common channels with latest releases

* Tue Mar 27 2018 Jiri Dostal <jdostal@redhat.com> 2.8.16-1
- Revert "1533052 - Add FQDN detection to setup and config utilities."

* Tue Mar 27 2018 Jiri Dostal <jdostal@redhat.com> 2.8.15-1
- 1533052 - Add FQDN detection to setup and config utilities.

* Thu Mar 22 2018 Grant Gainey 2.8.14-1
- 1537766 - make sure to send output to log and stdout
- 1537766 - reject negative numbers for batch/interval/age
- Two tiny typos in the spacewalk-manage-snapshots man-page

* Tue Feb 13 2018 Eric Herget <eherget@redhat.com> 2.8.13-1
- run pylint on rhel 7 builds

* Tue Feb 13 2018 Eric Herget <eherget@redhat.com> 2.8.12-1
- Update to use newly separated spacewalk-python[2|3]-pylint packages

* Fri Feb 09 2018 Michael Mraka <michael.mraka@redhat.com> 2.8.11-1
- remove install/clean section initial cleanup
- removed Group from specfile
- removed BuildRoot from specfiles

* Tue Feb 06 2018 Grant Gainey 2.8.10-1
- 1537766 - Fix broken DELETE in postgresql

* Tue Jan 23 2018 Grant Gainey 2.8.9-1
- 1537766 - Add spacewalk-manage-snapshots, to give sw-admin a snapshot-mgt
  tool

* Fri Dec 01 2017 Michael Mraka <michael.mraka@redhat.com> 2.8.8-1
- add nightly-server repository for Fedora 27
- add nightly-client repository for Fedora 27
- add Fedora 27 repositories
- remove Fedora 24 as it is EOL now

* Mon Oct 16 2017 Tomas Kasparek <tkasparek@redhat.com> 2.8.7-1
- Fix to promote a child channel as child channel

* Thu Oct 05 2017 Eric Herget <eherget@redhat.com> 2.8.6-1
- 1001613 - man-page for spacewalk-sync-setup

* Mon Sep 11 2017 Grant Gainey 2.8.5-1
- 1458440 - Reset to use https, make xmlrpc-cnx debuggable

* Mon Sep 11 2017 Michael Mraka <michael.mraka@redhat.com> 2.8.4-1
- remove unused macro
- updated spacewalk nightly url

* Fri Sep 08 2017 Grant Gainey 2.8.3-1
- 1458440 - Fixed processing in the absence of input           Also fixed
  'xmlrpclib ssl no longer likes self-signed sat-certs' - match examples, use
  HTTP

* Wed Sep 06 2017 Michael Mraka <michael.mraka@redhat.com> 2.8.2-1
- purged changelog entries for Spacewalk 2.0 and older
- use standard brp-python-bytecompile

* Thu Aug 24 2017 Ondrej Gajdusek <ogajduse@redhat.com>
- PR 566 - Add spacewalk client and server repos for Fedora 25 and 26
- Bumping package versions for 2.8.

* Wed Aug 16 2017 Eric Herget <eherget@redhat.com> 2.7.23-1
- SW 2.7 Release prep - update copyright year (3rd pass)

* Wed Aug 16 2017 Jiri Dostal <jdostal@redhat.com> 2.7.22-1
- 1458440 - The command "spacewalk-sync-setup" without any parameters return
  traceback

* Mon Aug 07 2017 Tomas Kasparek <tkasparek@redhat.com> 2.7.21-1
- don't link old perl manpage in man

* Fri Aug 04 2017 Tomas Kasparek <tkasparek@redhat.com> 2.7.20-1
- rewrite spacewalk-api utility into python

* Mon Jul 31 2017 Eric Herget <eherget@redhat.com> 2.7.19-1
- update copyright year

* Thu Jul 27 2017 Jan Dobes 2.7.18-1
- Add Spacewalk 2.7 release for util
- Add new Fedora 26 channels for util
- 1321196 - centos6-addons is not available
- Bug 1321210 - repository for Centos 7 i386 is not available

* Thu Jul 20 2017 Michael Mraka <michael.mraka@redhat.com> 2.7.17-1
- pylint fixes

* Mon Jul 17 2017 Grant Gainey 2.7.16-1
- add opensuse_leap42_3 and remove opensuse13_2
- 1007526 - minor tweak to archive-audits manpage

* Thu May 11 2017 Eric Herget <eherget@redhat.com> 2.7.15-1
- 1449529 - taskotop retrieve list of each task by end date, not start date
- Remove unused imports.

* Wed Apr 26 2017 Michael Mraka <michael.mraka@redhat.com> 2.7.14-1
- update CentOS7 addon repos
- removed definitions of EOLed products

* Tue Apr 25 2017 Eric Herget <eherget@redhat.com> 2.7.13-1
- 1434564 - RFE: taskotop enhancements continued - fix on Oracle

* Fri Apr 21 2017 Michael Mraka <michael.mraka@redhat.com> 2.7.12-1
- add new channels Fedora 25 and Spacewalk 2.6
- Adding and updating Oracle channels.

* Wed Apr 19 2017 Eric Herget <eherget@redhat.com> 2.7.11-1
- 1442238 - taskotop various fixes to command line arg processing and logging

* Wed Mar 29 2017 Gennadii Altukhov <galt@redhat.com> 2.7.10-1
- 1305744 - add UTF-8 encoding before output on stdout

* Tue Mar 28 2017 Eric Herget <eherget@redhat.com> 2.7.9-1
- 1434564 - Update taskotop man page
- 1434564 - Add command line argument to optionally specify the number of times
  taskotop should iterate before exiting.
- 1434564 - Modify output columns to include task run end time and optional
  task run start time.  Drop the status column because its redundant.
- 1434564 - Add new 'each task' display mode
- docbook manpage for delete-old-systems-interactive
- rewrite delete-old-systems-interactive into python

* Wed Mar 15 2017 Eric Herget <eherget@redhat.com> 2.7.8-1
- 1432629 - add taskomaticd process info in optional header to taskotop
- remove system currency generation script

* Mon Mar 13 2017 Eric Herget <eherget@redhat.com> 2.7.7-1
- 1430901 - taskotop enhancements
- Updated links to github in spec files
- Migrating Fedorahosted to GitHub

* Wed Feb 15 2017 Gennadii Altukhov <galt@redhat.com> 2.7.6-1
- 1414855 - add exception processing in taskotop

* Tue Feb 14 2017 Grant Gainey 2.7.5-1
- 1404692 - tweaked manpage a bit

* Mon Feb 13 2017 Tomas Kasparek <tkasparek@redhat.com> 2.7.4-1
- 1404692 - fix sgml errors

* Fri Feb 10 2017 Tomas Kasparek <tkasparek@redhat.com> 2.7.3-1
- 1404692 - add additional info about taskotop

* Thu Feb 09 2017 Jan Dobes 2.7.2-1
- 1404692 - add basic help for taskotop
- 1403961 - add Fedora 25 repositories

* Mon Jan 23 2017 Jan Dobes 2.7.1-1
- use spacewalk 2.6 for openSUSE Leap 42.2
- add channels for openSUSE Leap 42.2
- 1402781 - solaris architecture was removed
- Bumping package versions for 2.7.

* Tue Nov 08 2016 Gennadii Altukhov <galt@redhat.com> 2.6.16-1
- Added repo urls and gpg keys for Fedora 24

* Fri Oct 21 2016 Gennadii Altukhov <galt@redhat.com> 2.6.15-1
- pylint fix: Too many nested blocks (6/5) (too-many-nested-blocks)

* Thu Oct 20 2016 Grant Gainey 2.6.14-1
- 1369888 - log synopsis with advisory
- 1382272 - Change last RPM to package

* Thu Oct 06 2016 Grant Gainey 2.6.13-1
- Fix tagging issue

* Thu Oct 06 2016 Grant Gainey
- 1382272 - Fix typos in/general cleanup of CBD manpage

* Thu Oct 06 2016 Grant Gainey 2.6.12-1
- 1382272 - Fix typos in/general cleanup of CBD manpage

* Wed Oct 05 2016 Grant Gainey 2.6.11-1
- 1369185 - Alphabetize c-b-d switches in help/manpage
- 1369185 - Add RPMs from 'discovered' dependencies to depsolv list in
  cloneByDate Add new switch, --skip-errata-depsolv, allowing one to choose to
  not do that. Added --skip-errata-depsolv to manpage

* Thu Sep 22 2016 Grant Gainey 2.6.10-1
- 1369888 - Added more summary-info to cbd, sorted various outputs

* Thu Sep 15 2016 Jan Dobes 2.6.9-1
- fixing pylint in spacewalk-utils

* Tue Sep 13 2016 Jan Dobes 2.6.8-1
- fixing pylint: unused import

* Mon Sep 12 2016 Jan Dobes 2.6.7-1
- Revert "don't add newer errata when processing dependencies"

* Thu Aug 18 2016 Grant Gainey 2.6.6-1
- 1366343 - correct typo in name of errata-clone.log file

* Wed Aug 17 2016 Grant Gainey 2.6.5-1
- 1367911 - fix recursion by removing *all* copies of a 'visited' rpm when
  doing dep-checking

* Fri Aug 12 2016 Grant Gainey 2.6.4-1
- 1366343 - clean up style warnings

* Thu Aug 11 2016 Grant Gainey 2.6.3-1
- 1366343 - Clean up logging, add CLI output summary, clean up manpage

* Mon Jul 18 2016 Tomas Lestach <tlestach@redhat.com> 2.6.2-1
- fix typo in spacwalk-clone-by-date man page

* Fri May 27 2016 Jan Dobes 2.6.1-1
- talk about spacewalk
- adding postgresql systemd path
- Bumping package versions for 2.6.

* Thu May 26 2016 Tomas Kasparek <tkasparek@redhat.com> 2.5.11-1
- updating spacewalk-common-channels with Spacewalk 2.5

* Wed May 25 2016 Tomas Kasparek <tkasparek@redhat.com> 2.5.10-1
- updating copyright years

* Wed May 04 2016 Gennadii Altukhov <galt@redhat.com> 2.5.9-1
- Add Fedora 23 repositories into spacewalk-common-channels config
- taskotop: a utility to monitor what Taskomatic is doing

* Thu Apr 14 2016 Jiri Precechtel <jprecech@redhat.com> 2.5.8-1
- 1103960 - removed escape of regular expressions, updated man page

* Fri Apr 01 2016 Jiri Precechtel <jprecech@redhat.com> 2.5.7-1
- 1103960 - spacewalk-clone-by-date - package names may contain special regexp
  chars now

* Mon Jan 25 2016 Grant Gainey 2.5.6-1
- Extended allowed delimiters to include '.'
- Add delimiter option for spacewalk-manage-channel-lifecycle

* Thu Jan 21 2016 Tomas Lestach <tlestach@redhat.com> 2.5.5-1
- add openSUSE Leap 42.1
- remove outdated openSUSE distribution 13.1
- Added UEK4 channels for Oracle Linux 6 and 7.

* Thu Jan 14 2016 Jan Dobes 2.5.4-1
- fixing typo in 'archs'

* Wed Dec 09 2015 Jan Dobes 2.5.3-1
- Updated Oracle yum repo URLs and added new repositories for OL6 and OL7.

* Thu Nov 26 2015 Tomas Kasparek <tkasparek@redhat.com> 2.5.2-1
- make clone-by-date python 2.4 compatible

* Mon Oct 12 2015 Tomas Kasparek <tkasparek@redhat.com> 2.5.1-1
- 1262348 - disable spacewalk-dump-schema functionality when rhn-upgrade
  package is found
- Bumping package versions for 2.5.

* Tue Sep 29 2015 Jan Dobes 2.4.19-1
- adding Spacewalk 2.4 entries
- adding F22
- update spacewalk nightly entries
- no nightly for all F20 and EL5 server

* Fri Sep 25 2015 Jan Dobes 2.4.18-1
- have version in name
- updating gpg
- Spacewalk 2.3 is not for el5 but is for el7
- removing Spacewalk 2.1 entries

* Thu Sep 24 2015 Jan Dobes 2.4.17-1
- Bumping copyright year.

* Mon Sep 21 2015 Jan Dobes 2.4.16-1
- fixing interactive run

* Tue Aug 18 2015 Tomas Kasparek <tkasparek@redhat.com> 2.4.15-1
- list[] vs list() - list[] is bad

* Fri Aug 07 2015 Jan Dobes 2.4.14-1
- use hostname instead of localhost for https connections

* Wed Aug 05 2015 Jan Dobes 2.4.13-1
- regenerate CA cert too

* Wed Aug 05 2015 Jan Dobes 2.4.12-1
- trust spacewalk CA certificate

* Thu Jul 30 2015 Tomas Kasparek <tkasparek@redhat.com> 2.4.11-1
- disable pylint warnings
- simplify expression
- remove unused variable

* Tue Jul 28 2015 Tomas Kasparek <tkasparek@redhat.com> 2.4.10-1
- prevent infinte recursion cycles in spacewalk-clone-by-date
- remove unused variable

* Fri Jul 24 2015 Tomas Kasparek <tkasparek@redhat.com> 2.4.9-1
- require cobbler20 - Spacewalk is not working with upstream cobbler anyway


* Tue Jul 14 2015 Jiri Dostal <jdostal@redhat.com> 2.4.8-1
- Bug 1077770 - Added error messages and fixed error codes

* Tue Jul 14 2015 Tomas Kasparek <tkasparek@redhat.com> 2.4.7-1
- satisfy pylint

* Tue Jul 14 2015 Tomas Kasparek <tkasparek@redhat.com> 2.4.6-1
- remove Except KeyboardInterrupt from imports
- don't add newer errata when processing dependencies

* Fri Jun 26 2015 Tomas Kasparek <tkasparek@redhat.com> 2.4.5-1
- Recommend cobbler20 with all packages requiring cobbler on Fedora 22

* Wed May 27 2015 Tomas Kasparek <tkasparek@redhat.com> 2.4.4-1
- fix pylint warning on Fedora 22

* Fri Apr 24 2015 Matej Kollar <mkollar@redhat.com> 2.4.3-1
- remove whitespace from .sgml files

* Wed Apr 08 2015 Jan Dobes 2.4.2-1
- RHEL 7 and recent Fedoras don't have hostname in /etc/sysconfig/network

* Wed Apr 01 2015 Stephen Herr <sherr@redhat.com> 2.4.1-1
- 1207846 - clone-by-date no longer can asynchronously clone errata
- Bumping package versions for 2.4.

* Wed Mar 25 2015 Grant Gainey 2.3.36-1
- Remove references to fedora18/19 and spacewalk20

* Mon Mar 23 2015 Grant Gainey 2.3.35-1
- Standardize pylint-check to only happen on Fedora

* Thu Mar 19 2015 Grant Gainey 2.3.34-1
- Spacewalk 2.3 repos for spacewalk-common-channels
- Updating copyright info for 2015

* Wed Mar 18 2015 Tomas Lestach <tlestach@redhat.com> 2.3.33-1
- Fix automatic assumption of first phase

* Fri Mar 13 2015 Tomas Lestach <tlestach@redhat.com> 2.3.32-1
- Added new public Oracle Linux channels and fix up channel names to match ULN
  /public-yum naming.

* Tue Feb 24 2015 Jan Dobes 2.3.31-1
- 1095841 - improve dumping script

* Mon Feb 16 2015 Stephen Herr <sherr@redhat.com> 2.3.30-1
- remove last references to monitoring code from hostname-rename script

* Tue Feb 03 2015 Grant Gainey 2.3.29-1
- spacewalk-final-archive manpage
- spacewalk-final-archive fixes and cleanup
- Archiving spacewalk data, first draft
- Setting ts=4 is wrong

* Tue Jan 27 2015 Grant Gainey 2.3.28-1
- 1177089 - Don't try to use 'createrepo --no-database' if createrepo doesn't
  know it
- 1162160 - Teach spacewalk-export to notice errors, teach spacewalk-export-
  channels to stop throwing them

* Mon Jan 26 2015 Matej Kollar <mkollar@redhat.com> 2.3.27-1
- Fix Pylint on Fedora 21: autopep8

* Fri Jan 16 2015 Tomas Lestach <tlestach@redhat.com> 2.3.26-1
- Fix wrong package dependency using yum without priorities

* Mon Jan 12 2015 Matej Kollar <mkollar@redhat.com> 2.3.25-1
- Getting rid of Tabs and trailing spaces in Python
- Getting rid of trailing spaces in Perl

* Fri Dec 19 2014 Tomas Lestach <tlestach@redhat.com> 2.3.24-1
- 1175637 - make the sql Oracle 10g compatible

* Wed Dec 17 2014 Jan Dobes 2.3.23-1
- 1175398 - introduce --host and --port parameter for external PostgreSQL

* Wed Dec 17 2014 Stephen Herr <sherr@redhat.com> 2.3.22-1
- drop monitoring code and monitoring schema

* Mon Dec 15 2014 Jan Dobes 2.3.21-1
- 1171675 - we do not support postgresql to upgrade from

* Wed Dec 10 2014 Michael Mraka <michael.mraka@redhat.com> 2.3.20-1
- added Fedora 21 channels

* Wed Dec 03 2014 Tomas Kasparek <tkasparek@redhat.com> 2.3.19-1
- remove unnecessary brackets

* Fri Nov 07 2014 Michael Mraka <michael.mraka@redhat.com> 2.3.18-1
- Updated spacewalk-common-channels.ini to include Oracle Linux 7
- remove openSUSE 12.3 from spacewalk-common-channels
- Add openSUSE 13.2 repositories to spacewalk-common-channels

* Thu Nov 06 2014 Stephen Herr <sherr@redhat.com> 2.3.17-1
- 1161040 - prevent empty dir creation by scbd

* Wed Oct 29 2014 Stephen Herr <sherr@redhat.com> 2.3.16-1
- 1158655 - fix error if blacklist / removelist not in scbd config file
- 1015963 - improve error messaging in scbd about optinos that don't make sense

* Thu Oct 23 2014 Tomas Lestach <tlestach@redhat.com> 2.3.15-1
- 1028933 - extending spacewalk-api man page with usage of boolean values

* Wed Oct 22 2014 Tomas Lestach <tlestach@redhat.com> 2.3.14-1
- 1028933 - detect invalid boolean/integer entries
- 1150697 - teach spacewalk-export that system-profiles org is organization_id

* Sun Sep 28 2014 Aron Parsons <aronparsons@gmail.com> 2.3.13-1
- spacewalk-manage-channel-lifecycle: put default phases in help output

* Fri Sep 12 2014 Michael Mraka <michael.mraka@redhat.com> 2.3.12-1
- Allow use of "-" symbol in phase names, e.g. "foo-test" instead of "foo_test"
- python2.4 compatibility

* Thu Sep 11 2014 Tomas Lestach <tlestach@redhat.com> 2.3.11-1
- 1140593 - use python2.4 compatible construct

* Thu Sep 04 2014 Jan Dobes 2.3.10-1
- export sequences from PostgreSQL properly

* Thu Aug 21 2014 Jan Dobes 2.3.9-1
- Oracle SQLPlus fixes
- cannot use hex characters in Oracle
- do not use substitution characters
- insert binaries in procedure due to Oracle SQLPlus limits
- print insert statement at once
- update documentation
- insert into Oracle tables - binaries
- insert into Oracle tables - sequences
- insert into Oracle tables - custom types
- insert into Oracle tables - timestamps
- insert into Oracle tables - insert statement
- disable and enable triggers and logging in Oracle
- disable and enable indexes in Oracle, set time format and control parameters
- add PostgreSQL binary type
- create array from custom types fetched from PostgreSQL
- support getting sequence names from PostgreSQL
- support getting table names from PostgreSQL
- support connection to PostgreSQL backend
- add new parameters for specify source and target database backend

* Tue Aug 12 2014 Stephen Herr <sherr@redhat.com> 2.3.8-1
- 1079263 - man page update: clone-by-date doesn't support 3rd party repos

* Mon Aug 11 2014 Tomas Lestach <tlestach@redhat.com> 2.3.7-1
- 1128680 - add spacewalk-reports dependency for spacewalk-utils

* Thu Aug 07 2014 Grant Gainey 2.3.6-1
- 1126928 - add sys-prof and kickstart-scripts to spacewalk-export
- 1114602 - Teach spacewalk-export that files in final tar should be owned by
  apache

* Thu Jul 31 2014 Grant Gainey 2.3.5-1
- Fix spacewalk-export to use config-files-latest not config-files
- 1123437 - Replace .format with %% to run on python2.4

* Thu Jul 31 2014 Michael Mraka <michael.mraka@redhat.com> 2.3.4-1
- 1122706 - Add config-files to list spacewalk-export knows

* Fri Jul 25 2014 Stephen Herr <sherr@redhat.com> 2.3.3-1
- 1123468 - improve clone-by-date dependency resolution

* Tue Jul 15 2014 Stephen Herr <sherr@redhat.com> 2.3.2-1
- 1119405 - Check if dest parent is cloned
- 1119405 - sw-clone-by-date man page update

* Mon Jul 14 2014 Stephen Herr <sherr@redhat.com> 2.3.1-1
- 1119411 - add dry-run to config file
- 1119411 - [RFE] sw-clone-by-date --dry-run
- 1119406 - make clone-by-date able to specify --parents from config file
- 1119405 - you should not have to specify both parent channels for clone-by-
  date
- Bumping package versions for 2.3.

* Fri Jul 11 2014 Milan Zazrivec <mzazrivec@redhat.com> 2.2.26-1
- Spacewalk 2.2 repos for spacewalk-common-channels
- fix copyright years

* Wed Jul 09 2014 Milan Zazrivec <mzazrivec@redhat.com> 2.2.25-1
- CentOS 7 + EPEL 7 channels

* Mon Jun 23 2014 Tomas Lestach <tlestach@redhat.com> 2.2.24-1
- let spacewalk-utils require a specific version of spacewalk-backend-tools

* Fri Jun 20 2014 Tomas Lestach <tlestach@redhat.com> 2.2.23-1
- minor fixes to spacewalk-export-channels man page

* Thu Jun 19 2014 Grant Gainey 2.2.22-1
- Added man-pg for spacewalk-export-channels Minor cleanup of spacewalk-export
  man-pg
- manpage for spacewalk-export
- Some PEP8 suggestions
- Restored spacewalk-report channels to export

* Thu Jun 12 2014 Grant Gainey 2.2.21-1
- Add spacewalk-export-channels to Makefile too
- Calling sudo inside may be problematic

* Wed Jun 11 2014 Tomas Lestach <tlestach@redhat.com> 2.2.20-1
- 1108138 - detect repositories with inaccessible metadata

* Mon Jun 09 2014 Tomas Lestach <tlestach@redhat.com> 2.2.19-1
- 1105904 - do not check size of missing files

* Fri Jun 06 2014 Michael Mraka <michael.mraka@redhat.com> 2.2.18-1
- fixed spacewalk-hostname-rename to work with postgresql backend

* Fri May 30 2014 Milan Zazrivec <mzazrivec@redhat.com> 2.2.17-1
- 1101545 - Added limitation of spacewlak-clone-by-date for RHEL4 and earlier
- new report: spacewalk-export-channels

* Fri May 23 2014 Stephen Herr <sherr@redhat.com> 2.2.16-1
- Adding spacewalk-manage-channel-lifecycle to spacewalk-utils
- spacewalk-manage-channel-lifecycle: Removed the whitespace
- spacewalk-manage-channel-lifecycle: Added better channel tree printing.
- spacewalk-manage-channel-lifecycle: Added multiple workflows.
- spacewalk-manage-channel-lifecycle: Removed dead variable.
- spacewalk-manage-channel-lifecycle: Fixing None-channel. Added real checks
  instead of blind try/except.
- spacewalk-manage-channel-lifecycle: Organizing imports

* Fri May 23 2014 Milan Zazrivec <mzazrivec@redhat.com> 2.2.15-1
- spec file polish

* Tue May 06 2014 Milan Zazrivec <mzazrivec@redhat.com> 2.2.14-1
- Assume raw mode if the directory with definition files doesn't exist

* Thu May 01 2014 Stephen Herr <sherr@redhat.com> 2.2.13-1
- Fixes from PR discussion
- Add spacewalk-export to utils

* Mon Apr 14 2014 Stephen Herr <sherr@redhat.com> 2.2.12-1
- 1073543 - checkstyle fix

* Mon Apr 14 2014 Stephen Herr <sherr@redhat.com> 2.2.11-1
- 1073543 - sw-clone-by-date validation update

* Thu Apr 03 2014 Stephen Herr <sherr@redhat.com> 2.2.10-1
- 1073543 - fix problem where --channels=src_label dst_label threw an error

* Fri Mar 21 2014 Stephen Herr <sherr@redhat.com> 2.2.9-1
- 1073543 - make it possible to specify description from clone-be-date

* Tue Mar 11 2014 Stephen Herr <sherr@redhat.com> 2.2.8-1
- 1073632 - fixing possible nonetype error

* Tue Mar 11 2014 Tomas Lestach <tlestach@redhat.com> 2.2.7-1
- 1058154 - let spacewalk-api send username and password as strings

* Fri Mar 07 2014 Stephen Herr <sherr@redhat.com> 2.2.6-1
- 1073632 - another pylint error

* Fri Mar 07 2014 Stephen Herr <sherr@redhat.com> 2.2.5-1
- 1015963 - fixing long lines in clone-by-date

* Thu Mar 06 2014 Stephen Herr <sherr@redhat.com> 2.2.4-1
- 1073632 - add option to clone-by-date to only clone specified errata
- 1073543 - Allow user to specify channel name through clone-by-date

* Fri Feb 28 2014 Tomas Lestach <tlestach@redhat.com> 2.2.3-1
- 1028933 - allow spacewalk-api to force integer and string values
- 1028933 - allow spacewalk-api to use boolean values

* Tue Feb 25 2014 Stephen Herr <sherr@redhat.com> 2.2.2-1
- 1069879 - spacwalk-repo-sync prints the same message for every channel.

* Tue Feb 25 2014 Tomas Lestach <tlestach@redhat.com> 2.2.1-1
- removing spacewalk18 and spacewalk19 channel repo configurations
- remove fc18 channel repo configurations
- Bumping package versions for 2.2.

* Thu Jan 30 2014 Stephen Herr <sherr@redhat.com> 2.1.27-1
- 1059910 - create api for channel errata syncing, have clone-by-date call it

* Wed Jan 29 2014 Tomas Kasparek <tkasparek@redhat.com> 2.1.26-1
- adding postgresql92-postgresql to possible db service names

* Thu Jan 16 2014 Matej Kollar <mkollar@redhat.com> 2.1.25-1
- Changed gpg keys so they match reality.
- Removing unsupported Fedora 17
- Adding Fedora 20 to spacewalk-common-channels
- adding 2.1 repositories to spacewalk-common-channels
- remove openSUSE 12.2 and add openSUSE 13.1 channels

* Tue Jan 14 2014 Matej Kollar <mkollar@redhat.com> 2.1.24-1
- Updating the copyright years info

* Wed Jan 08 2014 Michael Mraka <michael.mraka@redhat.com> 2.1.23-1
- fixed man page encoding

* Tue Nov 12 2013 Michael Mraka <michael.mraka@redhat.com> 2.1.22-1
- Added Oracle Linux channels for UEKR3, as well as Spacewalk 2.0 Server/Client
  for OL6 and Client for OL5

* Wed Oct 09 2013 Michael Mraka <michael.mraka@redhat.com> 2.1.21-1
- cleaning up old svn Ids

* Tue Oct 01 2013 Michael Mraka <michael.mraka@redhat.com> 2.1.20-1
- fixed pylint warning

* Mon Sep 30 2013 Michael Mraka <michael.mraka@redhat.com> 2.1.19-1
- removed trailing whitespaces

* Fri Sep 27 2013 Grant Gainey <ggainey@redhat.com> 2.1.18-1
- 1012963 - Don't use :table as a param-name in Oracle prepared stmts
- 1012934 - Oracle prepared-stmt cannot have semicolons

* Fri Sep 20 2013 Grant Gainey <ggainey@redhat.com> 2.1.17-1
- 1009657 - fixes spacewalk-hostname-rename issue when postgres and oracle are
  installed

* Thu Sep 12 2013 Michael Mraka <michael.mraka@redhat.com> 2.1.16-1
- shortened default yum repo label

* Wed Sep 11 2013 Grant Gainey <ggainey@redhat.com> 2.1.15-1
- 984611 - Fixed a number of spacewalk-archive-audit bugs found by QE

* Tue Sep 10 2013 Milan Zazrivec <mzazrivec@redhat.com> 2.1.14-1
- 1006305 - increase LongReadLen to 20M

* Mon Sep 09 2013 Michael Mraka <michael.mraka@redhat.com> 2.1.13-1
- 966644 - update the sw-clone-by-date man page

* Fri Aug 30 2013 Tomas Lestach <tlestach@redhat.com> 2.1.12-1
- removing, to be implemented in spacecmd
- 1002232 - remove extraneous error-log invoke

* Fri Aug 23 2013 Tomas Lestach <tlestach@redhat.com> 2.1.11-1
- 993047 - ignore, if activation key already exists

* Thu Aug 22 2013 Grant Gainey <ggainey@redhat.com> 2.1.10-1
- 999583 - Fixes to allow scripts to work on older versions of Python and
  Postgres
- adding i386 nightly channels
- adding nightly repositories for fedora19
- removing unused DEFAULT_USER and DEFAULT_PASSWORD

* Tue Aug 20 2013 Dimitar Yordanov <dyordano@redhat.com> 2.1.9-1
- sw abrt manage tool

* Mon Aug 19 2013 Tomas Kasparek <tkasparek@redhat.com> 2.1.8-1
- removing a LOT of trailing whitespaces

* Thu Aug 08 2013 Grant Gainey <ggainey@redhat.com> 2.1.7-1
- Get new scripts added to spacewalk-utils RPM

* Thu Aug 08 2013 Jan Dobes 2.1.6-1
- 972626 - just call waiting function
- Change detault username and password.

* Tue Aug 06 2013 Jan Dobes 2.1.5-1
- 972626 - simplier and more readable solution

* Tue Aug 06 2013 Jan Dobes 2.1.4-1
- 972626 - multiple tries if db will not start quick enough

* Mon Aug 05 2013 Grant Gainey <ggainey@redhat.com> 2.1.3-1
- 993254 - Script to enable us to purge audit-log tables

* Wed Jul 31 2013 Tomas Kasparek <tkasparek@redhat.com> 2.1.2-1
- adding 2.0 repositories to spacewalk-common-channels

* Tue Jul 30 2013 Dimitar Yordanov <dyordano@redhat.com> 2.1.1-1
- New simple tool for managing custom repositories.
- Bumping package versions for 2.1.
<|MERGE_RESOLUTION|>--- conflicted
+++ resolved
@@ -4,11 +4,7 @@
 %endif
 
 Name:		spacewalk-utils
-<<<<<<< HEAD
-Version:	2.8.17.1
-=======
 Version:	2.8.18
->>>>>>> 9104654f
 Release:	1%{?dist}
 Summary:	Utilities that may be run against a Spacewalk server.
 
